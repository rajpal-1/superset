--- conflicted
+++ resolved
@@ -1092,11 +1092,7 @@
 | `autozoom`                      | _N/A_ |       |
 | `bar_stacked`                   | _N/A_ |       |
 | `cache_timeout`                 | _N/A_ |       |
-<<<<<<< HEAD
 | `canvas_image_rendering`        | _N/A_ |       |
-=======
-| `charge`                        | _N/A_ |       |
->>>>>>> fe53555f
 | `clustering_radius`             | _N/A_ |       |
 | `code`                          | _N/A_ |       |
 | `collapsed_fieldsets`           | _N/A_ |       |
