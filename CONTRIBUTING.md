<!--
 Licensed to the Apache Software Foundation (ASF) under one
 or more contributor license agreements.  See the NOTICE file
 distributed with this work for additional information
 regarding copyright ownership.  The ASF licenses this file
 to you under the Apache License, Version 2.0 (the
 "License"); you may not use this file except in compliance
 with the License.  You may obtain a copy of the License at

   http://www.apache.org/licenses/LICENSE-2.0

 Unless required by applicable law or agreed to in writing,
 software distributed under the License is distributed on an
 "AS IS" BASIS, WITHOUT WARRANTIES OR CONDITIONS OF ANY
 KIND, either express or implied.  See the License for the
 specific language governing permissions and limitations
 under the License.
-->

# Contributing

Contributions are welcome and are greatly appreciated! Every
little bit helps, and credit will always be given.

## Table of Contents

- [Contributing](#contributing)
  - [Table of Contents](#table-of-contents)
  - [Orientation](#orientation)
  - [Types of Contributions](#types-of-contributions)
    - [Report Bug](#report-bug)
    - [Submit Ideas or Feature Requests](#submit-ideas-or-feature-requests)
    - [Fix Bugs](#fix-bugs)
    - [Implement Features](#implement-features)
    - [Improve Documentation](#improve-documentation)
    - [Add Translations](#add-translations)
    - [Ask Questions](#ask-questions)
  - [Pull Request Guidelines](#pull-request-guidelines)
    - [Protocol](#protocol)
      - [Authoring](#authoring)
      - [Reviewing](#reviewing)
      - [Test Environments](#test-environments)
      - [Merging](#merging)
      - [Post-merge Responsibility](#post-merge-responsibility)
  - [Design Guidelines](#design-guidelines)
    - [Capitalization guidelines](#capitalization-guidelines)
      - [Sentence case](#sentence-case)
      - [How to refer to UI elements](#how-to-refer-to-ui-elements)
      - [\*\*Exceptions to sentence case:](#exceptions-to-sentence-case)
  - [Managing Issues and PRs](#managing-issues-and-prs)
  - [Reporting a Security Vulnerability](#reporting-a-security-vulnerability)
  - [Revert Guidelines](#revert-guidelines)
  - [Setup Local Environment for Development](#setup-local-environment-for-development)
    - [Documentation](#documentation)
      - [Local Development](#local-development)
      - [Build](#build)
      - [Deployment](#deployment)
    - [Flask server](#flask-server)
      - [OS Dependencies](#os-dependencies)
      - [Dependencies](#dependencies)
      - [Logging to the browser console](#logging-to-the-browser-console)
    - [Frontend](#frontend)
      - [Prerequisite](#prerequisite)
        - [nvm and node](#nvm-and-node)
      - [Install dependencies](#install-dependencies)
      - [Build assets](#build-assets)
      - [Webpack dev server](#webpack-dev-server)
      - [Other npm commands](#other-npm-commands)
      - [Docker (docker compose)](#docker-docker-compose)
      - [Updating NPM packages](#updating-npm-packages)
      - [Feature flags](#feature-flags)
  - [Git Hooks](#git-hooks)
  - [Linting](#linting)
    - [Python](#python)
    - [TypeScript](#typescript)
  - [Conventions](#conventions)
    - [Python Conventions](#python-conventions)
  - [Typing](#typing)
    - [Python Typing](#python-typing)
    - [TypeScript Typing](#typescript-typing)
  - [Testing](#testing)
    - [Python Testing](#python-testing)
    - [Frontend Testing](#frontend-testing)
    - [Integration Testing](#integration-testing)
    - [Debugging Server App](#debugging-server-app)
    - [Debugging Server App in Kubernetes Environment](#debugging-server-app-in-kubernetes-environment)
    - [Storybook](#storybook)
  - [Translating](#translating)
    - [Enabling language selection](#enabling-language-selection)
    - [Updating language files](#updating-language-files)
    - [Creating a new language dictionary](#creating-a-new-language-dictionary)
  - [Tips](#tips)
    - [Adding a new datasource](#adding-a-new-datasource)
    - [Visualization Plugins](#visualization-plugins)
    - [Adding a DB migration](#adding-a-db-migration)
    - [Merging DB migrations](#merging-db-migrations)
    - [SQL Lab Async](#sql-lab-async)
    - [Async Chart Queries](#async-chart-queries)
  - [Chart Parameters](#chart-parameters)
    - [Datasource \& Chart Type](#datasource--chart-type)
    - [Time](#time)
    - [GROUP BY](#group-by)
    - [NOT GROUPED BY](#not-grouped-by)
    - [Y Axis 1](#y-axis-1)
    - [Y Axis 2](#y-axis-2)
    - [Query](#query)
    - [Chart Options](#chart-options)
    - [Y Axis](#y-axis)
    - [Other](#other)
    - [Unclassified](#unclassified)

## Orientation

Here's a list of repositories that contain Superset-related packages:

- [apache/superset](https://github.com/apache/superset)
  is the main repository containing the `apache-superset` Python package
  distributed on
  [pypi](https://pypi.org/project/apache-superset/). This repository
  also includes Superset's main TypeScript/JavaScript bundles and react apps under
  the [superset-frontend](https://github.com/apache/superset/tree/master/superset-frontend)
  folder.
- [github.com/apache-superset](https://github.com/apache-superset) is the
  GitHub organization under which we manage Superset-related
  small tools, forks and Superset-related experimental ideas.

## Types of Contributions

### Report a Bug

The best way to report a bug is to file an issue on GitHub. Please include:

- Your operating system name and version.
- Superset version.
- Detailed steps to reproduce the bug.
- Any details about your local setup that might be helpful in troubleshooting.

When posting Python stack traces, please quote them using
[Markdown blocks](https://help.github.com/articles/creating-and-highlighting-code-blocks/).

_Please note that feature requests opened as GitHub Issues will be moved to Discussions._

### Submit Ideas or Feature Requests

The best way is to start an ["Ideas" Discussion thread](https://github.com/apache/superset/discussions/categories/ideas) on GitHub:

- Explain in detail how it would work.
- Keep the scope as narrow as possible, to make it easier to implement.
- Remember that this is a volunteer-driven project, and that your contributions are as welcome as anyone's :)

To propose large features or major changes to codebase, and help usher in those changes, please create a **Superset Improvement Proposal (SIP)**. See template from [SIP-0](https://github.com/apache/superset/issues/5602)

### Fix Bugs

Look through the GitHub issues. Issues tagged with `#bug` are
open to whoever wants to implement them.

### Implement Features

Look through the GitHub issues. Issues tagged with
`#feature` is open to whoever wants to implement it.

### Improve Documentation

Superset could always use better documentation,
whether as part of the official Superset docs,
in docstrings, or even on the web as blog posts or
articles. See [Documentation](#documentation) for more details.

### Add Translations

If you are proficient in a non-English language, you can help translate
text strings from Superset's UI. You can jump into the existing
language dictionaries at
`superset/translations/<language_code>/LC_MESSAGES/messages.po`, or
even create a dictionary for a new language altogether.
See [Translating](#translating) for more details.

### Ask Questions

There is a dedicated [`apache-superset` tag](https://stackoverflow.com/questions/tagged/apache-superset) on [StackOverflow](https://stackoverflow.com/). Please use it when asking questions.

## Pull Request Guidelines

A philosophy we would like to strongly encourage is

> Before creating a PR, create an issue.

The purpose is to separate problem from possible solutions.

**Bug fixes:** If you’re only fixing a small bug, it’s fine to submit a pull request right away but we highly recommend to file an issue detailing what you’re fixing. This is helpful in case we don’t accept that specific fix but want to keep track of the issue. Please keep in mind that the project maintainers reserve the rights to accept or reject incoming PRs, so it is better to separate the issue and the code to fix it from each other. In some cases, project maintainers may request you to create a separate issue from PR before proceeding.

**Refactor:** For small refactors, it can be a standalone PR itself detailing what you are refactoring and why. If there are concerns, project maintainers may request you to create a `#SIP` for the PR before proceeding.

**Feature/Large changes:** If you intend to change the public API, or make any non-trivial changes to the implementation, we require you to file a new issue as `#SIP` (Superset Improvement Proposal). This lets us reach an agreement on your proposal before you put significant effort into it. You are welcome to submit a PR along with the SIP (sometimes necessary for demonstration), but we will not review/merge the code until the SIP is approved.

In general, small PRs are always easier to review than large PRs. The best practice is to break your work into smaller independent PRs and refer to the same issue. This will greatly reduce turnaround time.

If you wish to share your work which is not ready to merge yet, create a [Draft PR](https://github.blog/2019-02-14-introducing-draft-pull-requests/). This will enable maintainers and the CI runner to prioritize mature PR's.

Finally, never submit a PR that will put master branch in broken state. If the PR is part of multiple PRs to complete a large feature and cannot work on its own, you can create a feature branch and merge all related PRs into the feature branch before creating a PR from feature branch to master.

### Protocol

#### Authoring

- Fill in all sections of the PR template.
- Title the PR with one of the following semantic prefixes (inspired by [Karma](http://karma-runner.github.io/0.10/dev/git-commit-msg.html)):

  - `feat` (new feature)
  - `fix` (bug fix)
  - `docs` (changes to the documentation)
  - `style` (formatting, missing semi colons, etc; no application logic change)
  - `refactor` (refactoring code)
  - `test` (adding missing tests, refactoring tests; no application logic change)
  - `chore` (updating tasks etc; no application logic change)
  - `perf` (performance-related change)
  - `build` (build tooling, Docker configuration change)
  - `ci` (test runner, GitHub Actions workflow changes)
  - `other` (changes that don't correspond to the above -- should be rare!)
  - Examples:
    - `feat: export charts as ZIP files`
    - `perf(api): improve API info performance`
    - `fix(chart-api): cached-indicator always shows value is cached`

- Add prefix `[WIP]` to title if not ready for review (WIP = work-in-progress). We recommend creating a PR with `[WIP]` first and remove it once you have passed CI test and read through your code changes at least once.
- If you believe your PR contributes a potentially breaking change, put a `!` after the semantic prefix but before the colon in the PR title, like so: `feat!: Added foo functionality to bar`
- **Screenshots/GIFs:** Changes to user interface require before/after screenshots, or GIF for interactions
  - Recommended capture tools ([Kap](https://getkap.co/), [LICEcap](https://www.cockos.com/licecap/), [Skitch](https://download.cnet.com/Skitch/3000-13455_4-189876.html))
  - If no screenshot is provided, the committers will mark the PR with `need:screenshot` label and will not review until screenshot is provided.
- **Dependencies:** Be careful about adding new dependency and avoid unnecessary dependencies.
  - For Python, include it in `setup.py` denoting any specific restrictions and in `requirements.txt` pinned to a specific version which ensures that the application build is deterministic.
  - For TypeScript/JavaScript, include new libraries in `package.json`
- **Tests:** The pull request should include tests, either as doctests, unit tests, or both. Make sure to resolve all errors and test failures. See [Testing](#testing) for how to run tests.
- **Documentation:** If the pull request adds functionality, the docs should be updated as part of the same PR.
- **CI:** Reviewers will not review the code until all CI tests are passed. Sometimes there can be flaky tests. You can close and open PR to re-run CI test. Please report if the issue persists. After the CI fix has been deployed to `master`, please rebase your PR.
- **Code coverage:** Please ensure that code coverage does not decrease.
- Remove `[WIP]` when ready for review. Please note that it may be merged soon after approved so please make sure the PR is ready to merge and do not expect more time for post-approval edits.
- If the PR was not ready for review and inactive for > 30 days, we will close it due to inactivity. The author is welcome to re-open and update.

#### Reviewing

- Use constructive tone when writing reviews.
- If there are changes required, state clearly what needs to be done before the PR can be approved.
- If you are asked to update your pull request with some changes there's no need to create a new one. Push your changes to the same branch.
- The committers reserve the right to reject any PR and in some cases may request the author to file an issue.

#### Test Environments

- Members of the Apache GitHub org can launch an ephemeral test environment directly on a pull request by creating a comment containing (only) the command `/testenv up`.
  - Note that org membership must be public in order for this validation to function properly.
- Feature flags may be set for a test environment by specifying the flag name (prefixed with `FEATURE_`) and value after the command.
  - Format: `/testenv up FEATURE_<feature flag name>=true|false`
  - Example: `/testenv up FEATURE_DASHBOARD_NATIVE_FILTERS=true`
  - Multiple feature flags may be set in single command, separated by whitespace
- A comment will be created by the workflow script with the address and login information for the ephemeral environment.
- Test environments may be created once the Docker build CI workflow for the PR has completed successfully.
- Test environments do not currently update automatically when new commits are added to a pull request.
- Test environments do not currently support async workers, though this is planned.
- Running test environments will be shutdown upon closing the pull request.

#### Merging

- At least one approval is required for merging a PR.
- PR is usually left open for at least 24 hours before merging.
- After the PR is merged, [close the corresponding issue(s)](https://help.github.com/articles/closing-issues-using-keywords/).

#### Post-merge Responsibility

- Project maintainers may contact the PR author if new issues are introduced by the PR.
- Project maintainers may revert your changes if a critical issue is found, such as breaking master branch CI.

## Design Guidelines

### Capitalization guidelines

#### Sentence case

Use sentence-case capitalization for everything in the UI (except these \*\*).

Sentence case is predominantly lowercase. Capitalize only the initial character of the first word, and other words that require capitalization, like:

- **Proper nouns.** Objects in the product _are not_ considered proper nouns e.g. dashboards, charts, saved queries etc. Proprietary feature names eg. SQL Lab, Preset Manager _are_ considered proper nouns
- **Acronyms** (e.g. CSS, HTML)
- When referring to **UI labels that are themselves capitalized** from sentence case (e.g. page titles - Dashboards page, Charts page, Saved queries page, etc.)
- User input that is reflected in the UI. E.g. a user-named a dashboard tab

**Sentence case vs. Title case:**
Title case: "A Dog Takes a Walk in Paris"
Sentence case: "A dog takes a walk in Paris"

**Why sentence case?**

- It’s generally accepted as the quickest to read
- It’s the easiest form to distinguish between common and proper nouns

#### How to refer to UI elements

When writing about a UI element, use the same capitalization as used in the UI.

For example, if an input field is labeled “Name” then you refer to this as the “Name input field”. Similarly, if a button has the label “Save” in it, then it is correct to refer to the “Save button”.

Where a product page is titled “Settings”, you refer to this in writing as follows:
“Edit your personal information on the Settings page”.

Often a product page will have the same title as the objects it contains. In this case, refer to the page as it appears in the UI, and the objects as common nouns:

- Upload a dashboard on the Dashboards page
- Go to Dashboards
- View dashboard
- View all dashboards
- Upload CSS templates on the CSS templates page
- Queries that you save will appear on the Saved queries page
- Create custom queries in SQL Lab then create dashboards

#### \*\*Exceptions to sentence case:

- Input labels, buttons and UI tabs are all caps
- User input values (e.g. column names, SQL Lab tab names) should be in their original case

## Managing Issues and PRs

To handle issues and PRs that are coming in, committers read issues/PRs and flag them with labels to categorize and help contributors spot where to take actions, as contributors usually have different expertises.

Triaging goals

- **For issues:** Categorize, screen issues, flag required actions from authors.
- **For PRs:** Categorize, flag required actions from authors. If PR is ready for review, flag required actions from reviewers.

First, add **Category labels (a.k.a. hash labels)**. Every issue/PR must have one hash label (except spam entry). Labels that begin with `#` defines issue/PR type:

| Label           | for Issue                                                                                                               | for PR                                                                                                                                            |
| --------------- | ----------------------------------------------------------------------------------------------------------------------- | ------------------------------------------------------------------------------------------------------------------------------------------------- |
| `#bug`          | Bug report                                                                                                              | Bug fix                                                                                                                           |
| `#code-quality` | Describe problem with code, architecture or productivity                                                                | Refactor, tests, tooling                                                                                                          |
| `#feature`      | New feature request                                                                                                     | New feature implementation                                                                                                        |
| `#refine`       | Propose improvement such as adjusting padding or refining UI style, excluding new features, bug fixes, and refactoring. | Implementation of improvement such as adjusting padding or refining UI style, excluding new features, bug fixes, and refactoring. |
| `#doc`          | Documentation                                                                                                           | Documentation                                                                                                                     |
| `#question`     | Troubleshooting: Installation, Running locally, Ask how to do something. Can be changed to `#bug` later.                | N/A                                                                                                                               |
| `#SIP`          | Superset Improvement Proposal                                                                                           | N/A                                                                                                                               |
| `#ASF`          | Tasks related to Apache Software Foundation policy                                                                      | Tasks related to Apache Software Foundation policy                                                                                |

Then add other types of labels as appropriate.

- **Descriptive labels (a.k.a. dot labels):** These labels that begin with `.` describe the details of the issue/PR, such as `.ui`, `.js`, `.install`, `.backend`, etc. Each issue/PR can have zero or more dot labels.
- **Need labels:** These labels have pattern `need:xxx`, which describe the work required to progress, such as `need:rebase`, `need:update`, `need:screenshot`.
- **Risk labels:** These labels have pattern `risk:xxx`, which describe the potential risk on adopting the work, such as `risk:db-migration`. The intention was to better understand the impact and create awareness for PRs that need more rigorous testing.
- **Status labels:** These labels describe the status (`abandoned`, `wontfix`, `cant-reproduce`, etc.) Issue/PRs that are rejected or closed without completion should have one or more status labels.
- **Version labels:** These have the pattern `vx.x` such as `v0.28`. Version labels on issues describe the version the bug was reported on. Version labels on PR describe the first release that will include the PR.

Committers may also update title to reflect the issue/PR content if the author-provided title is not descriptive enough.

If the PR passes CI tests and does not have any `need:` labels, it is ready for review, add label `review` and/or `design-review`.

If an issue/PR has been inactive for >=30 days, it will be closed. If it does not have any status label, add `inactive`.

When creating a PR, if you're aiming to have it included in a specific release, please tag it with the version label. For example, to have a PR considered for inclusion in Superset 1.1 use the label `v1.1`.

## Reporting a Security Vulnerability

Please report security vulnerabilities to private@superset.apache.org.

In the event a community member discovers a security flaw in Superset, it is important to follow the [Apache Security Guidelines](https://www.apache.org/security/committers.html) and release a fix as quickly as possible before public disclosure. Reporting security vulnerabilities through the usual GitHub Issues channel is not ideal as it will publicize the flaw before a fix can be applied.

## Revert Guidelines

Reverting changes that are causing issues in the master branch is a normal and expected part of the development process. In an open source community, the ramifications of a change cannot always be fully understood. With that in mind, here are some considerations to keep in mind when considering a revert:

- **Availability of the PR author:** If the original PR author or the engineer who merged the code is highly available and can provide a fix in a reasonable time frame, this would counter-indicate reverting.
- **Severity of the issue:** How severe is the problem on master? Is it keeping the project from moving forward? Is there user impact? What percentage of users will experience a problem?
- **Size of the change being reverted:** Reverting a single small PR is a much lower-risk proposition than reverting a massive, multi-PR change.
- **Age of the change being reverted:** Reverting a recently-merged PR will be more acceptable than reverting an older PR. A bug discovered in an older PR is unlikely to be causing widespread serious issues.
- **Risk inherent in reverting:** Will the reversion break critical functionality? Is the medicine more dangerous than the disease?
- **Difficulty of crafting a fix:** In the case of issues with a clear solution, it may be preferable to implement and merge a fix rather than a revert.

Should you decide that reverting is desirable, it is the responsibility of the Contributor performing the revert to:

- **Contact the interested parties:** The PR's author and the engineer who merged the work should both be contacted and informed of the revert.
- **Provide concise reproduction steps:** Ensure that the issue can be clearly understood and duplicated by the original author of the PR.
- **Put the revert through code review:** The revert must be approved by another committer.

## Setup Local Environment for Development

First, [fork the repository on GitHub](https://help.github.com/articles/about-forks/), then clone it. You can clone the main repository directly, but you won't be able to send pull requests.

```bash
git clone git@github.com:your-username/superset.git
cd superset
```

### Documentation

The latest documentation and tutorial are available at https://superset.apache.org/.

The documentation site is built using [Docusaurus 2](https://docusaurus.io/), a modern static website generator, the source for which resides in `./docs`.

#### Local Development

To set up a local development environment with hot reloading for the documentation site:

```shell
cd docs
yarn install  # Installs NPM dependencies
yarn start  # Starts development server at http://localhost:3000
```

#### Build

To create and serve a production build of the documentation site:

```shell
yarn build
yarn serve
```

#### Deployment

Commits to `master` trigger a rebuild and redeploy of the documentation site. Submit pull requests that modify the documentation with the `docs:` prefix.

### Flask server

#### OS Dependencies

Make sure your machine meets the [OS dependencies](https://superset.apache.org/docs/installation/installing-superset-from-scratch#os-dependencies) before following these steps.
You also need to install MySQL or [MariaDB](https://mariadb.com/downloads).

Ensure that you are using Python version 3.9, 3.10 or 3.11, then proceed with:

```bash
# Create a virtual environment and activate it (recommended)
python3 -m venv venv # setup a python3 virtualenv
source venv/bin/activate

# Install external dependencies
pip install -r requirements/testing.txt

# Install Superset in editable (development) mode
pip install -e .

# Initialize the database
superset db upgrade

# Create an admin user in your metadata database (use `admin` as username to be able to load the examples)
superset fab create-admin

# Create default roles and permissions
superset init

# Load some data to play with.
# Note: you MUST have previously created an admin user with the username `admin` for this command to work.
superset load-examples

# Start the Flask dev web server from inside your virtualenv.
# Note that your page may not have CSS at this point.
# See instructions below how to build the front-end assets.
superset run -p 8088 --with-threads --reload --debugger --debug
```

Or you can install via our Makefile

```bash
# Create a virtual environment and activate it (recommended)
$ python3 -m venv venv # setup a python3 virtualenv
$ source venv/bin/activate

# install pip packages + pre-commit
$ make install

# Install superset pip packages and setup env only
$ make superset

# Setup pre-commit only
$ make pre-commit
```

**Note: the FLASK_APP env var should not need to be set, as it's currently controlled
via `.flaskenv`, however if needed, it should be set to `superset.app:create_app()`**

If you have made changes to the FAB-managed templates, which are not built the same way as the newer, React-powered front-end assets, you need to start the app without the `--with-threads` argument like so:
`superset run -p 8088 --reload --debugger --debug`

#### Dependencies

If you add a new requirement or update an existing requirement (per the `install_requires` section in `setup.py`) you must recompile (freeze) the Python dependencies to ensure that for CI, testing, etc. the build is deterministic. This can be achieved via,

```bash
$ python3 -m venv venv
$ source venv/bin/activate
$ python3 -m pip install -r requirements/integration.txt
$ pip-compile-multi --no-upgrade
```

When upgrading the version number of a single package, you should run `pip-compile-multi` with the `-P` flag:

```bash
$ pip-compile-multi -P my-package
```

To bring all dependencies up to date as per the restrictions defined in `setup.py` and `requirements/*.in`, run pip-compile-multi` without any flags:

```bash
$ pip-compile-multi
```

This should be done periodically, but it is recommended to do thorough manual testing of the application to ensure no breaking changes have been introduced that aren't caught by the unit and integration tests.

#### Logging to the browser console

This feature is only available on Python 3. When debugging your application, you can have the server logs sent directly to the browser console using the [ConsoleLog](https://github.com/betodealmeida/consolelog) package. You need to mutate the app, by adding the following to your `config.py` or `superset_config.py`:

```python
from console_log import ConsoleLog

def FLASK_APP_MUTATOR(app):
    app.wsgi_app = ConsoleLog(app.wsgi_app, app.logger)
```

Then make sure you run your WSGI server using the right worker type:

```bash
gunicorn "superset.app:create_app()" -k "geventwebsocket.gunicorn.workers.GeventWebSocketWorker" -b 127.0.0.1:8088 --reload
```

You can log anything to the browser console, including objects:

```python
from superset import app
app.logger.error('An exception occurred!')
app.logger.info(form_data)
```

### Frontend

Frontend assets (TypeScript, JavaScript, CSS, and images) must be compiled in order to properly display the web UI. The `superset-frontend` directory contains all NPM-managed frontend assets. Note that for some legacy pages there are additional frontend assets bundled with Flask-Appbuilder (e.g. jQuery and bootstrap). These are not managed by NPM and may be phased out in the future.

#### Prerequisite

##### nvm and node

First, be sure you are using the following versions of Node.js and npm:

- `Node.js`: Version 16
- `npm`: Version 7

We recommend using [nvm](https://github.com/nvm-sh/nvm) to manage your node environment:

```bash
curl -o- https://raw.githubusercontent.com/nvm-sh/nvm/v0.37.0/install.sh | bash

incase it shows '-bash: nvm: command not found'
export NVM_DIR="$HOME/.nvm"
[ -s "$NVM_DIR/nvm.sh" ] && \. "$NVM_DIR/nvm.sh"  # This loads nvm
[ -s "$NVM_DIR/bash_completion" ] && \. "$NVM_DIR/bash_completion"  # This loads nvm bash_completion

cd superset-frontend
nvm install --lts
nvm use --lts
```

Or if you use the default macOS starting with Catalina shell `zsh`, try:

```zsh
sh -c "$(curl -fsSL https://raw.githubusercontent.com/nvm-sh/nvm/v0.37.0/install.sh)"
```

For those interested, you may also try out [avn](https://github.com/nvm-sh/nvm#deeper-shell-integration) to automatically switch to the node version that is required to run Superset frontend.

#### Install dependencies

Install third-party dependencies listed in `package.json` via:

```bash
# From the root of the repository
cd superset-frontend

# Install dependencies from `package-lock.json`
npm ci
```

Note that Superset uses [Scarf](https://docs.scarf.sh) to capture telemetry/analytics about versions being installed, including the `scarf-js` npm package. As noted elsewhere in this documentation, Scarf gathers aggregated stats for the sake of security/release strategy, and does not capture/retain PII. [You can read here](https://docs.scarf.sh/package-analytics/) about the package, and various means to opt out of it, but one easy way to opt out is to add this setting in `superset-frontent/package.json`:

```json
// your-package/package.json
{
  // ...
  "scarfSettings": {
    "enabled": false
  }
  // ...
}
```

#### Build assets

There are three types of assets you can build:

1. `npm run build`: the production assets, CSS/JSS minified and optimized
2. `npm run dev-server`: local development assets, with sourcemaps and hot refresh support
3. `npm run build-instrumented`: instrumented application code for collecting code coverage from Cypress tests

<<<<<<< HEAD
=======
If this type of error comes while building assets(i.e using above commands):

```bash
Error: You must provide the URL of lib/mappings.wasm by calling SourceMapConsumer.initialize
```

Then put this:

```bash
export NODE_OPTIONS=--no-experimental-fetch
```

If while using the above commands you encounter an error related to the limit of file watchers:

```bash
Error: ENOSPC: System limit for number of file watchers reached
```
The error is thrown because the number of files monitored by the system has reached the limit.
You can address this this error by increasing the number of inotify watchers.


The current value of max watches can be checked with:
```bash
cat /proc/sys/fs/inotify/max_user_watches
```
Edit the file /etc/sysctl.conf to increase this value.
The value needs to be decided based on the system memory [(see this StackOverflow answer for more context)](https://stackoverflow.com/questions/535768/what-is-a-reasonable-amount-of-inotify-watches-with-linux).

Open the file in editor and add a line at the bottom specifying the max watches values.
```bash
fs.inotify.max_user_watches=524288
```
Save the file and exit editor.
To confirm that the change succeeded, run the following command to load the updated value of max_user_watches from sysctl.conf:
```bash
sudo sysctl -p
```
>>>>>>> e1d73d54
#### Webpack dev server

The dev server by default starts at `http://localhost:9000` and proxies the backend requests to `http://localhost:8088`.

So a typical development workflow is the following:

1. [run Superset locally](#flask-server) using Flask, on port `8088` — but don't access it directly,<br/>
   ```bash
   # Install Superset and dependencies, plus load your virtual environment first, as detailed above.
   superset run -p 8088 --with-threads --reload --debugger --debug
   ```
2. in parallel, run the Webpack dev server locally on port `9000`,<br/>
   ```bash
   npm run dev-server
   ```
3. access `http://localhost:9000` (the Webpack server, _not_ Flask) in your web browser. This will use the hot-reloading front-end assets from the Webpack development server while redirecting back-end queries to Flask/Superset: your changes on Superset codebase — either front or back-end — will then be reflected live in the browser.

It's possible to change the Webpack server settings:

```bash
# Start the dev server at http://localhost:9000
npm run dev-server

# Run the dev server on a non-default port
npm run dev-server -- --port=9001

# Proxy backend requests to a Flask server running on a non-default port
npm run dev-server -- --supersetPort=8081

# Proxy to a remote backend but serve local assets
npm run dev-server -- --superset=https://superset-dev.example.com
```

The `--superset=` option is useful in case you want to debug a production issue or have to setup Superset behind a firewall. It allows you to run Flask server in another environment while keep assets building locally for the best developer experience.

#### Other npm commands

Alternatively, there are other NPM commands you may find useful:

1. `npm run build-dev`: build assets in development mode.
2. `npm run dev`: built dev assets in watch mode, will automatically rebuild when a file changes

#### Docker (docker compose)

See docs [here](docker/README.md)

#### Updating NPM packages

Use npm in the prescribed way, making sure that
`superset-frontend/package-lock.json` is updated according to `npm`-prescribed
best practices.

#### Feature flags

Superset supports a server-wide feature flag system, which eases the incremental development of features. To add a new feature flag, simply modify `superset_config.py` with something like the following:

```python
FEATURE_FLAGS = {
    'SCOPED_FILTER': True,
}
```

If you want to use the same flag in the client code, also add it to the FeatureFlag TypeScript enum in [@superset-ui/core](https://github.com/apache/superset/blob/master/superset-frontend/packages/superset-ui-core/src/utils/featureFlags.ts). For example,

```typescript
export enum FeatureFlag {
  SCOPED_FILTER = "SCOPED_FILTER",
}
```

`superset/config.py` contains `DEFAULT_FEATURE_FLAGS` which will be overwritten by
those specified under FEATURE_FLAGS in `superset_config.py`. For example, `DEFAULT_FEATURE_FLAGS = { 'FOO': True, 'BAR': False }` in `superset/config.py` and `FEATURE_FLAGS = { 'BAR': True, 'BAZ': True }` in `superset_config.py` will result
in combined feature flags of `{ 'FOO': True, 'BAR': True, 'BAZ': True }`.

The current status of the usability of each flag (stable vs testing, etc) can be found in `RESOURCES/FEATURE_FLAGS.md`.

## Git Hooks

Superset uses Git pre-commit hooks courtesy of [pre-commit](https://pre-commit.com/). To install run the following:

```bash
pip3 install -r requirements/integration.txt
pre-commit install
```

A series of checks will now run when you make a git commit.

Alternatively it is possible to run pre-commit via tox:

```bash
tox -e pre-commit
```

Or by running pre-commit manually:

```bash
pre-commit run --all-files
```

## Linting

### Python

We use [Pylint](https://pylint.org/) for linting which can be invoked via:

```bash
# for python
tox -e pylint
```

In terms of best practices please avoid blanket disabling of Pylint messages globally (via `.pylintrc`) or top-level within the file header, albeit there being a few exceptions. Disabling should occur inline as it prevents masking issues and provides context as to why said message is disabled.

Additionally, the Python code is auto-formatted using [Black](https://github.com/python/black) which
is configured as a pre-commit hook. There are also numerous [editor integrations](https://black.readthedocs.io/en/stable/integrations/editors.html)

### TypeScript

```bash
cd superset-frontend
npm ci
npm run lint
```

If using the eslint extension with vscode, put the following in your workspace `settings.json` file:

```json
"eslint.workingDirectories": [
  "superset-frontend"
]
```

## Conventions

### Python Conventions

Parameters in the `config.py` (which are accessible via the Flask app.config dictionary) are assumed to always be defined and thus should be accessed directly via,

```python
blueprints = app.config["BLUEPRINTS"]
```

rather than,

```python
blueprints = app.config.get("BLUEPRINTS")
```

or similar as the later will cause typing issues. The former is of type `List[Callable]` whereas the later is of type `Optional[List[Callable]]`.

## Typing

### Python Typing

To ensure clarity, consistency, all readability, _all_ new functions should use
[type hints](https://docs.python.org/3/library/typing.html) and include a
docstring.

Note per [PEP-484](https://www.python.org/dev/peps/pep-0484/#exceptions) no
syntax for listing explicitly raised exceptions is proposed and thus the
recommendation is to put this information in a docstring, i.e.,

```python
import math
from typing import Union


def sqrt(x: Union[float, int]) -> Union[float, int]:
    """
    Return the square root of x.

    :param x: A number
    :returns: The square root of the given number
    :raises ValueError: If the number is negative
    """

    return math.sqrt(x)
```

### TypeScript Typing

TypeScript is fully supported and is the recommended language for writing all new frontend components. When modifying existing functions/components, migrating to TypeScript is appreciated, but not required. Examples of migrating functions/components to TypeScript can be found in [#9162](https://github.com/apache/superset/pull/9162) and [#9180](https://github.com/apache/superset/pull/9180).

## Testing

### Python Testing

All python tests are carried out in [tox](https://tox.readthedocs.io/en/latest/index.html)
a standardized testing framework.
All python tests can be run with any of the tox [environments](https://tox.readthedocs.io/en/latest/example/basic.html#a-simple-tox-ini-default-environments), via,

```bash
tox -e <environment>
```

For example,

```bash
tox -e py38
```

Alternatively, you can run all tests in a single file via,

```bash
tox -e <environment> -- tests/test_file.py
```

or for a specific test via,

```bash
tox -e <environment> -- tests/test_file.py::TestClassName::test_method_name
```

Note that the test environment uses a temporary directory for defining the
SQLite databases which will be cleared each time before the group of test
commands are invoked.

There is also a utility script included in the Superset codebase to run python integration tests. The [readme can be
found here](https://github.com/apache/superset/tree/master/scripts/tests)

To run all integration tests for example, run this script from the root directory:

```bash
scripts/tests/run.sh
```

You can run unit tests found in './tests/unit_tests' for example with pytest. It is a simple way to run an isolated test that doesn't need any database setup

```bash
pytest ./link_to_test.py
```

### Frontend Testing

We use [Jest](https://jestjs.io/) and [Enzyme](https://airbnb.io/enzyme/) to test TypeScript/JavaScript. Tests can be run with:

```bash
cd superset-frontend
npm run test
```

To run a single test file:

```bash
npm run test -- path/to/file.js
```

### Integration Testing

We use [Cypress](https://www.cypress.io/) for integration tests. Tests can be run by `tox -e cypress`. To open Cypress and explore tests first setup and run test server:

```bash
export SUPERSET_CONFIG=tests.integration_tests.superset_test_config
export SUPERSET_TESTENV=true
export CYPRESS_BASE_URL="http://localhost:8081"
superset db upgrade
superset load_test_users
superset load-examples --load-test-data
superset init
superset run --port 8081
```

Run Cypress tests:

```bash
cd superset-frontend
npm run build-instrumented

cd cypress-base
npm install

# run tests via headless Chrome browser (requires Chrome 64+)
npm run cypress-run-chrome

# run tests from a specific file
npm run cypress-run-chrome -- --spec cypress/e2e/explore/link.test.ts

# run specific file with video capture
npm run cypress-run-chrome -- --spec cypress/e2e/dashboard/index.test.js --config video=true

# to open the cypress ui
npm run cypress-debug

# to point cypress to a url other than the default (http://localhost:8088) set the environment variable before running the script
# e.g., CYPRESS_BASE_URL="http://localhost:9000"
CYPRESS_BASE_URL=<your url> npm run cypress open
```

See [`superset-frontend/cypress_build.sh`](https://github.com/apache/superset/blob/master/superset-frontend/cypress_build.sh).

As an alternative you can use docker compose environment for testing:

Make sure you have added below line to your /etc/hosts file:
`127.0.0.1 db`

If you already have launched Docker environment please use the following command to assure a fresh database instance:
`docker compose down -v`

Launch environment:

`CYPRESS_CONFIG=true docker compose up`

It will serve backend and frontend on port 8088.

Run Cypress tests:

```bash
cd cypress-base
npm install
npm run cypress open
```

### Debugging Server App

#### Local

For debugging locally using VSCode, you can configure a launch configuration file .vscode/launch.json such as

```json
{
  "version": "0.2.0",
  "configurations": [
    {
      "name": "Python: Flask",
      "type": "python",
      "request": "launch",
      "module": "flask",
      "env": {
        "FLASK_APP": "superset",
        "SUPERSET_ENV": "development"
      },
      "args": ["run", "-p 8088", "--with-threads", "--reload", "--debugger"],
      "jinja": true,
      "justMyCode": true
    }
  ]
}
```

#### Docker

Follow these instructions to debug the Flask app running inside a docker container.

First add the following to the ./docker-compose.yaml file

```diff
superset:
    env_file: docker/.env
    image: *superset-image
    container_name: superset_app
    command: ["/app/docker/docker-bootstrap.sh", "app"]
    restart: unless-stopped
+   cap_add:
+     - SYS_PTRACE
    ports:
      - 8088:8088
+     - 5678:5678
    user: "root"
    depends_on: *superset-depends-on
    volumes: *superset-volumes
    environment:
      CYPRESS_CONFIG: "${CYPRESS_CONFIG}"
```

Start Superset as usual

```bash
docker compose up
```

Install the required libraries and packages to the docker container

Enter the superset_app container

```bash
docker exec -it superset_app /bin/bash
root@39ce8cf9d6ab:/app#
```

Run the following commands inside the container

```bash
apt update
apt install -y gdb
apt install -y net-tools
pip install debugpy
```

Find the PID for the Flask process. Make sure to use the first PID. The Flask app will re-spawn a sub-process every time you change any of the python code. So it's important to use the first PID.

```bash
ps -ef

UID        PID  PPID  C STIME TTY          TIME CMD
root         1     0  0 14:09 ?        00:00:00 bash /app/docker/docker-bootstrap.sh app
root         6     1  4 14:09 ?        00:00:04 /usr/local/bin/python /usr/bin/flask run -p 8088 --with-threads --reload --debugger --host=0.0.0.0
root        10     6  7 14:09 ?        00:00:07 /usr/local/bin/python /usr/bin/flask run -p 8088 --with-threads --reload --debugger --host=0.0.0.0
```

Inject debugpy into the running Flask process. In this case PID 6.

```bash
python3 -m debugpy --listen 0.0.0.0:5678 --pid 6
```

Verify that debugpy is listening on port 5678

```bash
netstat -tunap

Active Internet connections (servers and established)
Proto Recv-Q Send-Q Local Address           Foreign Address         State       PID/Program name
tcp        0      0 0.0.0.0:5678            0.0.0.0:*               LISTEN      462/python
tcp        0      0 0.0.0.0:8088            0.0.0.0:*               LISTEN      6/python
```

You are now ready to attach a debugger to the process. Using VSCode you can configure a launch configuration file .vscode/launch.json like so.

```json
{
  "version": "0.2.0",
  "configurations": [
    {
      "name": "Attach to Superset App in Docker Container",
      "type": "python",
      "request": "attach",
      "connect": {
        "host": "127.0.0.1",
        "port": 5678
      },
      "pathMappings": [
        {
          "localRoot": "${workspaceFolder}",
          "remoteRoot": "/app"
        }
      ]
    }
  ]
}
```

VSCode will not stop on breakpoints right away. We've attached to PID 6 however it does not yet know of any sub-processes. In order to "wake up" the debugger you need to modify a python file. This will trigger Flask to reload the code and create a new sub-process. This new sub-process will be detected by VSCode and breakpoints will be activated.

### Debugging Server App in Kubernetes Environment

To debug Flask running in POD inside kubernetes cluster. You'll need to make sure the pod runs as root and is granted the SYS_TRACE capability.These settings should not be used in production environments.

```
  securityContext:
    capabilities:
      add: ["SYS_PTRACE"]
```

See (set capabilities for a container)[https://kubernetes.io/docs/tasks/configure-pod-container/security-context/#set-capabilities-for-a-container] for more details.

Once the pod is running as root and has the SYS_PTRACE capability it will be able to debug the Flask app.

You can follow the same instructions as in the docker-compose. Enter the pod and install the required library and packages; gdb, netstat and debugpy.

Often in a Kubernetes environment nodes are not addressable from outside the cluster. VSCode will thus be unable to remotely connect to port 5678 on a Kubernetes node. In order to do this you need to create a tunnel that port forwards 5678 to your local machine.

```
kubectl port-forward  pod/superset-<some random id> 5678:5678
```

You can now launch your VSCode debugger with the same config as above. VSCode will connect to to 127.0.0.1:5678 which is forwarded by kubectl to your remote kubernetes POD.

### Storybook

Superset includes a [Storybook](https://storybook.js.org/) to preview the layout/styling of various Superset components, and variations thereof. To open and view the Storybook:

```bash
cd superset-frontend
npm run storybook
```

When contributing new React components to Superset, please try to add a Story alongside the component's `jsx/tsx` file.

## Translating

We use [Flask-Babel](https://python-babel.github.io/flask-babel/) to translate Superset.
In Python files, we import the magic `_` function using:

```python
from flask_babel import lazy_gettext as _
```

then wrap our translatable strings with it, e.g. `_('Translate me')`.
During extraction, string literals passed to `_` will be added to the
generated `.po` file for each language for later translation.

At runtime, the `_` function will return the translation of the given
string for the current language, or the given string itself
if no translation is available.

In TypeScript/JavaScript, the technique is similar:
we import `t` (simple translation), `tn` (translation containing a number).

```javascript
import { t, tn } from "@superset-ui/translation";
```

### Enabling language selection

Add the `LANGUAGES` variable to your `superset_config.py`. Having more than one
option inside will add a language selection dropdown to the UI on the right side
of the navigation bar.

```python
LANGUAGES = {
    'en': {'flag': 'us', 'name': 'English'},
    'fr': {'flag': 'fr', 'name': 'French'},
    'zh': {'flag': 'cn', 'name': 'Chinese'},
}
```

### Updating language files

```bash
./scripts/babel_update.sh
```

This script will

1. update the template file `superset/translations/messages.pot` with current application strings.
2. update language files with the new extracted strings.

You can then translate the strings gathered in files located under
`superset/translation`, where there's one per language. You can use [Poedit](https://poedit.net/features)
to translate the `po` file more conveniently.
There are some [tutorials in the wiki](https://wiki.lxde.org/en/Translate_*.po_files_with_Poedit).

In the case of JS translation, we need to convert the PO file into a JSON file, and we need the global download of the npm package po2json.

```bash
npm install -g po2json
```

To convert all PO files to formatted JSON files you can use the `po2json.sh` script.

```bash
./scripts/po2json.sh
```

If you get errors running `po2json`, you might be running the Ubuntu package with the same
name, rather than the Node.js package (they have a different format for the arguments). If
there is a conflict, you may need to update your `PATH` environment variable or fully qualify
the executable path (e.g. `/usr/local/bin/po2json` instead of `po2json`).
If you get a lot of `[null,***]` in `messages.json`, just delete all the `null,`.
For example, `"year":["年"]` is correct while `"year":[null,"年"]`is incorrect.

For the translations to take effect we need to compile translation catalogs into binary MO files.

```bash
pybabel compile -d superset/translations
```

### Creating a new language dictionary

To create a dictionary for a new language, run the following, where `LANGUAGE_CODE` is replaced with
the language code for your target language, e.g. `es` (see [Flask AppBuilder i18n documentation](https://flask-appbuilder.readthedocs.io/en/latest/i18n.html) for more details):

```bash
pip install -r superset/translations/requirements.txt
pybabel init -i superset/translations/messages.pot -d superset/translations -l LANGUAGE_CODE
```

Then, [Updating language files](#updating-language-files).

## Tips

### Adding a new datasource

1. Create Models and Views for the datasource, add them under superset folder, like a new my_models.py
   with models for cluster, datasources, columns and metrics and my_views.py with clustermodelview
   and datasourcemodelview.

1. Create DB migration files for the new models

1. Specify this variable to add the datasource model and from which module it is from in config.py:

   For example:

   ```python
   ADDITIONAL_MODULE_DS_MAP = {'superset.my_models': ['MyDatasource', 'MyOtherDatasource']}
   ```

   This means it'll register MyDatasource and MyOtherDatasource in superset.my_models module in the source registry.

### Visualization Plugins

The topic of authoring new plugins, whether you'd like to contribute
it back or not has been well documented in the
[the documentation](https://superset.apache.org/docs/contributing/creating-viz-plugins), and in [this blog post](https://preset.io/blog/building-custom-viz-plugins-in-superset-v2).

To contribute a plugin to Superset, your plugin must meet the following criteria:

- The plugin should be applicable to the community at large, not a particularly specialized use case
- The plugin should be written with TypeScript
- The plugin should contain sufficient unit/e2e tests
- The plugin should use appropriate namespacing, e.g. a folder name of `plugin-chart-whatever` and a package name of `@superset-ui/plugin-chart-whatever`
- The plugin should use them variables via Emotion, as passed in by the ThemeProvider
- The plugin should provide adequate error handling (no data returned, malformed data, invalid controls, etc.)
- The plugin should contain documentation in the form of a populated `README.md` file
- The plugin should have a meaningful and unique icon
- Above all else, the plugin should come with a _commitment to maintenance_ from the original author(s)

Submissions will be considered for submission (or removal) on a case-by-case basis.

### Adding a DB migration

1. Alter the model you want to change. This example will add a `Column` Annotations model.

   [Example commit](https://github.com/apache/superset/commit/6c25f549384d7c2fc288451222e50493a7b14104)

1. Generate the migration file

   ```bash
   superset db migrate -m 'add_metadata_column_to_annotation_model'
   ```

   This will generate a file in `migrations/version/{SHA}_this_will_be_in_the_migration_filename.py`.

   [Example commit](https://github.com/apache/superset/commit/d3e83b0fd572c9d6c1297543d415a332858e262)

1. Upgrade the DB

   ```bash
   superset db upgrade
   ```

   The output should look like this:

   ```
   INFO  [alembic.runtime.migration] Context impl SQLiteImpl.
   INFO  [alembic.runtime.migration] Will assume transactional DDL.
   INFO  [alembic.runtime.migration] Running upgrade 1a1d627ebd8e -> 40a0a483dd12, add_metadata_column_to_annotation_model.py
   ```

1. Add column to view

   Since there is a new column, we need to add it to the AppBuilder Model view.

   [Example commit](https://github.com/apache/superset/pull/5745/commits/6220966e2a0a0cf3e6d87925491f8920fe8a3458)

1. Test the migration's `down` method

   ```bash
   superset db downgrade
   ```

   The output should look like this:

   ```
   INFO  [alembic.runtime.migration] Context impl SQLiteImpl.
   INFO  [alembic.runtime.migration] Will assume transactional DDL.
   INFO  [alembic.runtime.migration] Running downgrade 40a0a483dd12 -> 1a1d627ebd8e, add_metadata_column_to_annotation_model.py
   ```

### Merging DB migrations

When two DB migrations collide, you'll get an error message like this one:

```text
alembic.util.exc.CommandError: Multiple head revisions are present for
given argument 'head'; please specify a specific target
revision, '<branchname>@head' to narrow to a specific head,
or 'heads' for all heads`
```

To fix it:

1. Get the migration heads

   ```bash
   superset db heads
   ```

   This should list two or more migration hashes. E.g.

   ```bash
   1412ec1e5a7b (head)
   67da9ef1ef9c (head)
   ```

2. Pick one of them as the parent revision, open the script for the other revision
   and update `Revises` and `down_revision` to the new parent revision. E.g.:

   ```diff
   --- a/67da9ef1ef9c_add_hide_left_bar_to_tabstate.py
   +++ b/67da9ef1ef9c_add_hide_left_bar_to_tabstate.py
   @@ -17,14 +17,14 @@
   """add hide_left_bar to tabstate

   Revision ID: 67da9ef1ef9c
   -Revises: c501b7c653a3
   +Revises: 1412ec1e5a7b
   Create Date: 2021-02-22 11:22:10.156942

   """

   # revision identifiers, used by Alembic.
   revision = "67da9ef1ef9c"
   -down_revision = "c501b7c653a3"
   +down_revision = "1412ec1e5a7b"

   import sqlalchemy as sa
   from alembic import op
   ```

   Alternatively you may also run `superset db merge` to create a migration script
   just for merging the heads.

   ```bash
   superset db merge {HASH1} {HASH2}
   ```

3. Upgrade the DB to the new checkpoint

   ```bash
   superset db upgrade
   ```

### SQL Lab Async

It's possible to configure a local database to operate in `async` mode,
to work on `async` related features.

To do this, you'll need to:

- Add an additional database entry. We recommend you copy the connection
  string from the database labeled `main`, and then enable `SQL Lab` and the
  features you want to use. Don't forget to check the `Async` box
- Configure a results backend, here's a local `FileSystemCache` example,
  not recommended for production,
  but perfect for testing (stores cache in `/tmp`)

  ```python
  from flask_caching.backends.filesystemcache import FileSystemCache
  RESULTS_BACKEND = FileSystemCache('/tmp/sqllab')
  ```

- Start up a celery worker

  ```shell script
  celery --app=superset.tasks.celery_app:app worker -O fair
  ```

Note that:

- for changes that affect the worker logic, you'll have to
  restart the `celery worker` process for the changes to be reflected.
- The message queue used is a `sqlite` database using the `SQLAlchemy`
  experimental broker. Ok for testing, but not recommended in production
- In some cases, you may want to create a context that is more aligned
  to your production environment, and use the similar broker as well as
  results backend configuration

### Async Chart Queries

It's possible to configure database queries for charts to operate in `async` mode. This is especially useful for dashboards with many charts that may otherwise be affected by browser connection limits. To enable async queries for dashboards and Explore, the following dependencies are required:

- Redis 5.0+ (the feature utilizes [Redis Streams](https://redis.io/topics/streams-intro))
- Cache backends enabled via the `CACHE_CONFIG` and `DATA_CACHE_CONFIG` config settings
- Celery workers configured and running to process async tasks

The following configuration settings are available for async queries (see config.py for default values)

- `GLOBAL_ASYNC_QUERIES` (feature flag) - enable or disable async query operation
- `GLOBAL_ASYNC_QUERIES_REDIS_CONFIG` - Redis connection info
- `GLOBAL_ASYNC_QUERIES_REDIS_STREAM_PREFIX` - the prefix used with Redis Streams
- `GLOBAL_ASYNC_QUERIES_REDIS_STREAM_LIMIT` - the maximum number of events for each user-specific event stream (FIFO eviction)
- `GLOBAL_ASYNC_QUERIES_REDIS_STREAM_LIMIT_FIREHOSE` - the maximum number of events for all users (FIFO eviction)
- `GLOBAL_ASYNC_QUERIES_JWT_COOKIE_NAME` - the async query feature uses a [JWT](https://tools.ietf.org/html/rfc7519) cookie for authentication, this setting is the cookie's name
- `GLOBAL_ASYNC_QUERIES_JWT_COOKIE_SECURE` - JWT cookie secure option
- `GLOBAL_ASYNC_QUERIES_JWT_COOKIE_SAMESITE` - JWT cookie same site option
- `GLOBAL_ASYNC_QUERIES_JWT_COOKIE_DOMAIN` - JWT cookie domain option ([see docs for set_cookie](https://tedboy.github.io/flask/interface_api.response_object.html#flask.Response.set_cookie))
- `GLOBAL_ASYNC_QUERIES_JWT_SECRET` - JWT's use a secret key to sign and validate the contents. This value should be at least 32 bytes and have sufficient randomness for proper security
- `GLOBAL_ASYNC_QUERIES_TRANSPORT` - available options: "polling" (HTTP, default), "ws" (WebSocket, requires running superset-websocket server)
- `GLOBAL_ASYNC_QUERIES_POLLING_DELAY` - the time (in ms) between polling requests

More information on the async query feature can be found in [SIP-39](https://github.com/apache/superset/issues/9190).

## Chart Parameters

Chart parameters are stored as a JSON encoded string the `slices.params` column and are often referenced throughout the code as form-data. Currently the form-data is neither versioned nor typed as thus is somewhat free-formed. Note in the future there may be merit in using something like [JSON Schema](https://json-schema.org/) to both annotate and validate the JSON object in addition to using a Mypy `TypedDict` (introduced in Python 3.8) for typing the form-data in the backend. This section serves as a potential primer for that work.

The following tables provide a non-exhaustive list of the various fields which can be present in the JSON object grouped by the Explorer pane sections. These values were obtained by extracting the distinct fields from a legacy deployment consisting of tens of thousands of charts and thus some fields may be missing whilst others may be deprecated.

Note not all fields are correctly categorized. The fields vary based on visualization type and may appear in different sections depending on the type. Verified deprecated columns may indicate a missing migration and/or prior migrations which were unsuccessful and thus future work may be required to clean up the form-data.

### Datasource & Chart Type

| Field             | Type     | Notes                                |
| ----------------- | -------- | ------------------------------------ |
| `database_name`   | _string_ | _Deprecated?_                        |
| `datasource`      | _string_ | `<datasource_id>__<datasource_type>` |
| `datasource_id`   | _string_ | _Deprecated?_ See `datasource`       |
| `datasource_name` | _string_ | _Deprecated?_                        |
| `datasource_type` | _string_ | _Deprecated?_ See `datasource`       |
| `viz_type`        | _string_ | The **Visualization Type** widget    |

### Time

| Field              | Type     | Notes                           |
| ------------------ | -------- | ------------------------------- |
| `granularity_sqla` | _string_ | The SQLA **Time Column** widget |
| `time_grain_sqla`  | _string_ | The SQLA **Time Grain** widget  |
| `time_range`       | _string_ | The **Time range** widget       |

### GROUP BY

| Field                     | Type            | Notes             |
| ------------------------- | --------------- | ----------------- |
| `metrics`                 | _array(string)_ | See Query section |
| `order_asc`               | -               | See Query section |
| `row_limit`               | -               | See Query section |
| `timeseries_limit_metric` | -               | See Query section |

### NOT GROUPED BY

| Field           | Type            | Notes                   |
| --------------- | --------------- | ----------------------- |
| `order_by_cols` | _array(string)_ | The **Ordering** widget |
| `row_limit`     | -               | See Query section       |

### Y Axis 1

| Field           | Type | Notes                                              |
| --------------- | ---- | -------------------------------------------------- |
| `metric`        | -    | The **Left Axis Metric** widget. See Query section |
| `y_axis_format` | -    | See Y Axis section                                 |

### Y Axis 2

| Field      | Type | Notes                                               |
| ---------- | ---- | --------------------------------------------------- |
| `metric_2` | -    | The **Right Axis Metric** widget. See Query section |

### Query

| Field                                                                                                  | Type                                              | Notes                                                                                                                                                                                                                                                                                                                                                                                                                                                                                                                                                                                                                                                                                                                       |
| ------------------------------------------------------------------------------------------------------ | ------------------------------------------------- | --------------------------------------------------------------------------------------------------------------------------------------------------------------------------------------------------------------------------------------------------------------------------------------------------------------------------------------------------------------------------------------------------------------------------------------------------------------------------------------------------------------------------------------------------------------------------------------------------------------------------------------------------------------------------------------------------------------------------- |
| `adhoc_filters`                                                                                        | _array(object)_                                   | The **Filters** widget                                                                                                                                                                                                                                                                                                                                                                                                                                                                                                                                                                                                                                                                                                      |
| `extra_filters`                                                                                        | _array(object)_                                   | Another pathway to the **Filters** widget.<br/>It is generally used to pass dashboard filter parameters to a chart.<br/>It can be used for appending additional filters to a chart that has been saved with its own filters on an ad-hoc basis if the chart is being used as a standalone widget.<br/><br/>For implementation examples see : [utils test.py](https://github.com/apache/superset/blob/66a4c94a1ed542e69fe6399bab4c01d4540486cf/tests/utils_tests.py#L181)<br/>For insight into how superset processes the contents of this parameter see: [exploreUtils/index.js](https://github.com/apache/superset/blob/93c7f5bb446ec6895d7702835f3157426955d5a9/superset-frontend/src/explore/exploreUtils/index.js#L159) |
| `columns`                                                                                              | _array(string)_                                   | The **Breakdowns** widget                                                                                                                                                                                                                                                                                                                                                                                                                                                                                                                                                                                                                                                                                                   |
| `groupby`                                                                                              | _array(string)_                                   | The **Group by** or **Series** widget                                                                                                                                                                                                                                                                                                                                                                                                                                                                                                                                                                                                                                                                                       |
| `limit`                                                                                                | _number_                                          | The **Series Limit** widget                                                                                                                                                                                                                                                                                                                                                                                                                                                                                                                                                                                                                                                                                                 |
| `metric`<br>`metric_2`<br>`metrics`<br>`percent_metrics`<br>`secondary_metric`<br>`size`<br>`x`<br>`y` | _string_,_object_,_array(string)_,_array(object)_ | The metric(s) depending on the visualization type                                                                                                                                                                                                                                                                                                                                                                                                                                                                                                                                                                                                                                                                           |
| `order_asc`                                                                                            | _boolean_                                         | The **Sort Descending** widget                                                                                                                                                                                                                                                                                                                                                                                                                                                                                                                                                                                                                                                                                              |
| `row_limit`                                                                                            | _number_                                          | The **Row limit** widget                                                                                                                                                                                                                                                                                                                                                                                                                                                                                                                                                                                                                                                                                                    |
| `timeseries_limit_metric`                                                                              | _object_                                          | The **Sort By** widget                                                                                                                                                                                                                                                                                                                                                                                                                                                                                                                                                                                                                                                                                                      |

The `metric` (or equivalent) and `timeseries_limit_metric` fields are all composed of either metric names or the JSON representation of the `AdhocMetric` TypeScript type. The `adhoc_filters` is composed of the JSON represent of the `AdhocFilter` TypeScript type (which can comprise of columns or metrics depending on whether it is a WHERE or HAVING clause). The `all_columns`, `all_columns_x`, `columns`, `groupby`, and `order_by_cols` fields all represent column names.

### Chart Options

| Field          | Type      | Notes                       |
| -------------- | --------- | --------------------------- |
| `color_picker` | _object_  | The **Fixed Color** widget  |
| `label_colors` | _object_  | The **Color Scheme** widget |
| `normalized`   | _boolean_ | The **Normalized** widget   |

### Y Axis

| Field            | Type     | Notes                        |
| ---------------- | -------- | ---------------------------- |
| `y_axis_2_label` | _N/A_    | _Deprecated?_                |
| `y_axis_format`  | _string_ | The **Y Axis Format** widget |
| `y_axis_zero`    | _N/A_    | _Deprecated?_                |

Note the `y_axis_format` is defined under various section for some charts.

### Other

| Field          | Type     | Notes |
| -------------- | -------- | ----- |
| `color_scheme` | _string_ |       |

### Unclassified

| Field                         | Type  | Notes |
| ----------------------------- | ----- | ----- |
| `add_to_dash`                 | _N/A_ |       |
| `code`                        | _N/A_ |       |
| `collapsed_fieldsets`         | _N/A_ |       |
| `comparison type`             | _N/A_ |       |
| `country_fieldtype`           | _N/A_ |       |
| `default_filters`             | _N/A_ |       |
| `entity`                      | _N/A_ |       |
| `expanded_slices`             | _N/A_ |       |
| `filter_immune_slice_fields`  | _N/A_ |       |
| `filter_immune_slices`        | _N/A_ |       |
| `flt_col_0`                   | _N/A_ |       |
| `flt_col_1`                   | _N/A_ |       |
| `flt_eq_0`                    | _N/A_ |       |
| `flt_eq_1`                    | _N/A_ |       |
| `flt_op_0`                    | _N/A_ |       |
| `flt_op_1`                    | _N/A_ |       |
| `goto_dash`                   | _N/A_ |       |
| `import_time`                 | _N/A_ |       |
| `label`                       | _N/A_ |       |
| `linear_color_scheme`         | _N/A_ |       |
| `new_dashboard_name`          | _N/A_ |       |
| `new_slice_name`              | _N/A_ |       |
| `num_period_compare`          | _N/A_ |       |
| `period_ratio_type`           | _N/A_ |       |
| `perm`                        | _N/A_ |       |
| `rdo_save`                    | _N/A_ |       |
| `refresh_frequency`           | _N/A_ |       |
| `remote_id`                   | _N/A_ |       |
| `resample_fillmethod`         | _N/A_ |       |
| `resample_how`                | _N/A_ |       |
| `rose_area_proportion`        | _N/A_ |       |
| `save_to_dashboard_id`        | _N/A_ |       |
| `schema`                      | _N/A_ |       |
| `series`                      | _N/A_ |       |
| `show_bubbles`                | _N/A_ |       |
| `slice_name`                  | _N/A_ |       |
| `timed_refresh_immune_slices` | _N/A_ |       |
| `userid`                      | _N/A_ |       |<|MERGE_RESOLUTION|>--- conflicted
+++ resolved
@@ -598,20 +598,6 @@
 2. `npm run dev-server`: local development assets, with sourcemaps and hot refresh support
 3. `npm run build-instrumented`: instrumented application code for collecting code coverage from Cypress tests
 
-<<<<<<< HEAD
-=======
-If this type of error comes while building assets(i.e using above commands):
-
-```bash
-Error: You must provide the URL of lib/mappings.wasm by calling SourceMapConsumer.initialize
-```
-
-Then put this:
-
-```bash
-export NODE_OPTIONS=--no-experimental-fetch
-```
-
 If while using the above commands you encounter an error related to the limit of file watchers:
 
 ```bash
@@ -620,7 +606,6 @@
 The error is thrown because the number of files monitored by the system has reached the limit.
 You can address this this error by increasing the number of inotify watchers.
 
-
 The current value of max watches can be checked with:
 ```bash
 cat /proc/sys/fs/inotify/max_user_watches
@@ -637,7 +622,7 @@
 ```bash
 sudo sysctl -p
 ```
->>>>>>> e1d73d54
+
 #### Webpack dev server
 
 The dev server by default starts at `http://localhost:9000` and proxies the backend requests to `http://localhost:8088`.
