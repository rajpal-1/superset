# Licensed to the Apache Software Foundation (ASF) under one
# or more contributor license agreements.  See the NOTICE file
# distributed with this work for additional information
# regarding copyright ownership.  The ASF licenses this file
# to you under the Apache License, Version 2.0 (the
# "License"); you may not use this file except in compliance
# with the License.  You may obtain a copy of the License at
#
#   http://www.apache.org/licenses/LICENSE-2.0
#
# Unless required by applicable law or agreed to in writing,
# software distributed under the License is distributed on an
# "AS IS" BASIS, WITHOUT WARRANTIES OR CONDITIONS OF ANY
# KIND, either express or implied.  See the License for the
# specific language governing permissions and limitations
# under the License.
import json
import logging
from typing import Any, Dict, Optional, Type, TYPE_CHECKING
from urllib import parse

import sqlalchemy as sqla
from flask_appbuilder import Model
from flask_appbuilder.models.decorators import renders
from markupsafe import escape, Markup
from sqlalchemy import Column, ForeignKey, Integer, String, Table, Text
from sqlalchemy.engine.base import Connection
from sqlalchemy.orm import relationship
from sqlalchemy.orm.mapper import Mapper

from superset import ConnectorRegistry, db, is_feature_enabled, security_manager
from superset.legacy import update_time_range
from superset.models.helpers import AuditMixinNullable, ImportExportMixin
from superset.models.tags import ChartUpdater
from superset.tasks.thumbnails import cache_chart_thumbnail
from superset.utils import core as utils
from superset.utils.hashing import md5_sha_from_str
from superset.utils.memoized import memoized
from superset.utils.urls import get_url_path
from superset.viz import BaseViz, viz_types

if TYPE_CHECKING:
    from superset.connectors.base.models import BaseDatasource

metadata = Model.metadata  # pylint: disable=no-member
slice_user = Table(
    "slice_user",
    metadata,
    Column("id", Integer, primary_key=True),
    Column("user_id", Integer, ForeignKey("ab_user.id")),
    Column("slice_id", Integer, ForeignKey("slices.id")),
)
logger = logging.getLogger(__name__)


class Slice(  # pylint: disable=too-many-instance-attributes,too-many-public-methods
    Model, AuditMixinNullable, ImportExportMixin
<<<<<<< HEAD
):
=======
):  # pylint: disable=too-many-public-methods, too-many-instance-attributes
>>>>>>> 39db6a73

    """A slice is essentially a report or a view on data"""

    __tablename__ = "slices"
    id = Column(Integer, primary_key=True)
    slice_name = Column(String(250))
    datasource_id = Column(Integer)
    datasource_type = Column(String(200))
    datasource_name = Column(String(2000))
    viz_type = Column(String(250))
    params = Column(Text)
    query_context = Column(Text)
    description = Column(Text)
    cache_timeout = Column(Integer)
    perm = Column(String(1000))
    schema_perm = Column(String(1000))
    owners = relationship(security_manager.user_model, secondary=slice_user)
    table = relationship(
        "SqlaTable",
        foreign_keys=[datasource_id],
        primaryjoin="and_(Slice.datasource_id == SqlaTable.id, "
        "Slice.datasource_type == 'table')",
        remote_side="SqlaTable.id",
        lazy="subquery",
    )

    token = ""

    export_fields = [
        "slice_name",
        "datasource_type",
        "datasource_name",
        "viz_type",
        "params",
        "query_context",
        "cache_timeout",
    ]
    export_parent = "table"

    def __repr__(self) -> str:
        return self.slice_name or str(self.id)

    @property
    def cls_model(self) -> Type["BaseDatasource"]:
        return ConnectorRegistry.sources[self.datasource_type]

    @property
    def datasource(self) -> Optional["BaseDatasource"]:
        return self.get_datasource

    def clone(self) -> "Slice":
        return Slice(
            slice_name=self.slice_name,
            datasource_id=self.datasource_id,
            datasource_type=self.datasource_type,
            datasource_name=self.datasource_name,
            viz_type=self.viz_type,
            params=self.params,
            description=self.description,
            cache_timeout=self.cache_timeout,
        )

    # pylint: disable=using-constant-test
    @datasource.getter  # type: ignore
    @memoized
    def get_datasource(self) -> Optional["BaseDatasource"]:
        return db.session.query(self.cls_model).filter_by(id=self.datasource_id).first()

    @renders("datasource_name")
    def datasource_link(self) -> Optional[Markup]:
        # pylint: disable=no-member
        datasource = self.datasource
        return datasource.link if datasource else None

    @renders("datasource_url")
    def datasource_url(self) -> Optional[str]:
        # pylint: disable=no-member
        if self.table:
            return self.table.explore_url
        datasource = self.datasource
        return datasource.explore_url if datasource else None

    def datasource_name_text(self) -> Optional[str]:
        # pylint: disable=no-member
        if self.table:
            if self.table.schema:
                return f"{self.table.schema}.{self.table.table_name}"
            return self.table.table_name
        if self.datasource:
            if self.datasource.schema:
                return f"{self.datasource.schema}.{self.datasource.name}"
            return self.datasource.name
        return None

    @property
    def datasource_edit_url(self) -> Optional[str]:
        # pylint: disable=no-member
        datasource = self.datasource
        return datasource.url if datasource else None

    # pylint: enable=using-constant-test

    @property  # type: ignore
    @memoized
    def viz(self) -> Optional[BaseViz]:
        form_data = json.loads(self.params)
        viz_class = viz_types.get(self.viz_type)
        datasource = self.datasource
        if viz_class and datasource:
            return viz_class(datasource=datasource, form_data=form_data)
        return None

    @property
    def description_markeddown(self) -> str:
        return utils.markdown(self.description)

    @property
    def data(self) -> Dict[str, Any]:
        """Data used to render slice in templates"""
        data: Dict[str, Any] = {}
        self.token = ""
        try:
            viz = self.viz
            data = viz.data if viz else self.form_data
            self.token = utils.get_form_data_token(data)
        except Exception as ex:  # pylint: disable=broad-except
            logger.exception(ex)
            data["error"] = str(ex)
        return {
            "cache_timeout": self.cache_timeout,
            "changed_on": self.changed_on.isoformat(),
            "changed_on_humanized": self.changed_on_humanized,
            "datasource": self.datasource_name,
            "description": self.description,
            "description_markeddown": self.description_markeddown,
            "edit_url": self.edit_url,
            "form_data": self.form_data,
            "query_context": self.query_context,
            "modified": self.modified(),
            "owners": [
                f"{owner.first_name} {owner.last_name}" for owner in self.owners
            ],
            "slice_id": self.id,
            "slice_name": self.slice_name,
            "slice_url": self.slice_url,
        }

    @property
    def digest(self) -> str:
        """
        Returns a MD5 HEX digest that makes this dashboard unique
        """
        return md5_sha_from_str(self.params or "")

    @property
    def thumbnail_url(self) -> str:
        """
        Returns a thumbnail URL with a HEX digest. We want to avoid browser cache
        if the dashboard has changed
        """
        return f"/api/v1/chart/{self.id}/thumbnail/{self.digest}/"

    @property
    def json_data(self) -> str:
        return json.dumps(self.data)

    @property
    def form_data(self) -> Dict[str, Any]:
        form_data: Dict[str, Any] = {}
        try:
            form_data = json.loads(self.params)
        except Exception as ex:  # pylint: disable=broad-except
            logger.error("Malformed json in slice's params", exc_info=True)
            logger.exception(ex)
        form_data.update(
            {
                "slice_id": self.id,
                "viz_type": self.viz_type,
                "datasource": "{}__{}".format(self.datasource_id, self.datasource_type),
            }
        )

        if self.cache_timeout:
            form_data["cache_timeout"] = self.cache_timeout
        update_time_range(form_data)
        return form_data

    def get_explore_url(
        self,
        base_url: str = "/superset/explore",
        overrides: Optional[Dict[str, Any]] = None,
    ) -> str:
        overrides = overrides or {}
        form_data = {"slice_id": self.id}
        form_data.update(overrides)
        params = parse.quote(json.dumps(form_data))
        return f"{base_url}/?form_data={params}"

    @property
    def slice_url(self) -> str:
        """Defines the url to access the slice"""
        return self.get_explore_url()

    @property
    def explore_json_url(self) -> str:
        """Defines the url to access the slice"""
        return self.get_explore_url("/superset/explore_json")

    @property
    def edit_url(self) -> str:
        return f"/chart/edit/{self.id}"

    @property
    def chart(self) -> str:
        return self.slice_name or "<empty>"

    @property
    def slice_link(self) -> Markup:
        name = escape(self.chart)
        return Markup(f'<a href="{self.url}">{name}</a>')

    @property
    def changed_by_url(self) -> str:
        return f"/superset/profile/{self.changed_by.username}"  # type: ignore

    @property
    def icons(self) -> str:
        return f"""
        <a
                href="{self.datasource_edit_url}"
                data-toggle="tooltip"
                title="{self.datasource}">
            <i class="fa fa-database"></i>
        </a>
        """

    @property
    def url(self) -> str:
        return f"/superset/explore/?form_data=%7B%22slice_id%22%3A%20{self.id}%7D"


def set_related_perm(_mapper: Mapper, _connection: Connection, target: Slice) -> None:
    src_class = target.cls_model
    id_ = target.datasource_id
    if id_:
        ds = db.session.query(src_class).filter_by(id=int(id_)).first()
        if ds:
            target.perm = ds.perm
            target.schema_perm = ds.schema_perm


def event_after_chart_changed(
    _mapper: Mapper, _connection: Connection, target: Slice
) -> None:
    url = get_url_path("Superset.slice", slice_id=target.id, standalone="true")
    cache_chart_thumbnail.delay(url, target.digest, force=True)


sqla.event.listen(Slice, "before_insert", set_related_perm)
sqla.event.listen(Slice, "before_update", set_related_perm)

# events for updating tags
if is_feature_enabled("TAGGING_SYSTEM"):
    sqla.event.listen(Slice, "after_insert", ChartUpdater.after_insert)
    sqla.event.listen(Slice, "after_update", ChartUpdater.after_update)
    sqla.event.listen(Slice, "after_delete", ChartUpdater.after_delete)

# events for updating tags
if is_feature_enabled("THUMBNAILS_SQLA_LISTENERS"):
    sqla.event.listen(Slice, "after_insert", event_after_chart_changed)
    sqla.event.listen(Slice, "after_update", event_after_chart_changed)<|MERGE_RESOLUTION|>--- conflicted
+++ resolved
@@ -55,12 +55,7 @@
 
 class Slice(  # pylint: disable=too-many-instance-attributes,too-many-public-methods
     Model, AuditMixinNullable, ImportExportMixin
-<<<<<<< HEAD
 ):
-=======
-):  # pylint: disable=too-many-public-methods, too-many-instance-attributes
->>>>>>> 39db6a73
-
     """A slice is essentially a report or a view on data"""
 
     __tablename__ = "slices"
