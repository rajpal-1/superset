--- conflicted
+++ resolved
@@ -129,14 +129,7 @@
 )
 
 
-<<<<<<< HEAD
 class Dashboard(Model, AuditMixinNullable, ImportExportMixin):
-
-=======
-class Dashboard(  # pylint: disable=too-many-instance-attributes
-    Model, AuditMixinNullable, ImportExportMixin
-):
->>>>>>> c768941f
     """The dashboard object!"""
 
     __tablename__ = "dashboards"
