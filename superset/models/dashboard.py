# Licensed to the Apache Software Foundation (ASF) under one
# or more contributor license agreements.  See the NOTICE file
# distributed with this work for additional information
# regarding copyright ownership.  The ASF licenses this file
# to you under the Apache License, Version 2.0 (the
# "License"); you may not use this file except in compliance
# with the License.  You may obtain a copy of the License at
#
#   http://www.apache.org/licenses/LICENSE-2.0
#
# Unless required by applicable law or agreed to in writing,
# software distributed under the License is distributed on an
# "AS IS" BASIS, WITHOUT WARRANTIES OR CONDITIONS OF ANY
# KIND, either express or implied.  See the License for the
# specific language governing permissions and limitations
# under the License.
from __future__ import annotations

import json
import logging
from collections import defaultdict
from functools import partial
from typing import Any, Callable, Dict, List, Set, Tuple, Type, Union

import sqlalchemy as sqla
from flask_appbuilder import Model
from flask_appbuilder.models.decorators import renders
from flask_appbuilder.security.sqla.models import User
from markupsafe import escape, Markup
from sqlalchemy import (
    Boolean,
    Column,
    ForeignKey,
    Integer,
    MetaData,
    String,
    Table,
    Text,
    UniqueConstraint,
)
from sqlalchemy.engine.base import Connection
from sqlalchemy.orm import relationship, sessionmaker, subqueryload
from sqlalchemy.orm.mapper import Mapper
from sqlalchemy.orm.session import object_session
from sqlalchemy.sql import join, select
from sqlalchemy.sql.elements import BinaryExpression

from superset import app, ConnectorRegistry, db, is_feature_enabled, security_manager
from superset.connectors.base.models import BaseDatasource
from superset.connectors.druid.models import DruidColumn, DruidMetric
from superset.connectors.sqla.models import SqlMetric, TableColumn
from superset.extensions import cache_manager
from superset.models.helpers import AuditMixinNullable, ImportExportMixin
from superset.models.slice import Slice
from superset.models.tags import DashboardUpdater
from superset.models.user_attributes import UserAttribute
from superset.tasks.thumbnails import cache_dashboard_thumbnail
from superset.utils import core as utils
from superset.utils.decorators import debounce
from superset.utils.hashing import md5_sha_from_str
from superset.utils.urls import get_url_path

metadata = Model.metadata  # pylint: disable=no-member
config = app.config
logger = logging.getLogger(__name__)


def copy_dashboard(
    _mapper: Mapper, connection: Connection, target: "Dashboard"
) -> None:
    dashboard_id = config["DASHBOARD_TEMPLATE_ID"]
    if dashboard_id is None:
        return

    session_class = sessionmaker(autoflush=False)
    session = session_class(bind=connection)
    new_user = session.query(User).filter_by(id=target.id).first()

    # copy template dashboard to user
    template = session.query(Dashboard).filter_by(id=int(dashboard_id)).first()
    dashboard = Dashboard(
        dashboard_title=template.dashboard_title,
        position_json=template.position_json,
        description=template.description,
        css=template.css,
        json_metadata=template.json_metadata,
        slices=template.slices,
        owners=[new_user],
    )
    session.add(dashboard)
    session.commit()

    # set dashboard as the welcome dashboard
    extra_attributes = UserAttribute(
        user_id=target.id, welcome_dashboard_id=dashboard.id
    )
    session.add(extra_attributes)
    session.commit()


sqla.event.listen(User, "after_insert", copy_dashboard)


dashboard_slices = Table(
    "dashboard_slices",
    metadata,
    Column("id", Integer, primary_key=True),
    Column("dashboard_id", Integer, ForeignKey("dashboards.id")),
    Column("slice_id", Integer, ForeignKey("slices.id")),
    UniqueConstraint("dashboard_id", "slice_id"),
)


dashboard_user = Table(
    "dashboard_user",
    metadata,
    Column("id", Integer, primary_key=True),
    Column("user_id", Integer, ForeignKey("ab_user.id")),
    Column("dashboard_id", Integer, ForeignKey("dashboards.id")),
)


DashboardRoles = Table(
    "dashboard_roles",
    metadata,
    Column("id", Integer, primary_key=True),
    Column("dashboard_id", Integer, ForeignKey("dashboards.id"), nullable=False),
    Column("role_id", Integer, ForeignKey("ab_role.id"), nullable=False),
)


<<<<<<< HEAD
class Dashboard(  # pylint: disable=too-many-instance-attributes
    Model, AuditMixinNullable, ImportExportMixin,
):
=======
class Dashboard(Model, AuditMixinNullable, ImportExportMixin):
>>>>>>> ac1d779a
    """The dashboard object!"""

    __tablename__ = "dashboards"
    id = Column(Integer, primary_key=True)
    dashboard_title = Column(String(500))
    position_json = Column(utils.MediumText())
    description = Column(Text)
    css = Column(Text)
    json_metadata = Column(Text)
    slug = Column(String(255), unique=True)
    slices = relationship(Slice, secondary=dashboard_slices, backref="dashboards")
    owners = relationship(security_manager.user_model, secondary=dashboard_user)
    published = Column(Boolean, default=False)
    roles = relationship(security_manager.role_model, secondary=DashboardRoles)
    export_fields = [
        "dashboard_title",
        "position_json",
        "json_metadata",
        "description",
        "css",
        "slug",
    ]

    def __repr__(self) -> str:
        return f"Dashboard<{self.id or self.slug}>"

    @property
    def url(self) -> str:
        return f"/superset/dashboard/{self.slug or self.id}/"

    @property
    def datasources(self) -> Set[BaseDatasource]:
        # Verbose but efficient database enumeration of dashboard datasources.
        datasources_by_cls_model: Dict[Type["BaseDatasource"], Set[int]] = defaultdict(
            set
        )

        for slc in self.slices:
            datasources_by_cls_model[slc.cls_model].add(slc.datasource_id)

        return {
            datasource
            for cls_model, datasource_ids in datasources_by_cls_model.items()
            for datasource in db.session.query(cls_model)
            .filter(cls_model.id.in_(datasource_ids))
            .all()
        }

    @property
    def charts(self) -> List[BaseDatasource]:
        return [slc.chart for slc in self.slices]

    @property
    def sqla_metadata(self) -> None:
        # pylint: disable=no-member
        meta = MetaData(bind=self.get_sqla_engine())
        meta.reflect()

    @property
    def status(self) -> utils.DashboardStatus:
        if self.published:
            return utils.DashboardStatus.PUBLISHED
        return utils.DashboardStatus.DRAFT

    @renders("dashboard_title")
    def dashboard_link(self) -> Markup:
        title = escape(self.dashboard_title or "<empty>")
        return Markup(f'<a href="{self.url}">{title}</a>')

    @property
    def digest(self) -> str:
        """
        Returns a MD5 HEX digest that makes this dashboard unique
        """
        unique_string = f"{self.position_json}.{self.css}.{self.json_metadata}"
        return md5_sha_from_str(unique_string)

    @property
    def thumbnail_url(self) -> str:
        """
        Returns a thumbnail URL with a HEX digest. We want to avoid browser cache
        if the dashboard has changed
        """
        return f"/api/v1/dashboard/{self.id}/thumbnail/{self.digest}/"

    @property
    def changed_by_name(self) -> str:
        if not self.changed_by:
            return ""
        return str(self.changed_by)

    @property
    def changed_by_url(self) -> str:
        if not self.changed_by:
            return ""
        return f"/superset/profile/{self.changed_by.username}"

    @property
    def data(self) -> Dict[str, Any]:
        positions = self.position_json
        if positions:
            positions = json.loads(positions)
        return {
            "id": self.id,
            "metadata": self.params_dict,
            "css": self.css,
            "dashboard_title": self.dashboard_title,
            "published": self.published,
            "slug": self.slug,
            "slices": [slc.data for slc in self.slices],
            "position_json": positions,
            "last_modified_time": self.changed_on.replace(microsecond=0).timestamp(),
        }

    @cache_manager.cache.memoize(
        # manage cache version manually
        make_name=lambda fname: f"{fname}-v1.0",
        unless=lambda: not is_feature_enabled("DASHBOARD_CACHE"),
    )
    def datasets_trimmed_for_slices(self) -> List[Dict[str, Any]]:
        # Verbose but efficient database enumeration of dashboard datasources.
        slices_by_datasource: Dict[
            Tuple[Type["BaseDatasource"], int], Set[Slice]
        ] = defaultdict(set)

        for slc in self.slices:
            slices_by_datasource[(slc.cls_model, slc.datasource_id)].add(slc)

        result: List[Dict[str, Any]] = []

        for (cls_model, datasource_id), slices in slices_by_datasource.items():
            datasource = (
                db.session.query(cls_model).filter_by(id=datasource_id).one_or_none()
            )

            if datasource:
                # Filter out unneeded fields from the datasource payload
                result.append(datasource.data_for_slices(slices))

        return result

    @property  # type: ignore
    def params(self) -> str:  # type: ignore
        return self.json_metadata

    @params.setter
    def params(self, value: str) -> None:
        self.json_metadata = value

    @property
    def position(self) -> Dict[str, Any]:
        if self.position_json:
            return json.loads(self.position_json)
        return {}

    def update_thumbnail(self) -> None:
        url = get_url_path("Superset.dashboard", dashboard_id_or_slug=self.id)
        cache_dashboard_thumbnail.delay(url, self.digest, force=True)

    @debounce(0.1)
    def clear_cache(self) -> None:
        cache_manager.cache.delete_memoized(Dashboard.datasets_trimmed_for_slices, self)

    @classmethod
    @debounce(0.1)
    def clear_cache_for_slice(cls, slice_id: int) -> None:
        filter_query = select([dashboard_slices.c.dashboard_id], distinct=True).where(
            dashboard_slices.c.slice_id == slice_id
        )
        for (dashboard_id,) in db.engine.execute(filter_query):
            cls(id=dashboard_id).clear_cache()

    @classmethod
    @debounce(0.1)
    def clear_cache_for_datasource(cls, datasource_id: int) -> None:
        filter_query = select(
            [dashboard_slices.c.dashboard_id], distinct=True,
        ).select_from(
            join(
                dashboard_slices,
                Slice,
                (Slice.id == dashboard_slices.c.slice_id)
                & (Slice.datasource_id == datasource_id),
            )
        )
        for (dashboard_id,) in db.engine.execute(filter_query):
            cls(id=dashboard_id).clear_cache()

    @classmethod
    def export_dashboards(  # pylint: disable=too-many-locals
        cls, dashboard_ids: List[int]
    ) -> str:
        copied_dashboards = []
        datasource_ids = set()
        for dashboard_id in dashboard_ids:
            # make sure that dashboard_id is an integer
            dashboard_id = int(dashboard_id)
            dashboard = (
                db.session.query(Dashboard)
                .options(subqueryload(Dashboard.slices))
                .filter_by(id=dashboard_id)
                .first()
            )
            # remove ids and relations (like owners, created by, slices, ...)
            copied_dashboard = dashboard.copy()
            for slc in dashboard.slices:
                datasource_ids.add((slc.datasource_id, slc.datasource_type))
                copied_slc = slc.copy()
                # save original id into json
                # we need it to update dashboard's json metadata on import
                copied_slc.id = slc.id
                # add extra params for the import
                copied_slc.alter_params(
                    remote_id=slc.id,
                    datasource_name=slc.datasource.datasource_name,
                    schema=slc.datasource.schema,
                    database_name=slc.datasource.database.name,
                )
                # set slices without creating ORM relations
                slices = copied_dashboard.__dict__.setdefault("slices", [])
                slices.append(copied_slc)

            json_metadata = json.loads(dashboard.json_metadata)
            native_filter_configuration: List[Dict[str, Any]] = json_metadata.get(
                "native_filter_configuration", []
            )
            for native_filter in native_filter_configuration:
                session = db.session()
                for target in native_filter.get("targets", []):
                    id_ = target.get("datasetId")
                    if id_ is None:
                        continue
                    datasource = ConnectorRegistry.get_datasource_by_id(session, id_)
                    datasource_ids.add((datasource.id, datasource.type))

            copied_dashboard.alter_params(remote_id=dashboard_id)
            copied_dashboards.append(copied_dashboard)

        eager_datasources = []
        for datasource_id, datasource_type in datasource_ids:
            eager_datasource = ConnectorRegistry.get_eager_datasource(
                db.session, datasource_type, datasource_id
            )
            copied_datasource = eager_datasource.copy()
            copied_datasource.alter_params(
                remote_id=eager_datasource.id,
                database_name=eager_datasource.database.name,
            )
            datasource_class = copied_datasource.__class__
            for field_name in datasource_class.export_children:
                field_val = getattr(eager_datasource, field_name).copy()
                # set children without creating ORM relations
                copied_datasource.__dict__[field_name] = field_val
            eager_datasources.append(copied_datasource)

        return json.dumps(
            {"dashboards": copied_dashboards, "datasources": eager_datasources},
            cls=utils.DashboardEncoder,
            indent=4,
        )

    @classmethod
    def get(cls, id_or_slug: str) -> Dashboard:
        session = db.session()
        qry = session.query(Dashboard).filter(id_or_slug_filter(id_or_slug))
        return qry.one_or_none()


def id_or_slug_filter(id_or_slug: str) -> BinaryExpression:
    if id_or_slug.isdigit():
        return Dashboard.id == int(id_or_slug)
    return Dashboard.slug == id_or_slug


OnDashboardChange = Callable[[Mapper, Connection, Dashboard], Any]

# events for updating tags
if is_feature_enabled("TAGGING_SYSTEM"):
    sqla.event.listen(Dashboard, "after_insert", DashboardUpdater.after_insert)
    sqla.event.listen(Dashboard, "after_update", DashboardUpdater.after_update)
    sqla.event.listen(Dashboard, "after_delete", DashboardUpdater.after_delete)

if is_feature_enabled("THUMBNAILS_SQLA_LISTENERS"):
    update_thumbnail: OnDashboardChange = lambda _, __, dash: dash.update_thumbnail()
    sqla.event.listen(Dashboard, "after_insert", update_thumbnail)
    sqla.event.listen(Dashboard, "after_update", update_thumbnail)

if is_feature_enabled("DASHBOARD_CACHE"):

    def clear_dashboard_cache(
        _mapper: Mapper,
        _connection: Connection,
        obj: Union[Slice, BaseDatasource, Dashboard],
        check_modified: bool = True,
    ) -> None:
        if check_modified and not object_session(obj).is_modified(obj):
            # needed for avoiding excessive cache purging when duplicating a dashboard
            return
        if isinstance(obj, Dashboard):
            obj.clear_cache()
        elif isinstance(obj, Slice):
            Dashboard.clear_cache_for_slice(slice_id=obj.id)
        elif isinstance(obj, BaseDatasource):
            Dashboard.clear_cache_for_datasource(datasource_id=obj.id)
        elif isinstance(obj, (SqlMetric, TableColumn)):
            Dashboard.clear_cache_for_datasource(datasource_id=obj.table_id)
        elif isinstance(obj, (DruidMetric, DruidColumn)):
            Dashboard.clear_cache_for_datasource(datasource_id=obj.datasource_id)

    sqla.event.listen(Dashboard, "after_update", clear_dashboard_cache)
    sqla.event.listen(
        Dashboard, "after_delete", partial(clear_dashboard_cache, check_modified=False)
    )
    sqla.event.listen(Slice, "after_update", clear_dashboard_cache)
    sqla.event.listen(Slice, "after_delete", clear_dashboard_cache)
    sqla.event.listen(
        BaseDatasource, "after_update", clear_dashboard_cache, propagate=True
    )
    # also clear cache on column/metric updates since updates to these will not
    # trigger update events for BaseDatasource.
    sqla.event.listen(SqlMetric, "after_update", clear_dashboard_cache)
    sqla.event.listen(TableColumn, "after_update", clear_dashboard_cache)
    sqla.event.listen(DruidMetric, "after_update", clear_dashboard_cache)
    sqla.event.listen(DruidColumn, "after_update", clear_dashboard_cache)<|MERGE_RESOLUTION|>--- conflicted
+++ resolved
@@ -129,13 +129,7 @@
 )
 
 
-<<<<<<< HEAD
-class Dashboard(  # pylint: disable=too-many-instance-attributes
-    Model, AuditMixinNullable, ImportExportMixin,
-):
-=======
 class Dashboard(Model, AuditMixinNullable, ImportExportMixin):
->>>>>>> ac1d779a
     """The dashboard object!"""
 
     __tablename__ = "dashboards"
