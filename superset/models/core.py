--- conflicted
+++ resolved
@@ -213,8 +213,8 @@
         return bool(self.get_extra().get("preview_data", True))
 
     @property
-    def explore_database_id(self) -> int:
-        return self.get_extra().get("explore_database_id", self.id)
+    def allows_preview_data(self) -> bool:
+        return bool(self.get_extra().get("allows_preview_data", True))
 
     @property
     def data(self) -> Dict[str, Any]:
@@ -229,11 +229,8 @@
             "allows_virtual_table_explore": self.allows_virtual_table_explore,
             "explore_database_id": self.explore_database_id,
             "parameters": self.parameters,
-<<<<<<< HEAD
-            "preview_data": self.preview_data,
-=======
+            "allows_preview_data": self.preview_data,
             "parameters_schema": self.parameters_schema,
->>>>>>> 00c99c91
         }
 
     @property
