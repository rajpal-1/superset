--- conflicted
+++ resolved
@@ -1363,7 +1363,13 @@
     sqla.event.listen(FavStar, "after_delete", FavStarUpdater.after_delete)
 
 
-<<<<<<< HEAD
+class DatabaseDto:
+    def __init__(self, id, name, allowed_schemas):
+        self.id = id
+        self.name = name
+        self.allowed_schemas = allowed_schemas
+
+
 class TableDto:
     def __init__(self, id="", name="", schema="", database_id=""):
         self.id = id
@@ -1385,11 +1391,4 @@
             database_id=self.database_id,
             fullName=self.fullName,
         )
-        return values
-=======
-class DatabaseDto:
-    def __init__(self, id, name, allowed_schemas):
-        self.id = id
-        self.name = name
-        self.allowed_schemas = allowed_schemas
->>>>>>> 51ed558a
+        return values