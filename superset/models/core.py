--- conflicted
+++ resolved
@@ -24,10 +24,7 @@
 from contextlib import closing, contextmanager, nullcontext
 from copy import deepcopy
 from datetime import datetime
-<<<<<<< HEAD
-=======
 from functools import lru_cache
->>>>>>> 2817aebd
 from typing import Any, Callable, Dict, List, Optional, Set, Tuple, Type, TYPE_CHECKING
 
 import numpy
@@ -58,11 +55,7 @@
 from sqlalchemy.sql import expression, Select
 
 from superset import app, db_engine_specs
-<<<<<<< HEAD
-from superset.constants import PASSWORD_MASK
-=======
 from superset.constants import LRU_CACHE_MAX_SIZE, PASSWORD_MASK
->>>>>>> 2817aebd
 from superset.databases.utils import make_url_safe
 from superset.db_engine_specs.base import MetricType, TimeGrain
 from superset.extensions import (
@@ -431,11 +424,8 @@
         sqlalchemy_url = make_url_safe(
             sqlalchemy_uri if sqlalchemy_uri else self.sqlalchemy_uri_decrypted
         )
-<<<<<<< HEAD
-=======
         self.db_engine_spec.validate_database_uri(sqlalchemy_url)
 
->>>>>>> 2817aebd
         sqlalchemy_url = self.db_engine_spec.adjust_database_uri(sqlalchemy_url, schema)
         effective_username = self.get_effective_user(sqlalchemy_url)
         # If using MySQL or Presto for example, will set url.username
@@ -735,11 +725,7 @@
         return self.get_db_engine_spec(url)
 
     @classmethod
-<<<<<<< HEAD
-    @memoized
-=======
     @lru_cache(maxsize=LRU_CACHE_MAX_SIZE)
->>>>>>> 2817aebd
     def get_db_engine_spec(cls, url: URL) -> Type[db_engine_specs.BaseEngineSpec]:
         backend = url.get_backend_name()
         try:
@@ -774,14 +760,8 @@
                 raise ex
         return encrypted_extra
 
-<<<<<<< HEAD
-    def update_params_from_encrypted_extra(  # pylint: disable=invalid-name
-        self, params: Dict[str, Any]
-    ) -> None:
-=======
     # pylint: disable=invalid-name
     def update_params_from_encrypted_extra(self, params: Dict[str, Any]) -> None:
->>>>>>> 2817aebd
         self.db_engine_spec.update_params_from_encrypted_extra(self, params)
 
     def get_table(self, table_name: str, schema: Optional[str] = None) -> Table:
