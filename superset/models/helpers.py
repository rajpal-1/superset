--- conflicted
+++ resolved
@@ -19,7 +19,6 @@
 import logging
 import re
 import uuid
-
 # pylint: disable=too-many-lines
 from collections import defaultdict
 from datetime import datetime, timedelta
@@ -1715,13 +1714,8 @@
 
         # Order by columns are "hidden" columns, some databases require them
         # always be present in SELECT if an aggregation function is used
-<<<<<<< HEAD
-        if not db_engine_spec.allows_hidden_ordeby_agg:
+        if not db_engine_spec.allows_hidden_orderby_agg:
             select_exprs = remove_duplicates(select_exprs + orderby_exprs)
-=======
-        if not db_engine_spec.allows_hidden_orderby_agg:
-            select_exprs = utils.remove_duplicates(select_exprs + orderby_exprs)
->>>>>>> 95eb8d79
 
         qry = sa.select(select_exprs)
 
