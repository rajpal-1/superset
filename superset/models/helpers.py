--- conflicted
+++ resolved
@@ -40,8 +40,6 @@
 from sqlalchemy_utils import UUIDType
 
 from superset.common.db_query_status import QueryStatus
-<<<<<<< HEAD
-=======
 from superset.constants import EMPTY_STRING, NULL_STRING
 from superset.db_engine_specs.base import TimestampExpression
 from superset.errors import ErrorLevel, SupersetError, SupersetErrorType
@@ -107,7 +105,6 @@
                 )
             statement = insert_rls(statement, database_id, default_schema)
         statements.append(statement)
->>>>>>> 667f4101
 
 logger = logging.getLogger(__name__)
 
@@ -621,9 +618,6 @@
     }
     data.update(kwargs)
 
-<<<<<<< HEAD
-    return target.__class__(**data)
-=======
     return target.__class__(**data)
 
 
@@ -1801,5 +1795,4 @@
             labels_expected=labels_expected,
             sqla_query=qry,
             prequeries=prequeries,
-        )
->>>>>>> 667f4101
+        )