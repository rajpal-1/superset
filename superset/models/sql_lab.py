# Licensed to the Apache Software Foundation (ASF) under one
# or more contributor license agreements.  See the NOTICE file
# distributed with this work for additional information
# regarding copyright ownership.  The ASF licenses this file
# to you under the Apache License, Version 2.0 (the
# "License"); you may not use this file except in compliance
# with the License.  You may obtain a copy of the License at
#
#   http://www.apache.org/licenses/LICENSE-2.0
#
# Unless required by applicable law or agreed to in writing,
# software distributed under the License is distributed on an
# "AS IS" BASIS, WITHOUT WARRANTIES OR CONDITIONS OF ANY
# KIND, either express or implied.  See the License for the
# specific language governing permissions and limitations
# under the License.
"""A collection of ORM sqlalchemy models for SQL Lab"""
import inspect
import logging
import re
from datetime import datetime
from typing import Any, Dict, List, Optional, Type, TYPE_CHECKING

import simplejson as json
import sqlalchemy as sqla
from flask import current_app, Markup
from flask_appbuilder import Model
from flask_appbuilder.models.decorators import renders
from humanize import naturaltime
from sqlalchemy import (
    Boolean,
    Column,
    DateTime,
    Enum,
    ForeignKey,
    Integer,
    Numeric,
    String,
    Text,
)
from sqlalchemy.engine.url import URL
from sqlalchemy.orm import backref, relationship

from superset import security_manager
from superset.jinja_context import BaseTemplateProcessor, get_template_processor
from superset.models.helpers import (
    AuditMixinNullable,
    ExploreMixin,
    ExtraJSONMixin,
    ImportExportMixin,
)
<<<<<<< HEAD
from superset.models.tags import QueryUpdater, Tag
=======
>>>>>>> 31895f41
from superset.sql_parse import CtasMethod, ParsedQuery, Table
from superset.sqllab.limiting_factor import LimitingFactor
from superset.superset_typing import ResultSetColumnType
from superset.utils.core import GenericDataType, QueryStatus, user_label

if TYPE_CHECKING:
    from superset.db_engine_specs import BaseEngineSpec


logger = logging.getLogger(__name__)


class Query(
    Model, ExtraJSONMixin, ExploreMixin
):  # pylint: disable=abstract-method,too-many-public-methods
    """ORM model for SQL query

    Now that SQL Lab support multi-statement execution, an entry in this
    table may represent multiple SQL statements executed sequentially"""

    __tablename__ = "query"
    type = "query"
    id = Column(Integer, primary_key=True)
    client_id = Column(String(11), unique=True, nullable=False)
    query_language = "sql"
    database_id = Column(Integer, ForeignKey("dbs.id"), nullable=False)

    # Store the tmp table into the DB only if the user asks for it.
    tmp_table_name = Column(String(256))
    tmp_schema_name = Column(String(256))
    user_id = Column(Integer, ForeignKey("ab_user.id"), nullable=True)
    status = Column(String(16), default=QueryStatus.PENDING)
    tab_name = Column(String(256))
    sql_editor_id = Column(String(256))
    schema = Column(String(256))
    sql = Column(Text)
    # Query to retrieve the results,
    # used only in case of select_as_cta_used is true.
    select_sql = Column(Text)
    executed_sql = Column(Text)
    # Could be configured in the superset config.
    limit = Column(Integer)
    limiting_factor = Column(
        Enum(LimitingFactor), server_default=LimitingFactor.UNKNOWN
    )
    select_as_cta = Column(Boolean)
    select_as_cta_used = Column(Boolean, default=False)
    ctas_method = Column(String(16), default=CtasMethod.TABLE)

    progress = Column(Integer, default=0)  # 1..100
    # # of rows in the result set or rows modified.
    rows = Column(Integer)
    error_message = Column(Text)
    # key used to store the results in the results backend
    results_key = Column(String(64), index=True)

    # Using Numeric in place of DateTime for sub-second precision
    # stored as seconds since epoch, allowing for milliseconds
    start_time = Column(Numeric(precision=20, scale=6))
    start_running_time = Column(Numeric(precision=20, scale=6))
    end_time = Column(Numeric(precision=20, scale=6))
    end_result_backend_time = Column(Numeric(precision=20, scale=6))
    tracking_url_raw = Column(Text, name="tracking_url")

    changed_on = Column(
        DateTime, default=datetime.utcnow, onupdate=datetime.utcnow, nullable=True
    )

    database = relationship(
        "Database",
        foreign_keys=[database_id],
        backref=backref("queries", cascade="all, delete-orphan"),
    )
    user = relationship(security_manager.user_model, foreign_keys=[user_id])

    __table_args__ = (sqla.Index("ti_user_id_changed_on", user_id, changed_on),)

    def get_template_processor(self, **kwargs: Any) -> BaseTemplateProcessor:
        return get_template_processor(query=self, database=self.database, **kwargs)

    def to_dict(self) -> Dict[str, Any]:
        return {
            "changedOn": self.changed_on,
            "changed_on": self.changed_on.isoformat(),
            "dbId": self.database_id,
            "db": self.database.database_name if self.database else None,
            "endDttm": self.end_time,
            "errorMessage": self.error_message,
            "executedSql": self.executed_sql,
            "id": self.client_id,
            "queryId": self.id,
            "limit": self.limit,
            "limitingFactor": self.limiting_factor,
            "progress": self.progress,
            "rows": self.rows,
            "schema": self.schema,
            "ctas": self.select_as_cta,
            "serverId": self.id,
            "sql": self.sql,
            "sqlEditorId": self.sql_editor_id,
            "startDttm": self.start_time,
            "state": self.status.lower(),
            "tab": self.tab_name,
            "tempSchema": self.tmp_schema_name,
            "tempTable": self.tmp_table_name,
            "userId": self.user_id,
            "user": user_label(self.user),
            "resultsKey": self.results_key,
            "trackingUrl": self.tracking_url,
            "extra": self.extra,
        }

    @property
    def name(self) -> str:
        """Name property"""
        ts = datetime.now().isoformat()
        ts = ts.replace("-", "").replace(":", "").split(".")[0]
        tab = self.tab_name.replace(" ", "_").lower() if self.tab_name else "notab"
        tab = re.sub(r"\W+", "", tab)
        return f"sqllab_{tab}_{ts}"

    @property
    def database_name(self) -> str:
        return self.database.name

    @property
    def username(self) -> str:
        return self.user.username

    @property
    def sql_tables(self) -> List[Table]:
        return list(ParsedQuery(self.sql).tables)

    @property
    def columns(self) -> List[ResultSetColumnType]:
        bool_types = ("BOOL",)
        num_types = (
            "DOUBLE",
            "FLOAT",
            "INT",
            "BIGINT",
            "NUMBER",
            "LONG",
            "REAL",
            "NUMERIC",
            "DECIMAL",
            "MONEY",
        )
        date_types = ("DATE", "TIME")
        str_types = ("VARCHAR", "STRING", "CHAR")
        columns = []
        col_type = ""
        for col in self.extra.get("columns", []):
            computed_column = {**col}
            col_type = col.get("type")

            if col_type and any(map(lambda t: t in col_type.upper(), str_types)):
                computed_column["type_generic"] = GenericDataType.STRING
            if col_type and any(map(lambda t: t in col_type.upper(), bool_types)):
                computed_column["type_generic"] = GenericDataType.BOOLEAN
            if col_type and any(map(lambda t: t in col_type.upper(), num_types)):
                computed_column["type_generic"] = GenericDataType.NUMERIC
            if col_type and any(map(lambda t: t in col_type.upper(), date_types)):
                computed_column["type_generic"] = GenericDataType.TEMPORAL

            computed_column["column_name"] = col.get("name")
            computed_column["groupby"] = True
            columns.append(computed_column)
        return columns  # type: ignore

    @property
    def data(self) -> Dict[str, Any]:
        order_by_choices = []
        for col in self.columns:
            column_name = str(col.get("column_name") or "")
            order_by_choices.append(
                (json.dumps([column_name, True]), column_name + " [asc]")
            )
            order_by_choices.append(
                (json.dumps([column_name, False]), column_name + " [desc]")
            )

        return {
            "time_grain_sqla": [
                (g.duration, g.name) for g in self.database.grains() or []
            ],
            "filter_select": True,
            "name": self.tab_name,
            "columns": self.columns,
            "metrics": [],
            "id": self.id,
            "type": self.type,
            "sql": self.sql,
            "owners": self.owners_data,
            "database": {"id": self.database_id, "backend": self.database.backend},
            "order_by_choices": order_by_choices,
        }

    def raise_for_access(self) -> None:
        """
        Raise an exception if the user cannot access the resource.

        :raises SupersetSecurityException: If the user cannot access the resource
        """

        security_manager.raise_for_access(query=self)

    @property
    def db_engine_spec(self) -> Type["BaseEngineSpec"]:
        return self.database.db_engine_spec

    @property
    def owners_data(self) -> List[Dict[str, Any]]:
        return []

    @property
    def uid(self) -> str:
        return f"{self.id}__{self.type}"

    @property
    def is_rls_supported(self) -> bool:
        return False

    @property
    def cache_timeout(self) -> int:
        return 0

    @property
    def column_names(self) -> List[Any]:
        return [col.get("column_name") for col in self.columns]

    @property
    def offset(self) -> int:
        return 0

    @property
    def main_dttm_col(self) -> Optional[str]:
        for col in self.columns:
            if col.get("is_dttm"):
                return col.get("column_name")  # type: ignore
        return None

    @property
    def dttm_cols(self) -> List[Any]:
        return [col.get("column_name") for col in self.columns if col.get("is_dttm")]

    @property
    def schema_perm(self) -> str:
        return f"{self.database.database_name}.{self.schema}"

    @property
    def perm(self) -> str:
        return f"[{self.database.database_name}].[{self.tab_name}](id:{self.id})"

    @property
    def default_endpoint(self) -> str:
        return ""

    @staticmethod
    def get_extra_cache_keys(query_obj: Dict[str, Any]) -> List[str]:
        return []

    @property
    def tracking_url(self) -> Optional[str]:
        """
        Transfrom tracking url at run time because the exact URL may depends
        on query properties such as execution and finish time.
        """
        transform = current_app.config.get("TRACKING_URL_TRANSFORMER")
        url = self.tracking_url_raw
        if url and transform:
            sig = inspect.signature(transform)
            # for backward compatibility, users may define a transformer function
            # with only one parameter (`url`).
            args = [url, self][: len(sig.parameters)]
            url = transform(*args)
            logger.debug("Transformed tracking url: %s", url)
        return url

    @tracking_url.setter
    def tracking_url(self, value: str) -> None:
        self.tracking_url_raw = value


class SavedQuery(Model, AuditMixinNullable, ExtraJSONMixin, ImportExportMixin):
    """ORM model for SQL query"""

    __tablename__ = "saved_query"
    id = Column(Integer, primary_key=True)
    user_id = Column(Integer, ForeignKey("ab_user.id"), nullable=True)
    db_id = Column(Integer, ForeignKey("dbs.id"), nullable=True)
    schema = Column(String(128))
    label = Column(String(256))
    description = Column(Text)
    sql = Column(Text)
    user = relationship(
        security_manager.user_model,
        backref=backref("saved_queries", cascade="all, delete-orphan"),
        foreign_keys=[user_id],
    )
    database = relationship(
        "Database",
        foreign_keys=[db_id],
        backref=backref("saved_queries", cascade="all, delete-orphan"),
    )
    rows = Column(Integer, nullable=True)
    last_run = Column(DateTime, nullable=True)
    tags = relationship(
        Tag,
        secondary="tagged_object",
        primaryjoin="and_(SavedQuery.id == TaggedObject.object_id)",
        secondaryjoin="and_(TaggedObject.tag_id == Tag.id, "
            "TaggedObject.object_type == 'query')",
    )

    export_parent = "database"
    export_fields = [
        "schema",
        "label",
        "description",
        "sql",
    ]

    def __repr__(self) -> str:
        return str(self.label)

    def to_dict(self) -> Dict[str, Any]:
        return {
            "id": self.id,
        }

    @property
    def pop_tab_link(self) -> Markup:
        return Markup(
            f"""
            <a href="/superset/sqllab?savedQueryId={self.id}">
                <i class="fa fa-link"></i>
            </a>
        """
        )

    @property
    def user_email(self) -> str:
        return self.user.email

    @property
    def sqlalchemy_uri(self) -> URL:
        return self.database.sqlalchemy_uri

    def url(self) -> str:
        return "/superset/sqllab?savedQueryId={0}".format(self.id)

    @property
    def sql_tables(self) -> List[Table]:
        return list(ParsedQuery(self.sql).tables)

    @property
    def last_run_humanized(self) -> str:
        return naturaltime(datetime.now() - self.changed_on)

    @property
    def _last_run_delta_humanized(self) -> str:
        return naturaltime(datetime.now() - self.changed_on)

    @renders("changed_on")
    def last_run_delta_humanized(self) -> str:
        return self._last_run_delta_humanized


class TabState(Model, AuditMixinNullable, ExtraJSONMixin):

    __tablename__ = "tab_state"

    # basic info
    id = Column(Integer, primary_key=True, autoincrement=True)
    user_id = Column(Integer, ForeignKey("ab_user.id"))
    label = Column(String(256))
    active = Column(Boolean, default=False)

    # selected DB and schema
    database_id = Column(Integer, ForeignKey("dbs.id", ondelete="CASCADE"))
    database = relationship("Database", foreign_keys=[database_id])
    schema = Column(String(256))

    # tables that are open in the schema browser and their data previews
    table_schemas = relationship(
        "TableSchema",
        cascade="all, delete-orphan",
        backref="tab_state",
        passive_deletes=True,
    )

    # the query in the textarea, and results (if any)
    sql = Column(Text)
    query_limit = Column(Integer)

    # latest query that was run
    latest_query_id = Column(
        Integer, ForeignKey("query.client_id", ondelete="SET NULL")
    )
    latest_query = relationship("Query")

    # other properties
    autorun = Column(Boolean, default=False)
    template_params = Column(Text)
    hide_left_bar = Column(Boolean, default=False)

    # any saved queries that are associated with the Tab State
    saved_query_id = Column(
        Integer, ForeignKey("saved_query.id", ondelete="SET NULL"), nullable=True
    )
    saved_query = relationship("SavedQuery", foreign_keys=[saved_query_id])

    def to_dict(self) -> Dict[str, Any]:
        return {
            "id": self.id,
            "user_id": self.user_id,
            "label": self.label,
            "active": self.active,
            "database_id": self.database_id,
            "schema": self.schema,
            "table_schemas": [ts.to_dict() for ts in self.table_schemas],
            "sql": self.sql,
            "query_limit": self.query_limit,
            "latest_query": self.latest_query.to_dict() if self.latest_query else None,
            "autorun": self.autorun,
            "template_params": self.template_params,
            "hide_left_bar": self.hide_left_bar,
            "saved_query": self.saved_query.to_dict() if self.saved_query else None,
        }


class TableSchema(Model, AuditMixinNullable, ExtraJSONMixin):

    __tablename__ = "table_schema"

    id = Column(Integer, primary_key=True, autoincrement=True)
    tab_state_id = Column(Integer, ForeignKey("tab_state.id", ondelete="CASCADE"))

    database_id = Column(
        Integer, ForeignKey("dbs.id", ondelete="CASCADE"), nullable=False
    )
    database = relationship("Database", foreign_keys=[database_id])
    schema = Column(String(256))
    table = Column(String(256))

    # JSON describing the schema, partitions, latest partition, etc.
    description = Column(Text)

    expanded = Column(Boolean, default=False)

    def to_dict(self) -> Dict[str, Any]:
        try:
            description = json.loads(self.description)
        except json.JSONDecodeError:
            description = None

        return {
            "id": self.id,
            "tab_state_id": self.tab_state_id,
            "database_id": self.database_id,
            "schema": self.schema,
            "table": self.table,
            "description": description,
            "expanded": self.expanded,
        }<|MERGE_RESOLUTION|>--- conflicted
+++ resolved
@@ -49,10 +49,7 @@
     ExtraJSONMixin,
     ImportExportMixin,
 )
-<<<<<<< HEAD
 from superset.models.tags import QueryUpdater, Tag
-=======
->>>>>>> 31895f41
 from superset.sql_parse import CtasMethod, ParsedQuery, Table
 from superset.sqllab.limiting_factor import LimitingFactor
 from superset.superset_typing import ResultSetColumnType
