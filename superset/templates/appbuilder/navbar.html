{#
  Licensed to the Apache Software Foundation (ASF) under one
  or more contributor license agreements.  See the NOTICE file
  distributed with this work for additional information
  regarding copyright ownership.  The ASF licenses this file
  to you under the Apache License, Version 2.0 (the
  "License"); you may not use this file except in compliance
  with the License.  You may obtain a copy of the License at

    http://www.apache.org/licenses/LICENSE-2.0

  Unless required by applicable law or agreed to in writing,
  software distributed under the License is distributed on an
  "AS IS" BASIS, WITHOUT WARRANTIES OR CONDITIONS OF ANY
  KIND, either express or implied.  See the License for the
  specific language governing permissions and limitations
  under the License.
#}
{% set menu = appbuilder.menu %}
{% set languages = appbuilder.languages %}
{% set WARNING_MSG = appbuilder.app.config.get('WARNING_MSG') %}
{% set app_icon_width = appbuilder.app.config.get('APP_ICON_WIDTH', 126) %}

<div class="navbar navbar-static-top {{menu.extra_classes}}" role="navigation">
  <div class="container-fluid">
    <div class="navbar-header">
      <button type="button" class="navbar-toggle" data-toggle="collapse" data-target=".navbar-collapse">
        <span class="icon-bar"></span>
        <span class="icon-bar"></span>
        <span class="icon-bar"></span>
      </button>
      <a class="navbar-brand" href="/superset/profile/{{ current_user.username }}/">
<<<<<<< HEAD
        <div class="header-img-div">
          <img
            src="{{ appbuilder.app_icon }}"
            alt="{{ appbuilder.app_name }}"
          />
    
          <div class='header-divider-line'>
              <span></span>
          </div>
          <span>{{ appbuilder.app_name }}</span>
      </div>
=======
        <img
          width="{{ app_icon_width }}"
          src="{{ appbuilder.app_icon }}"
          alt="{{ appbuilder.app_name }}"
        />
>>>>>>> ff9506fe
      </a>
      
    </div>
    <div class="navbar-collapse collapse">
      <ul class="nav navbar-nav">
        {% if WARNING_MSG %}
          <li class="alert alert-danger">
            {{ WARNING_MSG | safe }}
          </li>
        {% endif %}
        {% include 'appbuilder/navbar_menu.html' %}
      </ul>
      <ul class="nav navbar-nav navbar-right">
        {% include 'appbuilder/navbar_right.html' %}
      </ul>
    </div>
  </div>
</div><|MERGE_RESOLUTION|>--- conflicted
+++ resolved
@@ -19,7 +19,6 @@
 {% set menu = appbuilder.menu %}
 {% set languages = appbuilder.languages %}
 {% set WARNING_MSG = appbuilder.app.config.get('WARNING_MSG') %}
-{% set app_icon_width = appbuilder.app.config.get('APP_ICON_WIDTH', 126) %}
 
 <div class="navbar navbar-static-top {{menu.extra_classes}}" role="navigation">
   <div class="container-fluid">
@@ -30,7 +29,6 @@
         <span class="icon-bar"></span>
       </button>
       <a class="navbar-brand" href="/superset/profile/{{ current_user.username }}/">
-<<<<<<< HEAD
         <div class="header-img-div">
           <img
             src="{{ appbuilder.app_icon }}"
@@ -42,13 +40,6 @@
           </div>
           <span>{{ appbuilder.app_name }}</span>
       </div>
-=======
-        <img
-          width="{{ app_icon_width }}"
-          src="{{ appbuilder.app_icon }}"
-          alt="{{ appbuilder.app_name }}"
-        />
->>>>>>> ff9506fe
       </a>
       
     </div>
