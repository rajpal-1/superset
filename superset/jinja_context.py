--- conflicted
+++ resolved
@@ -47,10 +47,6 @@
     get_user_id,
     merge_extra_filters,
 )
-<<<<<<< HEAD
-from superset.utils.memoized import memoized
-=======
->>>>>>> 2817aebd
 
 if TYPE_CHECKING:
     from superset.connectors.sqla.models import SqlaTable
