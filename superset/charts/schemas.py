# Licensed to the Apache Software Foundation (ASF) under one
# or more contributor license agreements.  See the NOTICE file
# distributed with this work for additional information
# regarding copyright ownership.  The ASF licenses this file
# to you under the Apache License, Version 2.0 (the
# "License"); you may not use this file except in compliance
# with the License.  You may obtain a copy of the License at
#
#   http://www.apache.org/licenses/LICENSE-2.0
#
# Unless required by applicable law or agreed to in writing,
# software distributed under the License is distributed on an
# "AS IS" BASIS, WITHOUT WARRANTIES OR CONDITIONS OF ANY
# KIND, either express or implied.  See the License for the
# specific language governing permissions and limitations
# under the License.
# pylint: disable=too-many-lines
from __future__ import annotations

import inspect
from typing import Any, Dict, Optional, TYPE_CHECKING

from flask_babel import gettext as _
from marshmallow import EXCLUDE, fields, post_load, Schema, validate
from marshmallow.validate import Length, Range
from marshmallow_enum import EnumField

from superset import app, forecasts
from superset.common.chart_data import ChartDataResultFormat, ChartDataResultType
from superset.db_engine_specs.base import builtin_time_grains
from superset.utils import pandas_postprocessing, schema as utils
from superset.utils.core import (
    AnnotationType,
    FilterOperator,
    PostProcessingBoxplotWhiskerType,
    PostProcessingContributionOrientation,
)

if TYPE_CHECKING:
    from superset.common.query_context import QueryContext
    from superset.common.query_context_factory import QueryContextFactory

config = app.config

#
# RISON/JSON schemas for query parameters
#
get_delete_ids_schema = {"type": "array", "items": {"type": "integer"}}

width_height_schema = {
    "type": "array",
    "items": {"type": "integer"},
}
thumbnail_query_schema = {
    "type": "object",
    "properties": {"force": {"type": "boolean"}},
}
screenshot_query_schema = {
    "type": "object",
    "properties": {
        "force": {"type": "boolean"},
        "window_size": width_height_schema,
        "thumb_size": width_height_schema,
    },
}
get_export_ids_schema = {"type": "array", "items": {"type": "integer"}}

get_fav_star_ids_schema = {"type": "array", "items": {"type": "integer"}}

#
# Column schema descriptions
#
slice_name_description = "The name of the chart."
description_description = "A description of the chart propose."
viz_type_description = "The type of chart visualization used."
owners_description = (
    "Owner are users ids allowed to delete or change this chart. "
    "If left empty you will be one of the owners of the chart."
)
params_description = (
    "Parameters are generated dynamically when clicking the save "
    "or overwrite button in the explore view. "
    "This JSON object for power users who may want to alter specific parameters."
)
query_context_description = (
    "The query context represents the queries that need to run "
    "in order to generate the data the visualization, and in what "
    "format the data should be returned."
)
query_context_generation_description = (
    "The query context generation represents whether the query_context"
    "is user generated or not so that it does not update user modfied"
    "state."
)
cache_timeout_description = (
    "Duration (in seconds) of the caching timeout "
    "for this chart. Note this defaults to the datasource/table"
    " timeout if undefined."
)
datasource_id_description = (
    "The id of the dataset/datasource this new chart will use. "
    "A complete datasource identification needs `datasouce_id` "
    "and `datasource_type`."
)
datasource_uid_description = (
    "The uid of the dataset/datasource this new chart will use. "
    "A complete datasource identification needs `datasouce_uid` "
)
datasource_type_description = (
    "The type of dataset/datasource identified on `datasource_id`."
)
datasource_name_description = "The datasource name."
dashboards_description = "A list of dashboards to include this new chart to."
changed_on_description = "The ISO date that the chart was last changed."
slice_url_description = "The URL of the chart."
form_data_description = (
    "Form data from the Explore controls used to form the chart's data query."
)
description_markeddown_description = "Sanitized HTML version of the chart description."
owners_name_description = "Name of an owner of the chart."
certified_by_description = "Person or group that has certified this chart"
certification_details_description = "Details of the certification"

#
# OpenAPI method specification overrides
#
openapi_spec_methods_override = {
    "get": {"get": {"description": "Get a chart detail information."}},
    "get_list": {
        "get": {
            "description": "Get a list of charts, use Rison or JSON query "
            "parameters for filtering, sorting, pagination and "
            " for selecting specific columns and metadata.",
        }
    },
    "info": {
        "get": {
            "description": "Several metadata information about chart API endpoints.",
        }
    },
    "related": {
        "get": {
            "description": "Get a list of all possible owners for a chart. "
            "Use `owners` has the `column_name` parameter"
        }
    },
}


class ChartEntityResponseSchema(Schema):
    """
    Schema for a chart object
    """

    slice_id = fields.Integer()
    slice_name = fields.String(description=slice_name_description)
    cache_timeout = fields.Integer(description=cache_timeout_description)
    changed_on = fields.String(description=changed_on_description)
    description = fields.String(description=description_description)
    description_markeddown = fields.String(
        description=description_markeddown_description
    )
    form_data = fields.Dict(description=form_data_description)
    slice_url = fields.String(description=slice_url_description)
    certified_by = fields.String(description=certified_by_description)
    certification_details = fields.String(description=certification_details_description)


class ChartPostSchema(Schema):
    """
    Schema to add a new chart.
    """

    slice_name = fields.String(
        description=slice_name_description, required=True, validate=Length(1, 250)
    )
    description = fields.String(description=description_description, allow_none=True)
    viz_type = fields.String(
        description=viz_type_description,
        validate=Length(0, 250),
        example=["bar", "line_multi", "area", "table"],
    )
    owners = fields.List(fields.Integer(description=owners_description))
    params = fields.String(
        description=params_description, allow_none=True, validate=utils.validate_json
    )
    query_context = fields.String(
        description=query_context_description,
        allow_none=True,
        validate=utils.validate_json,
    )
    query_context_generation = fields.Boolean(
        description=query_context_generation_description, allow_none=True
    )
    cache_timeout = fields.Integer(
        description=cache_timeout_description, allow_none=True
    )
    datasource_id = fields.Integer(description=datasource_id_description, required=True)
    datasource_type = fields.String(
        description=datasource_type_description,
        validate=validate.OneOf(choices=("druid", "table", "view")),
        required=True,
    )
    datasource_name = fields.String(
        description=datasource_name_description, allow_none=True
    )
    dashboards = fields.List(fields.Integer(description=dashboards_description))
    certified_by = fields.String(description=certified_by_description, allow_none=True)
    certification_details = fields.String(
        description=certification_details_description, allow_none=True
    )
    is_managed_externally = fields.Boolean(allow_none=True, default=False)
    external_url = fields.String(allow_none=True)


class ChartPutSchema(Schema):
    """
    Schema to update or patch a chart
    """

    slice_name = fields.String(
        description=slice_name_description, allow_none=True, validate=Length(0, 250)
    )
    description = fields.String(description=description_description, allow_none=True)
    viz_type = fields.String(
        description=viz_type_description,
        allow_none=True,
        validate=Length(0, 250),
        example=["bar", "line_multi", "area", "table"],
    )
    owners = fields.List(fields.Integer(description=owners_description))
    params = fields.String(description=params_description, allow_none=True)
    query_context = fields.String(
        description=query_context_description, allow_none=True
    )
    query_context_generation = fields.Boolean(
        description=query_context_generation_description, allow_none=True
    )
    cache_timeout = fields.Integer(
        description=cache_timeout_description, allow_none=True
    )
    datasource_id = fields.Integer(
        description=datasource_id_description, allow_none=True
    )
    datasource_type = fields.String(
        description=datasource_type_description,
        validate=validate.OneOf(choices=("druid", "table", "view")),
        allow_none=True,
    )
    dashboards = fields.List(fields.Integer(description=dashboards_description))
    certified_by = fields.String(description=certified_by_description, allow_none=True)
    certification_details = fields.String(
        description=certification_details_description, allow_none=True
    )
    is_managed_externally = fields.Boolean(allow_none=True, default=False)
    external_url = fields.String(allow_none=True)


class ChartGetDatasourceObjectDataResponseSchema(Schema):
    datasource_id = fields.Integer(description="The datasource identifier")
    datasource_type = fields.Integer(description="The datasource type")


class ChartGetDatasourceObjectResponseSchema(Schema):
    label = fields.String(description="The name of the datasource")
    value = fields.Nested(ChartGetDatasourceObjectDataResponseSchema)


class ChartGetDatasourceResponseSchema(Schema):
    count = fields.Integer(description="The total number of datasources")
    result = fields.Nested(ChartGetDatasourceObjectResponseSchema)


class ChartCacheScreenshotResponseSchema(Schema):
    cache_key = fields.String(description="The cache key")
    chart_url = fields.String(description="The url to render the chart")
    image_url = fields.String(description="The url to fetch the screenshot")


class ChartDataColumnSchema(Schema):
    column_name = fields.String(
        description="The name of the target column",
        example="mycol",
    )
    type = fields.String(description="Type of target column", example="BIGINT")


class ChartDataAdhocMetricSchema(Schema):
    """
    Ad-hoc metrics are used to define metrics outside the datasource.
    """

    expressionType = fields.String(
        description="Simple or SQL metric",
        required=True,
        validate=validate.OneOf(choices=("SIMPLE", "SQL")),
        example="SQL",
    )
    aggregate = fields.String(
        description="Aggregation operator. Only required for simple expression types.",
        validate=validate.OneOf(
            choices=("AVG", "COUNT", "COUNT_DISTINCT", "MAX", "MIN", "SUM")
        ),
    )
    column = fields.Nested(ChartDataColumnSchema)
    sqlExpression = fields.String(
        description="The metric as defined by a SQL aggregate expression. "
        "Only required for SQL expression type.",
        example="SUM(weight * observations) / SUM(weight)",
    )
    label = fields.String(
        description="Label for the metric. Is automatically generated unless "
        "hasCustomLabel is true, in which case label must be defined.",
        example="Weighted observations",
    )
    hasCustomLabel = fields.Boolean(
        description="When false, the label will be automatically generated based on "
        "the aggregate expression. When true, a custom label has to be "
        "specified.",
        example=True,
    )
    optionName = fields.String(
        description="Unique identifier. Can be any string value, as long as all "
        "metrics have a unique identifier. If undefined, a random name "
        "will be generated.",
        example="metric_aec60732-fac0-4b17-b736-93f1a5c93e30",
    )
    timeGrain = fields.String(
        description="Optional time grain for temporal filters",
        example="PT1M",
    )
    isExtra = fields.Boolean(
        description="Indicates if the filter has been added by a filter component as "
        "opposed to being a part of the original query."
    )


class ChartDataAggregateConfigField(fields.Dict):
    def __init__(self) -> None:
        super().__init__(
            description="The keys are the name of the aggregate column to be created, "
            "and the values specify the details of how to apply the "
            "aggregation. If an operator requires additional options, "
            "these can be passed here to be unpacked in the operator call. The "
            "following numpy operators are supported: average, argmin, argmax, cumsum, "
            "cumprod, max, mean, median, nansum, nanmin, nanmax, nanmean, nanmedian, "
            "min, percentile, prod, product, std, sum, var. Any options required by "
            "the operator can be passed to the `options` object.\n"
            "\n"
            "In the example, a new column `first_quantile` is created based on values "
            "in the column `my_col` using the `percentile` operator with "
            "the `q=0.25` parameter.",
            example={
                "first_quantile": {
                    "operator": "percentile",
                    "column": "my_col",
                    "options": {"q": 0.25},
                }
            },
        )


class ChartDataPostProcessingOperationOptionsSchema(Schema):
    pass


class ChartDataAggregateOptionsSchema(ChartDataPostProcessingOperationOptionsSchema):
    """
    Aggregate operation config.
    """

    groupby = (
        fields.List(
            fields.String(
                allow_none=False,
                description="Columns by which to group by",
            ),
            minLength=1,
            required=True,
        ),
    )
    aggregates = ChartDataAggregateConfigField()


class ChartDataRollingOptionsSchema(ChartDataPostProcessingOperationOptionsSchema):
    """
    Rolling operation config.
    """

    columns = (
        fields.Dict(
            description="columns on which to perform rolling, mapping source column to "
            "target column. For instance, `{'y': 'y'}` will replace the "
            "column `y` with the rolling value in `y`, while `{'y': 'y2'}` "
            "will add a column `y2` based on rolling values calculated "
            "from `y`, leaving the original column `y` unchanged.",
            example={"weekly_rolling_sales": "sales"},
        ),
    )
    rolling_type = fields.String(
        description="Type of rolling window. Any numpy function will work.",
        validate=validate.OneOf(
            choices=(
                "average",
                "argmin",
                "argmax",
                "cumsum",
                "cumprod",
                "max",
                "mean",
                "median",
                "nansum",
                "nanmin",
                "nanmax",
                "nanmean",
                "nanmedian",
                "nanpercentile",
                "min",
                "percentile",
                "prod",
                "product",
                "std",
                "sum",
                "var",
            )
        ),
        required=True,
        example="percentile",
    )
    window = fields.Integer(
        description="Size of the rolling window in days.",
        required=True,
        example=7,
    )
    rolling_type_options = fields.Dict(
        desctiption="Optional options to pass to rolling method. Needed for "
        "e.g. quantile operation.",
        example={},
    )
    center = fields.Boolean(
        description="Should the label be at the center of the window. Default: `false`",
        example=False,
    )
    win_type = fields.String(
        description="Type of window function. See "
        "[SciPy window functions](https://docs.scipy.org/doc/scipy/reference"
        "/signal.windows.html#module-scipy.signal.windows) "
        "for more details. Some window functions require passing "
        "additional parameters to `rolling_type_options`. For instance, "
        "to use `gaussian`, the parameter `std` needs to be provided.",
        validate=validate.OneOf(
            choices=(
                "boxcar",
                "triang",
                "blackman",
                "hamming",
                "bartlett",
                "parzen",
                "bohman",
                "blackmanharris",
                "nuttall",
                "barthann",
                "kaiser",
                "gaussian",
                "general_gaussian",
                "slepian",
                "exponential",
            )
        ),
    )
    min_periods = fields.Integer(
        description="The minimum amount of periods required for a row to be included "
        "in the result set.",
        example=7,
    )


class ChartDataSelectOptionsSchema(ChartDataPostProcessingOperationOptionsSchema):
    """
    Sort operation config.
    """

    columns = fields.List(
        fields.String(),
        description="Columns which to select from the input data, in the desired "
        "order. If columns are renamed, the original column name should be "
        "referenced here.",
        example=["country", "gender", "age"],
    )
    exclude = fields.List(
        fields.String(),
        description="Columns to exclude from selection.",
        example=["my_temp_column"],
    )
    rename = fields.List(
        fields.Dict(),
        description="columns which to rename, mapping source column to target column. "
        "For instance, `{'y': 'y2'}` will rename the column `y` to `y2`.",
        example=[{"age": "average_age"}],
    )


class ChartDataSortOptionsSchema(ChartDataPostProcessingOperationOptionsSchema):
    """
    Sort operation config.
    """

    columns = fields.Dict(
        description="columns by by which to sort. The key specifies the column name, "
        "value specifies if sorting in ascending order.",
        example={"country": True, "gender": False},
        required=True,
    )
    aggregates = ChartDataAggregateConfigField()


class ChartDataContributionOptionsSchema(ChartDataPostProcessingOperationOptionsSchema):
    """
    Contribution operation config.
    """

    orientation = fields.String(
        description="Should cell values be calculated across the row or column.",
        required=True,
        validate=validate.OneOf(
            choices=[val.value for val in PostProcessingContributionOrientation]
        ),
        example="row",
    )


class ChartDataForecastOptionsSchema(ChartDataPostProcessingOperationOptionsSchema):
    """
    Forecast operation config.
    """

    time_grain = fields.String(
        description="Time grain used to specify time period increments in prediction. "
        "Supports [ISO 8601](https://en.wikipedia.org/wiki/ISO_8601#Durations) "
        "durations.",
        validate=validate.OneOf(
            choices=[
                i
                for i in {**builtin_time_grains, **config["TIME_GRAIN_ADDONS"]}.keys()
                if i
            ]
        ),
        example="P1D",
        required=True,
    )
    periods = fields.Integer(
        descrption="Time periods (in units of `time_grain`) to predict into the future",
        min=0,
        example=7,
        required=True,
    )
    confidence_interval = fields.Float(
        description="Width of predicted confidence interval",
        validate=[
            Range(
                min=0,
                max=1,
                min_inclusive=False,
                max_inclusive=False,
                error=_("`confidence_interval` must be between 0 and 1 (exclusive)"),
            )
        ],
        example=0.8,
        required=True,
    )
    yearly_seasonality = fields.Raw(
        # TODO: add correct union type once supported by Marshmallow
        description="Should yearly seasonality be applied. "
        "An integer value will specify Fourier order of seasonality, `None` will "
        "automatically detect seasonality.",
        example=False,
    )
    weekly_seasonality = fields.Raw(
        # TODO: add correct union type once supported by Marshmallow
        description="Should weekly seasonality be applied. "
        "An integer value will specify Fourier order of seasonality, `None` will "
        "automatically detect seasonality.",
        example=False,
    )
    monthly_seasonality = fields.Raw(
        # TODO: add correct union type once supported by Marshmallow
        description="Should monthly seasonality be applied. "
        "An integer value will specify Fourier order of seasonality, `None` will "
        "automatically detect seasonality.",
        example=False,
    )
    model_name = fields.String(
        description="Which model to use for forecasting.",
        validate=validate.OneOf(choices=list(forecasts.available_models.keys())),
        example="prophet.Prophet",
        required=True,
    )


class ChartDataBoxplotOptionsSchema(ChartDataPostProcessingOperationOptionsSchema):
    """
    Boxplot operation config.
    """

    groupby = fields.List(
        fields.String(
            description="Columns by which to group the query.",
        ),
        allow_none=True,
    )

    metrics = fields.List(
        fields.Raw(),
        description="Aggregate expressions. Metrics can be passed as both "
        "references to datasource metrics (strings), or ad-hoc metrics"
        "which are defined only within the query object. See "
        "`ChartDataAdhocMetricSchema` for the structure of ad-hoc metrics. "
        "When metrics is undefined or null, the query is executed without a groupby. "
        "However, when metrics is an array (length >= 0), a groupby clause is added to "
        "the query.",
        allow_none=True,
    )

    whisker_type = fields.String(
        description="Whisker type. Any numpy function will work.",
        validate=validate.OneOf(
            choices=([val.value for val in PostProcessingBoxplotWhiskerType])
        ),
        required=True,
        example="tukey",
    )

    percentiles = fields.Tuple(
        (
            fields.Float(
                description="Lower percentile",
                validate=[
                    Range(
                        min=0,
                        max=100,
                        min_inclusive=False,
                        max_inclusive=False,
                        error=_(
                            "lower percentile must be greater than 0 and less "
                            "than 100. Must be lower than upper percentile."
                        ),
                    ),
                ],
            ),
            fields.Float(
                description="Upper percentile",
                validate=[
                    Range(
                        min=0,
                        max=100,
                        min_inclusive=False,
                        max_inclusive=False,
                        error=_(
                            "upper percentile must be greater than 0 and less "
                            "than 100. Must be higher than lower percentile."
                        ),
                    ),
                ],
            ),
        ),
        description="Upper and lower percentiles for percentile whisker type.",
        example=[1, 99],
    )


class ChartDataPivotOptionsSchema(ChartDataPostProcessingOperationOptionsSchema):
    """
    Pivot operation config.
    """

    index = (
        fields.List(
            fields.String(allow_none=False),
            description="Columns to group by on the table index (=rows)",
            minLength=1,
            required=True,
        ),
    )
    columns = fields.List(
        fields.String(allow_none=False),
        description="Columns to group by on the table columns",
    )
    metric_fill_value = fields.Number(
        description="Value to replace missing values with in aggregate calculations.",
    )
    column_fill_value = fields.String(
        description="Value to replace missing pivot columns names with."
    )
    drop_missing_columns = fields.Boolean(
        description="Do not include columns whose entries are all missing "
        "(default: `true`).",
    )
    marginal_distributions = fields.Boolean(
        description="Add totals for row/column. (default: `false`)",
    )
    marginal_distribution_name = fields.String(
        description="Name of marginal distribution row/column. (default: `All`)",
    )
    aggregates = ChartDataAggregateConfigField()


class ChartDataGeohashDecodeOptionsSchema(
    ChartDataPostProcessingOperationOptionsSchema
):
    """
    Geohash decode operation config.
    """

    geohash = fields.String(
        description="Name of source column containing geohash string",
        required=True,
    )
    latitude = fields.String(
        description="Name of target column for decoded latitude",
        required=True,
    )
    longitude = fields.String(
        description="Name of target column for decoded longitude",
        required=True,
    )


class ChartDataGeohashEncodeOptionsSchema(
    ChartDataPostProcessingOperationOptionsSchema
):
    """
    Geohash encode operation config.
    """

    latitude = fields.String(
        description="Name of source latitude column",
        required=True,
    )
    longitude = fields.String(
        description="Name of source longitude column",
        required=True,
    )
    geohash = fields.String(
        description="Name of target column for encoded geohash string",
        required=True,
    )


class ChartDataGeodeticParseOptionsSchema(
    ChartDataPostProcessingOperationOptionsSchema
):
    """
    Geodetic point string parsing operation config.
    """

    geodetic = fields.String(
        description="Name of source column containing geodetic point strings",
        required=True,
    )
    latitude = fields.String(
        description="Name of target column for decoded latitude",
        required=True,
    )
    longitude = fields.String(
        description="Name of target column for decoded longitude",
        required=True,
    )
    altitude = fields.String(
        description="Name of target column for decoded altitude. If omitted, "
        "altitude information in geodetic string is ignored.",
    )


class ChartDataPostProcessingOperationSchema(Schema):
    operation = fields.String(
        description="Post processing operation type",
        required=True,
        validate=validate.OneOf(
<<<<<<< HEAD
            choices=(
                "aggregate",
                "boxplot",
                "contribution",
                "cum",
                "geodetic_parse",
                "geohash_decode",
                "geohash_encode",
                "pivot",
                "forecast",
                "rolling",
                "select",
                "sort",
                "diff",
                "compare",
                "resample",
                "flatten",
            )
=======
            choices=[
                name
                for name, value in inspect.getmembers(
                    pandas_postprocessing, inspect.isfunction
                )
            ]
>>>>>>> 63702c48
        ),
        example="aggregate",
    )
    options = fields.Dict(
        description="Options specifying how to perform the operation. Please refer "
        "to the respective post processing operation option schemas. "
        "For example, `ChartDataPostProcessingOperationOptions` specifies "
        "the required options for the pivot operation.",
        example={
            "groupby": ["country", "gender"],
            "aggregates": {
                "age_q1": {
                    "operator": "percentile",
                    "column": "age",
                    "options": {"q": 0.25},
                },
                "age_mean": {
                    "operator": "mean",
                    "column": "age",
                },
            },
        },
    )


class ChartDataFilterSchema(Schema):
    col = fields.Raw(
        description="The column to filter by. Can be either a string (physical or "
        "saved expression) or an object (adhoc column)",
        required=True,
        example="country",
    )
    op = fields.String(  # pylint: disable=invalid-name
        description="The comparison operator.",
        validate=utils.OneOfCaseInsensitive(
            choices=[filter_op.value for filter_op in FilterOperator]
        ),
        required=True,
        example="IN",
    )
    val = fields.Raw(
        description="The value or values to compare against. Can be a string, "
        "integer, decimal or list, depending on the operator.",
        example=["China", "France", "Japan"],
    )
    grain = fields.String(
        description="Optional time grain for temporal filters",
        example="PT1M",
    )
    isExtra = fields.Boolean(
        description="Indicates if the filter has been added by a filter component as "
        "opposed to being a part of the original query."
    )


class ChartDataExtrasSchema(Schema):

    relative_start = fields.String(
        description="Start time for relative time deltas. "
        'Default: `config["DEFAULT_RELATIVE_START_TIME"]`',
        validate=validate.OneOf(choices=("today", "now")),
    )
    relative_end = fields.String(
        description="End time for relative time deltas. "
        'Default: `config["DEFAULT_RELATIVE_START_TIME"]`',
        validate=validate.OneOf(choices=("today", "now")),
    )
    where = fields.String(
        description="WHERE clause to be added to queries using AND operator.",
    )
    having = fields.String(
        description="HAVING clause to be added to aggregate queries using "
        "AND operator.",
    )
    having_druid = fields.List(
        fields.Nested(ChartDataFilterSchema),
        description="HAVING filters to be added to legacy Druid datasource queries.",
    )
    time_grain_sqla = fields.String(
        description="To what level of granularity should the temporal column be "
        "aggregated. Supports "
        "[ISO 8601](https://en.wikipedia.org/wiki/ISO_8601#Durations) durations.",
        validate=validate.OneOf(
            choices=[
                i
                for i in {**builtin_time_grains, **config["TIME_GRAIN_ADDONS"]}.keys()
                if i
            ]
        ),
        example="P1D",
        allow_none=True,
    )
    druid_time_origin = fields.String(
        description="Starting point for time grain counting on legacy Druid "
        "datasources. Used to change e.g. Monday/Sunday first-day-of-week.",
        allow_none=True,
    )


class AnnotationLayerSchema(Schema):
    annotationType = fields.String(
        description="Type of annotation layer",
        validate=validate.OneOf(choices=[ann.value for ann in AnnotationType]),
    )
    color = fields.String(
        description="Layer color",
        allow_none=True,
    )
    descriptionColumns = fields.List(
        fields.String(),
        description="Columns to use as the description. If none are provided, "
        "all will be shown.",
    )
    hideLine = fields.Boolean(
        description="Should line be hidden. Only applies to line annotations",
        allow_none=True,
    )
    intervalEndColumn = fields.String(
        description=(
            "Column containing end of interval. Only applies to interval layers"
        ),
        allow_none=True,
    )
    name = fields.String(description="Name of layer", required=True)
    opacity = fields.String(
        description="Opacity of layer",
        validate=validate.OneOf(
            choices=("", "opacityLow", "opacityMedium", "opacityHigh"),
        ),
        allow_none=True,
        required=False,
    )
    overrides = fields.Dict(
        keys=fields.String(
            desciption="Name of property to be overridden",
            validate=validate.OneOf(
                choices=("granularity", "time_grain_sqla", "time_range", "time_shift"),
            ),
        ),
        values=fields.Raw(allow_none=True),
        description="which properties should be overridable",
        allow_none=True,
    )
    show = fields.Boolean(description="Should the layer be shown", required=True)
    showLabel = fields.Boolean(
        description="Should the label always be shown",
        allow_none=True,
    )
    showMarkers = fields.Boolean(
        description="Should markers be shown. Only applies to line annotations.",
        required=True,
    )
    sourceType = fields.String(
        description="Type of source for annotation data",
        validate=validate.OneOf(
            choices=(
                "",
                "line",
                "NATIVE",
                "table",
            )
        ),
    )
    style = fields.String(
        description="Line style. Only applies to time-series annotations",
        validate=validate.OneOf(
            choices=(
                "dashed",
                "dotted",
                "solid",
                "longDashed",
            )
        ),
    )
    timeColumn = fields.String(
        description="Column with event date or interval start date",
        allow_none=True,
    )
    titleColumn = fields.String(
        description="Column with title",
        allow_none=True,
    )
    width = fields.Float(
        description="Width of annotation line",
        validate=[
            Range(
                min=0,
                min_inclusive=True,
                error=_("`width` must be greater or equal to 0"),
            )
        ],
    )
    value = fields.Raw(
        description="For formula annotations, this contains the formula. "
        "For other types, this is the primary key of the source object.",
        required=True,
    )


class ChartDataDatasourceSchema(Schema):
    description = "Chart datasource"
    id = fields.Integer(
        description="Datasource id",
        required=True,
    )
    type = fields.String(
        description="Datasource type",
        validate=validate.OneOf(choices=("druid", "table")),
    )


class ChartDataQueryObjectSchema(Schema):
    class Meta:  # pylint: disable=too-few-public-methods
        unknown = EXCLUDE

    datasource = fields.Nested(ChartDataDatasourceSchema, allow_none=True)
    result_type = EnumField(ChartDataResultType, by_value=True, allow_none=True)

    annotation_layers = fields.List(
        fields.Nested(AnnotationLayerSchema),
        description="Annotation layers to apply to chart",
        allow_none=True,
    )
    applied_time_extras = fields.Dict(
        description="A mapping of temporal extras that have been applied to the query",
        allow_none=True,
        example={"__time_range": "1 year ago : now"},
    )
    apply_fetch_values_predicate = fields.Boolean(
        description="Add fetch values predicate (where clause) to query "
        "if defined in datasource",
        allow_none=True,
    )
    filters = fields.List(fields.Nested(ChartDataFilterSchema), allow_none=True)
    granularity = fields.String(
        description="Name of temporal column used for time filtering. For legacy Druid "
        "datasources this defines the time grain.",
        allow_none=True,
    )
    granularity_sqla = fields.String(
        description="Name of temporal column used for time filtering for SQL "
        "datasources. This field is deprecated, use `granularity` "
        "instead.",
        allow_none=True,
        deprecated=True,
    )
    groupby = fields.List(
        fields.Raw(),
        description="Columns by which to group the query. "
        "This field is deprecated, use `columns` instead.",
        allow_none=True,
    )
    metrics = fields.List(
        fields.Raw(),
        description="Aggregate expressions. Metrics can be passed as both "
        "references to datasource metrics (strings), or ad-hoc metrics"
        "which are defined only within the query object. See "
        "`ChartDataAdhocMetricSchema` for the structure of ad-hoc metrics.",
        allow_none=True,
    )
    post_processing = fields.List(
        fields.Nested(ChartDataPostProcessingOperationSchema, allow_none=True),
        allow_none=True,
        description="Post processing operations to be applied to the result set. "
        "Operations are applied to the result set in sequential order.",
    )
    time_range = fields.String(
        description="A time rage, either expressed as a colon separated string "
        "`since : until` or human readable freeform. Valid formats for "
        "`since` and `until` are: \n"
        "- ISO 8601\n"
        "- X days/years/hours/day/year/weeks\n"
        "- X days/years/hours/day/year/weeks ago\n"
        "- X days/years/hours/day/year/weeks from now\n"
        "\n"
        "Additionally, the following freeform can be used:\n"
        "\n"
        "- Last day\n"
        "- Last week\n"
        "- Last month\n"
        "- Last quarter\n"
        "- Last year\n"
        "- No filter\n"
        "- Last X seconds/minutes/hours/days/weeks/months/years\n"
        "- Next X seconds/minutes/hours/days/weeks/months/years\n",
        example="Last week",
        allow_none=True,
    )
    time_shift = fields.String(
        description="A human-readable date/time string. "
        "Please refer to [parsdatetime](https://github.com/bear/parsedatetime) "
        "documentation for details on valid values.",
        allow_none=True,
    )
    is_timeseries = fields.Boolean(
        description="Is the `query_object` a timeseries.",
        allow_none=True,
    )
    series_columns = fields.List(
        fields.Raw(),
        description="Columns to use when limiting series count. "
        "All columns must be present in the `columns` property. "
        "Requires `series_limit` and `series_limit_metric` to be set.",
        allow_none=True,
    )
    series_limit = fields.Integer(
        description="Maximum number of series. "
        "Requires `series` and `series_limit_metric` to be set.",
        allow_none=True,
    )
    series_limit_metric = fields.Raw(
        description="Metric used to limit timeseries queries by. "
        "Requires `series` and `series_limit` to be set.",
        allow_none=True,
    )
    timeseries_limit = fields.Integer(
        description="Maximum row count for timeseries queries. "
        "This field is deprecated, use `series_limit` instead."
        "Default: `0`",
        allow_none=True,
    )
    timeseries_limit_metric = fields.Raw(
        description="Metric used to limit timeseries queries by. "
        "This field is deprecated, use `series_limit_metric` instead.",
        allow_none=True,
    )
    row_limit = fields.Integer(
        description='Maximum row count (0=disabled). Default: `config["ROW_LIMIT"]`',
        allow_none=True,
        validate=[
            Range(min=0, error=_("`row_limit` must be greater than or equal to 0"))
        ],
    )
    row_offset = fields.Integer(
        description="Number of rows to skip. Default: `0`",
        allow_none=True,
        validate=[
            Range(min=0, error=_("`row_offset` must be greater than or equal to 0"))
        ],
    )
    order_desc = fields.Boolean(
        description="Reverse order. Default: `false`",
        allow_none=True,
    )
    extras = fields.Nested(
        ChartDataExtrasSchema,
        description="Extra parameters to add to the query.",
        allow_none=True,
    )
    columns = fields.List(
        fields.Raw(),
        description="Columns which to select in the query.",
        allow_none=True,
    )
    orderby = fields.List(
        fields.Tuple(
            (
                fields.Raw(
                    validate=[
                        Length(min=1, error=_("orderby column must be populated"))
                    ],
                    allow_none=False,
                ),
                fields.Boolean(),
            )
        ),
        description="Expects a list of lists where the first element is the column "
        "name which to sort by, and the second element is a boolean.",
        allow_none=True,
        example=[("my_col_1", False), ("my_col_2", True)],
    )
    where = fields.String(
        description="WHERE clause to be added to queries using AND operator."
        "This field is deprecated and should be passed to `extras`.",
        allow_none=True,
        deprecated=True,
    )
    having = fields.String(
        description="HAVING clause to be added to aggregate queries using "
        "AND operator. This field is deprecated and should be passed "
        "to `extras`.",
        allow_none=True,
        deprecated=True,
    )
    having_filters = fields.List(
        fields.Nested(ChartDataFilterSchema),
        description="HAVING filters to be added to legacy Druid datasource queries. "
        "This field is deprecated and should be passed to `extras` "
        "as `having_druid`.",
        allow_none=True,
        deprecated=True,
    )
    druid_time_origin = fields.String(
        description="Starting point for time grain counting on legacy Druid "
        "datasources. Used to change e.g. Monday/Sunday first-day-of-week. "
        "This field is deprecated and should be passed to `extras` "
        "as `druid_time_origin`.",
        allow_none=True,
    )
    url_params = fields.Dict(
        description="Optional query parameters passed to a dashboard or Explore view",
        keys=fields.String(description="The query parameter"),
        values=fields.String(description="The value of the query parameter"),
        allow_none=True,
    )
    is_rowcount = fields.Boolean(
        description="Should the rowcount of the actual query be returned",
        allow_none=True,
    )
    time_offsets = fields.List(
        fields.String(),
        allow_none=True,
    )


class ChartDataQueryContextSchema(Schema):
    query_context_factory: Optional[QueryContextFactory] = None
    datasource = fields.Nested(ChartDataDatasourceSchema)
    queries = fields.List(fields.Nested(ChartDataQueryObjectSchema))
    force = fields.Boolean(
        description="Should the queries be forced to load from the source. "
        "Default: `false`",
    )

    result_type = EnumField(ChartDataResultType, by_value=True)
    result_format = EnumField(ChartDataResultFormat, by_value=True)

    form_data = fields.Raw(allow_none=True, required=False)

    # pylint: disable=unused-argument
    @post_load
    def make_query_context(self, data: Dict[str, Any], **kwargs: Any) -> QueryContext:
        query_context = self.get_query_context_factory().create(**data)
        return query_context

    def get_query_context_factory(self) -> QueryContextFactory:
        if self.query_context_factory is None:
            # pylint: disable=import-outside-toplevel
            from superset.common.query_context_factory import QueryContextFactory

            self.query_context_factory = QueryContextFactory()
        return self.query_context_factory


class AnnotationDataSchema(Schema):
    columns = fields.List(
        fields.String(),
        description="columns available in the annotation result",
        required=True,
    )
    records = fields.List(
        fields.Dict(
            keys=fields.String(),
        ),
        description="records mapping the column name to it's value",
        required=True,
    )


class ChartDataResponseResult(Schema):
    annotation_data = fields.List(
        fields.Dict(
            keys=fields.String(description="Annotation layer name"),
            values=fields.String(),
        ),
        description="All requested annotation data",
        allow_none=True,
    )
    cache_key = fields.String(
        description="Unique cache key for query object",
        required=True,
        allow_none=True,
    )
    cached_dttm = fields.String(
        description="Cache timestamp",
        required=True,
        allow_none=True,
    )
    cache_timeout = fields.Integer(
        description="Cache timeout in following order: custom timeout, datasource "
        "timeout, default config timeout.",
        required=True,
        allow_none=True,
    )
    error = fields.String(
        description="Error",
        allow_none=True,
    )
    is_cached = fields.Boolean(
        description="Is the result cached",
        required=True,
        allow_none=None,
    )
    query = fields.String(
        description="The executed query statement",
        required=True,
        allow_none=False,
    )
    status = fields.String(
        description="Status of the query",
        validate=validate.OneOf(
            choices=(
                "stopped",
                "failed",
                "pending",
                "running",
                "scheduled",
                "success",
                "timed_out",
            )
        ),
        allow_none=False,
    )
    stacktrace = fields.String(
        desciption="Stacktrace if there was an error",
        allow_none=True,
    )
    rowcount = fields.Integer(
        description="Amount of rows in result set",
        allow_none=False,
    )
    data = fields.List(fields.Dict(), description="A list with results")
    colnames = fields.List(fields.String(), description="A list of column names")
    coltypes = fields.List(
        fields.Integer(), description="A list of generic data types of each column"
    )
    applied_filters = fields.List(
        fields.Dict(), description="A list with applied filters"
    )
    rejected_filters = fields.List(
        fields.Dict(), description="A list with rejected filters"
    )
    from_dttm = fields.Integer(
        desciption="Start timestamp of time range", required=False, allow_none=True
    )
    to_dttm = fields.Integer(
        desciption="End timestamp of time range", required=False, allow_none=True
    )


class ChartDataResponseSchema(Schema):
    result = fields.List(
        fields.Nested(ChartDataResponseResult),
        description="A list of results for each corresponding query in the request.",
    )


class ChartDataAsyncResponseSchema(Schema):
    channel_id = fields.String(
        description="Unique session async channel ID",
        allow_none=False,
    )
    job_id = fields.String(
        description="Unique async job ID",
        allow_none=False,
    )
    user_id = fields.String(
        description="Requesting user ID",
        allow_none=True,
    )
    status = fields.String(
        description="Status value for async job",
        allow_none=False,
    )
    result_url = fields.String(
        description="Unique result URL for fetching async query data",
        allow_none=False,
    )


class ChartFavStarResponseResult(Schema):
    id = fields.Integer(description="The Chart id")
    value = fields.Boolean(description="The FaveStar value")


class GetFavStarIdsSchema(Schema):
    result = fields.List(
        fields.Nested(ChartFavStarResponseResult),
        description="A list of results for each corresponding chart in the request",
    )


class ImportV1ChartSchema(Schema):
    slice_name = fields.String(required=True)
    viz_type = fields.String(required=True)
    params = fields.Dict()
    query_context = fields.String(allow_none=True, validate=utils.validate_json)
    cache_timeout = fields.Integer(allow_none=True)
    uuid = fields.UUID(required=True)
    version = fields.String(required=True)
    dataset_uuid = fields.UUID(required=True)
    is_managed_externally = fields.Boolean(allow_none=True, default=False)
    external_url = fields.String(allow_none=True)


CHART_SCHEMAS = (
    ChartDataQueryContextSchema,
    ChartDataResponseSchema,
    ChartDataAsyncResponseSchema,
    # TODO: These should optimally be included in the QueryContext schema as an `anyOf`
    #  in ChartDataPostProcessingOperation.options, but since `anyOf` is not
    #  by Marshmallow<3, this is not currently possible.
    ChartDataAdhocMetricSchema,
    ChartDataAggregateOptionsSchema,
    ChartDataContributionOptionsSchema,
    ChartDataForecastOptionsSchema,
    ChartDataBoxplotOptionsSchema,
    ChartDataPivotOptionsSchema,
    ChartDataRollingOptionsSchema,
    ChartDataSelectOptionsSchema,
    ChartDataSortOptionsSchema,
    ChartDataGeohashDecodeOptionsSchema,
    ChartDataGeohashEncodeOptionsSchema,
    ChartDataGeodeticParseOptionsSchema,
    ChartEntityResponseSchema,
    ChartGetDatasourceResponseSchema,
    ChartCacheScreenshotResponseSchema,
    GetFavStarIdsSchema,
)<|MERGE_RESOLUTION|>--- conflicted
+++ resolved
@@ -776,33 +776,12 @@
         description="Post processing operation type",
         required=True,
         validate=validate.OneOf(
-<<<<<<< HEAD
-            choices=(
-                "aggregate",
-                "boxplot",
-                "contribution",
-                "cum",
-                "geodetic_parse",
-                "geohash_decode",
-                "geohash_encode",
-                "pivot",
-                "forecast",
-                "rolling",
-                "select",
-                "sort",
-                "diff",
-                "compare",
-                "resample",
-                "flatten",
-            )
-=======
             choices=[
                 name
                 for name, value in inspect.getmembers(
                     pandas_postprocessing, inspect.isfunction
                 )
             ]
->>>>>>> 63702c48
         ),
         example="aggregate",
     )
