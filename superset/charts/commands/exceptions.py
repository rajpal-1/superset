--- conflicted
+++ resolved
@@ -86,18 +86,13 @@
     message = _("Changing this chart is forbidden")
 
 
-<<<<<<< HEAD
 class ChartBulkDeleteFailedError(DeleteFailedError):
     message = _("Charts could not be deleted.")
 
 
 class ChartBulkDeleteFailedReportsExistError(ChartBulkDeleteFailedError):
     message = _("There are associated alerts or reports associated")
-=======
-class ChartBulkDeleteFailedError(CreateFailedError):
-    message = _("Charts could not be deleted.")
 
 
 class ChartImportError(ImportFailedError):
-    message = _("Import chart failed for an unknown reason")
->>>>>>> f27ebc4b
+    message = _("Import chart failed for an unknown reason")