--- conflicted
+++ resolved
@@ -36,11 +36,8 @@
 from dateutil import tz
 from flask import Blueprint
 from flask_appbuilder.security.manager import AUTH_DB
-<<<<<<< HEAD
 from datetime import timedelta, datetime
-=======
 from pandas.io.parsers import STR_NA_VALUES
->>>>>>> 387d9330
 
 from superset.jinja_context import (  # pylint: disable=unused-import
     BaseTemplateProcessor,
@@ -51,7 +48,7 @@
 from superset.utils.encrypt import SQLAlchemyUtilsAdapter
 from superset.utils.log import DBEventLogger
 from superset.utils.logging_configurator import DefaultLoggingConfigurator
-from werkzeug.contrib.cache import RedisCache
+from cachelib.redis import RedisCache
 from .custom_auth import CustomSecurityManager
 
 logger = logging.getLogger(__name__)
@@ -122,32 +119,23 @@
     PACKAGE_JSON_FILE
 )
 
-<<<<<<< HEAD
+VERSION_SHA_LENGTH = 8
+VERSION_SHA = _try_json_readsha(VERSION_INFO_FILE, VERSION_SHA_LENGTH)
+
+# default viz used in chart explorer
+DEFAULT_VIZ_TYPE = "table"
+
 ROW_LIMIT = 50000000
 VIZ_ROW_LIMIT = 10000000
-=======
-VERSION_SHA_LENGTH = 8
-VERSION_SHA = _try_json_readsha(VERSION_INFO_FILE, VERSION_SHA_LENGTH)
-
-# default viz used in chart explorer
-DEFAULT_VIZ_TYPE = "table"
-
-ROW_LIMIT = 50000
-VIZ_ROW_LIMIT = 10000
 # max rows retreieved when requesting samples from datasource in explore view
 SAMPLES_ROW_LIMIT = 1000
->>>>>>> 387d9330
 # max rows retrieved by filter select auto complete
 FILTER_SELECT_ROW_LIMIT = 10000
 SUPERSET_WORKERS = 2  # deprecated
 SUPERSET_CELERY_WORKERS = 32  # deprecated
 
-<<<<<<< HEAD
-SUPERSET_WEBSERVER_ADDRESS = "http://0.0.0.0"
-=======
 SUPERSET_WEBSERVER_PROTOCOL = "http"
 SUPERSET_WEBSERVER_ADDRESS = "0.0.0.0"
->>>>>>> 387d9330
 SUPERSET_WEBSERVER_PORT = 8088
 
 # This is an important setting, and should be lower than your
@@ -165,12 +153,7 @@
 SUPERSET_DASHBOARD_PERIODICAL_REFRESH_WARNING_MESSAGE = None
 
 SUPERSET_DASHBOARD_POSITION_DATA_LIMIT = 65535
-<<<<<<< HEAD
-EMAIL_NOTIFICATIONS = False
 CUSTOM_SECURITY_MANAGER = CustomSecurityManager
-=======
-CUSTOM_SECURITY_MANAGER = None
->>>>>>> 387d9330
 SQLALCHEMY_TRACK_MODIFICATIONS = False
 # ---------------------------------------------------------
 
@@ -179,14 +162,10 @@
 COMMON_CONFIG_DATA_BUCKET = os.environ['COMMON_CONFIG_DATA_BUCKET']
 DASHBOARD_OBJECT_PATH = 'solutions/dashboards/'
 # Your App secret key
-<<<<<<< HEAD
 SECRET_KEY = "\2\1thisis{}secretkey\1\2\e\y\y\h".format(TENANT)  # noqa
 
 REDIS_ENDPOINT = os.environ['REDIS_ENDPOINT']
 # SQLALCHEMY_ENGINE_OPTIONS = json.loads(os.environ['SQLALCHEMY_ENGINE_OPTIONS'])
-=======
-SECRET_KEY = "\2\1thisismyscretkey\1\2\\e\\y\\y\\h"
->>>>>>> 387d9330
 
 # The SQLAlchemy connection string.
 SQLALCHEMY_DATABASE_URI = os.environ['SQLALCHEMY_DATABASE_URI']
@@ -222,18 +201,15 @@
 WTF_CSRF_ENABLED = True
 
 # Add endpoints that need to be exempt from CSRF protection
-<<<<<<< HEAD
 WTF_CSRF_EXEMPT_LIST = [
                      "superset.views.core.log",
                      "superset.views.api.import_dashboard",
                      "superset.views.core.run_query",
                      "superset.views.core.check_cache_key",
                      "superset.views.core.fetch_data",
-                     "superset.views.core.stop_sql_query"
+                     "superset.views.core.stop_sql_query",
+                     "superset.charts.api.data"
                      ]
-=======
-WTF_CSRF_EXEMPT_LIST = ["superset.views.core.log", "superset.charts.api.data"]
->>>>>>> 387d9330
 
 # Whether to run the web server in debug mode or not
 DEBUG = os.environ.get("FLASK_ENV") == "development"
@@ -256,13 +232,8 @@
 APP_NAME = "{}-Superset".format(TENANT)
 PERMANENT_SESSION_LIFETIME = timedelta(minutes=60)
 # Uncomment to setup an App icon
-<<<<<<< HEAD
 APP_ICON = "/static/assets/images/superset-logo@2x.png"
 APP_ICON_WIDTH = 60
-=======
-APP_ICON = "/static/assets/images/superset-logo-horiz.png"
-APP_ICON_WIDTH = 126
->>>>>>> 387d9330
 
 # Uncomment to specify where clicking the logo would take the user
 # e.g. setting it to '/' would take the user to '/superset/welcome/'
@@ -340,12 +311,8 @@
 BABEL_DEFAULT_FOLDER = "superset/translations"
 # The allowed translation for you app
 LANGUAGES = {
-<<<<<<< HEAD
     "en": {"flag": "gb", "name": "English"},# GB flag
-=======
-    "en": {"flag": "us", "name": "English"},
     "es": {"flag": "es", "name": "Spanish"},
->>>>>>> 387d9330
     "it": {"flag": "it", "name": "Italian"},
     "fr": {"flag": "fr", "name": "French"},
     "zh": {"flag": "cn", "name": "Chinese"},
@@ -544,7 +511,8 @@
 # Setup image size default is (300, 200, True)
 # IMG_SIZE = (300, 200, True)
 
-<<<<<<< HEAD
+# Default cache timeout (in seconds), applies to all cache backends unless
+# specifically overridden in each cache config.
 CACHE_DEFAULT_TIMEOUT = 60 * 60 * 5
 CACHE_CONFIG = {
     'CACHE_TYPE': 'redis',
@@ -555,31 +523,20 @@
     'CACHE_REDIS_DB': 1,
     'CACHE_REDIS_URL': 'redis://{}/1'.format(REDIS_ENDPOINT)
 }
-TABLE_NAMES_CACHE_CONFIG = {"CACHE_TYPE": "null"}
+
+# Cache for datasource metadata and query results
+DATA_CACHE_CONFIG: CacheConfig = {"CACHE_TYPE": "null"}
+
+# store cache keys by datasource UID (via CacheKey) for custom processing/invalidation
+STORE_CACHE_KEYS_IN_METADATA_DB = False
 
 # CORS Options
 ENABLE_CORS = True
-CORS_OPTIONS = {
+CORS_OPTIONS: Dict[Any, Any] = {
   'origins': '*',
 }
-=======
-# Default cache timeout (in seconds), applies to all cache backends unless
-# specifically overridden in each cache config.
-CACHE_DEFAULT_TIMEOUT = 60 * 60 * 24  # 1 day
-
-# Default cache for Superset objects
-CACHE_CONFIG: CacheConfig = {"CACHE_TYPE": "null"}
-
-# Cache for datasource metadata and query results
-DATA_CACHE_CONFIG: CacheConfig = {"CACHE_TYPE": "null"}
-
-# store cache keys by datasource UID (via CacheKey) for custom processing/invalidation
-STORE_CACHE_KEYS_IN_METADATA_DB = False
-
-# CORS Options
-ENABLE_CORS = False
-CORS_OPTIONS: Dict[Any, Any] = {}
->>>>>>> 387d9330
+
+
 
 # Chrome allows up to 6 open connections per domain at a time. When there are more
 # than 6 slices in dashboard, a lot of time fetch requests are queued up and wait for
@@ -716,8 +673,7 @@
 # you'll want to use a proper broker as specified here:
 # http://docs.celeryproject.org/en/latest/getting-started/brokers/index.html
 
-
-<<<<<<< HEAD
+# CHECK - Added our changes, removed incoming
 class CeleryConfig(object):
     BROKER_URL = 'redis://{}/0'.format(REDIS_ENDPOINT)
     CELERY_IMPORTS = ('superset.sql_lab', 'superset.tasks')
@@ -731,36 +687,6 @@
             'kwargs': {
                 'strategy_name': 'dummy',
             },
-=======
-class CeleryConfig:  # pylint: disable=too-few-public-methods
-    BROKER_URL = "sqla+sqlite:///celerydb.sqlite"
-    CELERY_IMPORTS = ("superset.sql_lab", "superset.tasks")
-    CELERY_RESULT_BACKEND = "db+sqlite:///celery_results.sqlite"
-    CELERYD_LOG_LEVEL = "DEBUG"
-    CELERYD_PREFETCH_MULTIPLIER = 1
-    CELERY_ACKS_LATE = False
-    CELERY_ANNOTATIONS = {
-        "sql_lab.get_sql_results": {"rate_limit": "100/s"},
-        "email_reports.send": {
-            "rate_limit": "1/s",
-            "time_limit": 120,
-            "soft_time_limit": 150,
-            "ignore_result": True,
-        },
-    }
-    CELERYBEAT_SCHEDULE = {
-        "email_reports.schedule_hourly": {
-            "task": "email_reports.schedule_hourly",
-            "schedule": crontab(minute=1, hour="*"),
-        },
-        "reports.scheduler": {
-            "task": "reports.scheduler",
-            "schedule": crontab(minute="*", hour="*"),
-        },
-        "reports.prune_log": {
-            "task": "reports.prune_log",
-            "schedule": crontab(minute=0, hour=0),
->>>>>>> 387d9330
         },
     }
 
@@ -861,16 +787,12 @@
 
 # If enabled, it can be used to store the results of long-running queries
 # in SQL Lab by using the "Run Async" button/feature
-<<<<<<< HEAD
 [redis_host, redis_port] = REDIS_ENDPOINT.split(':')
 RESULTS_BACKEND = RedisCache(
     host=redis_host,
     port=int(redis_port),
     key_prefix='{}_superset_results'.format(TENANT),
 )
-=======
-RESULTS_BACKEND: Optional[BaseCache] = None
->>>>>>> 387d9330
 
 # Use PyArrow and MessagePack for async query results serialization,
 # rather than JSON. This feature requires additional testing from the
@@ -1334,7 +1256,7 @@
 elif importlib.util.find_spec("superset_config") and not is_test():
     try:
         import superset_config  # pylint: disable=import-error
-        from superset_config import *  # type: ignore # pylint: disable=import-error,wildcard-import,unused-wildcard-import
+        # from superset_config import *  # type: ignore # pylint: disable=import-error,wildcard-import,unused-wildcard-import
 
         print(f"Loaded your LOCAL configuration at [{superset_config.__file__}]")
     except Exception:
