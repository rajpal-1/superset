--- conflicted
+++ resolved
@@ -33,7 +33,7 @@
 from cachelib.base import BaseCache
 from celery.schedules import crontab
 from dateutil import tz
-from flask import Blueprint , request
+from flask import Blueprint, request
 from flask_appbuilder.security.manager import AUTH_DB
 from pandas.io.parsers import STR_NA_VALUES
 
@@ -1081,7 +1081,11 @@
         logger.exception("Found but failed to import local superset_config")
         raise
 
-<<<<<<< HEAD
+# It's possible to add a dataset health check logic which is specific to your system.
+# It will get executed each time when user open a chart's explore view.
+DATASET_HEALTH_CHECK = None
+
+
 def time_filter(default: Optional[str] = None) -> Optional[Any]:
     form_data = request.form.get("form_data")
 
@@ -1141,56 +1145,50 @@
         return '\'{}\''.format(since)
     return default
 
-def uri_filter(cond="none",default="") -> Optional[Any]:
-
+
+def uri_filter(cond="none", default="") -> Optional[Any]:
     logger.info(cond)
 
-    #fetching form data
+    # fetching form data
     form_data = request.form.get("form_data")
 
-    #returning default value if form is null
+    # returning default value if form is null
     if form_data is None:
         return default
-    
-    #convrting form_data into json node
-    form_dict=json.loads(form_data)
-    logger.info("form data is:" +form_data)
-
-    #fetching url_params 
-    url_params_dict=form_dict.get("url_params")
+
+    # convrting form_data into json node
+    form_dict = json.loads(form_data)
+    logger.info("form data is:" + form_data)
+
+    # fetching url_params
+    url_params_dict = form_dict.get("url_params")
     # logger.info(filter_dict) 
 
-    #returning default value if url_params is null
+    # returning default value if url_params is null
     if url_params_dict is None:
         return default
 
-    #fetching mobi_filter from url_params 
-    mobi_filter=url_params_dict.get("mobi_filter")
-
-    #returning default value if mobi_filter is null
+    # fetching mobi_filter from url_params
+    mobi_filter = url_params_dict.get("mobi_filter")
+
+    # returning default value if mobi_filter is null
     if mobi_filter is None:
         return default
-    
-    #convrting mobi_filter into json node
-    mobi_filter_dict=json.loads(mobi_filter)
-    
-    param=mobi_filter_dict.get(cond)
+
+    # convrting mobi_filter into json node
+    mobi_filter_dict = json.loads(mobi_filter)
+
+    param = mobi_filter_dict.get(cond)
     if len(param) == 0:
         return default
     else:
         return param
 
 
- 
 JINJA_CONTEXT_ADDONS = {
     'time_filter': time_filter,
     'end_date_filter': end_date_filter,
     'start_date_filter': start_date_filter,
-    'uri_filter' : uri_filter
-
-}
-=======
-# It's possible to add a dataset health check logic which is specific to your system.
-# It will get executed each time when user open a chart's explore view.
-DATASET_HEALTH_CHECK = None
->>>>>>> 5719fefd
+    'uri_filter': uri_filter
+
+}