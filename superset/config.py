--- conflicted
+++ resolved
@@ -184,18 +184,15 @@
 ENABLE_CORS = False
 CORS_OPTIONS = {}
 
-<<<<<<< HEAD
 # Allowed format types for upload on Database view
 # TODO: Add processing of other spreadsheet formats (xls, xlsx etc)
 ALLOWED_EXTENSIONS = set(['csv'])
 
-=======
 # CSV Options: key/value pairs that will be passed as argument to DataFrame.to_csv method
 # note: index option should not be overridden
 CSV_EXPORT = {
     'encoding': 'utf-8',
 }
->>>>>>> e22aecb0
 
 # ---------------------------------------------------
 # List of viz_types not allowed in your environment
