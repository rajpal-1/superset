# Licensed to the Apache Software Foundation (ASF) under one
# or more contributor license agreements.  See the NOTICE file
# distributed with this work for additional information
# regarding copyright ownership.  The ASF licenses this file
# to you under the Apache License, Version 2.0 (the
# "License"); you may not use this file except in compliance
# with the License.  You may obtain a copy of the License at
#
#   http://www.apache.org/licenses/LICENSE-2.0
#
# Unless required by applicable law or agreed to in writing,
# software distributed under the License is distributed on an
# "AS IS" BASIS, WITHOUT WARRANTIES OR CONDITIONS OF ANY
# KIND, either express or implied.  See the License for the
# specific language governing permissions and limitations
# under the License.
"""The main config file for Superset

All configuration in this file can be overridden by providing a superset_config
in your PYTHONPATH as there is a ``from superset_config import *``
at the end of this file.
"""
# pylint: disable=too-many-lines
import imp  # pylint: disable=deprecated-module
import importlib.util
import json
import logging
import os
import re
import sys
from collections import OrderedDict
from datetime import date, timedelta
from typing import (
    Any,
    Callable,
    Dict,
    List,
    Literal,
    Optional,
    Type,
    TYPE_CHECKING,
    Union,
)

import pkg_resources
from cachelib.base import BaseCache
from celery.schedules import crontab
from dateutil import tz
from flask import Blueprint
from flask_appbuilder.security.manager import AUTH_DB
from pandas._libs.parsers import STR_NA_VALUES  # pylint: disable=no-name-in-module
from werkzeug.local import LocalProxy

from superset.constants import CHANGE_ME_SECRET_KEY
from superset.jinja_context import BaseTemplateProcessor
from superset.stats_logger import DummyStatsLogger
from superset.typing import CacheConfig
from superset.utils.core import is_test, parse_boolean_string
from superset.utils.encrypt import SQLAlchemyUtilsAdapter
from superset.utils.log import DBEventLogger
from superset.utils.logging_configurator import DefaultLoggingConfigurator

logger = logging.getLogger(__name__)

if TYPE_CHECKING:
    from flask_appbuilder.security.sqla import models

    from superset.connectors.sqla.models import SqlaTable
    from superset.models.core import Database

# Realtime stats logger, a StatsD implementation exists
STATS_LOGGER = DummyStatsLogger()
EVENT_LOGGER = DBEventLogger()

SUPERSET_LOG_VIEW = True

BASE_DIR = pkg_resources.resource_filename("superset", "")
if "SUPERSET_HOME" in os.environ:
    DATA_DIR = os.environ["SUPERSET_HOME"]
else:
    DATA_DIR = os.path.expanduser("~/.superset")

# ---------------------------------------------------------
# Superset specific config
# ---------------------------------------------------------
VERSION_INFO_FILE = pkg_resources.resource_filename(
    "superset", "static/version_info.json"
)
PACKAGE_JSON_FILE = pkg_resources.resource_filename(
    "superset", "static/assets/package.json"
)

# Multiple favicons can be specified here. The "href" property
# is mandatory, but "sizes," "type," and "rel" are optional.
# For example:
# {
#     "href":path/to/image.png",
#     "sizes": "16x16",
#     "type": "image/png"
#     "rel": "icon"
# },
FAVICONS = [{"href": "/static/assets/images/favicon.png"}]


def _try_json_readversion(filepath: str) -> Optional[str]:
    try:
        with open(filepath, "r") as f:
            return json.load(f).get("version")
    except Exception:  # pylint: disable=broad-except
        return None


def _try_json_readsha(filepath: str, length: int) -> Optional[str]:
    try:
        with open(filepath, "r") as f:
            return json.load(f).get("GIT_SHA")[:length]
    except Exception:  # pylint: disable=broad-except
        return None


#
# If True, we will skip the call to load the logger config found in alembic.init
#
ALEMBIC_SKIP_LOG_CONFIG = False

# Depending on the context in which this config is loaded, the
# version_info.json file may or may not be available, as it is
# generated on install via setup.py. In the event that we're
# actually running Superset, we will have already installed,
# therefore it WILL exist. When unit tests are running, however,
# it WILL NOT exist, so we fall back to reading package.json
VERSION_STRING = _try_json_readversion(VERSION_INFO_FILE) or _try_json_readversion(
    PACKAGE_JSON_FILE
)

VERSION_SHA_LENGTH = 8
VERSION_SHA = _try_json_readsha(VERSION_INFO_FILE, VERSION_SHA_LENGTH)

# Build number is shown in the About section if available. This
# can be replaced at build time to expose build information.
BUILD_NUMBER = None

# default viz used in chart explorer
DEFAULT_VIZ_TYPE = "table"

# default row limit when requesting chart data
ROW_LIMIT = 50000
# default row limit when requesting samples from datasource in explore view
SAMPLES_ROW_LIMIT = 1000
# max rows retrieved by filter select auto complete
FILTER_SELECT_ROW_LIMIT = 10000
SUPERSET_WORKERS = 2  # deprecated
SUPERSET_CELERY_WORKERS = 32  # deprecated

SUPERSET_WEBSERVER_PROTOCOL = "http"
SUPERSET_WEBSERVER_ADDRESS = "0.0.0.0"
SUPERSET_WEBSERVER_PORT = 8088

# This is an important setting, and should be lower than your
# [load balancer / proxy / envoy / kong / ...] timeout settings.
# You should also make sure to configure your WSGI server
# (gunicorn, nginx, apache, ...) timeout setting to be <= to this setting
SUPERSET_WEBSERVER_TIMEOUT = int(timedelta(minutes=1).total_seconds())

# this 2 settings are used by dashboard period force refresh feature
# When user choose auto force refresh frequency
# < SUPERSET_DASHBOARD_PERIODICAL_REFRESH_LIMIT
# they will see warning message in the Refresh Interval Modal.
# please check PR #9886
SUPERSET_DASHBOARD_PERIODICAL_REFRESH_LIMIT = 0
SUPERSET_DASHBOARD_PERIODICAL_REFRESH_WARNING_MESSAGE = None

SUPERSET_DASHBOARD_POSITION_DATA_LIMIT = 65535
CUSTOM_SECURITY_MANAGER = None
SQLALCHEMY_TRACK_MODIFICATIONS = False
# ---------------------------------------------------------

# Your App secret key. Make sure you override it on superset_config.py.
# Use a strong complex alphanumeric string and use a tool to help you generate
# a sufficiently random sequence, ex: openssl rand -base64 42"
SECRET_KEY = CHANGE_ME_SECRET_KEY

# The SQLAlchemy connection string.
SQLALCHEMY_DATABASE_URI = "sqlite:///" + os.path.join(DATA_DIR, "superset.db")
# SQLALCHEMY_DATABASE_URI = 'mysql://myapp@localhost/myapp'
# SQLALCHEMY_DATABASE_URI = 'postgresql://root:password@localhost/myapp'

# In order to hook up a custom password store for all SQLACHEMY connections
# implement a function that takes a single argument of type 'sqla.engine.url',
# returns a password and set SQLALCHEMY_CUSTOM_PASSWORD_STORE.
#
# e.g.:
# def lookup_password(url):
#     return 'secret'
# SQLALCHEMY_CUSTOM_PASSWORD_STORE = lookup_password
SQLALCHEMY_CUSTOM_PASSWORD_STORE = None

#
# The EncryptedFieldTypeAdapter is used whenever we're building SqlAlchemy models
# which include sensitive fields that should be app-encrypted BEFORE sending
# to the DB.
#
# Note: the default impl leverages SqlAlchemyUtils' EncryptedType, which defaults
#  to AES-128 under the covers using the app's SECRET_KEY as key material.
#
SQLALCHEMY_ENCRYPTED_FIELD_TYPE_ADAPTER = (  # pylint: disable=invalid-name
    SQLAlchemyUtilsAdapter
)
# The limit of queries fetched for query search
QUERY_SEARCH_LIMIT = 1000

# Flask-WTF flag for CSRF
WTF_CSRF_ENABLED = True

# Add endpoints that need to be exempt from CSRF protection
WTF_CSRF_EXEMPT_LIST = [
    "superset.views.core.log",
    "superset.views.core.explore_json",
    "superset.charts.data.api.data",
]

# Whether to run the web server in debug mode or not
DEBUG = os.environ.get("FLASK_ENV") == "development"
FLASK_USE_RELOAD = True

# Enable profiling of Python calls. Turn this on and append ``?_instrument=1``
# to the page to see the call stack.
PROFILING = False

# Superset allows server-side python stacktraces to be surfaced to the
# user when this feature is on. This may has security implications
# and it's more secure to turn it off in production settings.
SHOW_STACKTRACE = True

# Use all X-Forwarded headers when ENABLE_PROXY_FIX is True.
# When proxying to a different port, set "x_port" to 0 to avoid downstream issues.
ENABLE_PROXY_FIX = False
PROXY_FIX_CONFIG = {"x_for": 1, "x_proto": 1, "x_host": 1, "x_port": 1, "x_prefix": 1}

# ------------------------------
# GLOBALS FOR APP Builder
# ------------------------------
# Uncomment to setup Your App name
APP_NAME = "Superset"

# Specify the App icon
APP_ICON = "/static/assets/images/superset-logo-horiz.png"
APP_ICON_WIDTH = 126

# Specify where clicking the logo would take the user
# e.g. setting it to '/' would take the user to '/superset/welcome/'
LOGO_TARGET_PATH = None

# Specify tooltip that should appear when hovering over the App Icon/Logo
LOGO_TOOLTIP = ""

# Specify any text that should appear to the right of the logo
LOGO_RIGHT_TEXT: Union[Callable[[], str], str] = ""

# Enables SWAGGER UI for superset openapi spec
# ex: http://localhost:8080/swagger/v1
FAB_API_SWAGGER_UI = True

# Druid query timezone
# tz.tzutc() : Using utc timezone
# tz.tzlocal() : Using local timezone
# tz.gettz('Asia/Shanghai') : Using the time zone with specific name
# [TimeZone List]
# See: https://en.wikipedia.org/wiki/List_of_tz_database_time_zones
# other tz can be overridden by providing a local_config
DRUID_TZ = tz.tzutc()
DRUID_ANALYSIS_TYPES = ["cardinality"]

# Legacy Druid NoSQL (native) connector
# Druid supports a SQL interface in its newer versions.
# Setting this flag to True enables the deprecated, API-based Druid
# connector. This feature may be removed at a future date.
DRUID_IS_ACTIVE = False

# If Druid is active whether to include the links to scan/refresh Druid datasources.
# This should be disabled if you are trying to wean yourself off of the Druid NoSQL
# connector.
DRUID_METADATA_LINKS_ENABLED = True

# ----------------------------------------------------
# AUTHENTICATION CONFIG
# ----------------------------------------------------
# The authentication type
# AUTH_OID : Is for OpenID
# AUTH_DB : Is for database (username/password)
# AUTH_LDAP : Is for LDAP
# AUTH_REMOTE_USER : Is for using REMOTE_USER from web server
AUTH_TYPE = AUTH_DB

# Uncomment to setup Full admin role name
# AUTH_ROLE_ADMIN = 'Admin'

# Uncomment to setup Public role name, no authentication needed
# AUTH_ROLE_PUBLIC = 'Public'

# Will allow user self registration
# AUTH_USER_REGISTRATION = True

# The default user self registration role
# AUTH_USER_REGISTRATION_ROLE = "Public"

# When using LDAP Auth, setup the LDAP server
# AUTH_LDAP_SERVER = "ldap://ldapserver.new"

# Uncomment to setup OpenID providers example for OpenID authentication
# OPENID_PROVIDERS = [
#    { 'name': 'Yahoo', 'url': 'https://open.login.yahoo.com/' },
#    { 'name': 'Flickr', 'url': 'https://www.flickr.com/<username>' },

AUTH_STRICT_RESPONSE_CODES = True

# ---------------------------------------------------
# Roles config
# ---------------------------------------------------
# Grant public role the same set of permissions as for a selected builtin role.
# This is useful if one wants to enable anonymous users to view
# dashboards. Explicit grant on specific datasets is still required.
PUBLIC_ROLE_LIKE: Optional[str] = None

# ---------------------------------------------------
# Babel config for translations
# ---------------------------------------------------
# Setup default language
BABEL_DEFAULT_LOCALE = "en"
# Your application default translation path
BABEL_DEFAULT_FOLDER = "superset/translations"
# The allowed translation for you app
LANGUAGES = {
    "en": {"flag": "us", "name": "English"},
    "es": {"flag": "es", "name": "Spanish"},
    "it": {"flag": "it", "name": "Italian"},
    "fr": {"flag": "fr", "name": "French"},
    "zh": {"flag": "cn", "name": "Chinese"},
    "ja": {"flag": "jp", "name": "Japanese"},
    "de": {"flag": "de", "name": "German"},
    "pt": {"flag": "pt", "name": "Portuguese"},
    "pt_BR": {"flag": "br", "name": "Brazilian Portuguese"},
    "ru": {"flag": "ru", "name": "Russian"},
    "ko": {"flag": "kr", "name": "Korean"},
    "sk": {"flag": "sk", "name": "Slovak"},
    "sl": {"flag": "si", "name": "Slovenian"},
}
# Turning off i18n by default as translation in most languages are
# incomplete and not well maintained.
LANGUAGES = {}

# ---------------------------------------------------
# Feature flags
# ---------------------------------------------------
# Feature flags that are set by default go here. Their values can be
# overwritten by those specified under FEATURE_FLAGS in superset_config.py
# For example, DEFAULT_FEATURE_FLAGS = { 'FOO': True, 'BAR': False } here
# and FEATURE_FLAGS = { 'BAR': True, 'BAZ': True } in superset_config.py
# will result in combined feature flags of { 'FOO': True, 'BAR': True, 'BAZ': True }
DEFAULT_FEATURE_FLAGS: Dict[str, bool] = {
    # allow dashboard to use sub-domains to send chart request
    # you also need ENABLE_CORS and
    # SUPERSET_WEBSERVER_DOMAINS for list of domains
    "ALLOW_DASHBOARD_DOMAIN_SHARDING": True,
    # Experimental feature introducing a client (browser) cache
    "CLIENT_CACHE": False,
    "DISABLE_DATASET_SOURCE_EDIT": False,
    # When using a recent version of Druid that supports JOINs turn this on
    "DRUID_JOINS": False,
    "DYNAMIC_PLUGINS": False,
    # With Superset 2.0, we are updating the default so that the legacy datasource
    # editor no longer shows. Currently this is set to false so that the editor
    # option does show, but we will be depreciating it.
    "DISABLE_LEGACY_DATASOURCE_EDITOR": False,
    # For some security concerns, you may need to enforce CSRF protection on
    # all query request to explore_json endpoint. In Superset, we use
    # `flask-csrf <https://sjl.bitbucket.io/flask-csrf/>`_ add csrf protection
    # for all POST requests, but this protection doesn't apply to GET method.
    # When ENABLE_EXPLORE_JSON_CSRF_PROTECTION is set to true, your users cannot
    # make GET request to explore_json. explore_json accepts both GET and POST request.
    # See `PR 7935 <https://github.com/apache/superset/pull/7935>`_ for more details.
    "ENABLE_EXPLORE_JSON_CSRF_PROTECTION": False,
    "ENABLE_TEMPLATE_PROCESSING": False,
    "ENABLE_TEMPLATE_REMOVE_FILTERS": False,
    "KV_STORE": False,
    # When this feature is enabled, nested types in Presto will be
    # expanded into extra columns and/or arrays. This is experimental,
    # and doesn't work with all nested types.
    "PRESTO_EXPAND_DATA": False,
    # Exposes API endpoint to compute thumbnails
    "THUMBNAILS": False,
    "DASHBOARD_CACHE": False,
    "REMOVE_SLICE_LEVEL_LABEL_COLORS": False,
    "SHARE_QUERIES_VIA_KV_STORE": False,
    "TAGGING_SYSTEM": False,
    "SQLLAB_BACKEND_PERSISTENCE": False,
    "LISTVIEWS_DEFAULT_CARD_VIEW": False,
    # Enables the replacement React views for all the FAB views (list, edit, show) with
    # designs introduced in https://github.com/apache/superset/issues/8976
    # (SIP-34). This is a work in progress so not all features available in FAB have
    # been implemented.
    "ENABLE_REACT_CRUD_VIEWS": True,
    # When True, this flag allows display of HTML tags in Markdown components
    "DISPLAY_MARKDOWN_HTML": True,
    # When True, this escapes HTML (rather than rendering it) in Markdown components
    "ESCAPE_MARKDOWN_HTML": False,
    "DASHBOARD_NATIVE_FILTERS": True,
    "DASHBOARD_CROSS_FILTERS": False,
    # Feature is under active development and breaking changes are expected
    "DASHBOARD_NATIVE_FILTERS_SET": False,
    "DASHBOARD_FILTERS_EXPERIMENTAL": False,
    "GLOBAL_ASYNC_QUERIES": False,
    "VERSIONED_EXPORT": False,
    # Note that: RowLevelSecurityFilter is only given by default to the Admin role
    # and the Admin Role does have the all_datasources security permission.
    # But, if users create a specific role with access to RowLevelSecurityFilter MVC
    # and a custom datasource access, the table dropdown will not be correctly filtered
    # by that custom datasource access. So we are assuming a default security config,
    # a custom security config could potentially give access to setting filters on
    # tables that users do not have access to.
    "ROW_LEVEL_SECURITY": True,
    "EMBEDDED_SUPERSET": False,
    # Enables Alerts and reports new implementation
    "ALERT_REPORTS": False,
    # Enable experimental feature to search for other dashboards
    "OMNIBAR": False,
    "DASHBOARD_RBAC": False,
    "ENABLE_EXPLORE_DRAG_AND_DROP": False,
    "ENABLE_FILTER_BOX_MIGRATION": False,
    "ENABLE_DND_WITH_CLICK_UX": False,
    "ENABLE_BUSINESS_TYPES": True,
    # Enabling ALERTS_ATTACH_REPORTS, the system sends email and slack message
    # with screenshot and link
    # Disables ALERTS_ATTACH_REPORTS, the system DOES NOT generate screenshot
    # for report with type 'alert' and sends email and slack message with only link;
    # for report with type 'report' still send with email and slack message with
    # screenshot and link
    "ALERTS_ATTACH_REPORTS": True,
    # FORCE_DATABASE_CONNECTIONS_SSL is depreciated.
    "FORCE_DATABASE_CONNECTIONS_SSL": False,
    # Enabling ENFORCE_DB_ENCRYPTION_UI forces all database connections to be
    # encrypted before being saved into superset metastore.
    "ENFORCE_DB_ENCRYPTION_UI": False,
    # Allow users to export full CSV of table viz type.
    # This could cause the server to run out of memory or compute.
    "ALLOW_FULL_CSV_EXPORT": False,
    "UX_BETA": False,
}

# Feature flags may also be set via 'SUPERSET_FEATURE_' prefixed environment vars.
DEFAULT_FEATURE_FLAGS.update(
    {
        k[len("SUPERSET_FEATURE_") :]: parse_boolean_string(v)
        for k, v in os.environ.items()
        if re.search(r"^SUPERSET_FEATURE_\w+", k)
    }
)

# This is merely a default.
FEATURE_FLAGS: Dict[str, bool] = {}

# A function that receives a dict of all feature flags
# (DEFAULT_FEATURE_FLAGS merged with FEATURE_FLAGS)
# can alter it, and returns a similar dict. Note the dict of feature
# flags passed to the function is a deepcopy of the dict in the config,
# and can therefore be mutated without side-effect
#
# GET_FEATURE_FLAGS_FUNC can be used to implement progressive rollouts,
# role-based features, or a full on A/B testing framework.
#
# from flask import g, request
# def GET_FEATURE_FLAGS_FUNC(feature_flags_dict: Dict[str, bool]) -> Dict[str, bool]:
#     if hasattr(g, "user") and g.user.is_active:
#         feature_flags_dict['some_feature'] = g.user and g.user.get_id() == 5
#     return feature_flags_dict
GET_FEATURE_FLAGS_FUNC: Optional[Callable[[Dict[str, bool]], Dict[str, bool]]] = None
# A function that receives a feature flag name and an optional default value.
# Has a similar utility to GET_FEATURE_FLAGS_FUNC but it's useful to not force the
# evaluation of all feature flags when just evaluating a single one.
#
# Note that the default `get_feature_flags` will evaluate each feature with this
# callable when the config key is set, so don't use both GET_FEATURE_FLAGS_FUNC
# and IS_FEATURE_ENABLED_FUNC in conjunction.
IS_FEATURE_ENABLED_FUNC: Optional[Callable[[str, Optional[bool]], bool]] = None
# A function that expands/overrides the frontend `bootstrap_data.common` object.
# Can be used to implement custom frontend functionality,
# or dynamically change certain configs.
#
# Values in `bootstrap_data.common` should have these characteristics:
# - They are not specific to a page the user is visiting
# - They do not contain secrets
#
# Takes as a parameter the common bootstrap payload before transformations.
# Returns a dict containing data that should be added or overridden to the payload.
COMMON_BOOTSTRAP_OVERRIDES_FUNC: Callable[
    [Dict[str, Any]], Dict[str, Any]
] = lambda data: {}  # default: empty dict

# EXTRA_CATEGORICAL_COLOR_SCHEMES is used for adding custom categorical color schemes
# example code for "My custom warm to hot" color scheme
# EXTRA_CATEGORICAL_COLOR_SCHEMES = [
#     {
#         "id": 'myVisualizationColors',
#         "description": '',
#         "label": 'My Visualization Colors',
#         "isDefault": True,
#         "colors":
#          ['#006699', '#009DD9', '#5AAA46', '#44AAAA', '#DDAA77', '#7799BB', '#88AA77',
#          '#552288', '#5AAA46', '#CC7788', '#EEDD55', '#9977BB', '#BBAA44', '#DDCCDD']
#     }]

# This is merely a default
EXTRA_CATEGORICAL_COLOR_SCHEMES: List[Dict[str, Any]] = []

# THEME_OVERRIDES is used for adding custom theme to superset
# example code for "My theme" custom scheme
# THEME_OVERRIDES = {
#   "borderRadius": 4,
#   "colors": {
#     "primary": {
#       "base": 'red',
#     },
#     "secondary": {
#       "base": 'green',
#     },
#     "grayscale": {
#       "base": 'orange',
#     }
#   }
# }

THEME_OVERRIDES: Dict[str, Any] = {}

# EXTRA_SEQUENTIAL_COLOR_SCHEMES is used for adding custom sequential color schemes
# EXTRA_SEQUENTIAL_COLOR_SCHEMES =  [
#     {
#         "id": 'warmToHot',
#         "description": '',
#         "isDiverging": True,
#         "label": 'My custom warm to hot',
#         "isDefault": True,
#         "colors":
#          ['#552288', '#5AAA46', '#CC7788', '#EEDD55', '#9977BB', '#BBAA44', '#DDCCDD',
#          '#006699', '#009DD9', '#5AAA46', '#44AAAA', '#DDAA77', '#7799BB', '#88AA77']
#     }]

# This is merely a default
EXTRA_SEQUENTIAL_COLOR_SCHEMES: List[Dict[str, Any]] = []

# ---------------------------------------------------
# Thumbnail config (behind feature flag)
# Also used by Alerts & Reports
# ---------------------------------------------------
THUMBNAIL_SELENIUM_USER = "admin"
THUMBNAIL_CACHE_CONFIG: CacheConfig = {
    "CACHE_TYPE": "null",
    "CACHE_NO_NULL_WARNING": True,
}

# Time before selenium times out after trying to locate an element on the page and wait
# for that element to load for a screenshot.
SCREENSHOT_LOCATE_WAIT = int(timedelta(seconds=10).total_seconds())
# Time before selenium times out after waiting for all DOM class elements named
# "loading" are gone.
SCREENSHOT_LOAD_WAIT = int(timedelta(minutes=1).total_seconds())
# Selenium destroy retries
SCREENSHOT_SELENIUM_RETRIES = 5
# Give selenium an headstart, in seconds
SCREENSHOT_SELENIUM_HEADSTART = 3
# Wait for the chart animation, in seconds
SCREENSHOT_SELENIUM_ANIMATION_WAIT = 5

# ---------------------------------------------------
# Image and file configuration
# ---------------------------------------------------
# The file upload folder, when using models with files
UPLOAD_FOLDER = BASE_DIR + "/app/static/uploads/"
UPLOAD_CHUNK_SIZE = 4096

# The image upload folder, when using models with images
IMG_UPLOAD_FOLDER = BASE_DIR + "/app/static/uploads/"

# The image upload url, when using models with images
IMG_UPLOAD_URL = "/static/uploads/"
# Setup image size default is (300, 200, True)
# IMG_SIZE = (300, 200, True)

# Default cache timeout, applies to all cache backends unless specifically overridden in
# each cache config.
CACHE_DEFAULT_TIMEOUT = int(timedelta(days=1).total_seconds())

# Default cache for Superset objects
CACHE_CONFIG: CacheConfig = {"CACHE_TYPE": "null"}

# Cache for datasource metadata and query results
DATA_CACHE_CONFIG: CacheConfig = {"CACHE_TYPE": "null"}

# Cache for filters state
FILTER_STATE_CACHE_CONFIG: CacheConfig = {
    "CACHE_TYPE": "FileSystemCache",
    "CACHE_DIR": os.path.join(DATA_DIR, "cache"),
    "CACHE_DEFAULT_TIMEOUT": int(timedelta(days=90).total_seconds()),
    "CACHE_THRESHOLD": 0,
    "REFRESH_TIMEOUT_ON_RETRIEVAL": True,
}

# Cache for chart form data
EXPLORE_FORM_DATA_CACHE_CONFIG: CacheConfig = {
    "CACHE_TYPE": "FileSystemCache",
    "CACHE_DIR": os.path.join(DATA_DIR, "cache"),
    "CACHE_DEFAULT_TIMEOUT": int(timedelta(days=7).total_seconds()),
    "CACHE_THRESHOLD": 0,
    "REFRESH_TIMEOUT_ON_RETRIEVAL": True,
}

# store cache keys by datasource UID (via CacheKey) for custom processing/invalidation
STORE_CACHE_KEYS_IN_METADATA_DB = False

# CORS Options
ENABLE_CORS = False
CORS_OPTIONS: Dict[Any, Any] = {}

# Chrome allows up to 6 open connections per domain at a time. When there are more
# than 6 slices in dashboard, a lot of time fetch requests are queued up and wait for
# next available socket. PR #5039 is trying to allow domain sharding for Superset,
# and this feature will be enabled by configuration only (by default Superset
# doesn't allow cross-domain request).
SUPERSET_WEBSERVER_DOMAINS = None

# Allowed format types for upload on Database view
EXCEL_EXTENSIONS = {"xlsx", "xls"}
CSV_EXTENSIONS = {"csv", "tsv", "txt"}
COLUMNAR_EXTENSIONS = {"parquet", "zip"}
ALLOWED_EXTENSIONS = {*EXCEL_EXTENSIONS, *CSV_EXTENSIONS, *COLUMNAR_EXTENSIONS}

# CSV Options: key/value pairs that will be passed as argument to DataFrame.to_csv
# method.
# note: index option should not be overridden
CSV_EXPORT = {"encoding": "utf-8"}

# ---------------------------------------------------
# Time grain configurations
# ---------------------------------------------------
# List of time grains to disable in the application (see list of builtin
# time grains in superset/db_engine_specs.builtin_time_grains).
# For example: to disable 1 second time grain:
# TIME_GRAIN_DENYLIST = ['PT1S']
TIME_GRAIN_DENYLIST: List[str] = []

# Additional time grains to be supported using similar definitions as in
# superset/db_engine_specs.builtin_time_grains.
# For example: To add a new 2 second time grain:
# TIME_GRAIN_ADDONS = {'PT2S': '2 second'}
TIME_GRAIN_ADDONS: Dict[str, str] = {}

# Implementation of additional time grains per engine.
# The column to be truncated is denoted `{col}` in the expression.
# For example: To implement 2 second time grain on clickhouse engine:
# TIME_GRAIN_ADDON_EXPRESSIONS = {
#     'clickhouse': {
#         'PT2S': 'toDateTime(intDiv(toUInt32(toDateTime({col})), 2)*2)'
#     }
# }
TIME_GRAIN_ADDON_EXPRESSIONS: Dict[str, Dict[str, str]] = {}

# ---------------------------------------------------
# List of viz_types not allowed in your environment
# For example: Disable pivot table and treemap:
#  VIZ_TYPE_DENYLIST = ['pivot_table', 'treemap']
# ---------------------------------------------------

VIZ_TYPE_DENYLIST: List[str] = []

# ---------------------------------------------------
# List of data sources not to be refreshed in druid cluster
# ---------------------------------------------------

DRUID_DATA_SOURCE_DENYLIST: List[str] = []

# --------------------------------------------------
# Modules, datasources and middleware to be registered
# --------------------------------------------------
DEFAULT_MODULE_DS_MAP = OrderedDict(
    [
        ("superset.connectors.sqla.models", ["SqlaTable"]),
        ("superset.connectors.druid.models", ["DruidDatasource"]),
    ]
)
ADDITIONAL_MODULE_DS_MAP: Dict[str, List[str]] = {}
ADDITIONAL_MIDDLEWARE: List[Callable[..., Any]] = []

# 1) https://docs.python-guide.org/writing/logging/
# 2) https://docs.python.org/2/library/logging.config.html

# Default configurator will consume the LOG_* settings below
LOGGING_CONFIGURATOR = DefaultLoggingConfigurator()

# Console Log Settings

LOG_FORMAT = "%(asctime)s:%(levelname)s:%(name)s:%(message)s"
LOG_LEVEL = "DEBUG"

# ---------------------------------------------------
# Enable Time Rotate Log Handler
# ---------------------------------------------------
# LOG_LEVEL = DEBUG, INFO, WARNING, ERROR, CRITICAL

ENABLE_TIME_ROTATE = False
TIME_ROTATE_LOG_LEVEL = "DEBUG"
FILENAME = os.path.join(DATA_DIR, "superset.log")
ROLLOVER = "midnight"
INTERVAL = 1
BACKUP_COUNT = 30

# Custom logger for auditing queries. This can be used to send ran queries to a
# structured immutable store for auditing purposes. The function is called for
# every query ran, in both SQL Lab and charts/dashboards.
# def QUERY_LOGGER(
#     database,
#     query,
#     schema=None,
#     user=None,
#     client=None,
#     security_manager=None,
#     log_params=None,
# ):
#     pass
QUERY_LOGGER = None

# Set this API key to enable Mapbox visualizations
MAPBOX_API_KEY = os.environ.get("MAPBOX_API_KEY", "")

# Maximum number of rows returned for any analytical database query
SQL_MAX_ROW = 100000

# Maximum number of rows displayed in SQL Lab UI
# Is set to avoid out of memory/localstorage issues in browsers. Does not affect
# exported CSVs
DISPLAY_MAX_ROW = 10000

# Default row limit for SQL Lab queries. Is overridden by setting a new limit in
# the SQL Lab UI
DEFAULT_SQLLAB_LIMIT = 1000

# Maximum number of tables/views displayed in the dropdown window in SQL Lab.
MAX_TABLE_NAMES = 3000

# Adds a warning message on sqllab save query and schedule query modals.
SQLLAB_SAVE_WARNING_MESSAGE = None
SQLLAB_SCHEDULE_WARNING_MESSAGE = None

# Force refresh while auto-refresh in dashboard
DASHBOARD_AUTO_REFRESH_MODE: Literal["fetch", "force"] = "force"


# Default celery config is to use SQLA as a broker, in a production setting
# you'll want to use a proper broker as specified here:
# http://docs.celeryproject.org/en/latest/getting-started/brokers/index.html


class CeleryConfig:  # pylint: disable=too-few-public-methods
    BROKER_URL = "sqla+sqlite:///celerydb.sqlite"
    CELERY_IMPORTS = ("superset.sql_lab", "superset.tasks")
    CELERY_RESULT_BACKEND = "db+sqlite:///celery_results.sqlite"
    CELERYD_LOG_LEVEL = "DEBUG"
    CELERYD_PREFETCH_MULTIPLIER = 1
    CELERY_ACKS_LATE = False
    CELERY_ANNOTATIONS = {
        "sql_lab.get_sql_results": {"rate_limit": "100/s"},
        "email_reports.send": {
            "rate_limit": "1/s",
            "time_limit": int(timedelta(seconds=120).total_seconds()),
            "soft_time_limit": int(timedelta(seconds=150).total_seconds()),
            "ignore_result": True,
        },
    }
    CELERYBEAT_SCHEDULE = {
        "email_reports.schedule_hourly": {
            "task": "email_reports.schedule_hourly",
            "schedule": crontab(minute=1, hour="*"),
        },
        "reports.scheduler": {
            "task": "reports.scheduler",
            "schedule": crontab(minute="*", hour="*"),
        },
        "reports.prune_log": {
            "task": "reports.prune_log",
            "schedule": crontab(minute=0, hour=0),
        },
    }


CELERY_CONFIG = CeleryConfig  # pylint: disable=invalid-name

# Set celery config to None to disable all the above configuration
# CELERY_CONFIG = None

# Additional static HTTP headers to be served by your Superset server. Note
# Flask-Talisman applies the relevant security HTTP headers.
#
# DEFAULT_HTTP_HEADERS: sets default values for HTTP headers. These may be overridden
# within the app
# OVERRIDE_HTTP_HEADERS: sets override values for HTTP headers. These values will
# override anything set within the app
DEFAULT_HTTP_HEADERS: Dict[str, Any] = {}
OVERRIDE_HTTP_HEADERS: Dict[str, Any] = {}
HTTP_HEADERS: Dict[str, Any] = {}

# The db id here results in selecting this one as a default in SQL Lab
DEFAULT_DB_ID = None

# Timeout duration for SQL Lab synchronous queries
SQLLAB_TIMEOUT = int(timedelta(seconds=30).total_seconds())

# Timeout duration for SQL Lab query validation
SQLLAB_VALIDATION_TIMEOUT = int(timedelta(seconds=10).total_seconds())

# SQLLAB_DEFAULT_DBID
SQLLAB_DEFAULT_DBID = None

# The MAX duration a query can run for before being killed by celery.
SQLLAB_ASYNC_TIME_LIMIT_SEC = int(timedelta(hours=6).total_seconds())

# Some databases support running EXPLAIN queries that allow users to estimate
# query costs before they run. These EXPLAIN queries should have a small
# timeout.
SQLLAB_QUERY_COST_ESTIMATE_TIMEOUT = int(timedelta(seconds=10).total_seconds())
# The feature is off by default, and currently only supported in Presto and Postgres.
# It also need to be enabled on a per-database basis, by adding the key/value pair
# `cost_estimate_enabled: true` to the database `extra` attribute.
ESTIMATE_QUERY_COST = False
# The cost returned by the databases is a relative value; in order to map the cost to
# a tangible value you need to define a custom formatter that takes into consideration
# your specific infrastructure. For example, you could analyze queries a posteriori by
# running EXPLAIN on them, and compute a histogram of relative costs to present the
# cost as a percentile:
#
# def postgres_query_cost_formatter(
#     result: List[Dict[str, Any]]
# ) -> List[Dict[str, str]]:
#     # 25, 50, 75% percentiles
#     percentile_costs = [100.0, 1000.0, 10000.0]
#
#     out = []
#     for row in result:
#         relative_cost = row["Total cost"]
#         percentile = bisect.bisect_left(percentile_costs, relative_cost) + 1
#         out.append({
#             "Relative cost": relative_cost,
#             "Percentile": str(percentile * 25) + "%",
#         })
#
#     return out
#
#  Then on define the formatter on the config:
#
# "QUERY_COST_FORMATTERS_BY_ENGINE": {"postgresql": postgres_query_cost_formatter},
QUERY_COST_FORMATTERS_BY_ENGINE: Dict[
    str, Callable[[List[Dict[str, Any]]], List[Dict[str, Any]]]
] = {}

# Flag that controls if limit should be enforced on the CTA (create table as queries).
SQLLAB_CTAS_NO_LIMIT = False

# This allows you to define custom logic around the "CREATE TABLE AS" or CTAS feature
# in SQL Lab that defines where the target schema should be for a given user.
# Database `CTAS Schema` has a precedence over this setting.
# Example below returns a username and CTA queries will write tables into the schema
# name `username`
# SQLLAB_CTAS_SCHEMA_NAME_FUNC = lambda database, user, schema, sql: user.username
# This is move involved example where depending on the database you can leverage data
# available to assign schema for the CTA query:
# def compute_schema_name(database: Database, user: User, schema: str, sql: str) -> str:
#     if database.name == 'mysql_payments_slave':
#         return 'tmp_superset_schema'
#     if database.name == 'presto_gold':
#         return user.username
#     if database.name == 'analytics':
#         if 'analytics' in [r.name for r in user.roles]:
#             return 'analytics_cta'
#         else:
#             return f'tmp_{schema}'
# Function accepts database object, user object, schema name and sql that will be run.
SQLLAB_CTAS_SCHEMA_NAME_FUNC: Optional[
    Callable[["Database", "models.User", str, str], str]
] = None

# If enabled, it can be used to store the results of long-running queries
# in SQL Lab by using the "Run Async" button/feature
RESULTS_BACKEND: Optional[BaseCache] = None

# Use PyArrow and MessagePack for async query results serialization,
# rather than JSON. This feature requires additional testing from the
# community before it is fully adopted, so this config option is provided
# in order to disable should breaking issues be discovered.
RESULTS_BACKEND_USE_MSGPACK = True

# The S3 bucket where you want to store your external hive tables created
# from CSV files. For example, 'companyname-superset'
CSV_TO_HIVE_UPLOAD_S3_BUCKET = None

# The directory within the bucket specified above that will
# contain all the external tables
CSV_TO_HIVE_UPLOAD_DIRECTORY = "EXTERNAL_HIVE_TABLES/"


# Function that creates upload directory dynamically based on the
# database used, user and schema provided.
def CSV_TO_HIVE_UPLOAD_DIRECTORY_FUNC(  # pylint: disable=invalid-name
    database: "Database",
    user: "models.User",  # pylint: disable=unused-argument
    schema: Optional[str],
) -> str:
    # Note the final empty path enforces a trailing slash.
    return os.path.join(
        CSV_TO_HIVE_UPLOAD_DIRECTORY, str(database.id), schema or "", ""
    )


# The namespace within hive where the tables created from
# uploading CSVs will be stored.
UPLOADED_CSV_HIVE_NAMESPACE: Optional[str] = None

# Function that computes the allowed schemas for the CSV uploads.
# Allowed schemas will be a union of schemas_allowed_for_file_upload
# db configuration and a result of this function.

# mypy doesn't catch that if case ensures list content being always str
ALLOWED_USER_CSV_SCHEMA_FUNC: Callable[["Database", "models.User"], List[str]] = (
    lambda database, user: [UPLOADED_CSV_HIVE_NAMESPACE]
    if UPLOADED_CSV_HIVE_NAMESPACE
    else []
)

# Values that should be treated as nulls for the csv uploads.
CSV_DEFAULT_NA_NAMES = list(STR_NA_VALUES)

# A dictionary of items that gets merged into the Jinja context for
# SQL Lab. The existing context gets updated with this dictionary,
# meaning values for existing keys get overwritten by the content of this
# dictionary. Exposing functionality through JINJA_CONTEXT_ADDONS has security
# implications as it opens a window for a user to execute untrusted code.
# It's important to make sure that the objects exposed (as well as objects attached
# to those objets) are harmless. We recommend only exposing simple/pure functions that
# return native types.
JINJA_CONTEXT_ADDONS: Dict[str, Callable[..., Any]] = {}

# A dictionary of macro template processors (by engine) that gets merged into global
# template processors. The existing template processors get updated with this
# dictionary, which means the existing keys get overwritten by the content of this
# dictionary. The customized addons don't necessarily need to use Jinja templating
# language. This allows you to define custom logic to process templates on a per-engine
# basis. Example value = `{"presto": CustomPrestoTemplateProcessor}`
CUSTOM_TEMPLATE_PROCESSORS: Dict[str, Type[BaseTemplateProcessor]] = {}

# Roles that are controlled by the API / Superset and should not be changes
# by humans.
ROBOT_PERMISSION_ROLES = ["Public", "Gamma", "Alpha", "Admin", "sql_lab"]

CONFIG_PATH_ENV_VAR = "SUPERSET_CONFIG_PATH"

# If a callable is specified, it will be called at app startup while passing
# a reference to the Flask app. This can be used to alter the Flask app
# in whatever way.
# example: FLASK_APP_MUTATOR = lambda x: x.before_request = f
FLASK_APP_MUTATOR = None

# Set this to false if you don't want users to be able to request/grant
# datasource access requests from/to other users.
ENABLE_ACCESS_REQUEST = False

# smtp server configuration
EMAIL_NOTIFICATIONS = False  # all the emails are sent using dryrun
SMTP_HOST = "localhost"
SMTP_STARTTLS = True
SMTP_SSL = False
SMTP_USER = "superset"
SMTP_PORT = 25
SMTP_PASSWORD = "superset"
SMTP_MAIL_FROM = "superset@superset.com"

ENABLE_CHUNK_ENCODING = False

# Whether to bump the logging level to ERROR on the flask_appbuilder package
# Set to False if/when debugging FAB related issues like
# permission management
SILENCE_FAB = True

FAB_ADD_SECURITY_VIEWS = True
FAB_ADD_SECURITY_PERMISSION_VIEW = False
FAB_ADD_SECURITY_VIEW_MENU_VIEW = False
FAB_ADD_SECURITY_PERMISSION_VIEWS_VIEW = False

# The link to a page containing common errors and their resolutions
# It will be appended at the bottom of sql_lab errors.
TROUBLESHOOTING_LINK = ""

# CSRF token timeout, set to None for a token that never expires
WTF_CSRF_TIME_LIMIT = int(timedelta(weeks=1).total_seconds())

# This link should lead to a page with instructions on how to gain access to a
# Datasource. It will be placed at the bottom of permissions errors.
PERMISSION_INSTRUCTIONS_LINK = ""

# Integrate external Blueprints to the app by passing them to your
# configuration. These blueprints will get integrated in the app
BLUEPRINTS: List[Blueprint] = []

# Provide a callable that receives a tracking_url and returns another
# URL. This is used to translate internal Hadoop job tracker URL
# into a proxied one
TRACKING_URL_TRANSFORMER = lambda x: x

# Interval between consecutive polls when using Hive Engine
HIVE_POLL_INTERVAL = int(timedelta(seconds=5).total_seconds())

# Interval between consecutive polls when using Presto Engine
# See here: https://github.com/dropbox/PyHive/blob/8eb0aeab8ca300f3024655419b93dad926c1a351/pyhive/presto.py#L93  # pylint: disable=line-too-long,useless-suppression
PRESTO_POLL_INTERVAL = int(timedelta(seconds=1).total_seconds())

# Allow list of custom authentications for each DB engine.
# Example:
# from your.module import AuthClass
# from another.extra import auth_method
#
# ALLOWED_EXTRA_AUTHENTICATIONS: Dict[str, Dict[str, Callable[..., Any]]] = {
#     "trino": {
#         "custom_auth": AuthClass,
#         "another_auth_method": auth_method,
#     },
# }
ALLOWED_EXTRA_AUTHENTICATIONS: Dict[str, Dict[str, Callable[..., Any]]] = {}

# Allow for javascript controls components
# this enables programmers to customize certain charts (like the
# geospatial ones) by inputing javascript in controls. This exposes
# an XSS security vulnerability
ENABLE_JAVASCRIPT_CONTROLS = False

# The id of a template dashboard that should be copied to every new user
DASHBOARD_TEMPLATE_ID = None

# A callable that allows altering the database connection URL and params
# on the fly, at runtime. This allows for things like impersonation or
# arbitrary logic. For instance you can wire different users to
# use different connection parameters, or pass their email address as the
# username. The function receives the connection uri object, connection
# params, the username, and returns the mutated uri and params objects.
# Example:
#   def DB_CONNECTION_MUTATOR(uri, params, username, security_manager, source):
#       user = security_manager.find_user(username=username)
#       if user and user.email:
#           uri.username = user.email
#       return uri, params
#
# Note that the returned uri and params are passed directly to sqlalchemy's
# as such `create_engine(url, **params)`
DB_CONNECTION_MUTATOR = None


# A function that intercepts the SQL to be executed and can alter it.
# The use case is can be around adding some sort of comment header
# with information such as the username and worker node information
#
#    def SQL_QUERY_MUTATOR(sql, user_name, security_manager, database):
#        dttm = datetime.now().isoformat()
#        return f"-- [SQL LAB] {username} {dttm}\n{sql}"
def SQL_QUERY_MUTATOR(  # pylint: disable=invalid-name,unused-argument
    sql: str,
    user_name: Optional[str],
    security_manager: LocalProxy,
    database: "Database",
) -> str:
    return sql


# Enable / disable scheduled email reports
#
# Warning: This config key is deprecated and will be removed in version 2.0.0"
ENABLE_SCHEDULED_EMAIL_REPORTS = False

# Enable / disable Alerts, where users can define custom SQL that
# will send emails with screenshots of charts or dashboards periodically
# if it meets the criteria
#
# Warning: This config key is deprecated and will be removed in version 2.0.0"
ENABLE_ALERTS = False

# ---------------------------------------------------
# Alerts & Reports
# ---------------------------------------------------
# Used for Alerts/Reports (Feature flask ALERT_REPORTS) to set the size for the
# sliding cron window size, should be synced with the celery beat config minus 1 second
ALERT_REPORTS_CRON_WINDOW_SIZE = 59
ALERT_REPORTS_WORKING_TIME_OUT_KILL = True
# if ALERT_REPORTS_WORKING_TIME_OUT_KILL is True, set a celery hard timeout
# Equal to working timeout + ALERT_REPORTS_WORKING_TIME_OUT_LAG
ALERT_REPORTS_WORKING_TIME_OUT_LAG = int(timedelta(seconds=10).total_seconds())
# if ALERT_REPORTS_WORKING_TIME_OUT_KILL is True, set a celery hard timeout
# Equal to working timeout + ALERT_REPORTS_WORKING_SOFT_TIME_OUT_LAG
ALERT_REPORTS_WORKING_SOFT_TIME_OUT_LAG = int(timedelta(seconds=1).total_seconds())
# If set to true no notification is sent, the worker will just log a message.
# Useful for debugging
ALERT_REPORTS_NOTIFICATION_DRY_RUN = False

# A custom prefix to use on all Alerts & Reports emails
EMAIL_REPORTS_SUBJECT_PREFIX = "[Report] "

# Slack API token for the superset reports, either string or callable
SLACK_API_TOKEN: Optional[Union[Callable[[], str], str]] = None
SLACK_PROXY = None

# If enabled, certain features are run in debug mode
# Current list:
# * Emails are sent using dry-run mode (logging only)
#
# Warning: This config key is deprecated and will be removed in version 2.0.0"
SCHEDULED_EMAIL_DEBUG_MODE = False

# This auth provider is used by background (offline) tasks that need to access
# protected resources. Can be overridden by end users in order to support
# custom auth mechanisms
MACHINE_AUTH_PROVIDER_CLASS = "superset.utils.machine_auth.MachineAuthProvider"

# Email reports - minimum time resolution (in minutes) for the crontab
#
# Warning: This config key is deprecated and will be removed in version 2.0.0"
EMAIL_REPORTS_CRON_RESOLUTION = 15

# The MAX duration (in seconds) a email schedule can run for before being killed
# by celery.
#
# Warning: This config key is deprecated and will be removed in version 2.0.0"
EMAIL_ASYNC_TIME_LIMIT_SEC = int(timedelta(minutes=5).total_seconds())

# Send bcc of all reports to this address. Set to None to disable.
# This is useful for maintaining an audit trail of all email deliveries.
#
# Warning: This config key is deprecated and will be removed in version 2.0.0"
EMAIL_REPORT_BCC_ADDRESS = None

# User credentials to use for generating reports
# This user should have permissions to browse all the dashboards and
# slices.
# TODO: In the future, login as the owner of the item to generate reports
#
# Warning: This config key is deprecated and will be removed in version 2.0.0"
EMAIL_REPORTS_USER = "admin"

# The webdriver to use for generating reports. Use one of the following
# firefox
#   Requires: geckodriver and firefox installations
#   Limitations: can be buggy at times
# chrome:
#   Requires: headless chrome
#   Limitations: unable to generate screenshots of elements
WEBDRIVER_TYPE = "firefox"

# Window size - this will impact the rendering of the data
WEBDRIVER_WINDOW = {
    "dashboard": (1600, 2000),
    "slice": (3000, 1200),
    "pixel_density": 1,
}

# An optional override to the default auth hook used to provide auth to the
# offline webdriver
WEBDRIVER_AUTH_FUNC = None

# Any config options to be passed as-is to the webdriver
WEBDRIVER_CONFIGURATION: Dict[Any, Any] = {"service_log_path": "/dev/null"}

# Additional args to be passed as arguments to the config object
# Note: these options are Chrome-specific. For FF, these should
# only include the "--headless" arg
WEBDRIVER_OPTION_ARGS = ["--headless", "--marionette"]

# The base URL to query for accessing the user interface
WEBDRIVER_BASEURL = "http://0.0.0.0:8080/"
# The base URL for the email report hyperlinks.
WEBDRIVER_BASEURL_USER_FRIENDLY = WEBDRIVER_BASEURL
# Time selenium will wait for the page to load and render for the email report.
EMAIL_PAGE_RENDER_WAIT = int(timedelta(seconds=30).total_seconds())

# Send user to a link where they can report bugs
BUG_REPORT_URL = None

# Send user to a link where they can read more about Superset
DOCUMENTATION_URL = None
DOCUMENTATION_TEXT = "Documentation"
DOCUMENTATION_ICON = None  # Recommended size: 16x16

# What is the Last N days relative in the time selector to:
# 'today' means it is midnight (00:00:00) in the local timezone
# 'now' means it is relative to the query issue time
# If both start and end time is set to now, this will make the time
# filter a moving window. By only setting the end time to now,
# start time will be set to midnight, while end will be relative to
# the query issue time.
DEFAULT_RELATIVE_START_TIME = "today"
DEFAULT_RELATIVE_END_TIME = "today"

# Configure which SQL validator to use for each engine
SQL_VALIDATORS_BY_ENGINE = {
    "presto": "PrestoDBSQLValidator",
    "postgresql": "PostgreSQLValidator",
}

# A list of preferred databases, in order. These databases will be
# displayed prominently in the "Add Database" dialog. You should
# use the "engine_name" attribute of the corresponding DB engine spec
# in `superset/db_engine_specs/`.
PREFERRED_DATABASES: List[str] = [
    "PostgreSQL",
    "Presto",
    "MySQL",
    "SQLite",
    # etc.
]
# When adding a new database we try to connect to it. Depending on which parameters are
# incorrect this could take a couple minutes, until the SQLAlchemy driver pinging the
# database times out. Instead of relying on the driver timeout we can specify a shorter
# one here.
TEST_DATABASE_CONNECTION_TIMEOUT = timedelta(seconds=30)

# Do you want Talisman enabled?
TALISMAN_ENABLED = False
# If you want Talisman, how do you want it configured??
TALISMAN_CONFIG = {
    "content_security_policy": None,
    "force_https": True,
    "force_https_permanent": False,
}

# It is possible to customize which tables and roles are featured in the RLS
# dropdown. When set, this dict is assigned to `add_form_query_rel_fields` and
# `edit_form_query_rel_fields` on `RowLevelSecurityFiltersModelView`. Example:
#
# from flask_appbuilder.models.sqla import filters
# RLS_FORM_QUERY_REL_FIELDS = {
#     "roles": [["name", filters.FilterStartsWith, "RlsRole"]]
#     "tables": [["table_name", filters.FilterContains, "rls"]]
# }
RLS_FORM_QUERY_REL_FIELDS: Optional[Dict[str, List[List[Any]]]] = None

#
# Flask session cookie options
#
# See https://flask.palletsprojects.com/en/1.1.x/security/#set-cookie-options
# for details
#
SESSION_COOKIE_HTTPONLY = True  # Prevent cookie from being read by frontend JS?
SESSION_COOKIE_SECURE = False  # Prevent cookie from being transmitted over non-tls?
SESSION_COOKIE_SAMESITE = "Lax"  # One of [None, 'None', 'Lax', 'Strict']

# Cache static resources.
SEND_FILE_MAX_AGE_DEFAULT = int(timedelta(days=365).total_seconds())

# URI to database storing the example data, points to
# SQLALCHEMY_DATABASE_URI by default if set to `None`
SQLALCHEMY_EXAMPLES_URI = None

# Some sqlalchemy connection strings can open Superset to security risks.
# Typically these should not be allowed.
PREVENT_UNSAFE_DB_CONNECTIONS = False

# Path used to store SSL certificates that are generated when using custom certs.
# Defaults to temporary directory.
# Example: SSL_CERT_PATH = "/certs"
SSL_CERT_PATH: Optional[str] = None

# SIP-15 should be enabled for all new Superset deployments which ensures that the time
# range endpoints adhere to [start, end). For existing deployments admins should provide
# a dedicated period of time to allow chart producers to update their charts before
# mass migrating all charts to use the [start, end) interval.
#
# Note if no end date for the grace period is specified then the grace period is
# indefinite.
SIP_15_ENABLED = True
SIP_15_GRACE_PERIOD_END: Optional[date] = None  # exclusive
SIP_15_DEFAULT_TIME_RANGE_ENDPOINTS = ["unknown", "inclusive"]
SIP_15_TOAST_MESSAGE = (
    "Action Required: Preview then save your chart using the "
    'new time range endpoints <a target="_blank" href="{url}" '
    'class="alert-link">here</a>.'
)

# Turn this key to False to disable ownership check on the old dataset MVC and
# datasource API /datasource/save.
#
# Warning: This config key is deprecated and will be removed in version 2.0.0"
OLD_API_CHECK_DATASET_OWNERSHIP = True

# SQLA table mutator, every time we fetch the metadata for a certain table
# (superset.connectors.sqla.models.SqlaTable), we call this hook
# to allow mutating the object with this callback.
# This can be used to set any properties of the object based on naming
# conventions and such. You can find examples in the tests.
SQLA_TABLE_MUTATOR = lambda table: table

# Global async query config options.
# Requires GLOBAL_ASYNC_QUERIES feature flag to be enabled.
GLOBAL_ASYNC_QUERIES_REDIS_CONFIG = {
    "port": 6379,
    "host": "127.0.0.1",
    "password": "",
    "db": 0,
    "ssl": False,
}
GLOBAL_ASYNC_QUERIES_REDIS_STREAM_PREFIX = "async-events-"
GLOBAL_ASYNC_QUERIES_REDIS_STREAM_LIMIT = 1000
GLOBAL_ASYNC_QUERIES_REDIS_STREAM_LIMIT_FIREHOSE = 1000000
GLOBAL_ASYNC_QUERIES_JWT_COOKIE_NAME = "async-token"
GLOBAL_ASYNC_QUERIES_JWT_COOKIE_SECURE = False
GLOBAL_ASYNC_QUERIES_JWT_COOKIE_DOMAIN = None
GLOBAL_ASYNC_QUERIES_JWT_SECRET = "test-secret-change-me"
GLOBAL_ASYNC_QUERIES_TRANSPORT = "polling"
GLOBAL_ASYNC_QUERIES_POLLING_DELAY = int(
    timedelta(milliseconds=500).total_seconds() * 1000
)
GLOBAL_ASYNC_QUERIES_WEBSOCKET_URL = "ws://127.0.0.1:8080/"

# Embedded config options
GUEST_ROLE_NAME = "Public"
GUEST_TOKEN_JWT_SECRET = "test-guest-secret-change-me"
GUEST_TOKEN_JWT_ALGO = "HS256"
GUEST_TOKEN_HEADER_NAME = "X-GuestToken"
GUEST_TOKEN_JWT_EXP_SECONDS = 300  # 5 minutes

# A SQL dataset health check. Note if enabled it is strongly advised that the callable
# be memoized to aid with performance, i.e.,
#
#    @cache_manager.cache.memoize(timeout=0)
#    def DATASET_HEALTH_CHECK(datasource: SqlaTable) -> Optional[str]:
#        if (
#            datasource.sql and
#            len(sql_parse.ParsedQuery(datasource.sql, strip_comments=True).tables) == 1
#        ):
#            return (
#                "This virtual dataset queries only one table and therefore could be "
#                "replaced by querying the table directly."
#            )
#
#        return None
#
# Within the FLASK_APP_MUTATOR callable, i.e., once the application and thus cache have
# been initialized it is also necessary to add the following logic to blow the cache for
# all datasources if the callback function changed.
#
#    def FLASK_APP_MUTATOR(app: Flask) -> None:
#        name = "DATASET_HEALTH_CHECK"
#        func = app.config[name]
#        code = func.uncached.__code__.co_code
#
#        if cache_manager.cache.get(name) != code:
#            cache_manager.cache.delete_memoized(func)
#            cache_manager.cache.set(name, code, timeout=0)
#
DATASET_HEALTH_CHECK: Optional[Callable[["SqlaTable"], str]] = None

# Do not show user info or profile in the menu
MENU_HIDE_USER_INFO = False

# SQLalchemy link doc reference
SQLALCHEMY_DOCS_URL = "https://docs.sqlalchemy.org/en/13/core/engines.html"
SQLALCHEMY_DISPLAY_TEXT = "SQLAlchemy docs"

# Set to False to only allow viewing own recent activity
ENABLE_BROAD_ACTIVITY_ACCESS = True

<<<<<<< HEAD
=======
port_conversion_dict: Dict[str, List[int]] = {
    "http": [80],
    "ssh": [22],
    "https": [443],
    "ftp": [20, 21],
    "ftps": [989, 990],
    "telnet": [23],
    "telnets": [992],
    "smtp": [25],
    "submissions": [465],  # aka smtps, ssmtp, urd
    "kerberos": [88],
    "kerberos-adm": [749],
    "pop3": [110],
    "pop3s": [995],
    "nntp": [119],
    "nntps": [563],
    "ntp": [123],
    "snmp": [161],
    "ldap": [389],
    "ldaps": [636],
    "imap2": [143],  # aka imap
    "imaps": [993],
}

import ipaddress

from sqlalchemy import Column

from superset.utils.core import FilterOperator, FilterStringOperators


def cidr_func(req: BusinessTypeRequest) -> BusinessTypeResponse:
    resp: BusinessTypeResponse = {
        "values": [],
        "error_message": "",
        "display_value": "",
        "valid_filter_operators": [
            FilterStringOperators.EQUALS,
            FilterStringOperators.GREATER_THAN_OR_EQUAL,
            FilterStringOperators.GREATER_THAN,
            FilterStringOperators.IN,
            FilterStringOperators.LESS_THAN,
            FilterStringOperators.LESS_THAN_OR_EQUAL,
        ],
    }
    for val in req["values"]:
        string_value = str(val)
        try:
            ip_range = (
                ipaddress.ip_network(int(string_value), strict=False)
                if string_value.isnumeric()
                else ipaddress.ip_network(string_value, strict=False)
            )
            resp["values"].append(
                {"start": int(ip_range[0]), "end": int(ip_range[-1])}
                if ip_range[0] != ip_range[-1]
                else int(ip_range[0])
            )
        except ValueError as ex:
            resp["error_message"] = str(ex)
            break
        else:
            resp["display_value"] = ", ".join(
                map(
                    lambda x: f"{x['start']} - {x['end']}"
                    if isinstance(x, dict)
                    else str(x),
                    resp["values"],
                )
            )
    return resp


# Make this return a single clause
def cidr_translate_filter_func(
    col: Column, op: FilterOperator, values: List[Any]
) -> Any:
    if op == FilterOperator.IN or op == FilterOperator.NOT_IN:
        dict_items = [val for val in values if isinstance(val, dict)]
        single_values = [val for val in values if not isinstance(val, dict)]
        if op == FilterOperator.IN.value:
            cond = col.in_(single_values)
            for dictionary in dict_items:
                cond = cond | (
                    (col <= dictionary["end"]) & (col >= dictionary["start"])
                )
        elif op == FilterOperator.NOT_IN.value:
            cond = ~(col.in_(single_values))
            for dictionary in dict_items:
                cond = cond & (col > dictionary["end"]) & (col < dictionary["start"])
        return cond
    if len(values) == 1:
        value = values[0]
        if op == FilterOperator.EQUALS.value:
            return (
                col == value
                if not isinstance(value, dict)
                else (col <= value["end"]) & (col >= value["start"])
            )
        if op == FilterOperator.GREATER_THAN_OR_EQUALS.value:
            return col >= value if not isinstance(value, dict) else col >= value["end"]
        if op == FilterOperator.GREATER_THAN.value:
            return col > value if not isinstance(value, dict) else col > value["end"]
        if op == FilterOperator.LESS_THAN.value:
            return col < value if not isinstance(value, dict) else col < value["start"]
        if op == FilterOperator.LESS_THAN_OR_EQUALS.value:
            return (
                col <= value if not isinstance(value, dict) else col <= value["start"]
            )
        if op == FilterOperator.NOT_EQUALS.value:
            return (
                col != value
                if not isinstance(value, dict)
                else (col > value["end"]) | (col < value["start"])
            )


def port_translation_func(req: BusinessTypeRequest) -> BusinessTypeResponse:
    resp: BusinessTypeResponse = {
        "values": [],
        "error_message": "",
        "display_value": "",
        "valid_filter_operators": [
            FilterStringOperators.EQUALS,
            FilterStringOperators.GREATER_THAN_OR_EQUAL,
            FilterStringOperators.GREATER_THAN,
            FilterStringOperators.IN,
            FilterStringOperators.LESS_THAN,
            FilterStringOperators.LESS_THAN_OR_EQUAL,
        ],
    }
    for val in req["values"]:
        string_value = str(val)
        try:
            if string_value.isnumeric():
                if not 1 <= int(string_value) <= 65535:
                    raise ValueError
            resp["values"].append(
                [int(string_value)]
                if string_value.isnumeric()
                else port_conversion_dict[string_value]
            )
        except (KeyError, ValueError):
            resp["error_message"] = str(
                f"'{string_value}' does not appear to be a port name or number"
            )
            break
        else:
            resp["display_value"] = ", ".join(
                map(
                    lambda x: f"{x['start']} - {x['end']}"
                    if isinstance(x, dict)
                    else str(x),
                    resp["values"],
                )
            )
    return resp


# Ports are always aa list of lists
import itertools


def port_translate_filter_func(
    col: Column, op: FilterOperator, values: List[Any]
) -> Any:
    if op == FilterOperator.IN or op == FilterOperator.NOT_IN:
        vals_list = itertools.chain.from_iterable(values)
        if op == FilterOperator.IN.value:
            cond = col.in_(vals_list)
        elif op == FilterOperator.NOT_IN.value:
            cond = ~(col.in_(vals_list))
        return cond
    if len(values) == 1:
        value = values[0]
        value.sort()
        if op == FilterOperator.EQUALS.value:
            return col.in_(value)
        if op == FilterOperator.GREATER_THAN_OR_EQUALS.value:
            return col >= value[0]
        if op == FilterOperator.GREATER_THAN.value:
            return col > value[0]
        if op == FilterOperator.LESS_THAN.value:
            return col < value[-1]
        if op == FilterOperator.LESS_THAN_OR_EQUALS.value:
            return col <= value[-1]
        if op == FilterOperator.NOT_EQUALS.value:
            return ~col.in_(value)


# Start a project called

>>>>>>> 3b9773d4
# the business type key should correspond to that set in the column metadata
from superset.business_type.business_type import BusinessType
from superset.business_type.internet_address import internet_address
from superset.business_type.port import port

BUSINESS_TYPE_ADDONS: Dict[str, BusinessType] = {
    "internet_address": internet_address,
    "port": port,
}


# -------------------------------------------------------------------
# *                WARNING:  STOP EDITING  HERE                    *
# -------------------------------------------------------------------
# Don't add config values below this line since local configs won't be
# able to override them.
if CONFIG_PATH_ENV_VAR in os.environ:
    # Explicitly import config module that is not necessarily in pythonpath; useful
    # for case where app is being executed via pex.
    cfg_path = os.environ[CONFIG_PATH_ENV_VAR]
    try:
        module = sys.modules[__name__]
        override_conf = imp.load_source("superset_config", cfg_path)
        for key in dir(override_conf):
            if key.isupper():
                setattr(module, key, getattr(override_conf, key))

        print(f"Loaded your LOCAL configuration at [{cfg_path}]")
    except Exception:
        logger.exception(
            "Failed to import config for %s=%s", CONFIG_PATH_ENV_VAR, cfg_path
        )
        raise
elif importlib.util.find_spec("superset_config") and not is_test():
    try:
        # pylint: disable=import-error,wildcard-import,unused-wildcard-import
        import superset_config
        from superset_config import *

        print(f"Loaded your LOCAL configuration at [{superset_config.__file__}]")
    except Exception:
        logger.exception("Found but failed to import local superset_config")
        raise<|MERGE_RESOLUTION|>--- conflicted
+++ resolved
@@ -1368,206 +1368,12 @@
 # Set to False to only allow viewing own recent activity
 ENABLE_BROAD_ACTIVITY_ACCESS = True
 
-<<<<<<< HEAD
-=======
-port_conversion_dict: Dict[str, List[int]] = {
-    "http": [80],
-    "ssh": [22],
-    "https": [443],
-    "ftp": [20, 21],
-    "ftps": [989, 990],
-    "telnet": [23],
-    "telnets": [992],
-    "smtp": [25],
-    "submissions": [465],  # aka smtps, ssmtp, urd
-    "kerberos": [88],
-    "kerberos-adm": [749],
-    "pop3": [110],
-    "pop3s": [995],
-    "nntp": [119],
-    "nntps": [563],
-    "ntp": [123],
-    "snmp": [161],
-    "ldap": [389],
-    "ldaps": [636],
-    "imap2": [143],  # aka imap
-    "imaps": [993],
-}
-
-import ipaddress
-
-from sqlalchemy import Column
-
-from superset.utils.core import FilterOperator, FilterStringOperators
-
-
-def cidr_func(req: BusinessTypeRequest) -> BusinessTypeResponse:
-    resp: BusinessTypeResponse = {
-        "values": [],
-        "error_message": "",
-        "display_value": "",
-        "valid_filter_operators": [
-            FilterStringOperators.EQUALS,
-            FilterStringOperators.GREATER_THAN_OR_EQUAL,
-            FilterStringOperators.GREATER_THAN,
-            FilterStringOperators.IN,
-            FilterStringOperators.LESS_THAN,
-            FilterStringOperators.LESS_THAN_OR_EQUAL,
-        ],
-    }
-    for val in req["values"]:
-        string_value = str(val)
-        try:
-            ip_range = (
-                ipaddress.ip_network(int(string_value), strict=False)
-                if string_value.isnumeric()
-                else ipaddress.ip_network(string_value, strict=False)
-            )
-            resp["values"].append(
-                {"start": int(ip_range[0]), "end": int(ip_range[-1])}
-                if ip_range[0] != ip_range[-1]
-                else int(ip_range[0])
-            )
-        except ValueError as ex:
-            resp["error_message"] = str(ex)
-            break
-        else:
-            resp["display_value"] = ", ".join(
-                map(
-                    lambda x: f"{x['start']} - {x['end']}"
-                    if isinstance(x, dict)
-                    else str(x),
-                    resp["values"],
-                )
-            )
-    return resp
-
-
-# Make this return a single clause
-def cidr_translate_filter_func(
-    col: Column, op: FilterOperator, values: List[Any]
-) -> Any:
-    if op == FilterOperator.IN or op == FilterOperator.NOT_IN:
-        dict_items = [val for val in values if isinstance(val, dict)]
-        single_values = [val for val in values if not isinstance(val, dict)]
-        if op == FilterOperator.IN.value:
-            cond = col.in_(single_values)
-            for dictionary in dict_items:
-                cond = cond | (
-                    (col <= dictionary["end"]) & (col >= dictionary["start"])
-                )
-        elif op == FilterOperator.NOT_IN.value:
-            cond = ~(col.in_(single_values))
-            for dictionary in dict_items:
-                cond = cond & (col > dictionary["end"]) & (col < dictionary["start"])
-        return cond
-    if len(values) == 1:
-        value = values[0]
-        if op == FilterOperator.EQUALS.value:
-            return (
-                col == value
-                if not isinstance(value, dict)
-                else (col <= value["end"]) & (col >= value["start"])
-            )
-        if op == FilterOperator.GREATER_THAN_OR_EQUALS.value:
-            return col >= value if not isinstance(value, dict) else col >= value["end"]
-        if op == FilterOperator.GREATER_THAN.value:
-            return col > value if not isinstance(value, dict) else col > value["end"]
-        if op == FilterOperator.LESS_THAN.value:
-            return col < value if not isinstance(value, dict) else col < value["start"]
-        if op == FilterOperator.LESS_THAN_OR_EQUALS.value:
-            return (
-                col <= value if not isinstance(value, dict) else col <= value["start"]
-            )
-        if op == FilterOperator.NOT_EQUALS.value:
-            return (
-                col != value
-                if not isinstance(value, dict)
-                else (col > value["end"]) | (col < value["start"])
-            )
-
-
-def port_translation_func(req: BusinessTypeRequest) -> BusinessTypeResponse:
-    resp: BusinessTypeResponse = {
-        "values": [],
-        "error_message": "",
-        "display_value": "",
-        "valid_filter_operators": [
-            FilterStringOperators.EQUALS,
-            FilterStringOperators.GREATER_THAN_OR_EQUAL,
-            FilterStringOperators.GREATER_THAN,
-            FilterStringOperators.IN,
-            FilterStringOperators.LESS_THAN,
-            FilterStringOperators.LESS_THAN_OR_EQUAL,
-        ],
-    }
-    for val in req["values"]:
-        string_value = str(val)
-        try:
-            if string_value.isnumeric():
-                if not 1 <= int(string_value) <= 65535:
-                    raise ValueError
-            resp["values"].append(
-                [int(string_value)]
-                if string_value.isnumeric()
-                else port_conversion_dict[string_value]
-            )
-        except (KeyError, ValueError):
-            resp["error_message"] = str(
-                f"'{string_value}' does not appear to be a port name or number"
-            )
-            break
-        else:
-            resp["display_value"] = ", ".join(
-                map(
-                    lambda x: f"{x['start']} - {x['end']}"
-                    if isinstance(x, dict)
-                    else str(x),
-                    resp["values"],
-                )
-            )
-    return resp
-
-
-# Ports are always aa list of lists
-import itertools
-
-
-def port_translate_filter_func(
-    col: Column, op: FilterOperator, values: List[Any]
-) -> Any:
-    if op == FilterOperator.IN or op == FilterOperator.NOT_IN:
-        vals_list = itertools.chain.from_iterable(values)
-        if op == FilterOperator.IN.value:
-            cond = col.in_(vals_list)
-        elif op == FilterOperator.NOT_IN.value:
-            cond = ~(col.in_(vals_list))
-        return cond
-    if len(values) == 1:
-        value = values[0]
-        value.sort()
-        if op == FilterOperator.EQUALS.value:
-            return col.in_(value)
-        if op == FilterOperator.GREATER_THAN_OR_EQUALS.value:
-            return col >= value[0]
-        if op == FilterOperator.GREATER_THAN.value:
-            return col > value[0]
-        if op == FilterOperator.LESS_THAN.value:
-            return col < value[-1]
-        if op == FilterOperator.LESS_THAN_OR_EQUALS.value:
-            return col <= value[-1]
-        if op == FilterOperator.NOT_EQUALS.value:
-            return ~col.in_(value)
-
-
-# Start a project called
-
->>>>>>> 3b9773d4
-# the business type key should correspond to that set in the column metadata
+
 from superset.business_type.business_type import BusinessType
 from superset.business_type.internet_address import internet_address
 from superset.business_type.port import port
 
+# the business type key should correspond to that set in the column metadata
 BUSINESS_TYPE_ADDONS: Dict[str, BusinessType] = {
     "internet_address": internet_address,
     "port": port,
