--- conflicted
+++ resolved
@@ -313,12 +313,8 @@
     "SIP_38_VIZ_REARCHITECTURE": False,
     "TAGGING_SYSTEM": False,
     "SQLLAB_BACKEND_PERSISTENCE": False,
-<<<<<<< HEAD
-    "SIP_34_DATABASE_UI": False,
     # stop pending queries when user close/reload dashboard in browser
     "STOP_DASHBOARD_PENDING_QUERIES": False,
-=======
->>>>>>> 141ef4a1
 }
 
 # This is merely a default.
