--- conflicted
+++ resolved
@@ -313,14 +313,11 @@
     "TAGGING_SYSTEM": False,
     "SQLLAB_BACKEND_PERSISTENCE": False,
     "LISTVIEWS_DEFAULT_CARD_VIEW": False,
-<<<<<<< HEAD
     "ENABLE_REACT_CRUD_VIEWS": True,
-=======
     # When True, this flag allows display of HTML tags in Markdown components
     "DISPLAY_MARKDOWN_HTML": True,
     # When True, this escapes HTML (rather than rendering it) in Markdown components
     "ESCAPE_MARKDOWN_HTML": False,
->>>>>>> c81204ae
 }
 
 # Set the default view to card/grid view if thumbnail support is enabled.
