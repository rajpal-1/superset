# Licensed to the Apache Software Foundation (ASF) under one
# or more contributor license agreements.  See the NOTICE file
# distributed with this work for additional information
# regarding copyright ownership.  The ASF licenses this file
# to you under the Apache License, Version 2.0 (the
# "License"); you may not use this file except in compliance
# with the License.  You may obtain a copy of the License at
#
#   http://www.apache.org/licenses/LICENSE-2.0
#
# Unless required by applicable law or agreed to in writing,
# software distributed under the License is distributed on an
# "AS IS" BASIS, WITHOUT WARRANTIES OR CONDITIONS OF ANY
# KIND, either express or implied.  See the License for the
# specific language governing permissions and limitations
# under the License.
"""The main config file for Superset

All configuration in this file can be overridden by providing a superset_config
in your PYTHONPATH as there is a ``from superset_config import *``
at the end of this file.
"""
# pylint: disable=too-many-lines
import imp  # pylint: disable=deprecated-module
import importlib.util
import json
import logging
import os
import re
import sys
from collections import OrderedDict
from datetime import timedelta
from typing import Any, Callable, Dict, List, Optional, Type, TYPE_CHECKING, Union

import pkg_resources
from cachelib.base import BaseCache
from celery.schedules import crontab
from dateutil import tz
from flask import Blueprint
from flask_appbuilder.security.manager import AUTH_DB
from pandas._libs.parsers import STR_NA_VALUES  # pylint: disable=no-name-in-module
from typing_extensions import Literal

from superset.constants import CHANGE_ME_SECRET_KEY
from superset.jinja_context import BaseTemplateProcessor
from superset.stats_logger import DummyStatsLogger
from superset.superset_typing import CacheConfig
from superset.utils.core import is_test, parse_boolean_string
from superset.utils.encrypt import SQLAlchemyUtilsAdapter
from superset.utils.log import DBEventLogger
from superset.utils.logging_configurator import DefaultLoggingConfigurator

logger = logging.getLogger(__name__)

if TYPE_CHECKING:
    from flask_appbuilder.security.sqla import models

    from superset.connectors.sqla.models import SqlaTable
    from superset.models.core import Database

# Realtime stats logger, a StatsD implementation exists
STATS_LOGGER = DummyStatsLogger()
EVENT_LOGGER = DBEventLogger()

SUPERSET_LOG_VIEW = True

BASE_DIR = pkg_resources.resource_filename("superset", "")
if "SUPERSET_HOME" in os.environ:
    DATA_DIR = os.environ["SUPERSET_HOME"]
else:
    DATA_DIR = os.path.expanduser("~/.superset")

# ---------------------------------------------------------
# Superset specific config
# ---------------------------------------------------------
VERSION_INFO_FILE = pkg_resources.resource_filename(
    "superset", "static/version_info.json"
)
PACKAGE_JSON_FILE = pkg_resources.resource_filename(
    "superset", "static/assets/package.json"
)

# Multiple favicons can be specified here. The "href" property
# is mandatory, but "sizes," "type," and "rel" are optional.
# For example:
# {
#     "href":path/to/image.png",
#     "sizes": "16x16",
#     "type": "image/png"
#     "rel": "icon"
# },
FAVICONS = [{"href": "/static/assets/images/favicon.png"}]


def _try_json_readversion(filepath: str) -> Optional[str]:
    try:
        with open(filepath, "r") as f:
            return json.load(f).get("version")
    except Exception:  # pylint: disable=broad-except
        return None


def _try_json_readsha(filepath: str, length: int) -> Optional[str]:
    try:
        with open(filepath, "r") as f:
            return json.load(f).get("GIT_SHA")[:length]
    except Exception:  # pylint: disable=broad-except
        return None


#
# If True, we will skip the call to load the logger config found in alembic.init
#
ALEMBIC_SKIP_LOG_CONFIG = False

# Depending on the context in which this config is loaded, the
# version_info.json file may or may not be available, as it is
# generated on install via setup.py. In the event that we're
# actually running Superset, we will have already installed,
# therefore it WILL exist. When unit tests are running, however,
# it WILL NOT exist, so we fall back to reading package.json
VERSION_STRING = _try_json_readversion(VERSION_INFO_FILE) or _try_json_readversion(
    PACKAGE_JSON_FILE
)

VERSION_SHA_LENGTH = 8
VERSION_SHA = _try_json_readsha(VERSION_INFO_FILE, VERSION_SHA_LENGTH)

# Build number is shown in the About section if available. This
# can be replaced at build time to expose build information.
BUILD_NUMBER = None

# default viz used in chart explorer
DEFAULT_VIZ_TYPE = "table"

# default row limit when requesting chart data
ROW_LIMIT = 50000
# default row limit when requesting samples from datasource in explore view
SAMPLES_ROW_LIMIT = 1000
# max rows retrieved by filter select auto complete
FILTER_SELECT_ROW_LIMIT = 10000

SUPERSET_WEBSERVER_PROTOCOL = "http"
SUPERSET_WEBSERVER_ADDRESS = "0.0.0.0"
SUPERSET_WEBSERVER_PORT = 8088

# This is an important setting, and should be lower than your
# [load balancer / proxy / envoy / kong / ...] timeout settings.
# You should also make sure to configure your WSGI server
# (gunicorn, nginx, apache, ...) timeout setting to be <= to this setting
SUPERSET_WEBSERVER_TIMEOUT = int(timedelta(minutes=1).total_seconds())

# this 2 settings are used by dashboard period force refresh feature
# When user choose auto force refresh frequency
# < SUPERSET_DASHBOARD_PERIODICAL_REFRESH_LIMIT
# they will see warning message in the Refresh Interval Modal.
# please check PR #9886
SUPERSET_DASHBOARD_PERIODICAL_REFRESH_LIMIT = 0
SUPERSET_DASHBOARD_PERIODICAL_REFRESH_WARNING_MESSAGE = None

SUPERSET_DASHBOARD_POSITION_DATA_LIMIT = 65535
CUSTOM_SECURITY_MANAGER = None
SQLALCHEMY_TRACK_MODIFICATIONS = False
# ---------------------------------------------------------

# Your App secret key. Make sure you override it on superset_config.py.
# Use a strong complex alphanumeric string and use a tool to help you generate
# a sufficiently random sequence, ex: openssl rand -base64 42"
SECRET_KEY = CHANGE_ME_SECRET_KEY

# The SQLAlchemy connection string.
SQLALCHEMY_DATABASE_URI = "sqlite:///" + os.path.join(DATA_DIR, "superset.db")
# SQLALCHEMY_DATABASE_URI = 'mysql://myapp@localhost/myapp'
# SQLALCHEMY_DATABASE_URI = 'postgresql://root:password@localhost/myapp'

# In order to hook up a custom password store for all SQLACHEMY connections
# implement a function that takes a single argument of type 'sqla.engine.url',
# returns a password and set SQLALCHEMY_CUSTOM_PASSWORD_STORE.
#
# e.g.:
# def lookup_password(url):
#     return 'secret'
# SQLALCHEMY_CUSTOM_PASSWORD_STORE = lookup_password
SQLALCHEMY_CUSTOM_PASSWORD_STORE = None

#
# The EncryptedFieldTypeAdapter is used whenever we're building SqlAlchemy models
# which include sensitive fields that should be app-encrypted BEFORE sending
# to the DB.
#
# Note: the default impl leverages SqlAlchemyUtils' EncryptedType, which defaults
#  to AES-128 under the covers using the app's SECRET_KEY as key material.
#
SQLALCHEMY_ENCRYPTED_FIELD_TYPE_ADAPTER = (  # pylint: disable=invalid-name
    SQLAlchemyUtilsAdapter
)
# The limit of queries fetched for query search
QUERY_SEARCH_LIMIT = 1000

# Flask-WTF flag for CSRF
WTF_CSRF_ENABLED = True

# Add endpoints that need to be exempt from CSRF protection
WTF_CSRF_EXEMPT_LIST = [
    "superset.views.core.log",
    "superset.views.core.explore_json",
    "superset.charts.data.api.data",
]

# Whether to run the web server in debug mode or not
DEBUG = os.environ.get("FLASK_ENV") == "development"
FLASK_USE_RELOAD = True

# Enable profiling of Python calls. Turn this on and append ``?_instrument=1``
# to the page to see the call stack.
PROFILING = False

# Superset allows server-side python stacktraces to be surfaced to the
# user when this feature is on. This may has security implications
# and it's more secure to turn it off in production settings.
SHOW_STACKTRACE = True

# Use all X-Forwarded headers when ENABLE_PROXY_FIX is True.
# When proxying to a different port, set "x_port" to 0 to avoid downstream issues.
ENABLE_PROXY_FIX = False
PROXY_FIX_CONFIG = {"x_for": 1, "x_proto": 1, "x_host": 1, "x_port": 1, "x_prefix": 1}

# ------------------------------
# GLOBALS FOR APP Builder
# ------------------------------
# Uncomment to setup Your App name
APP_NAME = "Superset"

# Specify the App icon
APP_ICON = "/static/assets/images/superset-logo-horiz.png"

# Specify where clicking the logo would take the user
# e.g. setting it to '/' would take the user to '/superset/welcome/'
LOGO_TARGET_PATH = None

# Specify tooltip that should appear when hovering over the App Icon/Logo
LOGO_TOOLTIP = ""

# Specify any text that should appear to the right of the logo
LOGO_RIGHT_TEXT: Union[Callable[[], str], str] = ""

# Enables SWAGGER UI for superset openapi spec
# ex: http://localhost:8080/swagger/v1
FAB_API_SWAGGER_UI = True

# Druid query timezone
# tz.tzutc() : Using utc timezone
# tz.tzlocal() : Using local timezone
# tz.gettz('Asia/Shanghai') : Using the time zone with specific name
# [TimeZone List]
# See: https://en.wikipedia.org/wiki/List_of_tz_database_time_zones
# other tz can be overridden by providing a local_config
DRUID_TZ = tz.tzutc()
DRUID_ANALYSIS_TYPES = ["cardinality"]

# Legacy Druid NoSQL (native) connector
# Druid supports a SQL interface in its newer versions.
# Setting this flag to True enables the deprecated, API-based Druid
# connector. This feature may be removed at a future date.
DRUID_IS_ACTIVE = False

# If Druid is active whether to include the links to scan/refresh Druid datasources.
# This should be disabled if you are trying to wean yourself off of the Druid NoSQL
# connector.
DRUID_METADATA_LINKS_ENABLED = True

# ----------------------------------------------------
# AUTHENTICATION CONFIG
# ----------------------------------------------------
# The authentication type
# AUTH_OID : Is for OpenID
# AUTH_DB : Is for database (username/password)
# AUTH_LDAP : Is for LDAP
# AUTH_REMOTE_USER : Is for using REMOTE_USER from web server
AUTH_TYPE = AUTH_DB

# Uncomment to setup Full admin role name
# AUTH_ROLE_ADMIN = 'Admin'

# Uncomment to setup Public role name, no authentication needed
# AUTH_ROLE_PUBLIC = 'Public'

# Will allow user self registration
# AUTH_USER_REGISTRATION = True

# The default user self registration role
# AUTH_USER_REGISTRATION_ROLE = "Public"

# When using LDAP Auth, setup the LDAP server
# AUTH_LDAP_SERVER = "ldap://ldapserver.new"

# Uncomment to setup OpenID providers example for OpenID authentication
# OPENID_PROVIDERS = [
#    { 'name': 'Yahoo', 'url': 'https://open.login.yahoo.com/' },
#    { 'name': 'Flickr', 'url': 'https://www.flickr.com/<username>' },

# ---------------------------------------------------
# Roles config
# ---------------------------------------------------
# Grant public role the same set of permissions as for a selected builtin role.
# This is useful if one wants to enable anonymous users to view
# dashboards. Explicit grant on specific datasets is still required.
PUBLIC_ROLE_LIKE: Optional[str] = None

# ---------------------------------------------------
# Babel config for translations
# ---------------------------------------------------
# Setup default language
BABEL_DEFAULT_LOCALE = "en"
# Your application default translation path
BABEL_DEFAULT_FOLDER = "superset/translations"
# The allowed translation for you app
LANGUAGES = {
    "en": {"flag": "us", "name": "English"},
    "es": {"flag": "es", "name": "Spanish"},
    "it": {"flag": "it", "name": "Italian"},
    "fr": {"flag": "fr", "name": "French"},
    "zh": {"flag": "cn", "name": "Chinese"},
    "ja": {"flag": "jp", "name": "Japanese"},
    "de": {"flag": "de", "name": "German"},
    "pt": {"flag": "pt", "name": "Portuguese"},
    "pt_BR": {"flag": "br", "name": "Brazilian Portuguese"},
    "ru": {"flag": "ru", "name": "Russian"},
    "ko": {"flag": "kr", "name": "Korean"},
    "sk": {"flag": "sk", "name": "Slovak"},
    "sl": {"flag": "si", "name": "Slovenian"},
    "nl": {"flag": "nl", "name": "Dutch"},
}
# Turning off i18n by default as translation in most languages are
# incomplete and not well maintained.
LANGUAGES = {}

# ---------------------------------------------------
# Feature flags
# ---------------------------------------------------
# Feature flags that are set by default go here. Their values can be
# overwritten by those specified under FEATURE_FLAGS in superset_config.py
# For example, DEFAULT_FEATURE_FLAGS = { 'FOO': True, 'BAR': False } here
# and FEATURE_FLAGS = { 'BAR': True, 'BAZ': True } in superset_config.py
# will result in combined feature flags of { 'FOO': True, 'BAR': True, 'BAZ': True }
DEFAULT_FEATURE_FLAGS: Dict[str, bool] = {
    # allow dashboard to use sub-domains to send chart request
    # you also need ENABLE_CORS and
    # SUPERSET_WEBSERVER_DOMAINS for list of domains
    "ALLOW_DASHBOARD_DOMAIN_SHARDING": True,
    # Experimental feature introducing a client (browser) cache
    "CLIENT_CACHE": False,
    "DISABLE_DATASET_SOURCE_EDIT": False,
    # When using a recent version of Druid that supports JOINs turn this on
    "DRUID_JOINS": False,
    "DYNAMIC_PLUGINS": False,
    # With Superset 2.0, we are updating the default so that the legacy datasource
    # editor no longer shows. Currently this is set to false so that the editor
    # option does show, but we will be depreciating it.
    "DISABLE_LEGACY_DATASOURCE_EDITOR": True,
    # For some security concerns, you may need to enforce CSRF protection on
    # all query request to explore_json endpoint. In Superset, we use
    # `flask-csrf <https://sjl.bitbucket.io/flask-csrf/>`_ add csrf protection
    # for all POST requests, but this protection doesn't apply to GET method.
    # When ENABLE_EXPLORE_JSON_CSRF_PROTECTION is set to true, your users cannot
    # make GET request to explore_json. explore_json accepts both GET and POST request.
    # See `PR 7935 <https://github.com/apache/superset/pull/7935>`_ for more details.
    "ENABLE_EXPLORE_JSON_CSRF_PROTECTION": False,
    "ENABLE_TEMPLATE_PROCESSING": False,
    "ENABLE_TEMPLATE_REMOVE_FILTERS": False,
    # Allow for javascript controls components
    # this enables programmers to customize certain charts (like the
    # geospatial ones) by inputing javascript in controls. This exposes
    # an XSS security vulnerability
    "ENABLE_JAVASCRIPT_CONTROLS": False,
    "KV_STORE": False,
    # When this feature is enabled, nested types in Presto will be
    # expanded into extra columns and/or arrays. This is experimental,
    # and doesn't work with all nested types.
    "PRESTO_EXPAND_DATA": False,
    # Exposes API endpoint to compute thumbnails
    "THUMBNAILS": False,
    "DASHBOARD_CACHE": False,
    "REMOVE_SLICE_LEVEL_LABEL_COLORS": False,
    "SHARE_QUERIES_VIA_KV_STORE": False,
    "TAGGING_SYSTEM": False,
    "SQLLAB_BACKEND_PERSISTENCE": True,
    "LISTVIEWS_DEFAULT_CARD_VIEW": False,
    # When True, this flag allows display of HTML tags in Markdown components
    "DISPLAY_MARKDOWN_HTML": True,
    # When True, this escapes HTML (rather than rendering it) in Markdown components
    "ESCAPE_MARKDOWN_HTML": False,
    "DASHBOARD_NATIVE_FILTERS": True,
    "DASHBOARD_CROSS_FILTERS": False,
    # Feature is under active development and breaking changes are expected
    "DASHBOARD_NATIVE_FILTERS_SET": False,
    "DASHBOARD_FILTERS_EXPERIMENTAL": False,
    "GLOBAL_ASYNC_QUERIES": False,
    "VERSIONED_EXPORT": True,
    # Note that: RowLevelSecurityFilter is only given by default to the Admin role
    # and the Admin Role does have the all_datasources security permission.
    # But, if users create a specific role with access to RowLevelSecurityFilter MVC
    # and a custom datasource access, the table dropdown will not be correctly filtered
    # by that custom datasource access. So we are assuming a default security config,
    # a custom security config could potentially give access to setting filters on
    # tables that users do not have access to.
    "ROW_LEVEL_SECURITY": True,
    "EMBEDDED_SUPERSET": False,
    # Enables Alerts and reports new implementation
    "ALERT_REPORTS": False,
    "DASHBOARD_RBAC": False,
    "ENABLE_EXPLORE_DRAG_AND_DROP": True,
    "ENABLE_FILTER_BOX_MIGRATION": False,
    "ENABLE_DND_WITH_CLICK_UX": True,
    # Enabling ALERTS_ATTACH_REPORTS, the system sends email and slack message
    # with screenshot and link
    # Disables ALERTS_ATTACH_REPORTS, the system DOES NOT generate screenshot
    # for report with type 'alert' and sends email and slack message with only link;
    # for report with type 'report' still send with email and slack message with
    # screenshot and link
    "ALERTS_ATTACH_REPORTS": True,
    # FORCE_DATABASE_CONNECTIONS_SSL is depreciated.
    "FORCE_DATABASE_CONNECTIONS_SSL": False,
    # Enabling ENFORCE_DB_ENCRYPTION_UI forces all database connections to be
    # encrypted before being saved into superset metastore.
    "ENFORCE_DB_ENCRYPTION_UI": False,
    # Allow users to export full CSV of table viz type.
    # This could cause the server to run out of memory or compute.
    "ALLOW_FULL_CSV_EXPORT": False,
    "UX_BETA": False,
    "GENERIC_CHART_AXES": False,
    "ALLOW_ADHOC_SUBQUERY": False,
}

# Feature flags may also be set via 'SUPERSET_FEATURE_' prefixed environment vars.
DEFAULT_FEATURE_FLAGS.update(
    {
        k[len("SUPERSET_FEATURE_") :]: parse_boolean_string(v)
        for k, v in os.environ.items()
        if re.search(r"^SUPERSET_FEATURE_\w+", k)
    }
)

# This is merely a default.
FEATURE_FLAGS: Dict[str, bool] = {}

# A function that receives a dict of all feature flags
# (DEFAULT_FEATURE_FLAGS merged with FEATURE_FLAGS)
# can alter it, and returns a similar dict. Note the dict of feature
# flags passed to the function is a deepcopy of the dict in the config,
# and can therefore be mutated without side-effect
#
# GET_FEATURE_FLAGS_FUNC can be used to implement progressive rollouts,
# role-based features, or a full on A/B testing framework.
#
# from flask import g, request
# def GET_FEATURE_FLAGS_FUNC(feature_flags_dict: Dict[str, bool]) -> Dict[str, bool]:
#     if hasattr(g, "user") and g.user.is_active:
#         feature_flags_dict['some_feature'] = g.user and g.user.get_id() == 5
#     return feature_flags_dict
GET_FEATURE_FLAGS_FUNC: Optional[Callable[[Dict[str, bool]], Dict[str, bool]]] = None
# A function that receives a feature flag name and an optional default value.
# Has a similar utility to GET_FEATURE_FLAGS_FUNC but it's useful to not force the
# evaluation of all feature flags when just evaluating a single one.
#
# Note that the default `get_feature_flags` will evaluate each feature with this
# callable when the config key is set, so don't use both GET_FEATURE_FLAGS_FUNC
# and IS_FEATURE_ENABLED_FUNC in conjunction.
IS_FEATURE_ENABLED_FUNC: Optional[Callable[[str, Optional[bool]], bool]] = None
# A function that expands/overrides the frontend `bootstrap_data.common` object.
# Can be used to implement custom frontend functionality,
# or dynamically change certain configs.
#
# Values in `bootstrap_data.common` should have these characteristics:
# - They are not specific to a page the user is visiting
# - They do not contain secrets
#
# Takes as a parameter the common bootstrap payload before transformations.
# Returns a dict containing data that should be added or overridden to the payload.
COMMON_BOOTSTRAP_OVERRIDES_FUNC: Callable[
    [Dict[str, Any]], Dict[str, Any]
] = lambda data: {}  # default: empty dict

# EXTRA_CATEGORICAL_COLOR_SCHEMES is used for adding custom categorical color schemes
# example code for "My custom warm to hot" color scheme
# EXTRA_CATEGORICAL_COLOR_SCHEMES = [
#     {
#         "id": 'myVisualizationColors',
#         "description": '',
#         "label": 'My Visualization Colors',
#         "isDefault": True,
#         "colors":
#          ['#006699', '#009DD9', '#5AAA46', '#44AAAA', '#DDAA77', '#7799BB', '#88AA77',
#          '#552288', '#5AAA46', '#CC7788', '#EEDD55', '#9977BB', '#BBAA44', '#DDCCDD']
#     }]

# This is merely a default
EXTRA_CATEGORICAL_COLOR_SCHEMES: List[Dict[str, Any]] = []

# THEME_OVERRIDES is used for adding custom theme to superset
# example code for "My theme" custom scheme
# THEME_OVERRIDES = {
#   "borderRadius": 4,
#   "colors": {
#     "primary": {
#       "base": 'red',
#     },
#     "secondary": {
#       "base": 'green',
#     },
#     "grayscale": {
#       "base": 'orange',
#     }
#   }
# }

THEME_OVERRIDES: Dict[str, Any] = {}

# EXTRA_SEQUENTIAL_COLOR_SCHEMES is used for adding custom sequential color schemes
# EXTRA_SEQUENTIAL_COLOR_SCHEMES =  [
#     {
#         "id": 'warmToHot',
#         "description": '',
#         "isDiverging": True,
#         "label": 'My custom warm to hot',
#         "isDefault": True,
#         "colors":
#          ['#552288', '#5AAA46', '#CC7788', '#EEDD55', '#9977BB', '#BBAA44', '#DDCCDD',
#          '#006699', '#009DD9', '#5AAA46', '#44AAAA', '#DDAA77', '#7799BB', '#88AA77']
#     }]

# This is merely a default
EXTRA_SEQUENTIAL_COLOR_SCHEMES: List[Dict[str, Any]] = []

# ---------------------------------------------------
# Thumbnail config (behind feature flag)
# Also used by Alerts & Reports
# ---------------------------------------------------
THUMBNAIL_SELENIUM_USER = "admin"
THUMBNAIL_CACHE_CONFIG: CacheConfig = {
    "CACHE_TYPE": "NullCache",
    "CACHE_NO_NULL_WARNING": True,
}

# Time before selenium times out after trying to locate an element on the page and wait
# for that element to load for a screenshot.
SCREENSHOT_LOCATE_WAIT = int(timedelta(seconds=10).total_seconds())
# Time before selenium times out after waiting for all DOM class elements named
# "loading" are gone.
SCREENSHOT_LOAD_WAIT = int(timedelta(minutes=1).total_seconds())
# Selenium destroy retries
SCREENSHOT_SELENIUM_RETRIES = 5
# Give selenium an headstart, in seconds
SCREENSHOT_SELENIUM_HEADSTART = 3
# Wait for the chart animation, in seconds
SCREENSHOT_SELENIUM_ANIMATION_WAIT = 5

# ---------------------------------------------------
# Image and file configuration
# ---------------------------------------------------
# The file upload folder, when using models with files
UPLOAD_FOLDER = BASE_DIR + "/app/static/uploads/"
UPLOAD_CHUNK_SIZE = 4096

# The image upload folder, when using models with images
IMG_UPLOAD_FOLDER = BASE_DIR + "/app/static/uploads/"

# The image upload url, when using models with images
IMG_UPLOAD_URL = "/static/uploads/"
# Setup image size default is (300, 200, True)
# IMG_SIZE = (300, 200, True)

# Default cache timeout, applies to all cache backends unless specifically overridden in
# each cache config.
CACHE_DEFAULT_TIMEOUT = int(timedelta(days=1).total_seconds())

# Default cache for Superset objects
CACHE_CONFIG: CacheConfig = {"CACHE_TYPE": "NullCache"}

# Cache for datasource metadata and query results
DATA_CACHE_CONFIG: CacheConfig = {"CACHE_TYPE": "NullCache"}

# Cache for dashboard filter state (`CACHE_TYPE` defaults to `SimpleCache` when
#  running in debug mode unless overridden)
FILTER_STATE_CACHE_CONFIG: CacheConfig = {
    "CACHE_DEFAULT_TIMEOUT": int(timedelta(days=90).total_seconds()),
    # should the timeout be reset when retrieving a cached value
    "REFRESH_TIMEOUT_ON_RETRIEVAL": True,
}

# Cache for explore form data state (`CACHE_TYPE` defaults to `SimpleCache` when
#  running in debug mode unless overridden)
EXPLORE_FORM_DATA_CACHE_CONFIG: CacheConfig = {
    "CACHE_DEFAULT_TIMEOUT": int(timedelta(days=7).total_seconds()),
    # should the timeout be reset when retrieving a cached value
    "REFRESH_TIMEOUT_ON_RETRIEVAL": True,
}

# store cache keys by datasource UID (via CacheKey) for custom processing/invalidation
STORE_CACHE_KEYS_IN_METADATA_DB = False

# CORS Options
ENABLE_CORS = False
CORS_OPTIONS: Dict[Any, Any] = {}

# Chrome allows up to 6 open connections per domain at a time. When there are more
# than 6 slices in dashboard, a lot of time fetch requests are queued up and wait for
# next available socket. PR #5039 is trying to allow domain sharding for Superset,
# and this feature will be enabled by configuration only (by default Superset
# doesn't allow cross-domain request).
SUPERSET_WEBSERVER_DOMAINS = None

# Allowed format types for upload on Database view
EXCEL_EXTENSIONS = {"xlsx", "xls"}
CSV_EXTENSIONS = {"csv", "tsv", "txt"}
COLUMNAR_EXTENSIONS = {"parquet", "zip"}
ALLOWED_EXTENSIONS = {*EXCEL_EXTENSIONS, *CSV_EXTENSIONS, *COLUMNAR_EXTENSIONS}

# CSV Options: key/value pairs that will be passed as argument to DataFrame.to_csv
# method.
# note: index option should not be overridden
CSV_EXPORT = {"encoding": "utf-8"}

# ---------------------------------------------------
# Time grain configurations
# ---------------------------------------------------
# List of time grains to disable in the application (see list of builtin
# time grains in superset/db_engine_specs.builtin_time_grains).
# For example: to disable 1 second time grain:
# TIME_GRAIN_DENYLIST = ['PT1S']
TIME_GRAIN_DENYLIST: List[str] = []

# Additional time grains to be supported using similar definitions as in
# superset/db_engine_specs.builtin_time_grains.
# For example: To add a new 2 second time grain:
# TIME_GRAIN_ADDONS = {'PT2S': '2 second'}
TIME_GRAIN_ADDONS: Dict[str, str] = {}

# Implementation of additional time grains per engine.
# The column to be truncated is denoted `{col}` in the expression.
# For example: To implement 2 second time grain on clickhouse engine:
# TIME_GRAIN_ADDON_EXPRESSIONS = {
#     'clickhouse': {
#         'PT2S': 'toDateTime(intDiv(toUInt32(toDateTime({col})), 2)*2)'
#     }
# }
TIME_GRAIN_ADDON_EXPRESSIONS: Dict[str, Dict[str, str]] = {}

# ---------------------------------------------------
# List of viz_types not allowed in your environment
# For example: Disable pivot table and treemap:
#  VIZ_TYPE_DENYLIST = ['pivot_table', 'treemap']
# ---------------------------------------------------

VIZ_TYPE_DENYLIST: List[str] = []

# ---------------------------------------------------
# List of data sources not to be refreshed in druid cluster
# ---------------------------------------------------

DRUID_DATA_SOURCE_DENYLIST: List[str] = []

# --------------------------------------------------
# Modules, datasources and middleware to be registered
# --------------------------------------------------
DEFAULT_MODULE_DS_MAP = OrderedDict(
    [
        ("superset.connectors.sqla.models", ["SqlaTable"]),
        ("superset.connectors.druid.models", ["DruidDatasource"]),
    ]
)
ADDITIONAL_MODULE_DS_MAP: Dict[str, List[str]] = {}
ADDITIONAL_MIDDLEWARE: List[Callable[..., Any]] = []

# 1) https://docs.python-guide.org/writing/logging/
# 2) https://docs.python.org/2/library/logging.config.html

# Default configurator will consume the LOG_* settings below
LOGGING_CONFIGURATOR = DefaultLoggingConfigurator()

# Console Log Settings

LOG_FORMAT = "%(asctime)s:%(levelname)s:%(name)s:%(message)s"
LOG_LEVEL = "DEBUG"

# ---------------------------------------------------
# Enable Time Rotate Log Handler
# ---------------------------------------------------
# LOG_LEVEL = DEBUG, INFO, WARNING, ERROR, CRITICAL

ENABLE_TIME_ROTATE = False
TIME_ROTATE_LOG_LEVEL = "DEBUG"
FILENAME = os.path.join(DATA_DIR, "superset.log")
ROLLOVER = "midnight"
INTERVAL = 1
BACKUP_COUNT = 30

# Custom logger for auditing queries. This can be used to send ran queries to a
# structured immutable store for auditing purposes. The function is called for
# every query ran, in both SQL Lab and charts/dashboards.
# def QUERY_LOGGER(
#     database,
#     query,
#     schema=None,
#     user=None,
#     client=None,
#     security_manager=None,
#     log_params=None,
# ):
#     pass
QUERY_LOGGER = None

# Set this API key to enable Mapbox visualizations
MAPBOX_API_KEY = os.environ.get("MAPBOX_API_KEY", "")

# Maximum number of rows returned for any analytical database query
SQL_MAX_ROW = 100000

# Maximum number of rows displayed in SQL Lab UI
# Is set to avoid out of memory/localstorage issues in browsers. Does not affect
# exported CSVs
DISPLAY_MAX_ROW = 10000

# Default row limit for SQL Lab queries. Is overridden by setting a new limit in
# the SQL Lab UI
DEFAULT_SQLLAB_LIMIT = 1000

# Maximum number of tables/views displayed in the dropdown window in SQL Lab.
MAX_TABLE_NAMES = 3000

# Adds a warning message on sqllab save query and schedule query modals.
SQLLAB_SAVE_WARNING_MESSAGE = None
SQLLAB_SCHEDULE_WARNING_MESSAGE = None

# Force refresh while auto-refresh in dashboard
DASHBOARD_AUTO_REFRESH_MODE: Literal["fetch", "force"] = "force"


# Default celery config is to use SQLA as a broker, in a production setting
# you'll want to use a proper broker as specified here:
# http://docs.celeryproject.org/en/latest/getting-started/brokers/index.html


class CeleryConfig:  # pylint: disable=too-few-public-methods
<<<<<<< HEAD
    BROKER_URL = "sqla+sqlite:///celerydb.sqlite"
    CELERY_IMPORTS = ("superset.sql_lab")
    CELERY_RESULT_BACKEND = "db+sqlite:///celery_results.sqlite"
    CELERYD_LOG_LEVEL = "DEBUG"
    CELERYD_PREFETCH_MULTIPLIER = 1
    CELERY_ACKS_LATE = False
    CELERY_ANNOTATIONS = {
=======
    broker_url = "sqla+sqlite:///celerydb.sqlite"
    imports = ("superset.sql_lab", "superset.tasks")
    result_backend = "db+sqlite:///celery_results.sqlite"
    worker_log_level = "DEBUG"
    worker_prefetch_multiplier = 1
    task_acks_late = False
    task_annotations = {
>>>>>>> 2b53578a
        "sql_lab.get_sql_results": {"rate_limit": "100/s"},
        "email_reports.send": {
            "rate_limit": "1/s",
            "time_limit": int(timedelta(seconds=120).total_seconds()),
            "soft_time_limit": int(timedelta(seconds=150).total_seconds()),
            "ignore_result": True,
        },
    }
    beat_schedule = {
        "email_reports.schedule_hourly": {
            "task": "email_reports.schedule_hourly",
            "schedule": crontab(minute=1, hour="*"),
        },
        "reports.scheduler": {
            "task": "reports.scheduler",
            "schedule": crontab(minute="*", hour="*"),
        },
        "reports.prune_log": {
            "task": "reports.prune_log",
            "schedule": crontab(minute=0, hour=0),
        },
    }


CELERY_CONFIG = CeleryConfig  # pylint: disable=invalid-name

# Set celery config to None to disable all the above configuration
# CELERY_CONFIG = None

# Additional static HTTP headers to be served by your Superset server. Note
# Flask-Talisman applies the relevant security HTTP headers.
#
# DEFAULT_HTTP_HEADERS: sets default values for HTTP headers. These may be overridden
# within the app
# OVERRIDE_HTTP_HEADERS: sets override values for HTTP headers. These values will
# override anything set within the app
DEFAULT_HTTP_HEADERS: Dict[str, Any] = {}
OVERRIDE_HTTP_HEADERS: Dict[str, Any] = {}
HTTP_HEADERS: Dict[str, Any] = {}

# The db id here results in selecting this one as a default in SQL Lab
DEFAULT_DB_ID = None

# Timeout duration for SQL Lab synchronous queries
SQLLAB_TIMEOUT = int(timedelta(seconds=30).total_seconds())

# Timeout duration for SQL Lab query validation
SQLLAB_VALIDATION_TIMEOUT = int(timedelta(seconds=10).total_seconds())

# SQLLAB_DEFAULT_DBID
SQLLAB_DEFAULT_DBID = None

# The MAX duration a query can run for before being killed by celery.
SQLLAB_ASYNC_TIME_LIMIT_SEC = int(timedelta(hours=6).total_seconds())

# Some databases support running EXPLAIN queries that allow users to estimate
# query costs before they run. These EXPLAIN queries should have a small
# timeout.
SQLLAB_QUERY_COST_ESTIMATE_TIMEOUT = int(timedelta(seconds=10).total_seconds())
# The feature is off by default, and currently only supported in Presto and Postgres.
# It also need to be enabled on a per-database basis, by adding the key/value pair
# `cost_estimate_enabled: true` to the database `extra` attribute.
ESTIMATE_QUERY_COST = False
# The cost returned by the databases is a relative value; in order to map the cost to
# a tangible value you need to define a custom formatter that takes into consideration
# your specific infrastructure. For example, you could analyze queries a posteriori by
# running EXPLAIN on them, and compute a histogram of relative costs to present the
# cost as a percentile:
#
# def postgres_query_cost_formatter(
#     result: List[Dict[str, Any]]
# ) -> List[Dict[str, str]]:
#     # 25, 50, 75% percentiles
#     percentile_costs = [100.0, 1000.0, 10000.0]
#
#     out = []
#     for row in result:
#         relative_cost = row["Total cost"]
#         percentile = bisect.bisect_left(percentile_costs, relative_cost) + 1
#         out.append({
#             "Relative cost": relative_cost,
#             "Percentile": str(percentile * 25) + "%",
#         })
#
#     return out
#
#  Then on define the formatter on the config:
#
# "QUERY_COST_FORMATTERS_BY_ENGINE": {"postgresql": postgres_query_cost_formatter},
QUERY_COST_FORMATTERS_BY_ENGINE: Dict[
    str, Callable[[List[Dict[str, Any]]], List[Dict[str, Any]]]
] = {}

# Flag that controls if limit should be enforced on the CTA (create table as queries).
SQLLAB_CTAS_NO_LIMIT = False

# This allows you to define custom logic around the "CREATE TABLE AS" or CTAS feature
# in SQL Lab that defines where the target schema should be for a given user.
# Database `CTAS Schema` has a precedence over this setting.
# Example below returns a username and CTA queries will write tables into the schema
# name `username`
# SQLLAB_CTAS_SCHEMA_NAME_FUNC = lambda database, user, schema, sql: user.username
# This is move involved example where depending on the database you can leverage data
# available to assign schema for the CTA query:
# def compute_schema_name(database: Database, user: User, schema: str, sql: str) -> str:
#     if database.name == 'mysql_payments_slave':
#         return 'tmp_superset_schema'
#     if database.name == 'presto_gold':
#         return user.username
#     if database.name == 'analytics':
#         if 'analytics' in [r.name for r in user.roles]:
#             return 'analytics_cta'
#         else:
#             return f'tmp_{schema}'
# Function accepts database object, user object, schema name and sql that will be run.
SQLLAB_CTAS_SCHEMA_NAME_FUNC: Optional[
    Callable[["Database", "models.User", str, str], str]
] = None

# If enabled, it can be used to store the results of long-running queries
# in SQL Lab by using the "Run Async" button/feature
RESULTS_BACKEND: Optional[BaseCache] = None

# Use PyArrow and MessagePack for async query results serialization,
# rather than JSON. This feature requires additional testing from the
# community before it is fully adopted, so this config option is provided
# in order to disable should breaking issues be discovered.
RESULTS_BACKEND_USE_MSGPACK = True

# The S3 bucket where you want to store your external hive tables created
# from CSV files. For example, 'companyname-superset'
CSV_TO_HIVE_UPLOAD_S3_BUCKET = None

# The directory within the bucket specified above that will
# contain all the external tables
CSV_TO_HIVE_UPLOAD_DIRECTORY = "EXTERNAL_HIVE_TABLES/"


# Function that creates upload directory dynamically based on the
# database used, user and schema provided.
def CSV_TO_HIVE_UPLOAD_DIRECTORY_FUNC(  # pylint: disable=invalid-name
    database: "Database",
    user: "models.User",  # pylint: disable=unused-argument
    schema: Optional[str],
) -> str:
    # Note the final empty path enforces a trailing slash.
    return os.path.join(
        CSV_TO_HIVE_UPLOAD_DIRECTORY, str(database.id), schema or "", ""
    )


# The namespace within hive where the tables created from
# uploading CSVs will be stored.
UPLOADED_CSV_HIVE_NAMESPACE: Optional[str] = None

# Function that computes the allowed schemas for the CSV uploads.
# Allowed schemas will be a union of schemas_allowed_for_file_upload
# db configuration and a result of this function.

# mypy doesn't catch that if case ensures list content being always str
ALLOWED_USER_CSV_SCHEMA_FUNC: Callable[["Database", "models.User"], List[str]] = (
    lambda database, user: [UPLOADED_CSV_HIVE_NAMESPACE]
    if UPLOADED_CSV_HIVE_NAMESPACE
    else []
)

# Values that should be treated as nulls for the csv uploads.
CSV_DEFAULT_NA_NAMES = list(STR_NA_VALUES)

# A dictionary of items that gets merged into the Jinja context for
# SQL Lab. The existing context gets updated with this dictionary,
# meaning values for existing keys get overwritten by the content of this
# dictionary. Exposing functionality through JINJA_CONTEXT_ADDONS has security
# implications as it opens a window for a user to execute untrusted code.
# It's important to make sure that the objects exposed (as well as objects attached
# to those objets) are harmless. We recommend only exposing simple/pure functions that
# return native types.
JINJA_CONTEXT_ADDONS: Dict[str, Callable[..., Any]] = {}

# A dictionary of macro template processors (by engine) that gets merged into global
# template processors. The existing template processors get updated with this
# dictionary, which means the existing keys get overwritten by the content of this
# dictionary. The customized addons don't necessarily need to use Jinja templating
# language. This allows you to define custom logic to process templates on a per-engine
# basis. Example value = `{"presto": CustomPrestoTemplateProcessor}`
CUSTOM_TEMPLATE_PROCESSORS: Dict[str, Type[BaseTemplateProcessor]] = {}

# Roles that are controlled by the API / Superset and should not be changes
# by humans.
ROBOT_PERMISSION_ROLES = ["Public", "Gamma", "Alpha", "Admin", "sql_lab"]

CONFIG_PATH_ENV_VAR = "SUPERSET_CONFIG_PATH"

# If a callable is specified, it will be called at app startup while passing
# a reference to the Flask app. This can be used to alter the Flask app
# in whatever way.
# example: FLASK_APP_MUTATOR = lambda x: x.before_request = f
FLASK_APP_MUTATOR = None

# Set this to false if you don't want users to be able to request/grant
# datasource access requests from/to other users.
ENABLE_ACCESS_REQUEST = False

# smtp server configuration
EMAIL_NOTIFICATIONS = False  # all the emails are sent using dryrun
SMTP_HOST = "localhost"
SMTP_STARTTLS = True
SMTP_SSL = False
SMTP_USER = "superset"
SMTP_PORT = 25
SMTP_PASSWORD = "superset"
SMTP_MAIL_FROM = "superset@superset.com"

ENABLE_CHUNK_ENCODING = False

# Whether to bump the logging level to ERROR on the flask_appbuilder package
# Set to False if/when debugging FAB related issues like
# permission management
SILENCE_FAB = True

FAB_ADD_SECURITY_VIEWS = True
FAB_ADD_SECURITY_PERMISSION_VIEW = False
FAB_ADD_SECURITY_VIEW_MENU_VIEW = False
FAB_ADD_SECURITY_PERMISSION_VIEWS_VIEW = False

# The link to a page containing common errors and their resolutions
# It will be appended at the bottom of sql_lab errors.
TROUBLESHOOTING_LINK = ""

# CSRF token timeout, set to None for a token that never expires
WTF_CSRF_TIME_LIMIT = int(timedelta(weeks=1).total_seconds())

# This link should lead to a page with instructions on how to gain access to a
# Datasource. It will be placed at the bottom of permissions errors.
PERMISSION_INSTRUCTIONS_LINK = ""

# Integrate external Blueprints to the app by passing them to your
# configuration. These blueprints will get integrated in the app
BLUEPRINTS: List[Blueprint] = []

# Provide a callable that receives a tracking_url and returns another
# URL. This is used to translate internal Hadoop job tracker URL
# into a proxied one
TRACKING_URL_TRANSFORMER = lambda x: x

# Interval between consecutive polls when using Hive Engine
HIVE_POLL_INTERVAL = int(timedelta(seconds=5).total_seconds())

# Interval between consecutive polls when using Presto Engine
# See here: https://github.com/dropbox/PyHive/blob/8eb0aeab8ca300f3024655419b93dad926c1a351/pyhive/presto.py#L93  # pylint: disable=line-too-long,useless-suppression
PRESTO_POLL_INTERVAL = int(timedelta(seconds=1).total_seconds())

# Allow list of custom authentications for each DB engine.
# Example:
# from your.module import AuthClass
# from another.extra import auth_method
#
# ALLOWED_EXTRA_AUTHENTICATIONS: Dict[str, Dict[str, Callable[..., Any]]] = {
#     "trino": {
#         "custom_auth": AuthClass,
#         "another_auth_method": auth_method,
#     },
# }
ALLOWED_EXTRA_AUTHENTICATIONS: Dict[str, Dict[str, Callable[..., Any]]] = {}

# The id of a template dashboard that should be copied to every new user
DASHBOARD_TEMPLATE_ID = None

# A callable that allows altering the database connection URL and params
# on the fly, at runtime. This allows for things like impersonation or
# arbitrary logic. For instance you can wire different users to
# use different connection parameters, or pass their email address as the
# username. The function receives the connection uri object, connection
# params, the username, and returns the mutated uri and params objects.
# Example:
#   def DB_CONNECTION_MUTATOR(uri, params, username, security_manager, source):
#       user = security_manager.find_user(username=username)
#       if user and user.email:
#           uri.username = user.email
#       return uri, params
#
# Note that the returned uri and params are passed directly to sqlalchemy's
# as such `create_engine(url, **params)`
DB_CONNECTION_MUTATOR = None


# A function that intercepts the SQL to be executed and can alter it.
# The use case is can be around adding some sort of comment header
# with information such as the username and worker node information
#
#    def SQL_QUERY_MUTATOR(sql, user_name=user_name, security_manager=security_manager, database=database):
#        dttm = datetime.now().isoformat()
#        return f"-- [SQL LAB] {username} {dttm}\n{sql}"
# For backward compatibility, you can unpack any of the above arguments in your
# function definition, but keep the **kwargs as the last argument to allow new args
# to be added later without any errors.
def SQL_QUERY_MUTATOR(  # pylint: disable=invalid-name,unused-argument
    sql: str, **kwargs: Any
) -> str:
    return sql


# Enable / disable scheduled email reports
#
# Warning: This config key is deprecated and will be removed in version 2.0.0"
ENABLE_SCHEDULED_EMAIL_REPORTS = False

# Enable / disable Alerts, where users can define custom SQL that
# will send emails with screenshots of charts or dashboards periodically
# if it meets the criteria
#
# Warning: This config key is deprecated and will be removed in version 2.0.0"
ENABLE_ALERTS = False

# This auth provider is used by background (offline) tasks that need to access
# protected resources. Can be overridden by end users in order to support
# custom auth mechanisms
MACHINE_AUTH_PROVIDER_CLASS = "superset.utils.machine_auth.MachineAuthProvider"

# ---------------------------------------------------
# Alerts & Reports
# ---------------------------------------------------
# Used for Alerts/Reports (Feature flask ALERT_REPORTS) to set the size for the
# sliding cron window size, should be synced with the celery beat config minus 1 second
ALERT_REPORTS_CRON_WINDOW_SIZE = 59
ALERT_REPORTS_WORKING_TIME_OUT_KILL = True
# if ALERT_REPORTS_WORKING_TIME_OUT_KILL is True, set a celery hard timeout
# Equal to working timeout + ALERT_REPORTS_WORKING_TIME_OUT_LAG
ALERT_REPORTS_WORKING_TIME_OUT_LAG = int(timedelta(seconds=10).total_seconds())
# if ALERT_REPORTS_WORKING_TIME_OUT_KILL is True, set a celery hard timeout
# Equal to working timeout + ALERT_REPORTS_WORKING_SOFT_TIME_OUT_LAG
ALERT_REPORTS_WORKING_SOFT_TIME_OUT_LAG = int(timedelta(seconds=1).total_seconds())
# If set to true no notification is sent, the worker will just log a message.
# Useful for debugging
ALERT_REPORTS_NOTIFICATION_DRY_RUN = False

# A custom prefix to use on all Alerts & Reports emails
EMAIL_REPORTS_SUBJECT_PREFIX = "[Report] "

# Slack API token for the superset reports, either string or callable
SLACK_API_TOKEN: Optional[Union[Callable[[], str], str]] = None
SLACK_PROXY = None

# The webdriver to use for generating reports. Use one of the following
# firefox
#   Requires: geckodriver and firefox installations
#   Limitations: can be buggy at times
# chrome:
#   Requires: headless chrome
#   Limitations: unable to generate screenshots of elements
WEBDRIVER_TYPE = "firefox"

# Window size - this will impact the rendering of the data
WEBDRIVER_WINDOW = {
    "dashboard": (1600, 2000),
    "slice": (3000, 1200),
    "pixel_density": 1,
}

# An optional override to the default auth hook used to provide auth to the
# offline webdriver
WEBDRIVER_AUTH_FUNC = None

# Any config options to be passed as-is to the webdriver
WEBDRIVER_CONFIGURATION: Dict[Any, Any] = {"service_log_path": "/dev/null"}

# Additional args to be passed as arguments to the config object
# Note: these options are Chrome-specific. For FF, these should
# only include the "--headless" arg
WEBDRIVER_OPTION_ARGS = ["--headless", "--marionette"]

# The base URL to query for accessing the user interface
WEBDRIVER_BASEURL = "http://0.0.0.0:8080/"
# The base URL for the email report hyperlinks.
WEBDRIVER_BASEURL_USER_FRIENDLY = WEBDRIVER_BASEURL
# Time selenium will wait for the page to load and render for the email report.
EMAIL_PAGE_RENDER_WAIT = int(timedelta(seconds=30).total_seconds())

# Send user to a link where they can report bugs
BUG_REPORT_URL = None

# Send user to a link where they can read more about Superset
DOCUMENTATION_URL = None
DOCUMENTATION_TEXT = "Documentation"
DOCUMENTATION_ICON = None  # Recommended size: 16x16

# What is the Last N days relative in the time selector to:
# 'today' means it is midnight (00:00:00) in the local timezone
# 'now' means it is relative to the query issue time
# If both start and end time is set to now, this will make the time
# filter a moving window. By only setting the end time to now,
# start time will be set to midnight, while end will be relative to
# the query issue time.
DEFAULT_RELATIVE_START_TIME = "today"
DEFAULT_RELATIVE_END_TIME = "today"

# Configure which SQL validator to use for each engine
SQL_VALIDATORS_BY_ENGINE = {
    "presto": "PrestoDBSQLValidator",
    "postgresql": "PostgreSQLValidator",
}

# A list of preferred databases, in order. These databases will be
# displayed prominently in the "Add Database" dialog. You should
# use the "engine_name" attribute of the corresponding DB engine spec
# in `superset/db_engine_specs/`.
PREFERRED_DATABASES: List[str] = [
    "PostgreSQL",
    "Presto",
    "MySQL",
    "SQLite",
    # etc.
]
# When adding a new database we try to connect to it. Depending on which parameters are
# incorrect this could take a couple minutes, until the SQLAlchemy driver pinging the
# database times out. Instead of relying on the driver timeout we can specify a shorter
# one here.
TEST_DATABASE_CONNECTION_TIMEOUT = timedelta(seconds=30)

# Do you want Talisman enabled?
TALISMAN_ENABLED = False
# If you want Talisman, how do you want it configured??
TALISMAN_CONFIG = {
    "content_security_policy": None,
    "force_https": True,
    "force_https_permanent": False,
}

# It is possible to customize which tables and roles are featured in the RLS
# dropdown. When set, this dict is assigned to `add_form_query_rel_fields` and
# `edit_form_query_rel_fields` on `RowLevelSecurityFiltersModelView`. Example:
#
# from flask_appbuilder.models.sqla import filters
# RLS_FORM_QUERY_REL_FIELDS = {
#     "roles": [["name", filters.FilterStartsWith, "RlsRole"]]
#     "tables": [["table_name", filters.FilterContains, "rls"]]
# }
RLS_FORM_QUERY_REL_FIELDS: Optional[Dict[str, List[List[Any]]]] = None

#
# Flask session cookie options
#
# See https://flask.palletsprojects.com/en/1.1.x/security/#set-cookie-options
# for details
#
SESSION_COOKIE_HTTPONLY = True  # Prevent cookie from being read by frontend JS?
SESSION_COOKIE_SECURE = False  # Prevent cookie from being transmitted over non-tls?
SESSION_COOKIE_SAMESITE = "Lax"  # One of [None, 'None', 'Lax', 'Strict']

# Cache static resources.
SEND_FILE_MAX_AGE_DEFAULT = int(timedelta(days=365).total_seconds())

# URI to database storing the example data, points to
# SQLALCHEMY_DATABASE_URI by default if set to `None`
SQLALCHEMY_EXAMPLES_URI = None

# Optional prefix to be added to all static asset paths when rendering the UI.
# This is useful for hosting assets in an external CDN, for example
STATIC_ASSETS_PREFIX = ""

# Some sqlalchemy connection strings can open Superset to security risks.
# Typically these should not be allowed.
PREVENT_UNSAFE_DB_CONNECTIONS = True

# Path used to store SSL certificates that are generated when using custom certs.
# Defaults to temporary directory.
# Example: SSL_CERT_PATH = "/certs"
SSL_CERT_PATH: Optional[str] = None

# SQLA table mutator, every time we fetch the metadata for a certain table
# (superset.connectors.sqla.models.SqlaTable), we call this hook
# to allow mutating the object with this callback.
# This can be used to set any properties of the object based on naming
# conventions and such. You can find examples in the tests.
SQLA_TABLE_MUTATOR = lambda table: table

# Global async query config options.
# Requires GLOBAL_ASYNC_QUERIES feature flag to be enabled.
GLOBAL_ASYNC_QUERIES_REDIS_CONFIG = {
    "port": 6379,
    "host": "127.0.0.1",
    "password": "",
    "db": 0,
    "ssl": False,
}
GLOBAL_ASYNC_QUERIES_REDIS_STREAM_PREFIX = "async-events-"
GLOBAL_ASYNC_QUERIES_REDIS_STREAM_LIMIT = 1000
GLOBAL_ASYNC_QUERIES_REDIS_STREAM_LIMIT_FIREHOSE = 1000000
GLOBAL_ASYNC_QUERIES_JWT_COOKIE_NAME = "async-token"
GLOBAL_ASYNC_QUERIES_JWT_COOKIE_SECURE = False
GLOBAL_ASYNC_QUERIES_JWT_COOKIE_DOMAIN = None
GLOBAL_ASYNC_QUERIES_JWT_SECRET = "test-secret-change-me"
GLOBAL_ASYNC_QUERIES_TRANSPORT = "polling"
GLOBAL_ASYNC_QUERIES_POLLING_DELAY = int(
    timedelta(milliseconds=500).total_seconds() * 1000
)
GLOBAL_ASYNC_QUERIES_WEBSOCKET_URL = "ws://127.0.0.1:8080/"

# Embedded config options
GUEST_ROLE_NAME = "Public"
GUEST_TOKEN_JWT_SECRET = "test-guest-secret-change-me"
GUEST_TOKEN_JWT_ALGO = "HS256"
GUEST_TOKEN_HEADER_NAME = "X-GuestToken"
GUEST_TOKEN_JWT_EXP_SECONDS = 300  # 5 minutes
# Guest token audience for the embedded superset, either string or callable
GUEST_TOKEN_JWT_AUDIENCE: Optional[Union[Callable[[], str], str]] = None

# A SQL dataset health check. Note if enabled it is strongly advised that the callable
# be memoized to aid with performance, i.e.,
#
#    @cache_manager.cache.memoize(timeout=0)
#    def DATASET_HEALTH_CHECK(datasource: SqlaTable) -> Optional[str]:
#        if (
#            datasource.sql and
#            len(sql_parse.ParsedQuery(datasource.sql, strip_comments=True).tables) == 1
#        ):
#            return (
#                "This virtual dataset queries only one table and therefore could be "
#                "replaced by querying the table directly."
#            )
#
#        return None
#
# Within the FLASK_APP_MUTATOR callable, i.e., once the application and thus cache have
# been initialized it is also necessary to add the following logic to blow the cache for
# all datasources if the callback function changed.
#
#    def FLASK_APP_MUTATOR(app: Flask) -> None:
#        name = "DATASET_HEALTH_CHECK"
#        func = app.config[name]
#        code = func.uncached.__code__.co_code
#
#        if cache_manager.cache.get(name) != code:
#            cache_manager.cache.delete_memoized(func)
#            cache_manager.cache.set(name, code, timeout=0)
#
DATASET_HEALTH_CHECK: Optional[Callable[["SqlaTable"], str]] = None

# Do not show user info or profile in the menu
MENU_HIDE_USER_INFO = False

# Set to False to only allow viewing own recent activity
ENABLE_BROAD_ACTIVITY_ACCESS = True

# -------------------------------------------------------------------
# *                WARNING:  STOP EDITING  HERE                    *
# -------------------------------------------------------------------
# Don't add config values below this line since local configs won't be
# able to override them.
if CONFIG_PATH_ENV_VAR in os.environ:
    # Explicitly import config module that is not necessarily in pythonpath; useful
    # for case where app is being executed via pex.
    cfg_path = os.environ[CONFIG_PATH_ENV_VAR]
    try:
        module = sys.modules[__name__]
        override_conf = imp.load_source("superset_config", cfg_path)
        for key in dir(override_conf):
            if key.isupper():
                setattr(module, key, getattr(override_conf, key))

        print(f"Loaded your LOCAL configuration at [{cfg_path}]")
    except Exception:
        logger.exception(
            "Failed to import config for %s=%s", CONFIG_PATH_ENV_VAR, cfg_path
        )
        raise
elif importlib.util.find_spec("superset_config") and not is_test():
    try:
        # pylint: disable=import-error,wildcard-import,unused-wildcard-import
        import superset_config
        from superset_config import *  # type:ignore

        print(f"Loaded your LOCAL configuration at [{superset_config.__file__}]")
    except Exception:
        logger.exception("Found but failed to import local superset_config")
        raise<|MERGE_RESOLUTION|>--- conflicted
+++ resolved
@@ -742,23 +742,13 @@
 
 
 class CeleryConfig:  # pylint: disable=too-few-public-methods
-<<<<<<< HEAD
-    BROKER_URL = "sqla+sqlite:///celerydb.sqlite"
-    CELERY_IMPORTS = ("superset.sql_lab")
-    CELERY_RESULT_BACKEND = "db+sqlite:///celery_results.sqlite"
-    CELERYD_LOG_LEVEL = "DEBUG"
-    CELERYD_PREFETCH_MULTIPLIER = 1
-    CELERY_ACKS_LATE = False
-    CELERY_ANNOTATIONS = {
-=======
     broker_url = "sqla+sqlite:///celerydb.sqlite"
-    imports = ("superset.sql_lab", "superset.tasks")
+    imports = ("superset.sql_lab")
     result_backend = "db+sqlite:///celery_results.sqlite"
     worker_log_level = "DEBUG"
     worker_prefetch_multiplier = 1
     task_acks_late = False
     task_annotations = {
->>>>>>> 2b53578a
         "sql_lab.get_sql_results": {"rate_limit": "100/s"},
         "email_reports.send": {
             "rate_limit": "1/s",
