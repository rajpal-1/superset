--- conflicted
+++ resolved
@@ -1,2714 +1,1334 @@
-<<<<<<< HEAD
-# Licensed to the Apache Software Foundation (ASF) under one
-# or more contributor license agreements.  See the NOTICE file
-# distributed with this work for additional information
-# regarding copyright ownership.  The ASF licenses this file
-# to you under the Apache License, Version 2.0 (the
-# "License"); you may not use this file except in compliance
-# with the License.  You may obtain a copy of the License at
-#
-#   http://www.apache.org/licenses/LICENSE-2.0
-#
-# Unless required by applicable law or agreed to in writing,
-# software distributed under the License is distributed on an
-# "AS IS" BASIS, WITHOUT WARRANTIES OR CONDITIONS OF ANY
-# KIND, either express or implied.  See the License for the
-# specific language governing permissions and limitations
-# under the License.
-"""The main config file for Superset
-
-All configuration in this file can be overridden by providing a superset_config
-in your PYTHONPATH as there is a ``from superset_config import *``
-at the end of this file.
-"""
-# pylint: disable=too-many-lines
-import imp  # pylint: disable=deprecated-module
-import importlib.util
-import json
-import logging
-import os
-import re
-import sys
-from collections import OrderedDict
-from datetime import timedelta
-from typing import Any, Callable, Dict, List, Optional, Type, TYPE_CHECKING, Union
-
-import pkg_resources
-from cachelib.base import BaseCache
-from celery.schedules import crontab
-from dateutil import tz
-from flask import Blueprint
-from flask_appbuilder.security.manager import AUTH_DB
-from pandas._libs.parsers import STR_NA_VALUES  # pylint: disable=no-name-in-module
-from typing_extensions import Literal
-from werkzeug.local import LocalProxy
-
-from superset.constants import CHANGE_ME_SECRET_KEY
-from superset.jinja_context import BaseTemplateProcessor
-from superset.stats_logger import DummyStatsLogger
-from superset.typing import CacheConfig
-from superset.utils.core import is_test, parse_boolean_string
-from superset.utils.encrypt import SQLAlchemyUtilsAdapter
-from superset.utils.log import DBEventLogger
-from superset.utils.logging_configurator import DefaultLoggingConfigurator
-
-logger = logging.getLogger(__name__)
-
-if TYPE_CHECKING:
-    from flask_appbuilder.security.sqla import models
-
-    from superset.connectors.sqla.models import SqlaTable
-    from superset.models.core import Database
-
-# Realtime stats logger, a StatsD implementation exists
-STATS_LOGGER = DummyStatsLogger()
-EVENT_LOGGER = DBEventLogger()
-
-SUPERSET_LOG_VIEW = True
-
-BASE_DIR = pkg_resources.resource_filename("superset", "")
-if "SUPERSET_HOME" in os.environ:
-    DATA_DIR = os.environ["SUPERSET_HOME"]
-else:
-    DATA_DIR = os.path.expanduser("~/.superset")
-
-# ---------------------------------------------------------
-# Superset specific config
-# ---------------------------------------------------------
-VERSION_INFO_FILE = pkg_resources.resource_filename(
-    "superset", "static/version_info.json"
-)
-PACKAGE_JSON_FILE = pkg_resources.resource_filename(
-    "superset", "static/assets/package.json"
-)
-
-# Multiple favicons can be specified here. The "href" property
-# is mandatory, but "sizes," "type," and "rel" are optional.
-# For example:
-# {
-#     "href":path/to/image.png",
-#     "sizes": "16x16",
-#     "type": "image/png"
-#     "rel": "icon"
-# },
-FAVICONS = [{"href": "/static/assets/images/favicon.png"}]
-
-
-def _try_json_readversion(filepath: str) -> Optional[str]:
-    try:
-        with open(filepath, "r") as f:
-            return json.load(f).get("version")
-    except Exception:  # pylint: disable=broad-except
-        return None
-
-
-def _try_json_readsha(filepath: str, length: int) -> Optional[str]:
-    try:
-        with open(filepath, "r") as f:
-            return json.load(f).get("GIT_SHA")[:length]
-    except Exception:  # pylint: disable=broad-except
-        return None
-
-
-#
-# If True, we will skip the call to load the logger config found in alembic.init
-#
-ALEMBIC_SKIP_LOG_CONFIG = False
-
-# Depending on the context in which this config is loaded, the
-# version_info.json file may or may not be available, as it is
-# generated on install via setup.py. In the event that we're
-# actually running Superset, we will have already installed,
-# therefore it WILL exist. When unit tests are running, however,
-# it WILL NOT exist, so we fall back to reading package.json
-VERSION_STRING = _try_json_readversion(VERSION_INFO_FILE) or _try_json_readversion(
-    PACKAGE_JSON_FILE
-)
-
-VERSION_SHA_LENGTH = 8
-VERSION_SHA = _try_json_readsha(VERSION_INFO_FILE, VERSION_SHA_LENGTH)
-
-# Build number is shown in the About section if available. This
-# can be replaced at build time to expose build information.
-BUILD_NUMBER = None
-
-# default viz used in chart explorer
-DEFAULT_VIZ_TYPE = "table"
-
-# default row limit when requesting chart data
-ROW_LIMIT = 50000
-# default row limit when requesting samples from datasource in explore view
-SAMPLES_ROW_LIMIT = 1000
-# max rows retrieved by filter select auto complete
-FILTER_SELECT_ROW_LIMIT = 10000
-SUPERSET_WORKERS = 2  # deprecated
-SUPERSET_CELERY_WORKERS = 32  # deprecated
-
-SUPERSET_WEBSERVER_PROTOCOL = "http"
-SUPERSET_WEBSERVER_ADDRESS = "0.0.0.0"
-SUPERSET_WEBSERVER_PORT = 8088
-
-# This is an important setting, and should be lower than your
-# [load balancer / proxy / envoy / kong / ...] timeout settings.
-# You should also make sure to configure your WSGI server
-# (gunicorn, nginx, apache, ...) timeout setting to be <= to this setting
-SUPERSET_WEBSERVER_TIMEOUT = int(timedelta(minutes=1).total_seconds())
-
-# this 2 settings are used by dashboard period force refresh feature
-# When user choose auto force refresh frequency
-# < SUPERSET_DASHBOARD_PERIODICAL_REFRESH_LIMIT
-# they will see warning message in the Refresh Interval Modal.
-# please check PR #9886
-SUPERSET_DASHBOARD_PERIODICAL_REFRESH_LIMIT = 0
-SUPERSET_DASHBOARD_PERIODICAL_REFRESH_WARNING_MESSAGE = None
-
-SUPERSET_DASHBOARD_POSITION_DATA_LIMIT = 65535
-CUSTOM_SECURITY_MANAGER = None
-SQLALCHEMY_TRACK_MODIFICATIONS = False
-# ---------------------------------------------------------
-
-# Your App secret key. Make sure you override it on superset_config.py.
-# Use a strong complex alphanumeric string and use a tool to help you generate
-# a sufficiently random sequence, ex: openssl rand -base64 42"
-SECRET_KEY = CHANGE_ME_SECRET_KEY
-
-# The SQLAlchemy connection string.
-SQLALCHEMY_DATABASE_URI = "sqlite:///" + os.path.join(DATA_DIR, "superset.db")
-# SQLALCHEMY_DATABASE_URI = 'mysql://myapp@localhost/myapp'
-# SQLALCHEMY_DATABASE_URI = 'postgresql://root:password@localhost/myapp'
-
-# In order to hook up a custom password store for all SQLACHEMY connections
-# implement a function that takes a single argument of type 'sqla.engine.url',
-# returns a password and set SQLALCHEMY_CUSTOM_PASSWORD_STORE.
-#
-# e.g.:
-# def lookup_password(url):
-#     return 'secret'
-# SQLALCHEMY_CUSTOM_PASSWORD_STORE = lookup_password
-SQLALCHEMY_CUSTOM_PASSWORD_STORE = None
-
-#
-# The EncryptedFieldTypeAdapter is used whenever we're building SqlAlchemy models
-# which include sensitive fields that should be app-encrypted BEFORE sending
-# to the DB.
-#
-# Note: the default impl leverages SqlAlchemyUtils' EncryptedType, which defaults
-#  to AES-128 under the covers using the app's SECRET_KEY as key material.
-#
-SQLALCHEMY_ENCRYPTED_FIELD_TYPE_ADAPTER = (  # pylint: disable=invalid-name
-    SQLAlchemyUtilsAdapter
-)
-# The limit of queries fetched for query search
-QUERY_SEARCH_LIMIT = 1000
-
-# Flask-WTF flag for CSRF
-WTF_CSRF_ENABLED = True
-
-# Add endpoints that need to be exempt from CSRF protection
-WTF_CSRF_EXEMPT_LIST = [
-    "superset.views.core.log",
-    "superset.views.core.explore_json",
-    "superset.charts.data.api.data",
-]
-
-# Whether to run the web server in debug mode or not
-DEBUG = os.environ.get("FLASK_ENV") == "development"
-FLASK_USE_RELOAD = True
-
-# Enable profiling of Python calls. Turn this on and append ``?_instrument=1``
-# to the page to see the call stack.
-PROFILING = False
-
-# Superset allows server-side python stacktraces to be surfaced to the
-# user when this feature is on. This may has security implications
-# and it's more secure to turn it off in production settings.
-SHOW_STACKTRACE = True
-
-# Use all X-Forwarded headers when ENABLE_PROXY_FIX is True.
-# When proxying to a different port, set "x_port" to 0 to avoid downstream issues.
-ENABLE_PROXY_FIX = False
-PROXY_FIX_CONFIG = {"x_for": 1, "x_proto": 1, "x_host": 1, "x_port": 1, "x_prefix": 1}
-
-# ------------------------------
-# GLOBALS FOR APP Builder
-# ------------------------------
-# Uncomment to setup Your App name
-APP_NAME = "Superset"
-
-# Specify the App icon
-APP_ICON = "/static/assets/images/superset-logo-horiz.png"
-APP_ICON_WIDTH = 126
-
-# Specify where clicking the logo would take the user
-# e.g. setting it to '/' would take the user to '/superset/welcome/'
-LOGO_TARGET_PATH = None
-
-# Specify tooltip that should appear when hovering over the App Icon/Logo
-LOGO_TOOLTIP = ""
-
-# Specify any text that should appear to the right of the logo
-LOGO_RIGHT_TEXT: Union[Callable[[], str], str] = ""
-
-# Enables SWAGGER UI for superset openapi spec
-# ex: http://localhost:8080/swagger/v1
-FAB_API_SWAGGER_UI = True
-
-# Druid query timezone
-# tz.tzutc() : Using utc timezone
-# tz.tzlocal() : Using local timezone
-# tz.gettz('Asia/Shanghai') : Using the time zone with specific name
-# [TimeZone List]
-# See: https://en.wikipedia.org/wiki/List_of_tz_database_time_zones
-# other tz can be overridden by providing a local_config
-DRUID_TZ = tz.gettz('Asia/Shanghai')
-DRUID_ANALYSIS_TYPES = ["cardinality"]
-
-# Legacy Druid NoSQL (native) connector
-# Druid supports a SQL interface in its newer versions.
-# Setting this flag to True enables the deprecated, API-based Druid
-# connector. This feature may be removed at a future date.
-DRUID_IS_ACTIVE = True
-
-# If Druid is active whether to include the links to scan/refresh Druid datasources.
-# This should be disabled if you are trying to wean yourself off of the Druid NoSQL
-# connector.
-DRUID_METADATA_LINKS_ENABLED = True
-
-# ----------------------------------------------------
-# AUTHENTICATION CONFIG
-# ----------------------------------------------------
-# The authentication type
-# AUTH_OID : Is for OpenID
-# AUTH_DB : Is for database (username/password)
-# AUTH_LDAP : Is for LDAP
-# AUTH_REMOTE_USER : Is for using REMOTE_USER from web server
-AUTH_TYPE = AUTH_DB
-
-# Uncomment to setup Full admin role name
-# AUTH_ROLE_ADMIN = 'Admin'
-
-# Uncomment to setup Public role name, no authentication needed
-# AUTH_ROLE_PUBLIC = 'Public'
-
-# Will allow user self registration
-# AUTH_USER_REGISTRATION = True
-
-# The default user self registration role
-# AUTH_USER_REGISTRATION_ROLE = "Public"
-
-# When using LDAP Auth, setup the LDAP server
-# AUTH_LDAP_SERVER = "ldap://ldapserver.new"
-
-# Uncomment to setup OpenID providers example for OpenID authentication
-# OPENID_PROVIDERS = [
-#    { 'name': 'Yahoo', 'url': 'https://open.login.yahoo.com/' },
-#    { 'name': 'Flickr', 'url': 'https://www.flickr.com/<username>' },
-
-AUTH_STRICT_RESPONSE_CODES = True
-
-# ---------------------------------------------------
-# Roles config
-# ---------------------------------------------------
-# Grant public role the same set of permissions as for a selected builtin role.
-# This is useful if one wants to enable anonymous users to view
-# dashboards. Explicit grant on specific datasets is still required.
-PUBLIC_ROLE_LIKE: Optional[str] = None
-
-# ---------------------------------------------------
-# Babel config for translations
-# ---------------------------------------------------
-# Setup default language
-BABEL_DEFAULT_LOCALE = "en"
-# Your application default translation path
-BABEL_DEFAULT_FOLDER = "superset/translations"
-# The allowed translation for you app
-LANGUAGES = {
-    "en": {"flag": "us", "name": "English"},
-    "es": {"flag": "es", "name": "Spanish"},
-    "it": {"flag": "it", "name": "Italian"},
-    "fr": {"flag": "fr", "name": "French"},
-    "zh": {"flag": "cn", "name": "Chinese"},
-    "ja": {"flag": "jp", "name": "Japanese"},
-    "de": {"flag": "de", "name": "German"},
-    "pt": {"flag": "pt", "name": "Portuguese"},
-    "pt_BR": {"flag": "br", "name": "Brazilian Portuguese"},
-    "ru": {"flag": "ru", "name": "Russian"},
-    "ko": {"flag": "kr", "name": "Korean"},
-    "sk": {"flag": "sk", "name": "Slovak"},
-    "sl": {"flag": "si", "name": "Slovenian"},
-    "nl": {"flag": "nl", "name": "Dutch"},
-}
-# Turning off i18n by default as translation in most languages are
-# incomplete and not well maintained.
-LANGUAGES = {}
-
-# ---------------------------------------------------
-# Feature flags
-# ---------------------------------------------------
-# Feature flags that are set by default go here. Their values can be
-# overwritten by those specified under FEATURE_FLAGS in superset_config.py
-# For example, DEFAULT_FEATURE_FLAGS = { 'FOO': True, 'BAR': False } here
-# and FEATURE_FLAGS = { 'BAR': True, 'BAZ': True } in superset_config.py
-# will result in combined feature flags of { 'FOO': True, 'BAR': True, 'BAZ': True }
-DEFAULT_FEATURE_FLAGS: Dict[str, bool] = {
-    # allow dashboard to use sub-domains to send chart request
-    # you also need ENABLE_CORS and
-    # SUPERSET_WEBSERVER_DOMAINS for list of domains
-    "ALLOW_DASHBOARD_DOMAIN_SHARDING": True,
-    # Experimental feature introducing a client (browser) cache
-    "CLIENT_CACHE": False,
-    "DISABLE_DATASET_SOURCE_EDIT": False,
-    # When using a recent version of Druid that supports JOINs turn this on
-    "DRUID_JOINS": False,
-    "DYNAMIC_PLUGINS": False,
-    # With Superset 2.0, we are updating the default so that the legacy datasource
-    # editor no longer shows. Currently this is set to false so that the editor
-    # option does show, but we will be depreciating it.
-    "DISABLE_LEGACY_DATASOURCE_EDITOR": True,
-    # For some security concerns, you may need to enforce CSRF protection on
-    # all query request to explore_json endpoint. In Superset, we use
-    # `flask-csrf <https://sjl.bitbucket.io/flask-csrf/>`_ add csrf protection
-    # for all POST requests, but this protection doesn't apply to GET method.
-    # When ENABLE_EXPLORE_JSON_CSRF_PROTECTION is set to true, your users cannot
-    # make GET request to explore_json. explore_json accepts both GET and POST request.
-    # See `PR 7935 <https://github.com/apache/superset/pull/7935>`_ for more details.
-    "ENABLE_EXPLORE_JSON_CSRF_PROTECTION": False,
-    "ENABLE_TEMPLATE_PROCESSING": False,
-    "ENABLE_TEMPLATE_REMOVE_FILTERS": False,
-    # Allow for javascript controls components
-    # this enables programmers to customize certain charts (like the
-    # geospatial ones) by inputing javascript in controls. This exposes
-    # an XSS security vulnerability
-    "ENABLE_JAVASCRIPT_CONTROLS": False,
-    "KV_STORE": False,
-    # When this feature is enabled, nested types in Presto will be
-    # expanded into extra columns and/or arrays. This is experimental,
-    # and doesn't work with all nested types.
-    "PRESTO_EXPAND_DATA": False,
-    # Exposes API endpoint to compute thumbnails
-    "THUMBNAILS": False,
-    "DASHBOARD_CACHE": False,
-    "REMOVE_SLICE_LEVEL_LABEL_COLORS": False,
-    "SHARE_QUERIES_VIA_KV_STORE": False,
-    "TAGGING_SYSTEM": False,
-    "SQLLAB_BACKEND_PERSISTENCE": False,
-    "LISTVIEWS_DEFAULT_CARD_VIEW": False,
-    # Enables the replacement React views for all the FAB views (list, edit, show) with
-    # designs introduced in https://github.com/apache/superset/issues/8976
-    # (SIP-34). This is a work in progress so not all features available in FAB have
-    # been implemented.
-    "ENABLE_REACT_CRUD_VIEWS": True,
-    # When True, this flag allows display of HTML tags in Markdown components
-    "DISPLAY_MARKDOWN_HTML": True,
-    # When True, this escapes HTML (rather than rendering it) in Markdown components
-    "ESCAPE_MARKDOWN_HTML": False,
-    "DASHBOARD_NATIVE_FILTERS": True,
-    "DASHBOARD_CROSS_FILTERS": False,
-    # Feature is under active development and breaking changes are expected
-    "DASHBOARD_NATIVE_FILTERS_SET": False,
-    "DASHBOARD_FILTERS_EXPERIMENTAL": False,
-    "GLOBAL_ASYNC_QUERIES": False,
-    "VERSIONED_EXPORT": False,
-    # Note that: RowLevelSecurityFilter is only given by default to the Admin role
-    # and the Admin Role does have the all_datasources security permission.
-    # But, if users create a specific role with access to RowLevelSecurityFilter MVC
-    # and a custom datasource access, the table dropdown will not be correctly filtered
-    # by that custom datasource access. So we are assuming a default security config,
-    # a custom security config could potentially give access to setting filters on
-    # tables that users do not have access to.
-    "ROW_LEVEL_SECURITY": True,
-    "EMBEDDED_SUPERSET": False,
-    # Enables Alerts and reports new implementation
-    "ALERT_REPORTS": False,
-    # Enable experimental feature to search for other dashboards
-    "OMNIBAR": False,
-    "DASHBOARD_RBAC": False,
-    "ENABLE_EXPLORE_DRAG_AND_DROP": True,
-    "ENABLE_FILTER_BOX_MIGRATION": False,
-    "ENABLE_DND_WITH_CLICK_UX": True,
-    # Enabling ALERTS_ATTACH_REPORTS, the system sends email and slack message
-    # with screenshot and link
-    # Disables ALERTS_ATTACH_REPORTS, the system DOES NOT generate screenshot
-    # for report with type 'alert' and sends email and slack message with only link;
-    # for report with type 'report' still send with email and slack message with
-    # screenshot and link
-    "ALERTS_ATTACH_REPORTS": True,
-    # FORCE_DATABASE_CONNECTIONS_SSL is depreciated.
-    "FORCE_DATABASE_CONNECTIONS_SSL": False,
-    # Enabling ENFORCE_DB_ENCRYPTION_UI forces all database connections to be
-    # encrypted before being saved into superset metastore.
-    "ENFORCE_DB_ENCRYPTION_UI": False,
-    # Allow users to export full CSV of table viz type.
-    # This could cause the server to run out of memory or compute.
-    "ALLOW_FULL_CSV_EXPORT": False,
-    "UX_BETA": False,
-    "GENERIC_CHART_AXES": False,
-}
-
-# Feature flags may also be set via 'SUPERSET_FEATURE_' prefixed environment vars.
-DEFAULT_FEATURE_FLAGS.update(
-    {
-        k[len("SUPERSET_FEATURE_") :]: parse_boolean_string(v)
-        for k, v in os.environ.items()
-        if re.search(r"^SUPERSET_FEATURE_\w+", k)
-    }
-)
-
-# This is merely a default.
-FEATURE_FLAGS: Dict[str, bool] = {}
-
-# A function that receives a dict of all feature flags
-# (DEFAULT_FEATURE_FLAGS merged with FEATURE_FLAGS)
-# can alter it, and returns a similar dict. Note the dict of feature
-# flags passed to the function is a deepcopy of the dict in the config,
-# and can therefore be mutated without side-effect
-#
-# GET_FEATURE_FLAGS_FUNC can be used to implement progressive rollouts,
-# role-based features, or a full on A/B testing framework.
-#
-# from flask import g, request
-# def GET_FEATURE_FLAGS_FUNC(feature_flags_dict: Dict[str, bool]) -> Dict[str, bool]:
-#     if hasattr(g, "user") and g.user.is_active:
-#         feature_flags_dict['some_feature'] = g.user and g.user.get_id() == 5
-#     return feature_flags_dict
-GET_FEATURE_FLAGS_FUNC: Optional[Callable[[Dict[str, bool]], Dict[str, bool]]] = None
-# A function that receives a feature flag name and an optional default value.
-# Has a similar utility to GET_FEATURE_FLAGS_FUNC but it's useful to not force the
-# evaluation of all feature flags when just evaluating a single one.
-#
-# Note that the default `get_feature_flags` will evaluate each feature with this
-# callable when the config key is set, so don't use both GET_FEATURE_FLAGS_FUNC
-# and IS_FEATURE_ENABLED_FUNC in conjunction.
-IS_FEATURE_ENABLED_FUNC: Optional[Callable[[str, Optional[bool]], bool]] = None
-# A function that expands/overrides the frontend `bootstrap_data.common` object.
-# Can be used to implement custom frontend functionality,
-# or dynamically change certain configs.
-#
-# Values in `bootstrap_data.common` should have these characteristics:
-# - They are not specific to a page the user is visiting
-# - They do not contain secrets
-#
-# Takes as a parameter the common bootstrap payload before transformations.
-# Returns a dict containing data that should be added or overridden to the payload.
-COMMON_BOOTSTRAP_OVERRIDES_FUNC: Callable[
-    [Dict[str, Any]], Dict[str, Any]
-] = lambda data: {}  # default: empty dict
-
-# EXTRA_CATEGORICAL_COLOR_SCHEMES is used for adding custom categorical color schemes
-# example code for "My custom warm to hot" color scheme
-EXTRA_CATEGORICAL_COLOR_SCHEMES = [
-    {
-        "id": 'enigmaVisualizationColors',
-        "description": '',
-        "label": 'Enigma Visualization Colors',
-        "isDefault": True,
-        "colors":
-         ['#635BFF', '#00FFFF', '#7A73FF', '#00FFC8', '#007BFF', '#FF185A']
-    }]
-
-
-# This is merely a default
-# EXTRA_CATEGORICAL_COLOR_SCHEMES: List[Dict[str, Any]] = []
-
-# THEME_OVERRIDES is used for adding custom theme to superset
-# example code for "My theme" custom scheme
-# THEME_OVERRIDES = {
-#   "borderRadius": 4,
-#   "colors": {
-#     "primary": {
-#       "base": 'red',
-#     },
-#     "secondary": {
-#       "base": 'green',
-#     },
-#     "grayscale": {
-#       "base": 'orange',
-#     }
-#   }
-# }
-
-THEME_OVERRIDES: Dict[str, Any] = {}
-
-# EXTRA_SEQUENTIAL_COLOR_SCHEMES is used for adding custom sequential color schemes
-# EXTRA_SEQUENTIAL_COLOR_SCHEMES =  [
-#     {
-#         "id": 'warmToHot',
-#         "description": '',
-#         "isDiverging": True,
-#         "label": 'My custom warm to hot',
-#         "isDefault": True,
-#         "colors":
-#          ['#552288', '#5AAA46', '#CC7788', '#EEDD55', '#9977BB', '#BBAA44', '#DDCCDD',
-#          '#006699', '#009DD9', '#5AAA46', '#44AAAA', '#DDAA77', '#7799BB', '#88AA77']
-#     }]
-
-# This is merely a default
-EXTRA_SEQUENTIAL_COLOR_SCHEMES: List[Dict[str, Any]] = []
-
-# ---------------------------------------------------
-# Thumbnail config (behind feature flag)
-# Also used by Alerts & Reports
-# ---------------------------------------------------
-THUMBNAIL_SELENIUM_USER = "admin"
-THUMBNAIL_CACHE_CONFIG: CacheConfig = {
-    "CACHE_TYPE": "NullCache",
-    "CACHE_NO_NULL_WARNING": True,
-}
-
-# Time before selenium times out after trying to locate an element on the page and wait
-# for that element to load for a screenshot.
-SCREENSHOT_LOCATE_WAIT = int(timedelta(seconds=10).total_seconds())
-# Time before selenium times out after waiting for all DOM class elements named
-# "loading" are gone.
-SCREENSHOT_LOAD_WAIT = int(timedelta(minutes=1).total_seconds())
-# Selenium destroy retries
-SCREENSHOT_SELENIUM_RETRIES = 5
-# Give selenium an headstart, in seconds
-SCREENSHOT_SELENIUM_HEADSTART = 3
-# Wait for the chart animation, in seconds
-SCREENSHOT_SELENIUM_ANIMATION_WAIT = 5
-
-# ---------------------------------------------------
-# Image and file configuration
-# ---------------------------------------------------
-# The file upload folder, when using models with files
-UPLOAD_FOLDER = BASE_DIR + "/app/static/uploads/"
-UPLOAD_CHUNK_SIZE = 4096
-
-# The image upload folder, when using models with images
-IMG_UPLOAD_FOLDER = BASE_DIR + "/app/static/uploads/"
-
-# The image upload url, when using models with images
-IMG_UPLOAD_URL = "/static/uploads/"
-# Setup image size default is (300, 200, True)
-# IMG_SIZE = (300, 200, True)
-
-# Default cache timeout, applies to all cache backends unless specifically overridden in
-# each cache config.
-CACHE_DEFAULT_TIMEOUT = int(timedelta(days=1).total_seconds())
-
-# Default cache for Superset objects
-CACHE_CONFIG: CacheConfig = {"CACHE_TYPE": "NullCache"}
-
-# Cache for datasource metadata and query results
-DATA_CACHE_CONFIG: CacheConfig = {"CACHE_TYPE": "NullCache"}
-
-# Cache for dashboard filter state (`CACHE_TYPE` defaults to `SimpleCache` when
-#  running in debug mode unless overridden)
-FILTER_STATE_CACHE_CONFIG: CacheConfig = {
-    "CACHE_DEFAULT_TIMEOUT": int(timedelta(days=90).total_seconds()),
-    # should the timeout be reset when retrieving a cached value
-    "REFRESH_TIMEOUT_ON_RETRIEVAL": True,
-}
-
-# Cache for explore form data state (`CACHE_TYPE` defaults to `SimpleCache` when
-#  running in debug mode unless overridden)
-EXPLORE_FORM_DATA_CACHE_CONFIG: CacheConfig = {
-    "CACHE_DEFAULT_TIMEOUT": int(timedelta(days=7).total_seconds()),
-    # should the timeout be reset when retrieving a cached value
-    "REFRESH_TIMEOUT_ON_RETRIEVAL": True,
-}
-
-# store cache keys by datasource UID (via CacheKey) for custom processing/invalidation
-STORE_CACHE_KEYS_IN_METADATA_DB = False
-
-# CORS Options
-ENABLE_CORS = False
-CORS_OPTIONS: Dict[Any, Any] = {}
-
-# Chrome allows up to 6 open connections per domain at a time. When there are more
-# than 6 slices in dashboard, a lot of time fetch requests are queued up and wait for
-# next available socket. PR #5039 is trying to allow domain sharding for Superset,
-# and this feature will be enabled by configuration only (by default Superset
-# doesn't allow cross-domain request).
-SUPERSET_WEBSERVER_DOMAINS = None
-
-# Allowed format types for upload on Database view
-EXCEL_EXTENSIONS = {"xlsx", "xls"}
-CSV_EXTENSIONS = {"csv", "tsv", "txt"}
-COLUMNAR_EXTENSIONS = {"parquet", "zip"}
-ALLOWED_EXTENSIONS = {*EXCEL_EXTENSIONS, *CSV_EXTENSIONS, *COLUMNAR_EXTENSIONS}
-
-# CSV Options: key/value pairs that will be passed as argument to DataFrame.to_csv
-# method.
-# note: index option should not be overridden
-CSV_EXPORT = {"encoding": "utf-8"}
-
-# ---------------------------------------------------
-# Time grain configurations
-# ---------------------------------------------------
-# List of time grains to disable in the application (see list of builtin
-# time grains in superset/db_engine_specs.builtin_time_grains).
-# For example: to disable 1 second time grain:
-# TIME_GRAIN_DENYLIST = ['PT1S']
-TIME_GRAIN_DENYLIST: List[str] = []
-
-# Additional time grains to be supported using similar definitions as in
-# superset/db_engine_specs.builtin_time_grains.
-# For example: To add a new 2 second time grain:
-# TIME_GRAIN_ADDONS = {'PT2S': '2 second'}
-TIME_GRAIN_ADDONS: Dict[str, str] = {}
-
-# Implementation of additional time grains per engine.
-# The column to be truncated is denoted `{col}` in the expression.
-# For example: To implement 2 second time grain on clickhouse engine:
-# TIME_GRAIN_ADDON_EXPRESSIONS = {
-#     'clickhouse': {
-#         'PT2S': 'toDateTime(intDiv(toUInt32(toDateTime({col})), 2)*2)'
-#     }
-# }
-TIME_GRAIN_ADDON_EXPRESSIONS: Dict[str, Dict[str, str]] = {}
-
-# ---------------------------------------------------
-# List of viz_types not allowed in your environment
-# For example: Disable pivot table and treemap:
-#  VIZ_TYPE_DENYLIST = ['pivot_table', 'treemap']
-# ---------------------------------------------------
-
-VIZ_TYPE_DENYLIST: List[str] = []
-
-# ---------------------------------------------------
-# List of data sources not to be refreshed in druid cluster
-# ---------------------------------------------------
-
-DRUID_DATA_SOURCE_DENYLIST: List[str] = []
-
-# --------------------------------------------------
-# Modules, datasources and middleware to be registered
-# --------------------------------------------------
-DEFAULT_MODULE_DS_MAP = OrderedDict(
-    [
-        ("superset.connectors.sqla.models", ["SqlaTable"]),
-        ("superset.connectors.druid.models", ["DruidDatasource"]),
-    ]
-)
-ADDITIONAL_MODULE_DS_MAP: Dict[str, List[str]] = {}
-ADDITIONAL_MIDDLEWARE: List[Callable[..., Any]] = []
-
-# 1) https://docs.python-guide.org/writing/logging/
-# 2) https://docs.python.org/2/library/logging.config.html
-
-# Default configurator will consume the LOG_* settings below
-LOGGING_CONFIGURATOR = DefaultLoggingConfigurator()
-
-# Console Log Settings
-
-LOG_FORMAT = "%(asctime)s:%(levelname)s:%(name)s:%(message)s"
-LOG_LEVEL = "DEBUG"
-
-# ---------------------------------------------------
-# Enable Time Rotate Log Handler
-# ---------------------------------------------------
-# LOG_LEVEL = DEBUG, INFO, WARNING, ERROR, CRITICAL
-
-ENABLE_TIME_ROTATE = False
-TIME_ROTATE_LOG_LEVEL = "DEBUG"
-FILENAME = os.path.join(DATA_DIR, "superset.log")
-ROLLOVER = "midnight"
-INTERVAL = 1
-BACKUP_COUNT = 30
-
-# Custom logger for auditing queries. This can be used to send ran queries to a
-# structured immutable store for auditing purposes. The function is called for
-# every query ran, in both SQL Lab and charts/dashboards.
-# def QUERY_LOGGER(
-#     database,
-#     query,
-#     schema=None,
-#     user=None,
-#     client=None,
-#     security_manager=None,
-#     log_params=None,
-# ):
-#     pass
-QUERY_LOGGER = None
-
-# Set this API key to enable Mapbox visualizations
-MAPBOX_API_KEY = os.environ.get("MAPBOX_API_KEY", "")
-
-# Maximum number of rows returned for any analytical database query
-SQL_MAX_ROW = 100000
-
-# Maximum number of rows displayed in SQL Lab UI
-# Is set to avoid out of memory/localstorage issues in browsers. Does not affect
-# exported CSVs
-DISPLAY_MAX_ROW = 10000
-
-# Default row limit for SQL Lab queries. Is overridden by setting a new limit in
-# the SQL Lab UI
-DEFAULT_SQLLAB_LIMIT = 1000
-
-# Maximum number of tables/views displayed in the dropdown window in SQL Lab.
-MAX_TABLE_NAMES = 3000
-
-# Adds a warning message on sqllab save query and schedule query modals.
-SQLLAB_SAVE_WARNING_MESSAGE = None
-SQLLAB_SCHEDULE_WARNING_MESSAGE = None
-
-# Force refresh while auto-refresh in dashboard
-DASHBOARD_AUTO_REFRESH_MODE: Literal["fetch", "force"] = "force"
-
-
-# Default celery config is to use SQLA as a broker, in a production setting
-# you'll want to use a proper broker as specified here:
-# http://docs.celeryproject.org/en/latest/getting-started/brokers/index.html
-
-
-class CeleryConfig:  # pylint: disable=too-few-public-methods
-    BROKER_URL = "sqla+sqlite:///celerydb.sqlite"
-    CELERY_IMPORTS = ("superset.sql_lab", "superset.tasks")
-    CELERY_RESULT_BACKEND = "db+sqlite:///celery_results.sqlite"
-    CELERYD_LOG_LEVEL = "DEBUG"
-    CELERYD_PREFETCH_MULTIPLIER = 1
-    CELERY_ACKS_LATE = False
-    CELERY_ANNOTATIONS = {
-        "sql_lab.get_sql_results": {"rate_limit": "100/s"},
-        "email_reports.send": {
-            "rate_limit": "1/s",
-            "time_limit": int(timedelta(seconds=120).total_seconds()),
-            "soft_time_limit": int(timedelta(seconds=150).total_seconds()),
-            "ignore_result": True,
-        },
-    }
-    CELERYBEAT_SCHEDULE = {
-        "email_reports.schedule_hourly": {
-            "task": "email_reports.schedule_hourly",
-            "schedule": crontab(minute=1, hour="*"),
-        },
-        "reports.scheduler": {
-            "task": "reports.scheduler",
-            "schedule": crontab(minute="*", hour="*"),
-        },
-        "reports.prune_log": {
-            "task": "reports.prune_log",
-            "schedule": crontab(minute=0, hour=0),
-        },
-    }
-
-
-CELERY_CONFIG = CeleryConfig  # pylint: disable=invalid-name
-
-# Set celery config to None to disable all the above configuration
-# CELERY_CONFIG = None
-
-# Additional static HTTP headers to be served by your Superset server. Note
-# Flask-Talisman applies the relevant security HTTP headers.
-#
-# DEFAULT_HTTP_HEADERS: sets default values for HTTP headers. These may be overridden
-# within the app
-# OVERRIDE_HTTP_HEADERS: sets override values for HTTP headers. These values will
-# override anything set within the app
-DEFAULT_HTTP_HEADERS: Dict[str, Any] = {}
-OVERRIDE_HTTP_HEADERS: Dict[str, Any] = {}
-HTTP_HEADERS: Dict[str, Any] = {}
-
-# The db id here results in selecting this one as a default in SQL Lab
-DEFAULT_DB_ID = None
-
-# Timeout duration for SQL Lab synchronous queries
-SQLLAB_TIMEOUT = int(timedelta(seconds=30).total_seconds())
-
-# Timeout duration for SQL Lab query validation
-SQLLAB_VALIDATION_TIMEOUT = int(timedelta(seconds=10).total_seconds())
-
-# SQLLAB_DEFAULT_DBID
-SQLLAB_DEFAULT_DBID = None
-
-# The MAX duration a query can run for before being killed by celery.
-SQLLAB_ASYNC_TIME_LIMIT_SEC = int(timedelta(hours=6).total_seconds())
-
-# Some databases support running EXPLAIN queries that allow users to estimate
-# query costs before they run. These EXPLAIN queries should have a small
-# timeout.
-SQLLAB_QUERY_COST_ESTIMATE_TIMEOUT = int(timedelta(seconds=10).total_seconds())
-# The feature is off by default, and currently only supported in Presto and Postgres.
-# It also need to be enabled on a per-database basis, by adding the key/value pair
-# `cost_estimate_enabled: true` to the database `extra` attribute.
-ESTIMATE_QUERY_COST = False
-# The cost returned by the databases is a relative value; in order to map the cost to
-# a tangible value you need to define a custom formatter that takes into consideration
-# your specific infrastructure. For example, you could analyze queries a posteriori by
-# running EXPLAIN on them, and compute a histogram of relative costs to present the
-# cost as a percentile:
-#
-# def postgres_query_cost_formatter(
-#     result: List[Dict[str, Any]]
-# ) -> List[Dict[str, str]]:
-#     # 25, 50, 75% percentiles
-#     percentile_costs = [100.0, 1000.0, 10000.0]
-#
-#     out = []
-#     for row in result:
-#         relative_cost = row["Total cost"]
-#         percentile = bisect.bisect_left(percentile_costs, relative_cost) + 1
-#         out.append({
-#             "Relative cost": relative_cost,
-#             "Percentile": str(percentile * 25) + "%",
-#         })
-#
-#     return out
-#
-#  Then on define the formatter on the config:
-#
-# "QUERY_COST_FORMATTERS_BY_ENGINE": {"postgresql": postgres_query_cost_formatter},
-QUERY_COST_FORMATTERS_BY_ENGINE: Dict[
-    str, Callable[[List[Dict[str, Any]]], List[Dict[str, Any]]]
-] = {}
-
-# Flag that controls if limit should be enforced on the CTA (create table as queries).
-SQLLAB_CTAS_NO_LIMIT = False
-
-# This allows you to define custom logic around the "CREATE TABLE AS" or CTAS feature
-# in SQL Lab that defines where the target schema should be for a given user.
-# Database `CTAS Schema` has a precedence over this setting.
-# Example below returns a username and CTA queries will write tables into the schema
-# name `username`
-# SQLLAB_CTAS_SCHEMA_NAME_FUNC = lambda database, user, schema, sql: user.username
-# This is move involved example where depending on the database you can leverage data
-# available to assign schema for the CTA query:
-# def compute_schema_name(database: Database, user: User, schema: str, sql: str) -> str:
-#     if database.name == 'mysql_payments_slave':
-#         return 'tmp_superset_schema'
-#     if database.name == 'presto_gold':
-#         return user.username
-#     if database.name == 'analytics':
-#         if 'analytics' in [r.name for r in user.roles]:
-#             return 'analytics_cta'
-#         else:
-#             return f'tmp_{schema}'
-# Function accepts database object, user object, schema name and sql that will be run.
-SQLLAB_CTAS_SCHEMA_NAME_FUNC: Optional[
-    Callable[["Database", "models.User", str, str], str]
-] = None
-
-# If enabled, it can be used to store the results of long-running queries
-# in SQL Lab by using the "Run Async" button/feature
-RESULTS_BACKEND: Optional[BaseCache] = None
-
-# Use PyArrow and MessagePack for async query results serialization,
-# rather than JSON. This feature requires additional testing from the
-# community before it is fully adopted, so this config option is provided
-# in order to disable should breaking issues be discovered.
-RESULTS_BACKEND_USE_MSGPACK = True
-
-# The S3 bucket where you want to store your external hive tables created
-# from CSV files. For example, 'companyname-superset'
-CSV_TO_HIVE_UPLOAD_S3_BUCKET = None
-
-# The directory within the bucket specified above that will
-# contain all the external tables
-CSV_TO_HIVE_UPLOAD_DIRECTORY = "EXTERNAL_HIVE_TABLES/"
-
-
-# Function that creates upload directory dynamically based on the
-# database used, user and schema provided.
-def CSV_TO_HIVE_UPLOAD_DIRECTORY_FUNC(  # pylint: disable=invalid-name
-    database: "Database",
-    user: "models.User",  # pylint: disable=unused-argument
-    schema: Optional[str],
-) -> str:
-    # Note the final empty path enforces a trailing slash.
-    return os.path.join(
-        CSV_TO_HIVE_UPLOAD_DIRECTORY, str(database.id), schema or "", ""
-    )
-
-
-# The namespace within hive where the tables created from
-# uploading CSVs will be stored.
-UPLOADED_CSV_HIVE_NAMESPACE: Optional[str] = None
-
-# Function that computes the allowed schemas for the CSV uploads.
-# Allowed schemas will be a union of schemas_allowed_for_file_upload
-# db configuration and a result of this function.
-
-# mypy doesn't catch that if case ensures list content being always str
-ALLOWED_USER_CSV_SCHEMA_FUNC: Callable[["Database", "models.User"], List[str]] = (
-    lambda database, user: [UPLOADED_CSV_HIVE_NAMESPACE]
-    if UPLOADED_CSV_HIVE_NAMESPACE
-    else []
-)
-
-# Values that should be treated as nulls for the csv uploads.
-CSV_DEFAULT_NA_NAMES = list(STR_NA_VALUES)
-
-# A dictionary of items that gets merged into the Jinja context for
-# SQL Lab. The existing context gets updated with this dictionary,
-# meaning values for existing keys get overwritten by the content of this
-# dictionary. Exposing functionality through JINJA_CONTEXT_ADDONS has security
-# implications as it opens a window for a user to execute untrusted code.
-# It's important to make sure that the objects exposed (as well as objects attached
-# to those objets) are harmless. We recommend only exposing simple/pure functions that
-# return native types.
-JINJA_CONTEXT_ADDONS: Dict[str, Callable[..., Any]] = {}
-
-# A dictionary of macro template processors (by engine) that gets merged into global
-# template processors. The existing template processors get updated with this
-# dictionary, which means the existing keys get overwritten by the content of this
-# dictionary. The customized addons don't necessarily need to use Jinja templating
-# language. This allows you to define custom logic to process templates on a per-engine
-# basis. Example value = `{"presto": CustomPrestoTemplateProcessor}`
-CUSTOM_TEMPLATE_PROCESSORS: Dict[str, Type[BaseTemplateProcessor]] = {}
-
-# Roles that are controlled by the API / Superset and should not be changes
-# by humans.
-ROBOT_PERMISSION_ROLES = ["Public", "Gamma", "Alpha", "Admin", "sql_lab"]
-
-CONFIG_PATH_ENV_VAR = "SUPERSET_CONFIG_PATH"
-
-# If a callable is specified, it will be called at app startup while passing
-# a reference to the Flask app. This can be used to alter the Flask app
-# in whatever way.
-# example: FLASK_APP_MUTATOR = lambda x: x.before_request = f
-FLASK_APP_MUTATOR = None
-
-# Set this to false if you don't want users to be able to request/grant
-# datasource access requests from/to other users.
-ENABLE_ACCESS_REQUEST = False
-
-# smtp server configuration
-EMAIL_NOTIFICATIONS = False  # all the emails are sent using dryrun
-SMTP_HOST = "localhost"
-SMTP_STARTTLS = True
-SMTP_SSL = False
-SMTP_USER = "superset"
-SMTP_PORT = 25
-SMTP_PASSWORD = "superset"
-SMTP_MAIL_FROM = "superset@superset.com"
-
-ENABLE_CHUNK_ENCODING = False
-
-# Whether to bump the logging level to ERROR on the flask_appbuilder package
-# Set to False if/when debugging FAB related issues like
-# permission management
-SILENCE_FAB = True
-
-FAB_ADD_SECURITY_VIEWS = True
-FAB_ADD_SECURITY_PERMISSION_VIEW = False
-FAB_ADD_SECURITY_VIEW_MENU_VIEW = False
-FAB_ADD_SECURITY_PERMISSION_VIEWS_VIEW = False
-
-# The link to a page containing common errors and their resolutions
-# It will be appended at the bottom of sql_lab errors.
-TROUBLESHOOTING_LINK = ""
-
-# CSRF token timeout, set to None for a token that never expires
-WTF_CSRF_TIME_LIMIT = int(timedelta(weeks=1).total_seconds())
-
-# This link should lead to a page with instructions on how to gain access to a
-# Datasource. It will be placed at the bottom of permissions errors.
-PERMISSION_INSTRUCTIONS_LINK = ""
-
-# Integrate external Blueprints to the app by passing them to your
-# configuration. These blueprints will get integrated in the app
-BLUEPRINTS: List[Blueprint] = []
-
-# Provide a callable that receives a tracking_url and returns another
-# URL. This is used to translate internal Hadoop job tracker URL
-# into a proxied one
-TRACKING_URL_TRANSFORMER = lambda x: x
-
-# Interval between consecutive polls when using Hive Engine
-HIVE_POLL_INTERVAL = int(timedelta(seconds=5).total_seconds())
-
-# Interval between consecutive polls when using Presto Engine
-# See here: https://github.com/dropbox/PyHive/blob/8eb0aeab8ca300f3024655419b93dad926c1a351/pyhive/presto.py#L93  # pylint:
-PRESTO_POLL_INTERVAL = int(timedelta(seconds=1).total_seconds())
-
-# Allow list of custom authentications for each DB engine.
-# Example:
-# from your.module import AuthClass
-# from another.extra import auth_method
-#
-# ALLOWED_EXTRA_AUTHENTICATIONS: Dict[str, Dict[str, Callable[..., Any]]] = {
-#     "trino": {
-#         "custom_auth": AuthClass,
-#         "another_auth_method": auth_method,
-#     },
-# }
-ALLOWED_EXTRA_AUTHENTICATIONS: Dict[str, Dict[str, Callable[..., Any]]] = {}
-
-# The id of a template dashboard that should be copied to every new user
-DASHBOARD_TEMPLATE_ID = None
-
-# A callable that allows altering the database connection URL and params
-# on the fly, at runtime. This allows for things like impersonation or
-# arbitrary logic. For instance you can wire different users to
-# use different connection parameters, or pass their email address as the
-# username. The function receives the connection uri object, connection
-# params, the username, and returns the mutated uri and params objects.
-# Example:
-#   def DB_CONNECTION_MUTATOR(uri, params, username, security_manager, source):
-#       user = security_manager.find_user(username=username)
-#       if user and user.email:
-#           uri.username = user.email
-#       return uri, params
-#
-# Note that the returned uri and params are passed directly to sqlalchemy's
-# as such `create_engine(url, **params)`
-DB_CONNECTION_MUTATOR = None
-
-
-# A function that intercepts the SQL to be executed and can alter it.
-# The use case is can be around adding some sort of comment header
-# with information such as the username and worker node information
-#
-#    def SQL_QUERY_MUTATOR(sql, user_name, security_manager, database):
-#        dttm = datetime.now().isoformat()
-#        return f"-- [SQL LAB] {username} {dttm}\n{sql}"
-def SQL_QUERY_MUTATOR(  # pylint: disable=invalid-name,unused-argument
-    sql: str,
-    user_name: Optional[str],
-    security_manager: LocalProxy,
-    database: "Database",
-) -> str:
-    return sql
-
-
-# Enable / disable scheduled email reports
-#
-# Warning: This config key is deprecated and will be removed in version 2.0.0"
-ENABLE_SCHEDULED_EMAIL_REPORTS = False
-
-# Enable / disable Alerts, where users can define custom SQL that
-# will send emails with screenshots of charts or dashboards periodically
-# if it meets the criteria
-#
-# Warning: This config key is deprecated and will be removed in version 2.0.0"
-ENABLE_ALERTS = False
-
-# ---------------------------------------------------
-# Alerts & Reports
-# ---------------------------------------------------
-# Used for Alerts/Reports (Feature flask ALERT_REPORTS) to set the size for the
-# sliding cron window size, should be synced with the celery beat config minus 1 second
-ALERT_REPORTS_CRON_WINDOW_SIZE = 59
-ALERT_REPORTS_WORKING_TIME_OUT_KILL = True
-# if ALERT_REPORTS_WORKING_TIME_OUT_KILL is True, set a celery hard timeout
-# Equal to working timeout + ALERT_REPORTS_WORKING_TIME_OUT_LAG
-ALERT_REPORTS_WORKING_TIME_OUT_LAG = int(timedelta(seconds=10).total_seconds())
-# if ALERT_REPORTS_WORKING_TIME_OUT_KILL is True, set a celery hard timeout
-# Equal to working timeout + ALERT_REPORTS_WORKING_SOFT_TIME_OUT_LAG
-ALERT_REPORTS_WORKING_SOFT_TIME_OUT_LAG = int(timedelta(seconds=1).total_seconds())
-# If set to true no notification is sent, the worker will just log a message.
-# Useful for debugging
-ALERT_REPORTS_NOTIFICATION_DRY_RUN = False
-
-# A custom prefix to use on all Alerts & Reports emails
-EMAIL_REPORTS_SUBJECT_PREFIX = "[Report] "
-
-# Slack API token for the superset reports, either string or callable
-SLACK_API_TOKEN: Optional[Union[Callable[[], str], str]] = None
-SLACK_PROXY = None
-
-# If enabled, certain features are run in debug mode
-# Current list:
-# * Emails are sent using dry-run mode (logging only)
-#
-# Warning: This config key is deprecated and will be removed in version 2.0.0"
-SCHEDULED_EMAIL_DEBUG_MODE = False
-
-# This auth provider is used by background (offline) tasks that need to access
-# protected resources. Can be overridden by end users in order to support
-# custom auth mechanisms
-MACHINE_AUTH_PROVIDER_CLASS = "superset.utils.machine_auth.MachineAuthProvider"
-
-# Email reports - minimum time resolution (in minutes) for the crontab
-#
-# Warning: This config key is deprecated and will be removed in version 2.0.0"
-EMAIL_REPORTS_CRON_RESOLUTION = 15
-
-# The MAX duration (in seconds) a email schedule can run for before being killed
-# by celery.
-#
-# Warning: This config key is deprecated and will be removed in version 2.0.0"
-EMAIL_ASYNC_TIME_LIMIT_SEC = int(timedelta(minutes=5).total_seconds())
-
-# Send bcc of all reports to this address. Set to None to disable.
-# This is useful for maintaining an audit trail of all email deliveries.
-#
-# Warning: This config key is deprecated and will be removed in version 2.0.0"
-EMAIL_REPORT_BCC_ADDRESS = None
-
-# User credentials to use for generating reports
-# This user should have permissions to browse all the dashboards and
-# slices.
-# TODO: In the future, login as the owner of the item to generate reports
-#
-# Warning: This config key is deprecated and will be removed in version 2.0.0"
-EMAIL_REPORTS_USER = "admin"
-
-# The webdriver to use for generating reports. Use one of the following
-# firefox
-#   Requires: geckodriver and firefox installations
-#   Limitations: can be buggy at times
-# chrome:
-#   Requires: headless chrome
-#   Limitations: unable to generate screenshots of elements
-WEBDRIVER_TYPE = "firefox"
-
-# Window size - this will impact the rendering of the data
-WEBDRIVER_WINDOW = {
-    "dashboard": (1600, 2000),
-    "slice": (3000, 1200),
-    "pixel_density": 1,
-}
-
-# An optional override to the default auth hook used to provide auth to the
-# offline webdriver
-WEBDRIVER_AUTH_FUNC = None
-
-# Any config options to be passed as-is to the webdriver
-WEBDRIVER_CONFIGURATION: Dict[Any, Any] = {"service_log_path": "/dev/null"}
-
-# Additional args to be passed as arguments to the config object
-# Note: these options are Chrome-specific. For FF, these should
-# only include the "--headless" arg
-WEBDRIVER_OPTION_ARGS = ["--headless", "--marionette"]
-
-# The base URL to query for accessing the user interface
-WEBDRIVER_BASEURL = "http://0.0.0.0:8080/"
-# The base URL for the email report hyperlinks.
-WEBDRIVER_BASEURL_USER_FRIENDLY = WEBDRIVER_BASEURL
-# Time selenium will wait for the page to load and render for the email report.
-EMAIL_PAGE_RENDER_WAIT = int(timedelta(seconds=30).total_seconds())
-
-# Send user to a link where they can report bugs
-BUG_REPORT_URL = None
-
-# Send user to a link where they can read more about Superset
-DOCUMENTATION_URL = None
-DOCUMENTATION_TEXT = "Documentation"
-DOCUMENTATION_ICON = None  # Recommended size: 16x16
-
-# What is the Last N days relative in the time selector to:
-# 'today' means it is midnight (00:00:00) in the local timezone
-# 'now' means it is relative to the query issue time
-# If both start and end time is set to now, this will make the time
-# filter a moving window. By only setting the end time to now,
-# start time will be set to midnight, while end will be relative to
-# the query issue time.
-DEFAULT_RELATIVE_START_TIME = "today"
-DEFAULT_RELATIVE_END_TIME = "today"
-
-# Configure which SQL validator to use for each engine
-SQL_VALIDATORS_BY_ENGINE = {
-    "presto": "PrestoDBSQLValidator",
-    "postgresql": "PostgreSQLValidator",
-}
-
-# A list of preferred databases, in order. These databases will be
-# displayed prominently in the "Add Database" dialog. You should
-# use the "engine_name" attribute of the corresponding DB engine spec
-# in `superset/db_engine_specs/`.
-PREFERRED_DATABASES: List[str] = [
-    "PostgreSQL",
-    "Presto",
-    "MySQL",
-    "SQLite",
-    # etc.
-]
-# When adding a new database we try to connect to it. Depending on which parameters are
-# incorrect this could take a couple minutes, until the SQLAlchemy driver pinging the
-# database times out. Instead of relying on the driver timeout we can specify a shorter
-# one here.
-TEST_DATABASE_CONNECTION_TIMEOUT = timedelta(seconds=30)
-
-# Do you want Talisman enabled?
-TALISMAN_ENABLED = False
-# If you want Talisman, how do you want it configured??
-TALISMAN_CONFIG = {
-    "content_security_policy": None,
-    "force_https": True,
-    "force_https_permanent": False,
-}
-
-# It is possible to customize which tables and roles are featured in the RLS
-# dropdown. When set, this dict is assigned to `add_form_query_rel_fields` and
-# `edit_form_query_rel_fields` on `RowLevelSecurityFiltersModelView`. Example:
-#
-# from flask_appbuilder.models.sqla import filters
-# RLS_FORM_QUERY_REL_FIELDS = {
-#     "roles": [["name", filters.FilterStartsWith, "RlsRole"]]
-#     "tables": [["table_name", filters.FilterContains, "rls"]]
-# }
-RLS_FORM_QUERY_REL_FIELDS: Optional[Dict[str, List[List[Any]]]] = None
-
-#
-# Flask session cookie options
-#
-# See https://flask.palletsprojects.com/en/1.1.x/security/#set-cookie-options
-# for details
-#
-SESSION_COOKIE_HTTPONLY = True  # Prevent cookie from being read by frontend JS?
-SESSION_COOKIE_SECURE = False  # Prevent cookie from being transmitted over non-tls?
-SESSION_COOKIE_SAMESITE = "Lax"  # One of [None, 'None', 'Lax', 'Strict']
-
-# Cache static resources.
-SEND_FILE_MAX_AGE_DEFAULT = int(timedelta(days=365).total_seconds())
-
-# URI to database storing the example data, points to
-# SQLALCHEMY_DATABASE_URI by default if set to `None`
-SQLALCHEMY_EXAMPLES_URI = None
-
-# Some sqlalchemy connection strings can open Superset to security risks.
-# Typically these should not be allowed.
-PREVENT_UNSAFE_DB_CONNECTIONS = True
-
-# Path used to store SSL certificates that are generated when using custom certs.
-# Defaults to temporary directory.
-# Example: SSL_CERT_PATH = "/certs"
-SSL_CERT_PATH: Optional[str] = None
-
-# Turn this key to False to disable ownership check on the old dataset MVC and
-# datasource API /datasource/save.
-#
-# Warning: This config key is deprecated and will be removed in version 2.0.0"
-OLD_API_CHECK_DATASET_OWNERSHIP = True
-
-# SQLA table mutator, every time we fetch the metadata for a certain table
-# (superset.connectors.sqla.models.SqlaTable), we call this hook
-# to allow mutating the object with this callback.
-# This can be used to set any properties of the object based on naming
-# conventions and such. You can find examples in the tests.
-SQLA_TABLE_MUTATOR = lambda table: table
-
-# Global async query config options.
-# Requires GLOBAL_ASYNC_QUERIES feature flag to be enabled.
-GLOBAL_ASYNC_QUERIES_REDIS_CONFIG = {
-    "port": 6379,
-    "host": "127.0.0.1",
-    "password": "",
-    "db": 0,
-    "ssl": False,
-}
-GLOBAL_ASYNC_QUERIES_REDIS_STREAM_PREFIX = "async-events-"
-GLOBAL_ASYNC_QUERIES_REDIS_STREAM_LIMIT = 1000
-GLOBAL_ASYNC_QUERIES_REDIS_STREAM_LIMIT_FIREHOSE = 1000000
-GLOBAL_ASYNC_QUERIES_JWT_COOKIE_NAME = "async-token"
-GLOBAL_ASYNC_QUERIES_JWT_COOKIE_SECURE = False
-GLOBAL_ASYNC_QUERIES_JWT_COOKIE_DOMAIN = None
-GLOBAL_ASYNC_QUERIES_JWT_SECRET = "test-secret-change-me"
-GLOBAL_ASYNC_QUERIES_TRANSPORT = "polling"
-GLOBAL_ASYNC_QUERIES_POLLING_DELAY = int(
-    timedelta(milliseconds=500).total_seconds() * 1000
-)
-GLOBAL_ASYNC_QUERIES_WEBSOCKET_URL = "ws://127.0.0.1:8080/"
-
-# Embedded config options
-GUEST_ROLE_NAME = "Public"
-GUEST_TOKEN_JWT_SECRET = "test-guest-secret-change-me"
-GUEST_TOKEN_JWT_ALGO = "HS256"
-GUEST_TOKEN_HEADER_NAME = "X-GuestToken"
-GUEST_TOKEN_JWT_EXP_SECONDS = 300  # 5 minutes
-# Guest token audience for the embedded superset, either string or callable
-GUEST_TOKEN_JWT_AUDIENCE: Optional[Union[Callable[[], str], str]] = None
-
-# A SQL dataset health check. Note if enabled it is strongly advised that the callable
-# be memoized to aid with performance, i.e.,
-#
-#    @cache_manager.cache.memoize(timeout=0)
-#    def DATASET_HEALTH_CHECK(datasource: SqlaTable) -> Optional[str]:
-#        if (
-#            datasource.sql and
-#            len(sql_parse.ParsedQuery(datasource.sql, strip_comments=True).tables) == 1
-#        ):
-#            return (
-#                "This virtual dataset queries only one table and therefore could be "
-#                "replaced by querying the table directly."
-#            )
-#
-#        return None
-#
-# Within the FLASK_APP_MUTATOR callable, i.e., once the application and thus cache have
-# been initialized it is also necessary to add the following logic to blow the cache for
-# all datasources if the callback function changed.
-#
-#    def FLASK_APP_MUTATOR(app: Flask) -> None:
-#        name = "DATASET_HEALTH_CHECK"
-#        func = app.config[name]
-#        code = func.uncached.__code__.co_code
-#
-#        if cache_manager.cache.get(name) != code:
-#            cache_manager.cache.delete_memoized(func)
-#            cache_manager.cache.set(name, code, timeout=0)
-#
-DATASET_HEALTH_CHECK: Optional[Callable[["SqlaTable"], str]] = None
-
-# Do not show user info or profile in the menu
-MENU_HIDE_USER_INFO = False
-
-# SQLalchemy link doc reference
-SQLALCHEMY_DOCS_URL = "https://docs.sqlalchemy.org/en/13/core/engines.html"
-SQLALCHEMY_DISPLAY_TEXT = "SQLAlchemy docs"
-
-# Set to False to only allow viewing own recent activity
-ENABLE_BROAD_ACTIVITY_ACCESS = True
-
-# -------------------------------------------------------------------
-# *                WARNING:  STOP EDITING  HERE                    *
-# -------------------------------------------------------------------
-# Don't add config values below this line since local configs won't be
-# able to override them.
-if CONFIG_PATH_ENV_VAR in os.environ:
-    # Explicitly import config module that is not necessarily in pythonpath; useful
-    # for case where app is being executed via pex.
-    cfg_path = os.environ[CONFIG_PATH_ENV_VAR]
-    try:
-        module = sys.modules[__name__]
-        override_conf = imp.load_source("superset_config", cfg_path)
-        for key in dir(override_conf):
-            if key.isupper():
-                setattr(module, key, getattr(override_conf, key))
-
-        print(f"Loaded your LOCAL configuration at [{cfg_path}]")
-    except Exception:
-        logger.exception(
-            "Failed to import config for %s=%s", CONFIG_PATH_ENV_VAR, cfg_path
-        )
-        raise
-elif importlib.util.find_spec("superset_config") and not is_test():
-    try:
-        # pylint: disable=import-error,wildcard-import,unused-wildcard-import
-        import superset_config
-        from superset_config import *  # type:ignore
-
-        print(f"Loaded your LOCAL configuration at [{superset_config.__file__}]")
-    except Exception:
-        logger.exception("Found but failed to import local superset_config")
-        raise
-=======
-# Licensed to the Apache Software Foundation (ASF) under one
-# or more contributor license agreements.  See the NOTICE file
-# distributed with this work for additional information
-# regarding copyright ownership.  The ASF licenses this file
-# to you under the Apache License, Version 2.0 (the
-# "License"); you may not use this file except in compliance
-# with the License.  You may obtain a copy of the License at
-#
-#   http://www.apache.org/licenses/LICENSE-2.0
-#
-# Unless required by applicable law or agreed to in writing,
-# software distributed under the License is distributed on an
-# "AS IS" BASIS, WITHOUT WARRANTIES OR CONDITIONS OF ANY
-# KIND, either express or implied.  See the License for the
-# specific language governing permissions and limitations
-# under the License.
-"""The main config file for Superset
-
-All configuration in this file can be overridden by providing a superset_config
-in your PYTHONPATH as there is a ``from superset_config import *``
-at the end of this file.
-"""
-# pylint: disable=too-many-lines
-import imp  # pylint: disable=deprecated-module
-import importlib.util
-import json
-import logging
-import os
-import re
-import sys
-from collections import OrderedDict
-from datetime import timedelta
-from typing import (
-    Any,
-    Callable,
-    Dict,
-    List,
-    Literal,
-    Optional,
-    Type,
-    TYPE_CHECKING,
-    Union,
-)
-
-import pkg_resources
-from cachelib.base import BaseCache
-from celery.schedules import crontab
-from dateutil import tz
-from flask import Blueprint
-from flask_appbuilder.security.manager import AUTH_DB
-from pandas._libs.parsers import STR_NA_VALUES  # pylint: disable=no-name-in-module
-
-from superset.advanced_data_type.plugins.internet_address import internet_address
-from superset.advanced_data_type.plugins.internet_port import internet_port
-from superset.advanced_data_type.types import AdvancedDataType
-from superset.constants import CHANGE_ME_SECRET_KEY
-from superset.jinja_context import BaseTemplateProcessor
-from superset.stats_logger import DummyStatsLogger
-from superset.superset_typing import CacheConfig
-from superset.utils.core import is_test, parse_boolean_string
-from superset.utils.encrypt import SQLAlchemyUtilsAdapter
-from superset.utils.log import DBEventLogger
-from superset.utils.logging_configurator import DefaultLoggingConfigurator
-
-logger = logging.getLogger(__name__)
-
-if TYPE_CHECKING:
-    from flask_appbuilder.security.sqla import models
-
-    from superset.connectors.sqla.models import SqlaTable
-    from superset.models.core import Database
-
-# Realtime stats logger, a StatsD implementation exists
-STATS_LOGGER = DummyStatsLogger()
-EVENT_LOGGER = DBEventLogger()
-
-SUPERSET_LOG_VIEW = True
-
-BASE_DIR = pkg_resources.resource_filename("superset", "")
-if "SUPERSET_HOME" in os.environ:
-    DATA_DIR = os.environ["SUPERSET_HOME"]
-else:
-    DATA_DIR = os.path.expanduser("~/.superset")
-
-# ---------------------------------------------------------
-# Superset specific config
-# ---------------------------------------------------------
-VERSION_INFO_FILE = pkg_resources.resource_filename(
-    "superset", "static/version_info.json"
-)
-PACKAGE_JSON_FILE = pkg_resources.resource_filename(
-    "superset", "static/assets/package.json"
-)
-
-# Multiple favicons can be specified here. The "href" property
-# is mandatory, but "sizes," "type," and "rel" are optional.
-# For example:
-# {
-#     "href":path/to/image.png",
-#     "sizes": "16x16",
-#     "type": "image/png"
-#     "rel": "icon"
-# },
-FAVICONS = [{"href": "/static/assets/images/favicon.png"}]
-
-
-def _try_json_readversion(filepath: str) -> Optional[str]:
-    try:
-        with open(filepath, "r") as f:
-            return json.load(f).get("version")
-    except Exception:  # pylint: disable=broad-except
-        return None
-
-
-def _try_json_readsha(filepath: str, length: int) -> Optional[str]:
-    try:
-        with open(filepath, "r") as f:
-            return json.load(f).get("GIT_SHA")[:length]
-    except Exception:  # pylint: disable=broad-except
-        return None
-
-
-#
-# If True, we will skip the call to load the logger config found in alembic.init
-#
-ALEMBIC_SKIP_LOG_CONFIG = False
-
-# Depending on the context in which this config is loaded, the
-# version_info.json file may or may not be available, as it is
-# generated on install via setup.py. In the event that we're
-# actually running Superset, we will have already installed,
-# therefore it WILL exist. When unit tests are running, however,
-# it WILL NOT exist, so we fall back to reading package.json
-VERSION_STRING = _try_json_readversion(VERSION_INFO_FILE) or _try_json_readversion(
-    PACKAGE_JSON_FILE
-)
-
-VERSION_SHA_LENGTH = 8
-VERSION_SHA = _try_json_readsha(VERSION_INFO_FILE, VERSION_SHA_LENGTH)
-
-# Build number is shown in the About section if available. This
-# can be replaced at build time to expose build information.
-BUILD_NUMBER = None
-
-# default viz used in chart explorer & SQL Lab explore
-DEFAULT_VIZ_TYPE = "table"
-
-# default row limit when requesting chart data
-ROW_LIMIT = 50000
-# default row limit when requesting samples from datasource in explore view
-SAMPLES_ROW_LIMIT = 1000
-# max rows retrieved by filter select auto complete
-FILTER_SELECT_ROW_LIMIT = 10000
-
-SUPERSET_WEBSERVER_PROTOCOL = "http"
-SUPERSET_WEBSERVER_ADDRESS = "0.0.0.0"
-SUPERSET_WEBSERVER_PORT = 8088
-
-# This is an important setting, and should be lower than your
-# [load balancer / proxy / envoy / kong / ...] timeout settings.
-# You should also make sure to configure your WSGI server
-# (gunicorn, nginx, apache, ...) timeout setting to be <= to this setting
-SUPERSET_WEBSERVER_TIMEOUT = int(timedelta(minutes=1).total_seconds())
-
-# this 2 settings are used by dashboard period force refresh feature
-# When user choose auto force refresh frequency
-# < SUPERSET_DASHBOARD_PERIODICAL_REFRESH_LIMIT
-# they will see warning message in the Refresh Interval Modal.
-# please check PR #9886
-SUPERSET_DASHBOARD_PERIODICAL_REFRESH_LIMIT = 0
-SUPERSET_DASHBOARD_PERIODICAL_REFRESH_WARNING_MESSAGE = None
-
-SUPERSET_DASHBOARD_POSITION_DATA_LIMIT = 65535
-CUSTOM_SECURITY_MANAGER = None
-SQLALCHEMY_TRACK_MODIFICATIONS = False
-# ---------------------------------------------------------
-
-# Your App secret key. Make sure you override it on superset_config.py.
-# Use a strong complex alphanumeric string and use a tool to help you generate
-# a sufficiently random sequence, ex: openssl rand -base64 42"
-SECRET_KEY = CHANGE_ME_SECRET_KEY
-
-# The SQLAlchemy connection string.
-SQLALCHEMY_DATABASE_URI = "sqlite:///" + os.path.join(DATA_DIR, "superset.db")
-# SQLALCHEMY_DATABASE_URI = 'mysql://myapp@localhost/myapp'
-# SQLALCHEMY_DATABASE_URI = 'postgresql://root:password@localhost/myapp'
-
-# In order to hook up a custom password store for all SQLACHEMY connections
-# implement a function that takes a single argument of type 'sqla.engine.url',
-# returns a password and set SQLALCHEMY_CUSTOM_PASSWORD_STORE.
-#
-# e.g.:
-# def lookup_password(url):
-#     return 'secret'
-# SQLALCHEMY_CUSTOM_PASSWORD_STORE = lookup_password
-SQLALCHEMY_CUSTOM_PASSWORD_STORE = None
-
-#
-# The EncryptedFieldTypeAdapter is used whenever we're building SqlAlchemy models
-# which include sensitive fields that should be app-encrypted BEFORE sending
-# to the DB.
-#
-# Note: the default impl leverages SqlAlchemyUtils' EncryptedType, which defaults
-#  to AES-128 under the covers using the app's SECRET_KEY as key material.
-#
-SQLALCHEMY_ENCRYPTED_FIELD_TYPE_ADAPTER = (  # pylint: disable=invalid-name
-    SQLAlchemyUtilsAdapter
-)
-# The limit of queries fetched for query search
-QUERY_SEARCH_LIMIT = 1000
-
-# Flask-WTF flag for CSRF
-WTF_CSRF_ENABLED = True
-
-# Add endpoints that need to be exempt from CSRF protection
-WTF_CSRF_EXEMPT_LIST = [
-    "superset.views.core.log",
-    "superset.views.core.explore_json",
-    "superset.charts.data.api.data",
-]
-
-# Whether to run the web server in debug mode or not
-DEBUG = os.environ.get("FLASK_ENV") == "development"
-FLASK_USE_RELOAD = True
-
-# Enable profiling of Python calls. Turn this on and append ``?_instrument=1``
-# to the page to see the call stack.
-PROFILING = False
-
-# Superset allows server-side python stacktraces to be surfaced to the
-# user when this feature is on. This may has security implications
-# and it's more secure to turn it off in production settings.
-SHOW_STACKTRACE = True
-
-# Use all X-Forwarded headers when ENABLE_PROXY_FIX is True.
-# When proxying to a different port, set "x_port" to 0 to avoid downstream issues.
-ENABLE_PROXY_FIX = False
-PROXY_FIX_CONFIG = {"x_for": 1, "x_proto": 1, "x_host": 1, "x_port": 1, "x_prefix": 1}
-
-# Configuration for scheduling queries from SQL Lab.
-SCHEDULED_QUERIES: Dict[str, Any] = {}
-
-# ------------------------------
-# GLOBALS FOR APP Builder
-# ------------------------------
-# Uncomment to setup Your App name
-APP_NAME = "Superset"
-
-# Specify the App icon
-APP_ICON = "/static/assets/images/superset-logo-horiz.png"
-
-# Specify where clicking the logo would take the user
-# e.g. setting it to '/' would take the user to '/superset/welcome/'
-LOGO_TARGET_PATH = None
-
-# Specify tooltip that should appear when hovering over the App Icon/Logo
-LOGO_TOOLTIP = ""
-
-# Specify any text that should appear to the right of the logo
-LOGO_RIGHT_TEXT: Union[Callable[[], str], str] = ""
-
-# Enables SWAGGER UI for superset openapi spec
-# ex: http://localhost:8080/swagger/v1
-FAB_API_SWAGGER_UI = True
-
-# Druid query timezone
-# tz.tzutc() : Using utc timezone
-# tz.tzlocal() : Using local timezone
-# tz.gettz('Asia/Shanghai') : Using the time zone with specific name
-# [TimeZone List]
-# See: https://en.wikipedia.org/wiki/List_of_tz_database_time_zones
-# other tz can be overridden by providing a local_config
-DRUID_TZ = tz.tzutc()
-DRUID_ANALYSIS_TYPES = ["cardinality"]
-
-
-# ----------------------------------------------------
-# AUTHENTICATION CONFIG
-# ----------------------------------------------------
-# The authentication type
-# AUTH_OID : Is for OpenID
-# AUTH_DB : Is for database (username/password)
-# AUTH_LDAP : Is for LDAP
-# AUTH_REMOTE_USER : Is for using REMOTE_USER from web server
-AUTH_TYPE = AUTH_DB
-
-# Uncomment to setup Full admin role name
-# AUTH_ROLE_ADMIN = 'Admin'
-
-# Uncomment to setup Public role name, no authentication needed
-# AUTH_ROLE_PUBLIC = 'Public'
-
-# Will allow user self registration
-# AUTH_USER_REGISTRATION = True
-
-# The default user self registration role
-# AUTH_USER_REGISTRATION_ROLE = "Public"
-
-# When using LDAP Auth, setup the LDAP server
-# AUTH_LDAP_SERVER = "ldap://ldapserver.new"
-
-# Uncomment to setup OpenID providers example for OpenID authentication
-# OPENID_PROVIDERS = [
-#    { 'name': 'Yahoo', 'url': 'https://open.login.yahoo.com/' },
-#    { 'name': 'Flickr', 'url': 'https://www.flickr.com/<username>' },
-
-# ---------------------------------------------------
-# Roles config
-# ---------------------------------------------------
-# Grant public role the same set of permissions as for a selected builtin role.
-# This is useful if one wants to enable anonymous users to view
-# dashboards. Explicit grant on specific datasets is still required.
-PUBLIC_ROLE_LIKE: Optional[str] = None
-
-# ---------------------------------------------------
-# Babel config for translations
-# ---------------------------------------------------
-# Setup default language
-BABEL_DEFAULT_LOCALE = "en"
-# Your application default translation path
-BABEL_DEFAULT_FOLDER = "superset/translations"
-# The allowed translation for you app
-LANGUAGES = {
-    "en": {"flag": "us", "name": "English"},
-    "es": {"flag": "es", "name": "Spanish"},
-    "it": {"flag": "it", "name": "Italian"},
-    "fr": {"flag": "fr", "name": "French"},
-    "zh": {"flag": "cn", "name": "Chinese"},
-    "ja": {"flag": "jp", "name": "Japanese"},
-    "de": {"flag": "de", "name": "German"},
-    "pt": {"flag": "pt", "name": "Portuguese"},
-    "pt_BR": {"flag": "br", "name": "Brazilian Portuguese"},
-    "ru": {"flag": "ru", "name": "Russian"},
-    "ko": {"flag": "kr", "name": "Korean"},
-    "sk": {"flag": "sk", "name": "Slovak"},
-    "sl": {"flag": "si", "name": "Slovenian"},
-    "nl": {"flag": "nl", "name": "Dutch"},
-}
-# Turning off i18n by default as translation in most languages are
-# incomplete and not well maintained.
-LANGUAGES = {}
-
-# ---------------------------------------------------
-# Feature flags
-# ---------------------------------------------------
-# Feature flags that are set by default go here. Their values can be
-# overwritten by those specified under FEATURE_FLAGS in superset_config.py
-# For example, DEFAULT_FEATURE_FLAGS = { 'FOO': True, 'BAR': False } here
-# and FEATURE_FLAGS = { 'BAR': True, 'BAZ': True } in superset_config.py
-# will result in combined feature flags of { 'FOO': True, 'BAR': True, 'BAZ': True }
-DEFAULT_FEATURE_FLAGS: Dict[str, bool] = {
-    # allow dashboard to use sub-domains to send chart request
-    # you also need ENABLE_CORS and
-    # SUPERSET_WEBSERVER_DOMAINS for list of domains
-    "ALLOW_DASHBOARD_DOMAIN_SHARDING": True,
-    # Experimental feature introducing a client (browser) cache
-    "CLIENT_CACHE": False,
-    "DISABLE_DATASET_SOURCE_EDIT": False,
-    # When using a recent version of Druid that supports JOINs turn this on
-    "DRUID_JOINS": False,
-    "DYNAMIC_PLUGINS": False,
-    # With Superset 2.0, we are updating the default so that the legacy datasource
-    # editor no longer shows. Currently this is set to false so that the editor
-    # option does show, but we will be depreciating it.
-    "DISABLE_LEGACY_DATASOURCE_EDITOR": True,
-    # For some security concerns, you may need to enforce CSRF protection on
-    # all query request to explore_json endpoint. In Superset, we use
-    # `flask-csrf <https://sjl.bitbucket.io/flask-csrf/>`_ add csrf protection
-    # for all POST requests, but this protection doesn't apply to GET method.
-    # When ENABLE_EXPLORE_JSON_CSRF_PROTECTION is set to true, your users cannot
-    # make GET request to explore_json. explore_json accepts both GET and POST request.
-    # See `PR 7935 <https://github.com/apache/superset/pull/7935>`_ for more details.
-    "ENABLE_EXPLORE_JSON_CSRF_PROTECTION": False,
-    "ENABLE_TEMPLATE_PROCESSING": False,
-    "ENABLE_TEMPLATE_REMOVE_FILTERS": False,
-    # Allow for javascript controls components
-    # this enables programmers to customize certain charts (like the
-    # geospatial ones) by inputing javascript in controls. This exposes
-    # an XSS security vulnerability
-    "ENABLE_JAVASCRIPT_CONTROLS": False,
-    "KV_STORE": False,
-    # When this feature is enabled, nested types in Presto will be
-    # expanded into extra columns and/or arrays. This is experimental,
-    # and doesn't work with all nested types.
-    "PRESTO_EXPAND_DATA": False,
-    # Exposes API endpoint to compute thumbnails
-    "THUMBNAILS": False,
-    "DASHBOARD_CACHE": False,
-    "REMOVE_SLICE_LEVEL_LABEL_COLORS": False,
-    "SHARE_QUERIES_VIA_KV_STORE": False,
-    "TAGGING_SYSTEM": False,
-    "SQLLAB_BACKEND_PERSISTENCE": True,
-    "LISTVIEWS_DEFAULT_CARD_VIEW": False,
-    # When True, this flag allows display of HTML tags in Markdown components
-    "DISPLAY_MARKDOWN_HTML": True,
-    # When True, this escapes HTML (rather than rendering it) in Markdown components
-    "ESCAPE_MARKDOWN_HTML": False,
-    "DASHBOARD_NATIVE_FILTERS": True,
-    "DASHBOARD_CROSS_FILTERS": False,
-    # Feature is under active development and breaking changes are expected
-    "DASHBOARD_NATIVE_FILTERS_SET": False,
-    "DASHBOARD_FILTERS_EXPERIMENTAL": False,
-    "GLOBAL_ASYNC_QUERIES": False,
-    "VERSIONED_EXPORT": True,
-    "EMBEDDED_SUPERSET": False,
-    # Enables Alerts and reports new implementation
-    "ALERT_REPORTS": False,
-    "DASHBOARD_RBAC": False,
-    "ENABLE_EXPLORE_DRAG_AND_DROP": True,
-    "ENABLE_FILTER_BOX_MIGRATION": False,
-    "ENABLE_ADVANCED_DATA_TYPES": False,
-    "ENABLE_DND_WITH_CLICK_UX": True,
-    # Enabling ALERTS_ATTACH_REPORTS, the system sends email and slack message
-    # with screenshot and link
-    # Disables ALERTS_ATTACH_REPORTS, the system DOES NOT generate screenshot
-    # for report with type 'alert' and sends email and slack message with only link;
-    # for report with type 'report' still send with email and slack message with
-    # screenshot and link
-    "ALERTS_ATTACH_REPORTS": True,
-    # FORCE_DATABASE_CONNECTIONS_SSL is depreciated.
-    "FORCE_DATABASE_CONNECTIONS_SSL": False,
-    # Enabling ENFORCE_DB_ENCRYPTION_UI forces all database connections to be
-    # encrypted before being saved into superset metastore.
-    "ENFORCE_DB_ENCRYPTION_UI": False,
-    # Allow users to export full CSV of table viz type.
-    # This could cause the server to run out of memory or compute.
-    "ALLOW_FULL_CSV_EXPORT": False,
-    "UX_BETA": False,
-    "GENERIC_CHART_AXES": False,
-    "ALLOW_ADHOC_SUBQUERY": False,
-    "USE_ANALAGOUS_COLORS": True,
-    "DASHBOARD_EDIT_CHART_IN_NEW_TAB": False,
-    # Apply RLS rules to SQL Lab queries. This requires parsing and manipulating the
-    # query, and might break queries and/or allow users to bypass RLS. Use with care!
-    "RLS_IN_SQLLAB": False,
-    # Enable caching per impersonation key (e.g username) in a datasource where user
-    # impersonation is enabled
-    "CACHE_IMPERSONATION": False,
-}
-
-# Feature flags may also be set via 'SUPERSET_FEATURE_' prefixed environment vars.
-DEFAULT_FEATURE_FLAGS.update(
-    {
-        k[len("SUPERSET_FEATURE_") :]: parse_boolean_string(v)
-        for k, v in os.environ.items()
-        if re.search(r"^SUPERSET_FEATURE_\w+", k)
-    }
-)
-
-# This is merely a default.
-FEATURE_FLAGS: Dict[str, bool] = {}
-
-# A function that receives a dict of all feature flags
-# (DEFAULT_FEATURE_FLAGS merged with FEATURE_FLAGS)
-# can alter it, and returns a similar dict. Note the dict of feature
-# flags passed to the function is a deepcopy of the dict in the config,
-# and can therefore be mutated without side-effect
-#
-# GET_FEATURE_FLAGS_FUNC can be used to implement progressive rollouts,
-# role-based features, or a full on A/B testing framework.
-#
-# from flask import g, request
-# def GET_FEATURE_FLAGS_FUNC(feature_flags_dict: Dict[str, bool]) -> Dict[str, bool]:
-#     if hasattr(g, "user") and g.user.is_active:
-#         feature_flags_dict['some_feature'] = g.user and g.user.get_id() == 5
-#     return feature_flags_dict
-GET_FEATURE_FLAGS_FUNC: Optional[Callable[[Dict[str, bool]], Dict[str, bool]]] = None
-# A function that receives a feature flag name and an optional default value.
-# Has a similar utility to GET_FEATURE_FLAGS_FUNC but it's useful to not force the
-# evaluation of all feature flags when just evaluating a single one.
-#
-# Note that the default `get_feature_flags` will evaluate each feature with this
-# callable when the config key is set, so don't use both GET_FEATURE_FLAGS_FUNC
-# and IS_FEATURE_ENABLED_FUNC in conjunction.
-IS_FEATURE_ENABLED_FUNC: Optional[Callable[[str, Optional[bool]], bool]] = None
-# A function that expands/overrides the frontend `bootstrap_data.common` object.
-# Can be used to implement custom frontend functionality,
-# or dynamically change certain configs.
-#
-# Values in `bootstrap_data.common` should have these characteristics:
-# - They are not specific to a page the user is visiting
-# - They do not contain secrets
-#
-# Takes as a parameter the common bootstrap payload before transformations.
-# Returns a dict containing data that should be added or overridden to the payload.
-COMMON_BOOTSTRAP_OVERRIDES_FUNC: Callable[
-    [Dict[str, Any]], Dict[str, Any]
-] = lambda data: {}  # default: empty dict
-
-# EXTRA_CATEGORICAL_COLOR_SCHEMES is used for adding custom categorical color schemes
-# example code for "My custom warm to hot" color scheme
-# EXTRA_CATEGORICAL_COLOR_SCHEMES = [
-#     {
-#         "id": 'myVisualizationColors',
-#         "description": '',
-#         "label": 'My Visualization Colors',
-#         "isDefault": True,
-#         "colors":
-#          ['#006699', '#009DD9', '#5AAA46', '#44AAAA', '#DDAA77', '#7799BB', '#88AA77',
-#          '#552288', '#5AAA46', '#CC7788', '#EEDD55', '#9977BB', '#BBAA44', '#DDCCDD']
-#     }]
-
-# This is merely a default
-EXTRA_CATEGORICAL_COLOR_SCHEMES: List[Dict[str, Any]] = []
-
-# THEME_OVERRIDES is used for adding custom theme to superset
-# example code for "My theme" custom scheme
-# THEME_OVERRIDES = {
-#   "borderRadius": 4,
-#   "colors": {
-#     "primary": {
-#       "base": 'red',
-#     },
-#     "secondary": {
-#       "base": 'green',
-#     },
-#     "grayscale": {
-#       "base": 'orange',
-#     }
-#   }
-# }
-
-THEME_OVERRIDES: Dict[str, Any] = {}
-
-# EXTRA_SEQUENTIAL_COLOR_SCHEMES is used for adding custom sequential color schemes
-# EXTRA_SEQUENTIAL_COLOR_SCHEMES =  [
-#     {
-#         "id": 'warmToHot',
-#         "description": '',
-#         "isDiverging": True,
-#         "label": 'My custom warm to hot',
-#         "isDefault": True,
-#         "colors":
-#          ['#552288', '#5AAA46', '#CC7788', '#EEDD55', '#9977BB', '#BBAA44', '#DDCCDD',
-#          '#006699', '#009DD9', '#5AAA46', '#44AAAA', '#DDAA77', '#7799BB', '#88AA77']
-#     }]
-
-# This is merely a default
-EXTRA_SEQUENTIAL_COLOR_SCHEMES: List[Dict[str, Any]] = []
-
-# ---------------------------------------------------
-# Thumbnail config (behind feature flag)
-# Also used by Alerts & Reports
-# ---------------------------------------------------
-THUMBNAIL_SELENIUM_USER = "admin"
-THUMBNAIL_CACHE_CONFIG: CacheConfig = {
-    "CACHE_TYPE": "NullCache",
-    "CACHE_NO_NULL_WARNING": True,
-}
-
-# Time before selenium times out after trying to locate an element on the page and wait
-# for that element to load for a screenshot.
-SCREENSHOT_LOCATE_WAIT = int(timedelta(seconds=10).total_seconds())
-# Time before selenium times out after waiting for all DOM class elements named
-# "loading" are gone.
-SCREENSHOT_LOAD_WAIT = int(timedelta(minutes=1).total_seconds())
-# Selenium destroy retries
-SCREENSHOT_SELENIUM_RETRIES = 5
-# Give selenium an headstart, in seconds
-SCREENSHOT_SELENIUM_HEADSTART = 3
-# Wait for the chart animation, in seconds
-SCREENSHOT_SELENIUM_ANIMATION_WAIT = 5
-
-# ---------------------------------------------------
-# Image and file configuration
-# ---------------------------------------------------
-# The file upload folder, when using models with files
-UPLOAD_FOLDER = BASE_DIR + "/app/static/uploads/"
-UPLOAD_CHUNK_SIZE = 4096
-
-# The image upload folder, when using models with images
-IMG_UPLOAD_FOLDER = BASE_DIR + "/app/static/uploads/"
-
-# The image upload url, when using models with images
-IMG_UPLOAD_URL = "/static/uploads/"
-# Setup image size default is (300, 200, True)
-# IMG_SIZE = (300, 200, True)
-
-# Default cache timeout, applies to all cache backends unless specifically overridden in
-# each cache config.
-CACHE_DEFAULT_TIMEOUT = int(timedelta(days=1).total_seconds())
-
-# Default cache for Superset objects
-CACHE_CONFIG: CacheConfig = {"CACHE_TYPE": "NullCache"}
-
-# Cache for datasource metadata and query results
-DATA_CACHE_CONFIG: CacheConfig = {"CACHE_TYPE": "NullCache"}
-
-# Cache for dashboard filter state (`CACHE_TYPE` defaults to `SimpleCache` when
-#  running in debug mode unless overridden)
-FILTER_STATE_CACHE_CONFIG: CacheConfig = {
-    "CACHE_DEFAULT_TIMEOUT": int(timedelta(days=90).total_seconds()),
-    # should the timeout be reset when retrieving a cached value
-    "REFRESH_TIMEOUT_ON_RETRIEVAL": True,
-}
-
-# Cache for explore form data state (`CACHE_TYPE` defaults to `SimpleCache` when
-#  running in debug mode unless overridden)
-EXPLORE_FORM_DATA_CACHE_CONFIG: CacheConfig = {
-    "CACHE_DEFAULT_TIMEOUT": int(timedelta(days=7).total_seconds()),
-    # should the timeout be reset when retrieving a cached value
-    "REFRESH_TIMEOUT_ON_RETRIEVAL": True,
-}
-
-# store cache keys by datasource UID (via CacheKey) for custom processing/invalidation
-STORE_CACHE_KEYS_IN_METADATA_DB = False
-
-# CORS Options
-ENABLE_CORS = False
-CORS_OPTIONS: Dict[Any, Any] = {}
-
-# Chrome allows up to 6 open connections per domain at a time. When there are more
-# than 6 slices in dashboard, a lot of time fetch requests are queued up and wait for
-# next available socket. PR #5039 is trying to allow domain sharding for Superset,
-# and this feature will be enabled by configuration only (by default Superset
-# doesn't allow cross-domain request).
-SUPERSET_WEBSERVER_DOMAINS = None
-
-# Allowed format types for upload on Database view
-EXCEL_EXTENSIONS = {"xlsx", "xls"}
-CSV_EXTENSIONS = {"csv", "tsv", "txt"}
-COLUMNAR_EXTENSIONS = {"parquet", "zip"}
-ALLOWED_EXTENSIONS = {*EXCEL_EXTENSIONS, *CSV_EXTENSIONS, *COLUMNAR_EXTENSIONS}
-
-# CSV Options: key/value pairs that will be passed as argument to DataFrame.to_csv
-# method.
-# note: index option should not be overridden
-CSV_EXPORT = {"encoding": "utf-8"}
-
-# ---------------------------------------------------
-# Time grain configurations
-# ---------------------------------------------------
-# List of time grains to disable in the application (see list of builtin
-# time grains in superset/db_engine_specs.builtin_time_grains).
-# For example: to disable 1 second time grain:
-# TIME_GRAIN_DENYLIST = ['PT1S']
-TIME_GRAIN_DENYLIST: List[str] = []
-
-# Additional time grains to be supported using similar definitions as in
-# superset/db_engine_specs.builtin_time_grains.
-# For example: To add a new 2 second time grain:
-# TIME_GRAIN_ADDONS = {'PT2S': '2 second'}
-TIME_GRAIN_ADDONS: Dict[str, str] = {}
-
-# Implementation of additional time grains per engine.
-# The column to be truncated is denoted `{col}` in the expression.
-# For example: To implement 2 second time grain on clickhouse engine:
-# TIME_GRAIN_ADDON_EXPRESSIONS = {
-#     'clickhouse': {
-#         'PT2S': 'toDateTime(intDiv(toUInt32(toDateTime({col})), 2)*2)'
-#     }
-# }
-TIME_GRAIN_ADDON_EXPRESSIONS: Dict[str, Dict[str, str]] = {}
-
-# ---------------------------------------------------
-# List of viz_types not allowed in your environment
-# For example: Disable pivot table and treemap:
-#  VIZ_TYPE_DENYLIST = ['pivot_table', 'treemap']
-# ---------------------------------------------------
-
-VIZ_TYPE_DENYLIST: List[str] = []
-
-# --------------------------------------------------
-# Modules, datasources and middleware to be registered
-# --------------------------------------------------
-DEFAULT_MODULE_DS_MAP = OrderedDict(
-    [
-        ("superset.connectors.sqla.models", ["SqlaTable"]),
-    ]
-)
-ADDITIONAL_MODULE_DS_MAP: Dict[str, List[str]] = {}
-ADDITIONAL_MIDDLEWARE: List[Callable[..., Any]] = []
-
-# 1) https://docs.python-guide.org/writing/logging/
-# 2) https://docs.python.org/2/library/logging.config.html
-
-# Default configurator will consume the LOG_* settings below
-LOGGING_CONFIGURATOR = DefaultLoggingConfigurator()
-
-# Console Log Settings
-
-LOG_FORMAT = "%(asctime)s:%(levelname)s:%(name)s:%(message)s"
-LOG_LEVEL = "DEBUG"
-
-# ---------------------------------------------------
-# Enable Time Rotate Log Handler
-# ---------------------------------------------------
-# LOG_LEVEL = DEBUG, INFO, WARNING, ERROR, CRITICAL
-
-ENABLE_TIME_ROTATE = False
-TIME_ROTATE_LOG_LEVEL = "DEBUG"
-FILENAME = os.path.join(DATA_DIR, "superset.log")
-ROLLOVER = "midnight"
-INTERVAL = 1
-BACKUP_COUNT = 30
-
-# Custom logger for auditing queries. This can be used to send ran queries to a
-# structured immutable store for auditing purposes. The function is called for
-# every query ran, in both SQL Lab and charts/dashboards.
-# def QUERY_LOGGER(
-#     database,
-#     query,
-#     schema=None,
-#     user=None,  # TODO(john-bodley): Deprecate in 3.0.
-#     client=None,
-#     security_manager=None,
-#     log_params=None,
-# ):
-#     pass
-QUERY_LOGGER = None
-
-# Set this API key to enable Mapbox visualizations
-MAPBOX_API_KEY = os.environ.get("MAPBOX_API_KEY", "")
-
-# Maximum number of rows returned for any analytical database query
-SQL_MAX_ROW = 100000
-
-# Maximum number of rows displayed in SQL Lab UI
-# Is set to avoid out of memory/localstorage issues in browsers. Does not affect
-# exported CSVs
-DISPLAY_MAX_ROW = 10000
-
-# Default row limit for SQL Lab queries. Is overridden by setting a new limit in
-# the SQL Lab UI
-DEFAULT_SQLLAB_LIMIT = 1000
-
-# Maximum number of tables/views displayed in the dropdown window in SQL Lab.
-MAX_TABLE_NAMES = 3000
-
-# Adds a warning message on sqllab save query and schedule query modals.
-SQLLAB_SAVE_WARNING_MESSAGE = None
-SQLLAB_SCHEDULE_WARNING_MESSAGE = None
-
-# Force refresh while auto-refresh in dashboard
-DASHBOARD_AUTO_REFRESH_MODE: Literal["fetch", "force"] = "force"
-
-
-# Default celery config is to use SQLA as a broker, in a production setting
-# you'll want to use a proper broker as specified here:
-# http://docs.celeryproject.org/en/latest/getting-started/brokers/index.html
-
-
-class CeleryConfig:  # pylint: disable=too-few-public-methods
-    broker_url = "sqla+sqlite:///celerydb.sqlite"
-    imports = ("superset.sql_lab",)
-    result_backend = "db+sqlite:///celery_results.sqlite"
-    worker_log_level = "DEBUG"
-    worker_prefetch_multiplier = 1
-    task_acks_late = False
-    task_annotations = {
-        "sql_lab.get_sql_results": {"rate_limit": "100/s"},
-        "email_reports.send": {
-            "rate_limit": "1/s",
-            "time_limit": int(timedelta(seconds=120).total_seconds()),
-            "soft_time_limit": int(timedelta(seconds=150).total_seconds()),
-            "ignore_result": True,
-        },
-    }
-    beat_schedule = {
-        "email_reports.schedule_hourly": {
-            "task": "email_reports.schedule_hourly",
-            "schedule": crontab(minute=1, hour="*"),
-        },
-        "reports.scheduler": {
-            "task": "reports.scheduler",
-            "schedule": crontab(minute="*", hour="*"),
-        },
-        "reports.prune_log": {
-            "task": "reports.prune_log",
-            "schedule": crontab(minute=0, hour=0),
-        },
-    }
-
-
-CELERY_CONFIG = CeleryConfig  # pylint: disable=invalid-name
-
-# Set celery config to None to disable all the above configuration
-# CELERY_CONFIG = None
-
-# Additional static HTTP headers to be served by your Superset server. Note
-# Flask-Talisman applies the relevant security HTTP headers.
-#
-# DEFAULT_HTTP_HEADERS: sets default values for HTTP headers. These may be overridden
-# within the app
-# OVERRIDE_HTTP_HEADERS: sets override values for HTTP headers. These values will
-# override anything set within the app
-DEFAULT_HTTP_HEADERS: Dict[str, Any] = {}
-OVERRIDE_HTTP_HEADERS: Dict[str, Any] = {}
-HTTP_HEADERS: Dict[str, Any] = {}
-
-# The db id here results in selecting this one as a default in SQL Lab
-DEFAULT_DB_ID = None
-
-# Timeout duration for SQL Lab synchronous queries
-SQLLAB_TIMEOUT = int(timedelta(seconds=30).total_seconds())
-
-# Timeout duration for SQL Lab query validation
-SQLLAB_VALIDATION_TIMEOUT = int(timedelta(seconds=10).total_seconds())
-
-# SQLLAB_DEFAULT_DBID
-SQLLAB_DEFAULT_DBID = None
-
-# The MAX duration a query can run for before being killed by celery.
-SQLLAB_ASYNC_TIME_LIMIT_SEC = int(timedelta(hours=6).total_seconds())
-
-# Some databases support running EXPLAIN queries that allow users to estimate
-# query costs before they run. These EXPLAIN queries should have a small
-# timeout.
-SQLLAB_QUERY_COST_ESTIMATE_TIMEOUT = int(timedelta(seconds=10).total_seconds())
-# The feature is off by default, and currently only supported in Presto and Postgres.
-# It also need to be enabled on a per-database basis, by adding the key/value pair
-# `cost_estimate_enabled: true` to the database `extra` attribute.
-ESTIMATE_QUERY_COST = False
-# The cost returned by the databases is a relative value; in order to map the cost to
-# a tangible value you need to define a custom formatter that takes into consideration
-# your specific infrastructure. For example, you could analyze queries a posteriori by
-# running EXPLAIN on them, and compute a histogram of relative costs to present the
-# cost as a percentile:
-#
-# def postgres_query_cost_formatter(
-#     result: List[Dict[str, Any]]
-# ) -> List[Dict[str, str]]:
-#     # 25, 50, 75% percentiles
-#     percentile_costs = [100.0, 1000.0, 10000.0]
-#
-#     out = []
-#     for row in result:
-#         relative_cost = row["Total cost"]
-#         percentile = bisect.bisect_left(percentile_costs, relative_cost) + 1
-#         out.append({
-#             "Relative cost": relative_cost,
-#             "Percentile": str(percentile * 25) + "%",
-#         })
-#
-#     return out
-#
-#  Then on define the formatter on the config:
-#
-# "QUERY_COST_FORMATTERS_BY_ENGINE": {"postgresql": postgres_query_cost_formatter},
-QUERY_COST_FORMATTERS_BY_ENGINE: Dict[
-    str, Callable[[List[Dict[str, Any]]], List[Dict[str, Any]]]
-] = {}
-
-# Flag that controls if limit should be enforced on the CTA (create table as queries).
-SQLLAB_CTAS_NO_LIMIT = False
-
-# This allows you to define custom logic around the "CREATE TABLE AS" or CTAS feature
-# in SQL Lab that defines where the target schema should be for a given user.
-# Database `CTAS Schema` has a precedence over this setting.
-# Example below returns a username and CTA queries will write tables into the schema
-# name `username`
-# SQLLAB_CTAS_SCHEMA_NAME_FUNC = lambda database, user, schema, sql: user.username
-# This is move involved example where depending on the database you can leverage data
-# available to assign schema for the CTA query:
-# def compute_schema_name(database: Database, user: User, schema: str, sql: str) -> str:
-#     if database.name == 'mysql_payments_slave':
-#         return 'tmp_superset_schema'
-#     if database.name == 'presto_gold':
-#         return user.username
-#     if database.name == 'analytics':
-#         if 'analytics' in [r.name for r in user.roles]:
-#             return 'analytics_cta'
-#         else:
-#             return f'tmp_{schema}'
-# Function accepts database object, user object, schema name and sql that will be run.
-SQLLAB_CTAS_SCHEMA_NAME_FUNC: Optional[
-    Callable[["Database", "models.User", str, str], str]
-] = None
-
-# If enabled, it can be used to store the results of long-running queries
-# in SQL Lab by using the "Run Async" button/feature
-RESULTS_BACKEND: Optional[BaseCache] = None
-
-# Use PyArrow and MessagePack for async query results serialization,
-# rather than JSON. This feature requires additional testing from the
-# community before it is fully adopted, so this config option is provided
-# in order to disable should breaking issues be discovered.
-RESULTS_BACKEND_USE_MSGPACK = True
-
-# The S3 bucket where you want to store your external hive tables created
-# from CSV files. For example, 'companyname-superset'
-CSV_TO_HIVE_UPLOAD_S3_BUCKET = None
-
-# The directory within the bucket specified above that will
-# contain all the external tables
-CSV_TO_HIVE_UPLOAD_DIRECTORY = "EXTERNAL_HIVE_TABLES/"
-
-
-# Function that creates upload directory dynamically based on the
-# database used, user and schema provided.
-def CSV_TO_HIVE_UPLOAD_DIRECTORY_FUNC(  # pylint: disable=invalid-name
-    database: "Database",
-    user: "models.User",  # pylint: disable=unused-argument
-    schema: Optional[str],
-) -> str:
-    # Note the final empty path enforces a trailing slash.
-    return os.path.join(
-        CSV_TO_HIVE_UPLOAD_DIRECTORY, str(database.id), schema or "", ""
-    )
-
-
-# The namespace within hive where the tables created from
-# uploading CSVs will be stored.
-UPLOADED_CSV_HIVE_NAMESPACE: Optional[str] = None
-
-# Function that computes the allowed schemas for the CSV uploads.
-# Allowed schemas will be a union of schemas_allowed_for_file_upload
-# db configuration and a result of this function.
-
-# mypy doesn't catch that if case ensures list content being always str
-ALLOWED_USER_CSV_SCHEMA_FUNC: Callable[["Database", "models.User"], List[str]] = (
-    lambda database, user: [UPLOADED_CSV_HIVE_NAMESPACE]
-    if UPLOADED_CSV_HIVE_NAMESPACE
-    else []
-)
-
-# Values that should be treated as nulls for the csv uploads.
-CSV_DEFAULT_NA_NAMES = list(STR_NA_VALUES)
-
-# A dictionary of items that gets merged into the Jinja context for
-# SQL Lab. The existing context gets updated with this dictionary,
-# meaning values for existing keys get overwritten by the content of this
-# dictionary. Exposing functionality through JINJA_CONTEXT_ADDONS has security
-# implications as it opens a window for a user to execute untrusted code.
-# It's important to make sure that the objects exposed (as well as objects attached
-# to those objets) are harmless. We recommend only exposing simple/pure functions that
-# return native types.
-JINJA_CONTEXT_ADDONS: Dict[str, Callable[..., Any]] = {}
-
-# A dictionary of macro template processors (by engine) that gets merged into global
-# template processors. The existing template processors get updated with this
-# dictionary, which means the existing keys get overwritten by the content of this
-# dictionary. The customized addons don't necessarily need to use Jinja templating
-# language. This allows you to define custom logic to process templates on a per-engine
-# basis. Example value = `{"presto": CustomPrestoTemplateProcessor}`
-CUSTOM_TEMPLATE_PROCESSORS: Dict[str, Type[BaseTemplateProcessor]] = {}
-
-# Roles that are controlled by the API / Superset and should not be changes
-# by humans.
-ROBOT_PERMISSION_ROLES = ["Public", "Gamma", "Alpha", "Admin", "sql_lab"]
-
-CONFIG_PATH_ENV_VAR = "SUPERSET_CONFIG_PATH"
-
-# If a callable is specified, it will be called at app startup while passing
-# a reference to the Flask app. This can be used to alter the Flask app
-# in whatever way.
-# example: FLASK_APP_MUTATOR = lambda x: x.before_request = f
-FLASK_APP_MUTATOR = None
-
-# Set this to false if you don't want users to be able to request/grant
-# datasource access requests from/to other users.
-ENABLE_ACCESS_REQUEST = False
-
-# smtp server configuration
-EMAIL_NOTIFICATIONS = False  # all the emails are sent using dryrun
-SMTP_HOST = "localhost"
-SMTP_STARTTLS = True
-SMTP_SSL = False
-SMTP_USER = "superset"
-SMTP_PORT = 25
-SMTP_PASSWORD = "superset"
-SMTP_MAIL_FROM = "superset@superset.com"
-
-ENABLE_CHUNK_ENCODING = False
-
-# Whether to bump the logging level to ERROR on the flask_appbuilder package
-# Set to False if/when debugging FAB related issues like
-# permission management
-SILENCE_FAB = True
-
-FAB_ADD_SECURITY_VIEWS = True
-FAB_ADD_SECURITY_PERMISSION_VIEW = False
-FAB_ADD_SECURITY_VIEW_MENU_VIEW = False
-FAB_ADD_SECURITY_PERMISSION_VIEWS_VIEW = False
-
-# The link to a page containing common errors and their resolutions
-# It will be appended at the bottom of sql_lab errors.
-TROUBLESHOOTING_LINK = ""
-
-# CSRF token timeout, set to None for a token that never expires
-WTF_CSRF_TIME_LIMIT = int(timedelta(weeks=1).total_seconds())
-
-# This link should lead to a page with instructions on how to gain access to a
-# Datasource. It will be placed at the bottom of permissions errors.
-PERMISSION_INSTRUCTIONS_LINK = ""
-
-# Integrate external Blueprints to the app by passing them to your
-# configuration. These blueprints will get integrated in the app
-BLUEPRINTS: List[Blueprint] = []
-
-# Provide a callable that receives a tracking_url and returns another
-# URL. This is used to translate internal Hadoop job tracker URL
-# into a proxied one
-
-
-TRACKING_URL_TRANSFORMER = lambda x: x
-
-
-# Interval between consecutive polls when using Hive Engine
-HIVE_POLL_INTERVAL = int(timedelta(seconds=5).total_seconds())
-
-# Interval between consecutive polls when using Presto Engine
-# See here: https://github.com/dropbox/PyHive/blob/8eb0aeab8ca300f3024655419b93dad926c1a351/pyhive/presto.py#L93  # pylint: disable=line-too-long,useless-suppression
-PRESTO_POLL_INTERVAL = int(timedelta(seconds=1).total_seconds())
-
-# Allow list of custom authentications for each DB engine.
-# Example:
-# from your.module import AuthClass
-# from another.extra import auth_method
-#
-# ALLOWED_EXTRA_AUTHENTICATIONS: Dict[str, Dict[str, Callable[..., Any]]] = {
-#     "trino": {
-#         "custom_auth": AuthClass,
-#         "another_auth_method": auth_method,
-#     },
-# }
-ALLOWED_EXTRA_AUTHENTICATIONS: Dict[str, Dict[str, Callable[..., Any]]] = {}
-
-# The id of a template dashboard that should be copied to every new user
-DASHBOARD_TEMPLATE_ID = None
-
-# A callable that allows altering the database connection URL and params
-# on the fly, at runtime. This allows for things like impersonation or
-# arbitrary logic. For instance you can wire different users to
-# use different connection parameters, or pass their email address as the
-# username. The function receives the connection uri object, connection
-# params, the username, and returns the mutated uri and params objects.
-# Example:
-#   def DB_CONNECTION_MUTATOR(uri, params, username, security_manager, source):
-#       user = security_manager.find_user(username=username)
-#       if user and user.email:
-#           uri.username = user.email
-#       return uri, params
-#
-# Note that the returned uri and params are passed directly to sqlalchemy's
-# as such `create_engine(url, **params)`
-DB_CONNECTION_MUTATOR = None
-
-
-# A function that intercepts the SQL to be executed and can alter it.
-# The use case is can be around adding some sort of comment header
-# with information such as the username and worker node information
-#
-#    def SQL_QUERY_MUTATOR(
-#        sql,
-#        user_name=user_name,  # TODO(john-bodley): Deprecate in 3.0.
-#        security_manager=security_manager,
-#        database=database,
-#    ):
-#        dttm = datetime.now().isoformat()
-#        return f"-- [SQL LAB] {user_name} {dttm}\n{sql}"
-# For backward compatibility, you can unpack any of the above arguments in your
-# function definition, but keep the **kwargs as the last argument to allow new args
-# to be added later without any errors.
-def SQL_QUERY_MUTATOR(  # pylint: disable=invalid-name,unused-argument
-    sql: str, **kwargs: Any
-) -> str:
-    return sql
-
-
-# This auth provider is used by background (offline) tasks that need to access
-# protected resources. Can be overridden by end users in order to support
-# custom auth mechanisms
-MACHINE_AUTH_PROVIDER_CLASS = "superset.utils.machine_auth.MachineAuthProvider"
-
-# ---------------------------------------------------
-# Alerts & Reports
-# ---------------------------------------------------
-# Used for Alerts/Reports (Feature flask ALERT_REPORTS) to set the size for the
-# sliding cron window size, should be synced with the celery beat config minus 1 second
-ALERT_REPORTS_CRON_WINDOW_SIZE = 59
-ALERT_REPORTS_WORKING_TIME_OUT_KILL = True
-# if ALERT_REPORTS_WORKING_TIME_OUT_KILL is True, set a celery hard timeout
-# Equal to working timeout + ALERT_REPORTS_WORKING_TIME_OUT_LAG
-ALERT_REPORTS_WORKING_TIME_OUT_LAG = int(timedelta(seconds=10).total_seconds())
-# if ALERT_REPORTS_WORKING_TIME_OUT_KILL is True, set a celery hard timeout
-# Equal to working timeout + ALERT_REPORTS_WORKING_SOFT_TIME_OUT_LAG
-ALERT_REPORTS_WORKING_SOFT_TIME_OUT_LAG = int(timedelta(seconds=1).total_seconds())
-# If set to true no notification is sent, the worker will just log a message.
-# Useful for debugging
-ALERT_REPORTS_NOTIFICATION_DRY_RUN = False
-# Max tries to run queries to prevent false errors caused by transient errors
-# being returned to users. Set to a value >1 to enable retries.
-ALERT_REPORTS_QUERY_EXECUTION_MAX_TRIES = 1
-
-# A custom prefix to use on all Alerts & Reports emails
-EMAIL_REPORTS_SUBJECT_PREFIX = "[Report] "
-
-# Slack API token for the superset reports, either string or callable
-SLACK_API_TOKEN: Optional[Union[Callable[[], str], str]] = None
-SLACK_PROXY = None
-
-# The webdriver to use for generating reports. Use one of the following
-# firefox
-#   Requires: geckodriver and firefox installations
-#   Limitations: can be buggy at times
-# chrome:
-#   Requires: headless chrome
-#   Limitations: unable to generate screenshots of elements
-WEBDRIVER_TYPE = "firefox"
-
-# Window size - this will impact the rendering of the data
-WEBDRIVER_WINDOW = {
-    "dashboard": (1600, 2000),
-    "slice": (3000, 1200),
-    "pixel_density": 1,
-}
-
-# An optional override to the default auth hook used to provide auth to the
-# offline webdriver
-WEBDRIVER_AUTH_FUNC = None
-
-# Any config options to be passed as-is to the webdriver
-WEBDRIVER_CONFIGURATION: Dict[Any, Any] = {"service_log_path": "/dev/null"}
-
-# Additional args to be passed as arguments to the config object
-# Note: these options are Chrome-specific. For FF, these should
-# only include the "--headless" arg
-WEBDRIVER_OPTION_ARGS = ["--headless", "--marionette"]
-
-# The base URL to query for accessing the user interface
-WEBDRIVER_BASEURL = "http://0.0.0.0:8080/"
-# The base URL for the email report hyperlinks.
-WEBDRIVER_BASEURL_USER_FRIENDLY = WEBDRIVER_BASEURL
-# Time selenium will wait for the page to load and render for the email report.
-EMAIL_PAGE_RENDER_WAIT = int(timedelta(seconds=30).total_seconds())
-
-# Send user to a link where they can report bugs
-BUG_REPORT_URL = None
-
-# Send user to a link where they can read more about Superset
-DOCUMENTATION_URL = None
-DOCUMENTATION_TEXT = "Documentation"
-DOCUMENTATION_ICON = None  # Recommended size: 16x16
-
-# What is the Last N days relative in the time selector to:
-# 'today' means it is midnight (00:00:00) in the local timezone
-# 'now' means it is relative to the query issue time
-# If both start and end time is set to now, this will make the time
-# filter a moving window. By only setting the end time to now,
-# start time will be set to midnight, while end will be relative to
-# the query issue time.
-DEFAULT_RELATIVE_START_TIME = "today"
-DEFAULT_RELATIVE_END_TIME = "today"
-
-# Configure which SQL validator to use for each engine
-SQL_VALIDATORS_BY_ENGINE = {
-    "presto": "PrestoDBSQLValidator",
-    "postgresql": "PostgreSQLValidator",
-}
-
-# A list of preferred databases, in order. These databases will be
-# displayed prominently in the "Add Database" dialog. You should
-# use the "engine_name" attribute of the corresponding DB engine spec
-# in `superset/db_engine_specs/`.
-PREFERRED_DATABASES: List[str] = [
-    "PostgreSQL",
-    "Presto",
-    "MySQL",
-    "SQLite",
-    # etc.
-]
-# When adding a new database we try to connect to it. Depending on which parameters are
-# incorrect this could take a couple minutes, until the SQLAlchemy driver pinging the
-# database times out. Instead of relying on the driver timeout we can specify a shorter
-# one here.
-TEST_DATABASE_CONNECTION_TIMEOUT = timedelta(seconds=30)
-
-# Do you want Talisman enabled?
-TALISMAN_ENABLED = False
-# If you want Talisman, how do you want it configured??
-TALISMAN_CONFIG = {
-    "content_security_policy": None,
-    "force_https": True,
-    "force_https_permanent": False,
-}
-
-# It is possible to customize which tables and roles are featured in the RLS
-# dropdown. When set, this dict is assigned to `add_form_query_rel_fields` and
-# `edit_form_query_rel_fields` on `RowLevelSecurityFiltersModelView`. Example:
-#
-# from flask_appbuilder.models.sqla import filters
-# RLS_FORM_QUERY_REL_FIELDS = {
-#     "roles": [["name", filters.FilterStartsWith, "RlsRole"]]
-#     "tables": [["table_name", filters.FilterContains, "rls"]]
-# }
-RLS_FORM_QUERY_REL_FIELDS: Optional[Dict[str, List[List[Any]]]] = None
-
-#
-# Flask session cookie options
-#
-# See https://flask.palletsprojects.com/en/1.1.x/security/#set-cookie-options
-# for details
-#
-SESSION_COOKIE_HTTPONLY = True  # Prevent cookie from being read by frontend JS?
-SESSION_COOKIE_SECURE = False  # Prevent cookie from being transmitted over non-tls?
-SESSION_COOKIE_SAMESITE = "Lax"  # One of [None, 'None', 'Lax', 'Strict']
-
-# Cache static resources.
-SEND_FILE_MAX_AGE_DEFAULT = int(timedelta(days=365).total_seconds())
-
-# URI to database storing the example data, points to
-# SQLALCHEMY_DATABASE_URI by default if set to `None`
-SQLALCHEMY_EXAMPLES_URI = None
-
-# Optional prefix to be added to all static asset paths when rendering the UI.
-# This is useful for hosting assets in an external CDN, for example
-STATIC_ASSETS_PREFIX = ""
-
-# Some sqlalchemy connection strings can open Superset to security risks.
-# Typically these should not be allowed.
-PREVENT_UNSAFE_DB_CONNECTIONS = True
-
-# Path used to store SSL certificates that are generated when using custom certs.
-# Defaults to temporary directory.
-# Example: SSL_CERT_PATH = "/certs"
-SSL_CERT_PATH: Optional[str] = None
-
-# SQLA table mutator, every time we fetch the metadata for a certain table
-# (superset.connectors.sqla.models.SqlaTable), we call this hook
-# to allow mutating the object with this callback.
-# This can be used to set any properties of the object based on naming
-# conventions and such. You can find examples in the tests.
-
-SQLA_TABLE_MUTATOR = lambda table: table
-
-
-# Global async query config options.
-# Requires GLOBAL_ASYNC_QUERIES feature flag to be enabled.
-GLOBAL_ASYNC_QUERIES_REDIS_CONFIG = {
-    "port": 6379,
-    "host": "127.0.0.1",
-    "password": "",
-    "db": 0,
-    "ssl": False,
-}
-GLOBAL_ASYNC_QUERIES_REDIS_STREAM_PREFIX = "async-events-"
-GLOBAL_ASYNC_QUERIES_REDIS_STREAM_LIMIT = 1000
-GLOBAL_ASYNC_QUERIES_REDIS_STREAM_LIMIT_FIREHOSE = 1000000
-GLOBAL_ASYNC_QUERIES_JWT_COOKIE_NAME = "async-token"
-GLOBAL_ASYNC_QUERIES_JWT_COOKIE_SECURE = False
-GLOBAL_ASYNC_QUERIES_JWT_COOKIE_DOMAIN = None
-GLOBAL_ASYNC_QUERIES_JWT_SECRET = "test-secret-change-me"
-GLOBAL_ASYNC_QUERIES_TRANSPORT = "polling"
-GLOBAL_ASYNC_QUERIES_POLLING_DELAY = int(
-    timedelta(milliseconds=500).total_seconds() * 1000
-)
-GLOBAL_ASYNC_QUERIES_WEBSOCKET_URL = "ws://127.0.0.1:8080/"
-
-# Embedded config options
-GUEST_ROLE_NAME = "Public"
-GUEST_TOKEN_JWT_SECRET = "test-guest-secret-change-me"
-GUEST_TOKEN_JWT_ALGO = "HS256"
-GUEST_TOKEN_HEADER_NAME = "X-GuestToken"
-GUEST_TOKEN_JWT_EXP_SECONDS = 300  # 5 minutes
-# Guest token audience for the embedded superset, either string or callable
-GUEST_TOKEN_JWT_AUDIENCE: Optional[Union[Callable[[], str], str]] = None
-
-# A SQL dataset health check. Note if enabled it is strongly advised that the callable
-# be memoized to aid with performance, i.e.,
-#
-#    @cache_manager.cache.memoize(timeout=0)
-#    def DATASET_HEALTH_CHECK(datasource: SqlaTable) -> Optional[str]:
-#        if (
-#            datasource.sql and
-#            len(sql_parse.ParsedQuery(datasource.sql, strip_comments=True).tables) == 1
-#        ):
-#            return (
-#                "This virtual dataset queries only one table and therefore could be "
-#                "replaced by querying the table directly."
-#            )
-#
-#        return None
-#
-# Within the FLASK_APP_MUTATOR callable, i.e., once the application and thus cache have
-# been initialized it is also necessary to add the following logic to blow the cache for
-# all datasources if the callback function changed.
-#
-#    def FLASK_APP_MUTATOR(app: Flask) -> None:
-#        name = "DATASET_HEALTH_CHECK"
-#        func = app.config[name]
-#        code = func.uncached.__code__.co_code
-#
-#        if cache_manager.cache.get(name) != code:
-#            cache_manager.cache.delete_memoized(func)
-#            cache_manager.cache.set(name, code, timeout=0)
-#
-DATASET_HEALTH_CHECK: Optional[Callable[["SqlaTable"], str]] = None
-
-# Do not show user info or profile in the menu
-MENU_HIDE_USER_INFO = False
-
-# Set to False to only allow viewing own recent activity
-ENABLE_BROAD_ACTIVITY_ACCESS = True
-
-# the advanced data type key should correspond to that set in the column metadata
-ADVANCED_DATA_TYPES: Dict[str, AdvancedDataType] = {
-    "internet_address": internet_address,
-    "port": internet_port,
-}
-
-
-# -------------------------------------------------------------------
-# *                WARNING:  STOP EDITING  HERE                    *
-# -------------------------------------------------------------------
-# Don't add config values below this line since local configs won't be
-# able to override them.
-if CONFIG_PATH_ENV_VAR in os.environ:
-    # Explicitly import config module that is not necessarily in pythonpath; useful
-    # for case where app is being executed via pex.
-    cfg_path = os.environ[CONFIG_PATH_ENV_VAR]
-    try:
-        module = sys.modules[__name__]
-        override_conf = imp.load_source("superset_config", cfg_path)
-        for key in dir(override_conf):
-            if key.isupper():
-                setattr(module, key, getattr(override_conf, key))
-
-        print(f"Loaded your LOCAL configuration at [{cfg_path}]")
-    except Exception:
-        logger.exception(
-            "Failed to import config for %s=%s", CONFIG_PATH_ENV_VAR, cfg_path
-        )
-        raise
-elif importlib.util.find_spec("superset_config") and not is_test():
-    try:
-        # pylint: disable=import-error,wildcard-import,unused-wildcard-import
-        import superset_config
-        from superset_config import *  # type:ignore
-
-        print(f"Loaded your LOCAL configuration at [{superset_config.__file__}]")
-    except Exception:
-        logger.exception("Found but failed to import local superset_config")
-        raise
->>>>>>> c29261b6
+# Licensed to the Apache Software Foundation (ASF) under one
+# or more contributor license agreements.  See the NOTICE file
+# distributed with this work for additional information
+# regarding copyright ownership.  The ASF licenses this file
+# to you under the Apache License, Version 2.0 (the
+# "License"); you may not use this file except in compliance
+# with the License.  You may obtain a copy of the License at
+#
+#   http://www.apache.org/licenses/LICENSE-2.0
+#
+# Unless required by applicable law or agreed to in writing,
+# software distributed under the License is distributed on an
+# "AS IS" BASIS, WITHOUT WARRANTIES OR CONDITIONS OF ANY
+# KIND, either express or implied.  See the License for the
+# specific language governing permissions and limitations
+# under the License.
+"""The main config file for Superset
+
+All configuration in this file can be overridden by providing a superset_config
+in your PYTHONPATH as there is a ``from superset_config import *``
+at the end of this file.
+"""
+# pylint: disable=too-many-lines
+import imp  # pylint: disable=deprecated-module
+import importlib.util
+import json
+import logging
+import os
+import re
+import sys
+from collections import OrderedDict
+from datetime import timedelta
+from typing import (
+    Any,
+    Callable,
+    Dict,
+    List,
+    Literal,
+    Optional,
+    Type,
+    TYPE_CHECKING,
+    Union,
+)
+
+import pkg_resources
+from cachelib.base import BaseCache
+from celery.schedules import crontab
+from dateutil import tz
+from flask import Blueprint
+from flask_appbuilder.security.manager import AUTH_DB
+from pandas._libs.parsers import STR_NA_VALUES  # pylint: disable=no-name-in-module
+
+from superset.advanced_data_type.plugins.internet_address import internet_address
+from superset.advanced_data_type.plugins.internet_port import internet_port
+from superset.advanced_data_type.types import AdvancedDataType
+from superset.constants import CHANGE_ME_SECRET_KEY
+from superset.jinja_context import BaseTemplateProcessor
+from superset.stats_logger import DummyStatsLogger
+from superset.superset_typing import CacheConfig
+from superset.utils.core import is_test, parse_boolean_string
+from superset.utils.encrypt import SQLAlchemyUtilsAdapter
+from superset.utils.log import DBEventLogger
+from superset.utils.logging_configurator import DefaultLoggingConfigurator
+
+logger = logging.getLogger(__name__)
+
+if TYPE_CHECKING:
+    from flask_appbuilder.security.sqla import models
+
+    from superset.connectors.sqla.models import SqlaTable
+    from superset.models.core import Database
+
+# Realtime stats logger, a StatsD implementation exists
+STATS_LOGGER = DummyStatsLogger()
+EVENT_LOGGER = DBEventLogger()
+
+SUPERSET_LOG_VIEW = True
+
+BASE_DIR = pkg_resources.resource_filename("superset", "")
+if "SUPERSET_HOME" in os.environ:
+    DATA_DIR = os.environ["SUPERSET_HOME"]
+else:
+    DATA_DIR = os.path.expanduser("~/.superset")
+
+# ---------------------------------------------------------
+# Superset specific config
+# ---------------------------------------------------------
+VERSION_INFO_FILE = pkg_resources.resource_filename(
+    "superset", "static/version_info.json"
+)
+PACKAGE_JSON_FILE = pkg_resources.resource_filename(
+    "superset", "static/assets/package.json"
+)
+
+# Multiple favicons can be specified here. The "href" property
+# is mandatory, but "sizes," "type," and "rel" are optional.
+# For example:
+# {
+#     "href":path/to/image.png",
+#     "sizes": "16x16",
+#     "type": "image/png"
+#     "rel": "icon"
+# },
+FAVICONS = [{"href": "/static/assets/images/favicon.png"}]
+
+
+def _try_json_readversion(filepath: str) -> Optional[str]:
+    try:
+        with open(filepath, "r") as f:
+            return json.load(f).get("version")
+    except Exception:  # pylint: disable=broad-except
+        return None
+
+
+def _try_json_readsha(filepath: str, length: int) -> Optional[str]:
+    try:
+        with open(filepath, "r") as f:
+            return json.load(f).get("GIT_SHA")[:length]
+    except Exception:  # pylint: disable=broad-except
+        return None
+
+
+#
+# If True, we will skip the call to load the logger config found in alembic.init
+#
+ALEMBIC_SKIP_LOG_CONFIG = False
+
+# Depending on the context in which this config is loaded, the
+# version_info.json file may or may not be available, as it is
+# generated on install via setup.py. In the event that we're
+# actually running Superset, we will have already installed,
+# therefore it WILL exist. When unit tests are running, however,
+# it WILL NOT exist, so we fall back to reading package.json
+VERSION_STRING = _try_json_readversion(VERSION_INFO_FILE) or _try_json_readversion(
+    PACKAGE_JSON_FILE
+)
+
+VERSION_SHA_LENGTH = 8
+VERSION_SHA = _try_json_readsha(VERSION_INFO_FILE, VERSION_SHA_LENGTH)
+
+# Build number is shown in the About section if available. This
+# can be replaced at build time to expose build information.
+BUILD_NUMBER = None
+
+# default viz used in chart explorer & SQL Lab explore
+DEFAULT_VIZ_TYPE = "table"
+
+# default row limit when requesting chart data
+ROW_LIMIT = 50000
+# default row limit when requesting samples from datasource in explore view
+SAMPLES_ROW_LIMIT = 1000
+# max rows retrieved by filter select auto complete
+FILTER_SELECT_ROW_LIMIT = 10000
+
+SUPERSET_WEBSERVER_PROTOCOL = "http"
+SUPERSET_WEBSERVER_ADDRESS = "0.0.0.0"
+SUPERSET_WEBSERVER_PORT = 8088
+
+# This is an important setting, and should be lower than your
+# [load balancer / proxy / envoy / kong / ...] timeout settings.
+# You should also make sure to configure your WSGI server
+# (gunicorn, nginx, apache, ...) timeout setting to be <= to this setting
+SUPERSET_WEBSERVER_TIMEOUT = int(timedelta(minutes=1).total_seconds())
+
+# this 2 settings are used by dashboard period force refresh feature
+# When user choose auto force refresh frequency
+# < SUPERSET_DASHBOARD_PERIODICAL_REFRESH_LIMIT
+# they will see warning message in the Refresh Interval Modal.
+# please check PR #9886
+SUPERSET_DASHBOARD_PERIODICAL_REFRESH_LIMIT = 0
+SUPERSET_DASHBOARD_PERIODICAL_REFRESH_WARNING_MESSAGE = None
+
+SUPERSET_DASHBOARD_POSITION_DATA_LIMIT = 65535
+CUSTOM_SECURITY_MANAGER = None
+SQLALCHEMY_TRACK_MODIFICATIONS = False
+# ---------------------------------------------------------
+
+# Your App secret key. Make sure you override it on superset_config.py.
+# Use a strong complex alphanumeric string and use a tool to help you generate
+# a sufficiently random sequence, ex: openssl rand -base64 42"
+SECRET_KEY = CHANGE_ME_SECRET_KEY
+
+# The SQLAlchemy connection string.
+SQLALCHEMY_DATABASE_URI = "sqlite:///" + os.path.join(DATA_DIR, "superset.db")
+# SQLALCHEMY_DATABASE_URI = 'mysql://myapp@localhost/myapp'
+# SQLALCHEMY_DATABASE_URI = 'postgresql://root:password@localhost/myapp'
+
+# In order to hook up a custom password store for all SQLACHEMY connections
+# implement a function that takes a single argument of type 'sqla.engine.url',
+# returns a password and set SQLALCHEMY_CUSTOM_PASSWORD_STORE.
+#
+# e.g.:
+# def lookup_password(url):
+#     return 'secret'
+# SQLALCHEMY_CUSTOM_PASSWORD_STORE = lookup_password
+SQLALCHEMY_CUSTOM_PASSWORD_STORE = None
+
+#
+# The EncryptedFieldTypeAdapter is used whenever we're building SqlAlchemy models
+# which include sensitive fields that should be app-encrypted BEFORE sending
+# to the DB.
+#
+# Note: the default impl leverages SqlAlchemyUtils' EncryptedType, which defaults
+#  to AES-128 under the covers using the app's SECRET_KEY as key material.
+#
+SQLALCHEMY_ENCRYPTED_FIELD_TYPE_ADAPTER = (  # pylint: disable=invalid-name
+    SQLAlchemyUtilsAdapter
+)
+# The limit of queries fetched for query search
+QUERY_SEARCH_LIMIT = 1000
+
+# Flask-WTF flag for CSRF
+WTF_CSRF_ENABLED = True
+
+# Add endpoints that need to be exempt from CSRF protection
+WTF_CSRF_EXEMPT_LIST = [
+    "superset.views.core.log",
+    "superset.views.core.explore_json",
+    "superset.charts.data.api.data",
+]
+
+# Whether to run the web server in debug mode or not
+DEBUG = os.environ.get("FLASK_ENV") == "development"
+FLASK_USE_RELOAD = True
+
+# Enable profiling of Python calls. Turn this on and append ``?_instrument=1``
+# to the page to see the call stack.
+PROFILING = False
+
+# Superset allows server-side python stacktraces to be surfaced to the
+# user when this feature is on. This may has security implications
+# and it's more secure to turn it off in production settings.
+SHOW_STACKTRACE = True
+
+# Use all X-Forwarded headers when ENABLE_PROXY_FIX is True.
+# When proxying to a different port, set "x_port" to 0 to avoid downstream issues.
+ENABLE_PROXY_FIX = False
+PROXY_FIX_CONFIG = {"x_for": 1, "x_proto": 1, "x_host": 1, "x_port": 1, "x_prefix": 1}
+
+# Configuration for scheduling queries from SQL Lab.
+SCHEDULED_QUERIES: Dict[str, Any] = {}
+
+# ------------------------------
+# GLOBALS FOR APP Builder
+# ------------------------------
+# Uncomment to setup Your App name
+APP_NAME = "Superset"
+
+# Specify the App icon
+APP_ICON = "/static/assets/images/superset-logo-horiz.png"
+
+# Specify where clicking the logo would take the user
+# e.g. setting it to '/' would take the user to '/superset/welcome/'
+LOGO_TARGET_PATH = None
+
+# Specify tooltip that should appear when hovering over the App Icon/Logo
+LOGO_TOOLTIP = ""
+
+# Specify any text that should appear to the right of the logo
+LOGO_RIGHT_TEXT: Union[Callable[[], str], str] = ""
+
+# Enables SWAGGER UI for superset openapi spec
+# ex: http://localhost:8080/swagger/v1
+FAB_API_SWAGGER_UI = True
+
+# Druid query timezone
+# tz.tzutc() : Using utc timezone
+# tz.tzlocal() : Using local timezone
+# tz.gettz('Asia/Shanghai') : Using the time zone with specific name
+# [TimeZone List]
+# See: https://en.wikipedia.org/wiki/List_of_tz_database_time_zones
+# other tz can be overridden by providing a local_config
+DRUID_TZ = tz.tzutc()
+DRUID_ANALYSIS_TYPES = ["cardinality"]
+
+
+# ----------------------------------------------------
+# AUTHENTICATION CONFIG
+# ----------------------------------------------------
+# The authentication type
+# AUTH_OID : Is for OpenID
+# AUTH_DB : Is for database (username/password)
+# AUTH_LDAP : Is for LDAP
+# AUTH_REMOTE_USER : Is for using REMOTE_USER from web server
+AUTH_TYPE = AUTH_DB
+
+# Uncomment to setup Full admin role name
+# AUTH_ROLE_ADMIN = 'Admin'
+
+# Uncomment to setup Public role name, no authentication needed
+# AUTH_ROLE_PUBLIC = 'Public'
+
+# Will allow user self registration
+# AUTH_USER_REGISTRATION = True
+
+# The default user self registration role
+# AUTH_USER_REGISTRATION_ROLE = "Public"
+
+# When using LDAP Auth, setup the LDAP server
+# AUTH_LDAP_SERVER = "ldap://ldapserver.new"
+
+# Uncomment to setup OpenID providers example for OpenID authentication
+# OPENID_PROVIDERS = [
+#    { 'name': 'Yahoo', 'url': 'https://open.login.yahoo.com/' },
+#    { 'name': 'Flickr', 'url': 'https://www.flickr.com/<username>' },
+
+# ---------------------------------------------------
+# Roles config
+# ---------------------------------------------------
+# Grant public role the same set of permissions as for a selected builtin role.
+# This is useful if one wants to enable anonymous users to view
+# dashboards. Explicit grant on specific datasets is still required.
+PUBLIC_ROLE_LIKE: Optional[str] = None
+
+# ---------------------------------------------------
+# Babel config for translations
+# ---------------------------------------------------
+# Setup default language
+BABEL_DEFAULT_LOCALE = "en"
+# Your application default translation path
+BABEL_DEFAULT_FOLDER = "superset/translations"
+# The allowed translation for you app
+LANGUAGES = {
+    "en": {"flag": "us", "name": "English"},
+    "es": {"flag": "es", "name": "Spanish"},
+    "it": {"flag": "it", "name": "Italian"},
+    "fr": {"flag": "fr", "name": "French"},
+    "zh": {"flag": "cn", "name": "Chinese"},
+    "ja": {"flag": "jp", "name": "Japanese"},
+    "de": {"flag": "de", "name": "German"},
+    "pt": {"flag": "pt", "name": "Portuguese"},
+    "pt_BR": {"flag": "br", "name": "Brazilian Portuguese"},
+    "ru": {"flag": "ru", "name": "Russian"},
+    "ko": {"flag": "kr", "name": "Korean"},
+    "sk": {"flag": "sk", "name": "Slovak"},
+    "sl": {"flag": "si", "name": "Slovenian"},
+    "nl": {"flag": "nl", "name": "Dutch"},
+}
+# Turning off i18n by default as translation in most languages are
+# incomplete and not well maintained.
+LANGUAGES = {}
+
+# ---------------------------------------------------
+# Feature flags
+# ---------------------------------------------------
+# Feature flags that are set by default go here. Their values can be
+# overwritten by those specified under FEATURE_FLAGS in superset_config.py
+# For example, DEFAULT_FEATURE_FLAGS = { 'FOO': True, 'BAR': False } here
+# and FEATURE_FLAGS = { 'BAR': True, 'BAZ': True } in superset_config.py
+# will result in combined feature flags of { 'FOO': True, 'BAR': True, 'BAZ': True }
+DEFAULT_FEATURE_FLAGS: Dict[str, bool] = {
+    # allow dashboard to use sub-domains to send chart request
+    # you also need ENABLE_CORS and
+    # SUPERSET_WEBSERVER_DOMAINS for list of domains
+    "ALLOW_DASHBOARD_DOMAIN_SHARDING": True,
+    # Experimental feature introducing a client (browser) cache
+    "CLIENT_CACHE": False,
+    "DISABLE_DATASET_SOURCE_EDIT": False,
+    # When using a recent version of Druid that supports JOINs turn this on
+    "DRUID_JOINS": False,
+    "DYNAMIC_PLUGINS": False,
+    # With Superset 2.0, we are updating the default so that the legacy datasource
+    # editor no longer shows. Currently this is set to false so that the editor
+    # option does show, but we will be depreciating it.
+    "DISABLE_LEGACY_DATASOURCE_EDITOR": True,
+    # For some security concerns, you may need to enforce CSRF protection on
+    # all query request to explore_json endpoint. In Superset, we use
+    # `flask-csrf <https://sjl.bitbucket.io/flask-csrf/>`_ add csrf protection
+    # for all POST requests, but this protection doesn't apply to GET method.
+    # When ENABLE_EXPLORE_JSON_CSRF_PROTECTION is set to true, your users cannot
+    # make GET request to explore_json. explore_json accepts both GET and POST request.
+    # See `PR 7935 <https://github.com/apache/superset/pull/7935>`_ for more details.
+    "ENABLE_EXPLORE_JSON_CSRF_PROTECTION": False,
+    "ENABLE_TEMPLATE_PROCESSING": False,
+    "ENABLE_TEMPLATE_REMOVE_FILTERS": False,
+    # Allow for javascript controls components
+    # this enables programmers to customize certain charts (like the
+    # geospatial ones) by inputing javascript in controls. This exposes
+    # an XSS security vulnerability
+    "ENABLE_JAVASCRIPT_CONTROLS": False,
+    "KV_STORE": False,
+    # When this feature is enabled, nested types in Presto will be
+    # expanded into extra columns and/or arrays. This is experimental,
+    # and doesn't work with all nested types.
+    "PRESTO_EXPAND_DATA": False,
+    # Exposes API endpoint to compute thumbnails
+    "THUMBNAILS": False,
+    "DASHBOARD_CACHE": False,
+    "REMOVE_SLICE_LEVEL_LABEL_COLORS": False,
+    "SHARE_QUERIES_VIA_KV_STORE": False,
+    "TAGGING_SYSTEM": False,
+    "SQLLAB_BACKEND_PERSISTENCE": True,
+    "LISTVIEWS_DEFAULT_CARD_VIEW": False,
+    # When True, this flag allows display of HTML tags in Markdown components
+    "DISPLAY_MARKDOWN_HTML": True,
+    # When True, this escapes HTML (rather than rendering it) in Markdown components
+    "ESCAPE_MARKDOWN_HTML": False,
+    "DASHBOARD_NATIVE_FILTERS": True,
+    "DASHBOARD_CROSS_FILTERS": False,
+    # Feature is under active development and breaking changes are expected
+    "DASHBOARD_NATIVE_FILTERS_SET": False,
+    "DASHBOARD_FILTERS_EXPERIMENTAL": False,
+    "GLOBAL_ASYNC_QUERIES": False,
+    "VERSIONED_EXPORT": True,
+    "EMBEDDED_SUPERSET": False,
+    # Enables Alerts and reports new implementation
+    "ALERT_REPORTS": False,
+    "DASHBOARD_RBAC": False,
+    "ENABLE_EXPLORE_DRAG_AND_DROP": True,
+    "ENABLE_FILTER_BOX_MIGRATION": False,
+    "ENABLE_ADVANCED_DATA_TYPES": False,
+    "ENABLE_DND_WITH_CLICK_UX": True,
+    # Enabling ALERTS_ATTACH_REPORTS, the system sends email and slack message
+    # with screenshot and link
+    # Disables ALERTS_ATTACH_REPORTS, the system DOES NOT generate screenshot
+    # for report with type 'alert' and sends email and slack message with only link;
+    # for report with type 'report' still send with email and slack message with
+    # screenshot and link
+    "ALERTS_ATTACH_REPORTS": True,
+    # FORCE_DATABASE_CONNECTIONS_SSL is depreciated.
+    "FORCE_DATABASE_CONNECTIONS_SSL": False,
+    # Enabling ENFORCE_DB_ENCRYPTION_UI forces all database connections to be
+    # encrypted before being saved into superset metastore.
+    "ENFORCE_DB_ENCRYPTION_UI": False,
+    # Allow users to export full CSV of table viz type.
+    # This could cause the server to run out of memory or compute.
+    "ALLOW_FULL_CSV_EXPORT": False,
+    "UX_BETA": False,
+    "GENERIC_CHART_AXES": False,
+    "ALLOW_ADHOC_SUBQUERY": False,
+    "USE_ANALAGOUS_COLORS": True,
+    "DASHBOARD_EDIT_CHART_IN_NEW_TAB": False,
+    # Apply RLS rules to SQL Lab queries. This requires parsing and manipulating the
+    # query, and might break queries and/or allow users to bypass RLS. Use with care!
+    "RLS_IN_SQLLAB": False,
+    # Enable caching per impersonation key (e.g username) in a datasource where user
+    # impersonation is enabled
+    "CACHE_IMPERSONATION": False,
+}
+
+# Feature flags may also be set via 'SUPERSET_FEATURE_' prefixed environment vars.
+DEFAULT_FEATURE_FLAGS.update(
+    {
+        k[len("SUPERSET_FEATURE_") :]: parse_boolean_string(v)
+        for k, v in os.environ.items()
+        if re.search(r"^SUPERSET_FEATURE_\w+", k)
+    }
+)
+
+# This is merely a default.
+FEATURE_FLAGS: Dict[str, bool] = {}
+
+# A function that receives a dict of all feature flags
+# (DEFAULT_FEATURE_FLAGS merged with FEATURE_FLAGS)
+# can alter it, and returns a similar dict. Note the dict of feature
+# flags passed to the function is a deepcopy of the dict in the config,
+# and can therefore be mutated without side-effect
+#
+# GET_FEATURE_FLAGS_FUNC can be used to implement progressive rollouts,
+# role-based features, or a full on A/B testing framework.
+#
+# from flask import g, request
+# def GET_FEATURE_FLAGS_FUNC(feature_flags_dict: Dict[str, bool]) -> Dict[str, bool]:
+#     if hasattr(g, "user") and g.user.is_active:
+#         feature_flags_dict['some_feature'] = g.user and g.user.get_id() == 5
+#     return feature_flags_dict
+GET_FEATURE_FLAGS_FUNC: Optional[Callable[[Dict[str, bool]], Dict[str, bool]]] = None
+# A function that receives a feature flag name and an optional default value.
+# Has a similar utility to GET_FEATURE_FLAGS_FUNC but it's useful to not force the
+# evaluation of all feature flags when just evaluating a single one.
+#
+# Note that the default `get_feature_flags` will evaluate each feature with this
+# callable when the config key is set, so don't use both GET_FEATURE_FLAGS_FUNC
+# and IS_FEATURE_ENABLED_FUNC in conjunction.
+IS_FEATURE_ENABLED_FUNC: Optional[Callable[[str, Optional[bool]], bool]] = None
+# A function that expands/overrides the frontend `bootstrap_data.common` object.
+# Can be used to implement custom frontend functionality,
+# or dynamically change certain configs.
+#
+# Values in `bootstrap_data.common` should have these characteristics:
+# - They are not specific to a page the user is visiting
+# - They do not contain secrets
+#
+# Takes as a parameter the common bootstrap payload before transformations.
+# Returns a dict containing data that should be added or overridden to the payload.
+COMMON_BOOTSTRAP_OVERRIDES_FUNC: Callable[
+    [Dict[str, Any]], Dict[str, Any]
+] = lambda data: {}  # default: empty dict
+
+# EXTRA_CATEGORICAL_COLOR_SCHEMES is used for adding custom categorical color schemes
+# example code for "My custom warm to hot" color scheme
+EXTRA_CATEGORICAL_COLOR_SCHEMES = [
+    {
+        "id": 'enigmaVisualizationColors',
+        "description": '',
+        "label": 'Enigma Visualization Colors',
+        "isDefault": True,
+        "colors":
+         ['#635BFF', '#00FFFF', '#7A73FF', '#00FFC8', '#007BFF', '#FF185A']
+    }]
+
+
+# This is merely a default
+EXTRA_CATEGORICAL_COLOR_SCHEMES: List[Dict[str, Any]] = []
+
+# THEME_OVERRIDES is used for adding custom theme to superset
+# example code for "My theme" custom scheme
+# THEME_OVERRIDES = {
+#   "borderRadius": 4,
+#   "colors": {
+#     "primary": {
+#       "base": 'red',
+#     },
+#     "secondary": {
+#       "base": 'green',
+#     },
+#     "grayscale": {
+#       "base": 'orange',
+#     }
+#   }
+# }
+
+THEME_OVERRIDES: Dict[str, Any] = {}
+
+# EXTRA_SEQUENTIAL_COLOR_SCHEMES is used for adding custom sequential color schemes
+# EXTRA_SEQUENTIAL_COLOR_SCHEMES =  [
+#     {
+#         "id": 'warmToHot',
+#         "description": '',
+#         "isDiverging": True,
+#         "label": 'My custom warm to hot',
+#         "isDefault": True,
+#         "colors":
+#          ['#552288', '#5AAA46', '#CC7788', '#EEDD55', '#9977BB', '#BBAA44', '#DDCCDD',
+#          '#006699', '#009DD9', '#5AAA46', '#44AAAA', '#DDAA77', '#7799BB', '#88AA77']
+#     }]
+
+# This is merely a default
+EXTRA_SEQUENTIAL_COLOR_SCHEMES: List[Dict[str, Any]] = []
+
+# ---------------------------------------------------
+# Thumbnail config (behind feature flag)
+# Also used by Alerts & Reports
+# ---------------------------------------------------
+THUMBNAIL_SELENIUM_USER = "admin"
+THUMBNAIL_CACHE_CONFIG: CacheConfig = {
+    "CACHE_TYPE": "NullCache",
+    "CACHE_NO_NULL_WARNING": True,
+}
+
+# Time before selenium times out after trying to locate an element on the page and wait
+# for that element to load for a screenshot.
+SCREENSHOT_LOCATE_WAIT = int(timedelta(seconds=10).total_seconds())
+# Time before selenium times out after waiting for all DOM class elements named
+# "loading" are gone.
+SCREENSHOT_LOAD_WAIT = int(timedelta(minutes=1).total_seconds())
+# Selenium destroy retries
+SCREENSHOT_SELENIUM_RETRIES = 5
+# Give selenium an headstart, in seconds
+SCREENSHOT_SELENIUM_HEADSTART = 3
+# Wait for the chart animation, in seconds
+SCREENSHOT_SELENIUM_ANIMATION_WAIT = 5
+
+# ---------------------------------------------------
+# Image and file configuration
+# ---------------------------------------------------
+# The file upload folder, when using models with files
+UPLOAD_FOLDER = BASE_DIR + "/app/static/uploads/"
+UPLOAD_CHUNK_SIZE = 4096
+
+# The image upload folder, when using models with images
+IMG_UPLOAD_FOLDER = BASE_DIR + "/app/static/uploads/"
+
+# The image upload url, when using models with images
+IMG_UPLOAD_URL = "/static/uploads/"
+# Setup image size default is (300, 200, True)
+# IMG_SIZE = (300, 200, True)
+
+# Default cache timeout, applies to all cache backends unless specifically overridden in
+# each cache config.
+CACHE_DEFAULT_TIMEOUT = int(timedelta(days=1).total_seconds())
+
+# Default cache for Superset objects
+CACHE_CONFIG: CacheConfig = {"CACHE_TYPE": "NullCache"}
+
+# Cache for datasource metadata and query results
+DATA_CACHE_CONFIG: CacheConfig = {"CACHE_TYPE": "NullCache"}
+
+# Cache for dashboard filter state (`CACHE_TYPE` defaults to `SimpleCache` when
+#  running in debug mode unless overridden)
+FILTER_STATE_CACHE_CONFIG: CacheConfig = {
+    "CACHE_DEFAULT_TIMEOUT": int(timedelta(days=90).total_seconds()),
+    # should the timeout be reset when retrieving a cached value
+    "REFRESH_TIMEOUT_ON_RETRIEVAL": True,
+}
+
+# Cache for explore form data state (`CACHE_TYPE` defaults to `SimpleCache` when
+#  running in debug mode unless overridden)
+EXPLORE_FORM_DATA_CACHE_CONFIG: CacheConfig = {
+    "CACHE_DEFAULT_TIMEOUT": int(timedelta(days=7).total_seconds()),
+    # should the timeout be reset when retrieving a cached value
+    "REFRESH_TIMEOUT_ON_RETRIEVAL": True,
+}
+
+# store cache keys by datasource UID (via CacheKey) for custom processing/invalidation
+STORE_CACHE_KEYS_IN_METADATA_DB = False
+
+# CORS Options
+ENABLE_CORS = False
+CORS_OPTIONS: Dict[Any, Any] = {}
+
+# Chrome allows up to 6 open connections per domain at a time. When there are more
+# than 6 slices in dashboard, a lot of time fetch requests are queued up and wait for
+# next available socket. PR #5039 is trying to allow domain sharding for Superset,
+# and this feature will be enabled by configuration only (by default Superset
+# doesn't allow cross-domain request).
+SUPERSET_WEBSERVER_DOMAINS = None
+
+# Allowed format types for upload on Database view
+EXCEL_EXTENSIONS = {"xlsx", "xls"}
+CSV_EXTENSIONS = {"csv", "tsv", "txt"}
+COLUMNAR_EXTENSIONS = {"parquet", "zip"}
+ALLOWED_EXTENSIONS = {*EXCEL_EXTENSIONS, *CSV_EXTENSIONS, *COLUMNAR_EXTENSIONS}
+
+# CSV Options: key/value pairs that will be passed as argument to DataFrame.to_csv
+# method.
+# note: index option should not be overridden
+CSV_EXPORT = {"encoding": "utf-8"}
+
+# ---------------------------------------------------
+# Time grain configurations
+# ---------------------------------------------------
+# List of time grains to disable in the application (see list of builtin
+# time grains in superset/db_engine_specs.builtin_time_grains).
+# For example: to disable 1 second time grain:
+# TIME_GRAIN_DENYLIST = ['PT1S']
+TIME_GRAIN_DENYLIST: List[str] = []
+
+# Additional time grains to be supported using similar definitions as in
+# superset/db_engine_specs.builtin_time_grains.
+# For example: To add a new 2 second time grain:
+# TIME_GRAIN_ADDONS = {'PT2S': '2 second'}
+TIME_GRAIN_ADDONS: Dict[str, str] = {}
+
+# Implementation of additional time grains per engine.
+# The column to be truncated is denoted `{col}` in the expression.
+# For example: To implement 2 second time grain on clickhouse engine:
+# TIME_GRAIN_ADDON_EXPRESSIONS = {
+#     'clickhouse': {
+#         'PT2S': 'toDateTime(intDiv(toUInt32(toDateTime({col})), 2)*2)'
+#     }
+# }
+TIME_GRAIN_ADDON_EXPRESSIONS: Dict[str, Dict[str, str]] = {}
+
+# ---------------------------------------------------
+# List of viz_types not allowed in your environment
+# For example: Disable pivot table and treemap:
+#  VIZ_TYPE_DENYLIST = ['pivot_table', 'treemap']
+# ---------------------------------------------------
+
+VIZ_TYPE_DENYLIST: List[str] = []
+
+# --------------------------------------------------
+# Modules, datasources and middleware to be registered
+# --------------------------------------------------
+DEFAULT_MODULE_DS_MAP = OrderedDict(
+    [
+        ("superset.connectors.sqla.models", ["SqlaTable"]),
+    ]
+)
+ADDITIONAL_MODULE_DS_MAP: Dict[str, List[str]] = {}
+ADDITIONAL_MIDDLEWARE: List[Callable[..., Any]] = []
+
+# 1) https://docs.python-guide.org/writing/logging/
+# 2) https://docs.python.org/2/library/logging.config.html
+
+# Default configurator will consume the LOG_* settings below
+LOGGING_CONFIGURATOR = DefaultLoggingConfigurator()
+
+# Console Log Settings
+
+LOG_FORMAT = "%(asctime)s:%(levelname)s:%(name)s:%(message)s"
+LOG_LEVEL = "DEBUG"
+
+# ---------------------------------------------------
+# Enable Time Rotate Log Handler
+# ---------------------------------------------------
+# LOG_LEVEL = DEBUG, INFO, WARNING, ERROR, CRITICAL
+
+ENABLE_TIME_ROTATE = False
+TIME_ROTATE_LOG_LEVEL = "DEBUG"
+FILENAME = os.path.join(DATA_DIR, "superset.log")
+ROLLOVER = "midnight"
+INTERVAL = 1
+BACKUP_COUNT = 30
+
+# Custom logger for auditing queries. This can be used to send ran queries to a
+# structured immutable store for auditing purposes. The function is called for
+# every query ran, in both SQL Lab and charts/dashboards.
+# def QUERY_LOGGER(
+#     database,
+#     query,
+#     schema=None,
+#     user=None,  # TODO(john-bodley): Deprecate in 3.0.
+#     client=None,
+#     security_manager=None,
+#     log_params=None,
+# ):
+#     pass
+QUERY_LOGGER = None
+
+# Set this API key to enable Mapbox visualizations
+MAPBOX_API_KEY = os.environ.get("MAPBOX_API_KEY", "")
+
+# Maximum number of rows returned for any analytical database query
+SQL_MAX_ROW = 100000
+
+# Maximum number of rows displayed in SQL Lab UI
+# Is set to avoid out of memory/localstorage issues in browsers. Does not affect
+# exported CSVs
+DISPLAY_MAX_ROW = 10000
+
+# Default row limit for SQL Lab queries. Is overridden by setting a new limit in
+# the SQL Lab UI
+DEFAULT_SQLLAB_LIMIT = 1000
+
+# Maximum number of tables/views displayed in the dropdown window in SQL Lab.
+MAX_TABLE_NAMES = 3000
+
+# Adds a warning message on sqllab save query and schedule query modals.
+SQLLAB_SAVE_WARNING_MESSAGE = None
+SQLLAB_SCHEDULE_WARNING_MESSAGE = None
+
+# Force refresh while auto-refresh in dashboard
+DASHBOARD_AUTO_REFRESH_MODE: Literal["fetch", "force"] = "force"
+
+
+# Default celery config is to use SQLA as a broker, in a production setting
+# you'll want to use a proper broker as specified here:
+# http://docs.celeryproject.org/en/latest/getting-started/brokers/index.html
+
+
+class CeleryConfig:  # pylint: disable=too-few-public-methods
+    broker_url = "sqla+sqlite:///celerydb.sqlite"
+    imports = ("superset.sql_lab",)
+    result_backend = "db+sqlite:///celery_results.sqlite"
+    worker_log_level = "DEBUG"
+    worker_prefetch_multiplier = 1
+    task_acks_late = False
+    task_annotations = {
+        "sql_lab.get_sql_results": {"rate_limit": "100/s"},
+        "email_reports.send": {
+            "rate_limit": "1/s",
+            "time_limit": int(timedelta(seconds=120).total_seconds()),
+            "soft_time_limit": int(timedelta(seconds=150).total_seconds()),
+            "ignore_result": True,
+        },
+    }
+    beat_schedule = {
+        "email_reports.schedule_hourly": {
+            "task": "email_reports.schedule_hourly",
+            "schedule": crontab(minute=1, hour="*"),
+        },
+        "reports.scheduler": {
+            "task": "reports.scheduler",
+            "schedule": crontab(minute="*", hour="*"),
+        },
+        "reports.prune_log": {
+            "task": "reports.prune_log",
+            "schedule": crontab(minute=0, hour=0),
+        },
+    }
+
+
+CELERY_CONFIG = CeleryConfig  # pylint: disable=invalid-name
+
+# Set celery config to None to disable all the above configuration
+# CELERY_CONFIG = None
+
+# Additional static HTTP headers to be served by your Superset server. Note
+# Flask-Talisman applies the relevant security HTTP headers.
+#
+# DEFAULT_HTTP_HEADERS: sets default values for HTTP headers. These may be overridden
+# within the app
+# OVERRIDE_HTTP_HEADERS: sets override values for HTTP headers. These values will
+# override anything set within the app
+DEFAULT_HTTP_HEADERS: Dict[str, Any] = {}
+OVERRIDE_HTTP_HEADERS: Dict[str, Any] = {}
+HTTP_HEADERS: Dict[str, Any] = {}
+
+# The db id here results in selecting this one as a default in SQL Lab
+DEFAULT_DB_ID = None
+
+# Timeout duration for SQL Lab synchronous queries
+SQLLAB_TIMEOUT = int(timedelta(seconds=30).total_seconds())
+
+# Timeout duration for SQL Lab query validation
+SQLLAB_VALIDATION_TIMEOUT = int(timedelta(seconds=10).total_seconds())
+
+# SQLLAB_DEFAULT_DBID
+SQLLAB_DEFAULT_DBID = None
+
+# The MAX duration a query can run for before being killed by celery.
+SQLLAB_ASYNC_TIME_LIMIT_SEC = int(timedelta(hours=6).total_seconds())
+
+# Some databases support running EXPLAIN queries that allow users to estimate
+# query costs before they run. These EXPLAIN queries should have a small
+# timeout.
+SQLLAB_QUERY_COST_ESTIMATE_TIMEOUT = int(timedelta(seconds=10).total_seconds())
+# The feature is off by default, and currently only supported in Presto and Postgres.
+# It also need to be enabled on a per-database basis, by adding the key/value pair
+# `cost_estimate_enabled: true` to the database `extra` attribute.
+ESTIMATE_QUERY_COST = False
+# The cost returned by the databases is a relative value; in order to map the cost to
+# a tangible value you need to define a custom formatter that takes into consideration
+# your specific infrastructure. For example, you could analyze queries a posteriori by
+# running EXPLAIN on them, and compute a histogram of relative costs to present the
+# cost as a percentile:
+#
+# def postgres_query_cost_formatter(
+#     result: List[Dict[str, Any]]
+# ) -> List[Dict[str, str]]:
+#     # 25, 50, 75% percentiles
+#     percentile_costs = [100.0, 1000.0, 10000.0]
+#
+#     out = []
+#     for row in result:
+#         relative_cost = row["Total cost"]
+#         percentile = bisect.bisect_left(percentile_costs, relative_cost) + 1
+#         out.append({
+#             "Relative cost": relative_cost,
+#             "Percentile": str(percentile * 25) + "%",
+#         })
+#
+#     return out
+#
+#  Then on define the formatter on the config:
+#
+# "QUERY_COST_FORMATTERS_BY_ENGINE": {"postgresql": postgres_query_cost_formatter},
+QUERY_COST_FORMATTERS_BY_ENGINE: Dict[
+    str, Callable[[List[Dict[str, Any]]], List[Dict[str, Any]]]
+] = {}
+
+# Flag that controls if limit should be enforced on the CTA (create table as queries).
+SQLLAB_CTAS_NO_LIMIT = False
+
+# This allows you to define custom logic around the "CREATE TABLE AS" or CTAS feature
+# in SQL Lab that defines where the target schema should be for a given user.
+# Database `CTAS Schema` has a precedence over this setting.
+# Example below returns a username and CTA queries will write tables into the schema
+# name `username`
+# SQLLAB_CTAS_SCHEMA_NAME_FUNC = lambda database, user, schema, sql: user.username
+# This is move involved example where depending on the database you can leverage data
+# available to assign schema for the CTA query:
+# def compute_schema_name(database: Database, user: User, schema: str, sql: str) -> str:
+#     if database.name == 'mysql_payments_slave':
+#         return 'tmp_superset_schema'
+#     if database.name == 'presto_gold':
+#         return user.username
+#     if database.name == 'analytics':
+#         if 'analytics' in [r.name for r in user.roles]:
+#             return 'analytics_cta'
+#         else:
+#             return f'tmp_{schema}'
+# Function accepts database object, user object, schema name and sql that will be run.
+SQLLAB_CTAS_SCHEMA_NAME_FUNC: Optional[
+    Callable[["Database", "models.User", str, str], str]
+] = None
+
+# If enabled, it can be used to store the results of long-running queries
+# in SQL Lab by using the "Run Async" button/feature
+RESULTS_BACKEND: Optional[BaseCache] = None
+
+# Use PyArrow and MessagePack for async query results serialization,
+# rather than JSON. This feature requires additional testing from the
+# community before it is fully adopted, so this config option is provided
+# in order to disable should breaking issues be discovered.
+RESULTS_BACKEND_USE_MSGPACK = True
+
+# The S3 bucket where you want to store your external hive tables created
+# from CSV files. For example, 'companyname-superset'
+CSV_TO_HIVE_UPLOAD_S3_BUCKET = None
+
+# The directory within the bucket specified above that will
+# contain all the external tables
+CSV_TO_HIVE_UPLOAD_DIRECTORY = "EXTERNAL_HIVE_TABLES/"
+
+
+# Function that creates upload directory dynamically based on the
+# database used, user and schema provided.
+def CSV_TO_HIVE_UPLOAD_DIRECTORY_FUNC(  # pylint: disable=invalid-name
+    database: "Database",
+    user: "models.User",  # pylint: disable=unused-argument
+    schema: Optional[str],
+) -> str:
+    # Note the final empty path enforces a trailing slash.
+    return os.path.join(
+        CSV_TO_HIVE_UPLOAD_DIRECTORY, str(database.id), schema or "", ""
+    )
+
+
+# The namespace within hive where the tables created from
+# uploading CSVs will be stored.
+UPLOADED_CSV_HIVE_NAMESPACE: Optional[str] = None
+
+# Function that computes the allowed schemas for the CSV uploads.
+# Allowed schemas will be a union of schemas_allowed_for_file_upload
+# db configuration and a result of this function.
+
+# mypy doesn't catch that if case ensures list content being always str
+ALLOWED_USER_CSV_SCHEMA_FUNC: Callable[["Database", "models.User"], List[str]] = (
+    lambda database, user: [UPLOADED_CSV_HIVE_NAMESPACE]
+    if UPLOADED_CSV_HIVE_NAMESPACE
+    else []
+)
+
+# Values that should be treated as nulls for the csv uploads.
+CSV_DEFAULT_NA_NAMES = list(STR_NA_VALUES)
+
+# A dictionary of items that gets merged into the Jinja context for
+# SQL Lab. The existing context gets updated with this dictionary,
+# meaning values for existing keys get overwritten by the content of this
+# dictionary. Exposing functionality through JINJA_CONTEXT_ADDONS has security
+# implications as it opens a window for a user to execute untrusted code.
+# It's important to make sure that the objects exposed (as well as objects attached
+# to those objets) are harmless. We recommend only exposing simple/pure functions that
+# return native types.
+JINJA_CONTEXT_ADDONS: Dict[str, Callable[..., Any]] = {}
+
+# A dictionary of macro template processors (by engine) that gets merged into global
+# template processors. The existing template processors get updated with this
+# dictionary, which means the existing keys get overwritten by the content of this
+# dictionary. The customized addons don't necessarily need to use Jinja templating
+# language. This allows you to define custom logic to process templates on a per-engine
+# basis. Example value = `{"presto": CustomPrestoTemplateProcessor}`
+CUSTOM_TEMPLATE_PROCESSORS: Dict[str, Type[BaseTemplateProcessor]] = {}
+
+# Roles that are controlled by the API / Superset and should not be changes
+# by humans.
+ROBOT_PERMISSION_ROLES = ["Public", "Gamma", "Alpha", "Admin", "sql_lab"]
+
+CONFIG_PATH_ENV_VAR = "SUPERSET_CONFIG_PATH"
+
+# If a callable is specified, it will be called at app startup while passing
+# a reference to the Flask app. This can be used to alter the Flask app
+# in whatever way.
+# example: FLASK_APP_MUTATOR = lambda x: x.before_request = f
+FLASK_APP_MUTATOR = None
+
+# Set this to false if you don't want users to be able to request/grant
+# datasource access requests from/to other users.
+ENABLE_ACCESS_REQUEST = False
+
+# smtp server configuration
+EMAIL_NOTIFICATIONS = False  # all the emails are sent using dryrun
+SMTP_HOST = "localhost"
+SMTP_STARTTLS = True
+SMTP_SSL = False
+SMTP_USER = "superset"
+SMTP_PORT = 25
+SMTP_PASSWORD = "superset"
+SMTP_MAIL_FROM = "superset@superset.com"
+
+ENABLE_CHUNK_ENCODING = False
+
+# Whether to bump the logging level to ERROR on the flask_appbuilder package
+# Set to False if/when debugging FAB related issues like
+# permission management
+SILENCE_FAB = True
+
+FAB_ADD_SECURITY_VIEWS = True
+FAB_ADD_SECURITY_PERMISSION_VIEW = False
+FAB_ADD_SECURITY_VIEW_MENU_VIEW = False
+FAB_ADD_SECURITY_PERMISSION_VIEWS_VIEW = False
+
+# The link to a page containing common errors and their resolutions
+# It will be appended at the bottom of sql_lab errors.
+TROUBLESHOOTING_LINK = ""
+
+# CSRF token timeout, set to None for a token that never expires
+WTF_CSRF_TIME_LIMIT = int(timedelta(weeks=1).total_seconds())
+
+# This link should lead to a page with instructions on how to gain access to a
+# Datasource. It will be placed at the bottom of permissions errors.
+PERMISSION_INSTRUCTIONS_LINK = ""
+
+# Integrate external Blueprints to the app by passing them to your
+# configuration. These blueprints will get integrated in the app
+BLUEPRINTS: List[Blueprint] = []
+
+# Provide a callable that receives a tracking_url and returns another
+# URL. This is used to translate internal Hadoop job tracker URL
+# into a proxied one
+
+
+TRACKING_URL_TRANSFORMER = lambda x: x
+
+
+# Interval between consecutive polls when using Hive Engine
+HIVE_POLL_INTERVAL = int(timedelta(seconds=5).total_seconds())
+
+# Interval between consecutive polls when using Presto Engine
+# See here: https://github.com/dropbox/PyHive/blob/8eb0aeab8ca300f3024655419b93dad926c1a351/pyhive/presto.py#L93  # pylint: disable=line-too-long,useless-suppression
+PRESTO_POLL_INTERVAL = int(timedelta(seconds=1).total_seconds())
+
+# Allow list of custom authentications for each DB engine.
+# Example:
+# from your.module import AuthClass
+# from another.extra import auth_method
+#
+# ALLOWED_EXTRA_AUTHENTICATIONS: Dict[str, Dict[str, Callable[..., Any]]] = {
+#     "trino": {
+#         "custom_auth": AuthClass,
+#         "another_auth_method": auth_method,
+#     },
+# }
+ALLOWED_EXTRA_AUTHENTICATIONS: Dict[str, Dict[str, Callable[..., Any]]] = {}
+
+# The id of a template dashboard that should be copied to every new user
+DASHBOARD_TEMPLATE_ID = None
+
+# A callable that allows altering the database connection URL and params
+# on the fly, at runtime. This allows for things like impersonation or
+# arbitrary logic. For instance you can wire different users to
+# use different connection parameters, or pass their email address as the
+# username. The function receives the connection uri object, connection
+# params, the username, and returns the mutated uri and params objects.
+# Example:
+#   def DB_CONNECTION_MUTATOR(uri, params, username, security_manager, source):
+#       user = security_manager.find_user(username=username)
+#       if user and user.email:
+#           uri.username = user.email
+#       return uri, params
+#
+# Note that the returned uri and params are passed directly to sqlalchemy's
+# as such `create_engine(url, **params)`
+DB_CONNECTION_MUTATOR = None
+
+
+# A function that intercepts the SQL to be executed and can alter it.
+# The use case is can be around adding some sort of comment header
+# with information such as the username and worker node information
+#
+#    def SQL_QUERY_MUTATOR(
+#        sql,
+#        user_name=user_name,  # TODO(john-bodley): Deprecate in 3.0.
+#        security_manager=security_manager,
+#        database=database,
+#    ):
+#        dttm = datetime.now().isoformat()
+#        return f"-- [SQL LAB] {user_name} {dttm}\n{sql}"
+# For backward compatibility, you can unpack any of the above arguments in your
+# function definition, but keep the **kwargs as the last argument to allow new args
+# to be added later without any errors.
+def SQL_QUERY_MUTATOR(  # pylint: disable=invalid-name,unused-argument
+    sql: str, **kwargs: Any
+) -> str:
+    return sql
+
+
+# This auth provider is used by background (offline) tasks that need to access
+# protected resources. Can be overridden by end users in order to support
+# custom auth mechanisms
+MACHINE_AUTH_PROVIDER_CLASS = "superset.utils.machine_auth.MachineAuthProvider"
+
+# ---------------------------------------------------
+# Alerts & Reports
+# ---------------------------------------------------
+# Used for Alerts/Reports (Feature flask ALERT_REPORTS) to set the size for the
+# sliding cron window size, should be synced with the celery beat config minus 1 second
+ALERT_REPORTS_CRON_WINDOW_SIZE = 59
+ALERT_REPORTS_WORKING_TIME_OUT_KILL = True
+# if ALERT_REPORTS_WORKING_TIME_OUT_KILL is True, set a celery hard timeout
+# Equal to working timeout + ALERT_REPORTS_WORKING_TIME_OUT_LAG
+ALERT_REPORTS_WORKING_TIME_OUT_LAG = int(timedelta(seconds=10).total_seconds())
+# if ALERT_REPORTS_WORKING_TIME_OUT_KILL is True, set a celery hard timeout
+# Equal to working timeout + ALERT_REPORTS_WORKING_SOFT_TIME_OUT_LAG
+ALERT_REPORTS_WORKING_SOFT_TIME_OUT_LAG = int(timedelta(seconds=1).total_seconds())
+# If set to true no notification is sent, the worker will just log a message.
+# Useful for debugging
+ALERT_REPORTS_NOTIFICATION_DRY_RUN = False
+# Max tries to run queries to prevent false errors caused by transient errors
+# being returned to users. Set to a value >1 to enable retries.
+ALERT_REPORTS_QUERY_EXECUTION_MAX_TRIES = 1
+
+# A custom prefix to use on all Alerts & Reports emails
+EMAIL_REPORTS_SUBJECT_PREFIX = "[Report] "
+
+# Slack API token for the superset reports, either string or callable
+SLACK_API_TOKEN: Optional[Union[Callable[[], str], str]] = None
+SLACK_PROXY = None
+
+# The webdriver to use for generating reports. Use one of the following
+# firefox
+#   Requires: geckodriver and firefox installations
+#   Limitations: can be buggy at times
+# chrome:
+#   Requires: headless chrome
+#   Limitations: unable to generate screenshots of elements
+WEBDRIVER_TYPE = "firefox"
+
+# Window size - this will impact the rendering of the data
+WEBDRIVER_WINDOW = {
+    "dashboard": (1600, 2000),
+    "slice": (3000, 1200),
+    "pixel_density": 1,
+}
+
+# An optional override to the default auth hook used to provide auth to the
+# offline webdriver
+WEBDRIVER_AUTH_FUNC = None
+
+# Any config options to be passed as-is to the webdriver
+WEBDRIVER_CONFIGURATION: Dict[Any, Any] = {"service_log_path": "/dev/null"}
+
+# Additional args to be passed as arguments to the config object
+# Note: these options are Chrome-specific. For FF, these should
+# only include the "--headless" arg
+WEBDRIVER_OPTION_ARGS = ["--headless", "--marionette"]
+
+# The base URL to query for accessing the user interface
+WEBDRIVER_BASEURL = "http://0.0.0.0:8080/"
+# The base URL for the email report hyperlinks.
+WEBDRIVER_BASEURL_USER_FRIENDLY = WEBDRIVER_BASEURL
+# Time selenium will wait for the page to load and render for the email report.
+EMAIL_PAGE_RENDER_WAIT = int(timedelta(seconds=30).total_seconds())
+
+# Send user to a link where they can report bugs
+BUG_REPORT_URL = None
+
+# Send user to a link where they can read more about Superset
+DOCUMENTATION_URL = None
+DOCUMENTATION_TEXT = "Documentation"
+DOCUMENTATION_ICON = None  # Recommended size: 16x16
+
+# What is the Last N days relative in the time selector to:
+# 'today' means it is midnight (00:00:00) in the local timezone
+# 'now' means it is relative to the query issue time
+# If both start and end time is set to now, this will make the time
+# filter a moving window. By only setting the end time to now,
+# start time will be set to midnight, while end will be relative to
+# the query issue time.
+DEFAULT_RELATIVE_START_TIME = "today"
+DEFAULT_RELATIVE_END_TIME = "today"
+
+# Configure which SQL validator to use for each engine
+SQL_VALIDATORS_BY_ENGINE = {
+    "presto": "PrestoDBSQLValidator",
+    "postgresql": "PostgreSQLValidator",
+}
+
+# A list of preferred databases, in order. These databases will be
+# displayed prominently in the "Add Database" dialog. You should
+# use the "engine_name" attribute of the corresponding DB engine spec
+# in `superset/db_engine_specs/`.
+PREFERRED_DATABASES: List[str] = [
+    "PostgreSQL",
+    "Presto",
+    "MySQL",
+    "SQLite",
+    # etc.
+]
+# When adding a new database we try to connect to it. Depending on which parameters are
+# incorrect this could take a couple minutes, until the SQLAlchemy driver pinging the
+# database times out. Instead of relying on the driver timeout we can specify a shorter
+# one here.
+TEST_DATABASE_CONNECTION_TIMEOUT = timedelta(seconds=30)
+
+# Do you want Talisman enabled?
+TALISMAN_ENABLED = False
+# If you want Talisman, how do you want it configured??
+TALISMAN_CONFIG = {
+    "content_security_policy": None,
+    "force_https": True,
+    "force_https_permanent": False,
+}
+
+# It is possible to customize which tables and roles are featured in the RLS
+# dropdown. When set, this dict is assigned to `add_form_query_rel_fields` and
+# `edit_form_query_rel_fields` on `RowLevelSecurityFiltersModelView`. Example:
+#
+# from flask_appbuilder.models.sqla import filters
+# RLS_FORM_QUERY_REL_FIELDS = {
+#     "roles": [["name", filters.FilterStartsWith, "RlsRole"]]
+#     "tables": [["table_name", filters.FilterContains, "rls"]]
+# }
+RLS_FORM_QUERY_REL_FIELDS: Optional[Dict[str, List[List[Any]]]] = None
+
+#
+# Flask session cookie options
+#
+# See https://flask.palletsprojects.com/en/1.1.x/security/#set-cookie-options
+# for details
+#
+SESSION_COOKIE_HTTPONLY = True  # Prevent cookie from being read by frontend JS?
+SESSION_COOKIE_SECURE = False  # Prevent cookie from being transmitted over non-tls?
+SESSION_COOKIE_SAMESITE = "Lax"  # One of [None, 'None', 'Lax', 'Strict']
+
+# Cache static resources.
+SEND_FILE_MAX_AGE_DEFAULT = int(timedelta(days=365).total_seconds())
+
+# URI to database storing the example data, points to
+# SQLALCHEMY_DATABASE_URI by default if set to `None`
+SQLALCHEMY_EXAMPLES_URI = None
+
+# Optional prefix to be added to all static asset paths when rendering the UI.
+# This is useful for hosting assets in an external CDN, for example
+STATIC_ASSETS_PREFIX = ""
+
+# Some sqlalchemy connection strings can open Superset to security risks.
+# Typically these should not be allowed.
+PREVENT_UNSAFE_DB_CONNECTIONS = True
+
+# Path used to store SSL certificates that are generated when using custom certs.
+# Defaults to temporary directory.
+# Example: SSL_CERT_PATH = "/certs"
+SSL_CERT_PATH: Optional[str] = None
+
+# SQLA table mutator, every time we fetch the metadata for a certain table
+# (superset.connectors.sqla.models.SqlaTable), we call this hook
+# to allow mutating the object with this callback.
+# This can be used to set any properties of the object based on naming
+# conventions and such. You can find examples in the tests.
+
+SQLA_TABLE_MUTATOR = lambda table: table
+
+
+# Global async query config options.
+# Requires GLOBAL_ASYNC_QUERIES feature flag to be enabled.
+GLOBAL_ASYNC_QUERIES_REDIS_CONFIG = {
+    "port": 6379,
+    "host": "127.0.0.1",
+    "password": "",
+    "db": 0,
+    "ssl": False,
+}
+GLOBAL_ASYNC_QUERIES_REDIS_STREAM_PREFIX = "async-events-"
+GLOBAL_ASYNC_QUERIES_REDIS_STREAM_LIMIT = 1000
+GLOBAL_ASYNC_QUERIES_REDIS_STREAM_LIMIT_FIREHOSE = 1000000
+GLOBAL_ASYNC_QUERIES_JWT_COOKIE_NAME = "async-token"
+GLOBAL_ASYNC_QUERIES_JWT_COOKIE_SECURE = False
+GLOBAL_ASYNC_QUERIES_JWT_COOKIE_DOMAIN = None
+GLOBAL_ASYNC_QUERIES_JWT_SECRET = "test-secret-change-me"
+GLOBAL_ASYNC_QUERIES_TRANSPORT = "polling"
+GLOBAL_ASYNC_QUERIES_POLLING_DELAY = int(
+    timedelta(milliseconds=500).total_seconds() * 1000
+)
+GLOBAL_ASYNC_QUERIES_WEBSOCKET_URL = "ws://127.0.0.1:8080/"
+
+# Embedded config options
+GUEST_ROLE_NAME = "Public"
+GUEST_TOKEN_JWT_SECRET = "test-guest-secret-change-me"
+GUEST_TOKEN_JWT_ALGO = "HS256"
+GUEST_TOKEN_HEADER_NAME = "X-GuestToken"
+GUEST_TOKEN_JWT_EXP_SECONDS = 300  # 5 minutes
+# Guest token audience for the embedded superset, either string or callable
+GUEST_TOKEN_JWT_AUDIENCE: Optional[Union[Callable[[], str], str]] = None
+
+# A SQL dataset health check. Note if enabled it is strongly advised that the callable
+# be memoized to aid with performance, i.e.,
+#
+#    @cache_manager.cache.memoize(timeout=0)
+#    def DATASET_HEALTH_CHECK(datasource: SqlaTable) -> Optional[str]:
+#        if (
+#            datasource.sql and
+#            len(sql_parse.ParsedQuery(datasource.sql, strip_comments=True).tables) == 1
+#        ):
+#            return (
+#                "This virtual dataset queries only one table and therefore could be "
+#                "replaced by querying the table directly."
+#            )
+#
+#        return None
+#
+# Within the FLASK_APP_MUTATOR callable, i.e., once the application and thus cache have
+# been initialized it is also necessary to add the following logic to blow the cache for
+# all datasources if the callback function changed.
+#
+#    def FLASK_APP_MUTATOR(app: Flask) -> None:
+#        name = "DATASET_HEALTH_CHECK"
+#        func = app.config[name]
+#        code = func.uncached.__code__.co_code
+#
+#        if cache_manager.cache.get(name) != code:
+#            cache_manager.cache.delete_memoized(func)
+#            cache_manager.cache.set(name, code, timeout=0)
+#
+DATASET_HEALTH_CHECK: Optional[Callable[["SqlaTable"], str]] = None
+
+# Do not show user info or profile in the menu
+MENU_HIDE_USER_INFO = False
+
+# Set to False to only allow viewing own recent activity
+ENABLE_BROAD_ACTIVITY_ACCESS = True
+
+# the advanced data type key should correspond to that set in the column metadata
+ADVANCED_DATA_TYPES: Dict[str, AdvancedDataType] = {
+    "internet_address": internet_address,
+    "port": internet_port,
+}
+
+
+# -------------------------------------------------------------------
+# *                WARNING:  STOP EDITING  HERE                    *
+# -------------------------------------------------------------------
+# Don't add config values below this line since local configs won't be
+# able to override them.
+if CONFIG_PATH_ENV_VAR in os.environ:
+    # Explicitly import config module that is not necessarily in pythonpath; useful
+    # for case where app is being executed via pex.
+    cfg_path = os.environ[CONFIG_PATH_ENV_VAR]
+    try:
+        module = sys.modules[__name__]
+        override_conf = imp.load_source("superset_config", cfg_path)
+        for key in dir(override_conf):
+            if key.isupper():
+                setattr(module, key, getattr(override_conf, key))
+
+        print(f"Loaded your LOCAL configuration at [{cfg_path}]")
+    except Exception:
+        logger.exception(
+            "Failed to import config for %s=%s", CONFIG_PATH_ENV_VAR, cfg_path
+        )
+        raise
+elif importlib.util.find_spec("superset_config") and not is_test():
+    try:
+        # pylint: disable=import-error,wildcard-import,unused-wildcard-import
+        import superset_config
+        from superset_config import *  # type:ignore
+
+        print(f"Loaded your LOCAL configuration at [{superset_config.__file__}]")
+    except Exception:
+        logger.exception("Found but failed to import local superset_config")
+        raise