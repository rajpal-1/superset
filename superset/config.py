--- conflicted
+++ resolved
@@ -611,14 +611,11 @@
 # localtime (in the tz where the superset webserver is running)
 IS_EPOCH_S_TRULY_UTC = False
 
-<<<<<<< HEAD
-=======
 # Configure which SQL validator to use for each engine
 SQL_VALIDATORS_BY_ENGINE = {
     'presto': 'PrestoDBSQLValidator',
 }
 
->>>>>>> 6b8bda60
 try:
     if CONFIG_PATH_ENV_VAR in os.environ:
         # Explicitly import config module that is not in pythonpath; useful
