# Licensed to the Apache Software Foundation (ASF) under one
# or more contributor license agreements.  See the NOTICE file
# distributed with this work for additional information
# regarding copyright ownership.  The ASF licenses this file
# to you under the Apache License, Version 2.0 (the
# "License"); you may not use this file except in compliance
# with the License.  You may obtain a copy of the License at
#
#   http://www.apache.org/licenses/LICENSE-2.0
#
# Unless required by applicable law or agreed to in writing,
# software distributed under the License is distributed on an
# "AS IS" BASIS, WITHOUT WARRANTIES OR CONDITIONS OF ANY
# KIND, either express or implied.  See the License for the
# specific language governing permissions and limitations
# under the License.
"""The main config file for Superset

All configuration in this file can be overridden by providing a superset_config
in your PYTHONPATH as there is a ``from superset_config import *``
at the end of this file.
"""
# pylint: disable=too-many-lines
import imp  # pylint: disable=deprecated-module
import importlib.util
import json
import logging
import os
import re
import sys
from collections import OrderedDict
from datetime import date, timedelta
from typing import Any, Callable, Dict, List, Optional, Type, TYPE_CHECKING, Union

from cachelib.base import BaseCache
from celery.schedules import crontab
from dateutil import tz
from flask import Blueprint
from flask_appbuilder.security.manager import AUTH_DB
from pandas._libs.parsers import STR_NA_VALUES  # pylint: disable=no-name-in-module
from typing_extensions import Literal
from werkzeug.local import LocalProxy

from superset.jinja_context import BaseTemplateProcessor
from superset.stats_logger import DummyStatsLogger
from superset.typing import CacheConfig
from superset.utils.core import is_test, parse_boolean_string
from superset.utils.encrypt import SQLAlchemyUtilsAdapter
from superset.utils.log import DBEventLogger
from superset.utils.logging_configurator import DefaultLoggingConfigurator

logger = logging.getLogger(__name__)

if TYPE_CHECKING:
    from flask_appbuilder.security.sqla import models

    from superset.connectors.sqla.models import SqlaTable
    from superset.models.core import Database

# Realtime stats logger, a StatsD implementation exists
STATS_LOGGER = DummyStatsLogger()
EVENT_LOGGER = DBEventLogger()

SUPERSET_LOG_VIEW = True

BASE_DIR = os.path.abspath(os.path.dirname(__file__))
if "SUPERSET_HOME" in os.environ:
    DATA_DIR = os.environ["SUPERSET_HOME"]
else:
    DATA_DIR = os.path.join(os.path.expanduser("~"), ".superset")

# ---------------------------------------------------------
# Superset specific config
# ---------------------------------------------------------
VERSION_INFO_FILE = os.path.join(BASE_DIR, "static", "version_info.json")
PACKAGE_JSON_FILE = os.path.join(BASE_DIR, "static", "assets", "package.json")

# Multiple favicons can be specified here. The "href" property
# is mandatory, but "sizes," "type," and "rel" are optional.
# For example:
# {
#     "href":path/to/image.png",
#     "sizes": "16x16",
#     "type": "image/png"
#     "rel": "icon"
# },
FAVICONS = [{"href": "/static/assets/images/favicon.png"}]


def _try_json_readversion(filepath: str) -> Optional[str]:
    try:
        with open(filepath, "r") as f:
            return json.load(f).get("version")
    except Exception:  # pylint: disable=broad-except
        return None


def _try_json_readsha(filepath: str, length: int) -> Optional[str]:
    try:
        with open(filepath, "r") as f:
            return json.load(f).get("GIT_SHA")[:length]
    except Exception:  # pylint: disable=broad-except
        return None


#
# If True, we will skip the call to load the logger config found in alembic.init
#
ALEMBIC_SKIP_LOG_CONFIG = False

# Depending on the context in which this config is loaded, the
# version_info.json file may or may not be available, as it is
# generated on install via setup.py. In the event that we're
# actually running Superset, we will have already installed,
# therefore it WILL exist. When unit tests are running, however,
# it WILL NOT exist, so we fall back to reading package.json
VERSION_STRING = _try_json_readversion(VERSION_INFO_FILE) or _try_json_readversion(
    PACKAGE_JSON_FILE
)

VERSION_SHA_LENGTH = 8
VERSION_SHA = _try_json_readsha(VERSION_INFO_FILE, VERSION_SHA_LENGTH)

# Build number is shown in the About section if available. This
# can be replaced at build time to expose build information.
BUILD_NUMBER = None

# default viz used in chart explorer
DEFAULT_VIZ_TYPE = "table"

# default row limit when requesting chart data
ROW_LIMIT = 50000
# default row limit when requesting samples from datasource in explore view
SAMPLES_ROW_LIMIT = 1000
# max rows retrieved by filter select auto complete
FILTER_SELECT_ROW_LIMIT = 10000
SUPERSET_WORKERS = 2  # deprecated
SUPERSET_CELERY_WORKERS = 32  # deprecated

SUPERSET_WEBSERVER_PROTOCOL = "http"
SUPERSET_WEBSERVER_ADDRESS = "0.0.0.0"
SUPERSET_WEBSERVER_PORT = 8088

# This is an important setting, and should be lower than your
# [load balancer / proxy / envoy / kong / ...] timeout settings.
# You should also make sure to configure your WSGI server
# (gunicorn, nginx, apache, ...) timeout setting to be <= to this setting
SUPERSET_WEBSERVER_TIMEOUT = int(timedelta(minutes=1).total_seconds())

# this 2 settings are used by dashboard period force refresh feature
# When user choose auto force refresh frequency
# < SUPERSET_DASHBOARD_PERIODICAL_REFRESH_LIMIT
# they will see warning message in the Refresh Interval Modal.
# please check PR #9886
SUPERSET_DASHBOARD_PERIODICAL_REFRESH_LIMIT = 0
SUPERSET_DASHBOARD_PERIODICAL_REFRESH_WARNING_MESSAGE = None

SUPERSET_DASHBOARD_POSITION_DATA_LIMIT = 65535
CUSTOM_SECURITY_MANAGER = None
SQLALCHEMY_TRACK_MODIFICATIONS = False
# ---------------------------------------------------------

# Your App secret key
SECRET_KEY = "\2\1thisismyscretkey\1\2\\e\\y\\y\\h"

# The SQLAlchemy connection string.
SQLALCHEMY_DATABASE_URI = "sqlite:///" + os.path.join(DATA_DIR, "superset.db")
# SQLALCHEMY_DATABASE_URI = 'mysql://myapp@localhost/myapp'
# SQLALCHEMY_DATABASE_URI = 'postgresql://root:password@localhost/myapp'

# In order to hook up a custom password store for all SQLACHEMY connections
# implement a function that takes a single argument of type 'sqla.engine.url',
# returns a password and set SQLALCHEMY_CUSTOM_PASSWORD_STORE.
#
# e.g.:
# def lookup_password(url):
#     return 'secret'
# SQLALCHEMY_CUSTOM_PASSWORD_STORE = lookup_password
SQLALCHEMY_CUSTOM_PASSWORD_STORE = None

#
# The EncryptedFieldTypeAdapter is used whenever we're building SqlAlchemy models
# which include sensitive fields that should be app-encrypted BEFORE sending
# to the DB.
#
# Note: the default impl leverages SqlAlchemyUtils' EncryptedType, which defaults
#  to AES-128 under the covers using the app's SECRET_KEY as key material.
#
SQLALCHEMY_ENCRYPTED_FIELD_TYPE_ADAPTER = (  # pylint: disable=invalid-name
    SQLAlchemyUtilsAdapter
)
# The limit of queries fetched for query search
QUERY_SEARCH_LIMIT = 1000

# Flask-WTF flag for CSRF
WTF_CSRF_ENABLED = True

# Add endpoints that need to be exempt from CSRF protection
WTF_CSRF_EXEMPT_LIST = ["superset.views.core.log", "superset.charts.data.api.data"]

# Whether to run the web server in debug mode or not
DEBUG = os.environ.get("FLASK_ENV") == "development"
FLASK_USE_RELOAD = True

# Enable profiling of Python calls. Turn this on and append ``?_instrument=1``
# to the page to see the call stack.
PROFILING = False

# Superset allows server-side python stacktraces to be surfaced to the
# user when this feature is on. This may has security implications
# and it's more secure to turn it off in production settings.
SHOW_STACKTRACE = True

# Use all X-Forwarded headers when ENABLE_PROXY_FIX is True.
# When proxying to a different port, set "x_port" to 0 to avoid downstream issues.
ENABLE_PROXY_FIX = False
PROXY_FIX_CONFIG = {"x_for": 1, "x_proto": 1, "x_host": 1, "x_port": 1, "x_prefix": 1}

# ------------------------------
# GLOBALS FOR APP Builder
# ------------------------------
# Uncomment to setup Your App name
APP_NAME = "Superset"

# Specify the App icon
APP_ICON = "/static/assets/images/superset-logo-horiz.png"
APP_ICON_WIDTH = 126

# Specify where clicking the logo would take the user
# e.g. setting it to '/' would take the user to '/superset/welcome/'
LOGO_TARGET_PATH = None

# Specify tooltip that should appear when hovering over the App Icon/Logo
LOGO_TOOLTIP = ""

# Specify any text that should appear to the right of the logo
LOGO_RIGHT_TEXT: Union[Callable[[], str], str] = ""

# Enables SWAGGER UI for superset openapi spec
# ex: http://localhost:8080/swagger/v1
FAB_API_SWAGGER_UI = True

# Druid query timezone
# tz.tzutc() : Using utc timezone
# tz.tzlocal() : Using local timezone
# tz.gettz('Asia/Shanghai') : Using the time zone with specific name
# [TimeZone List]
# See: https://en.wikipedia.org/wiki/List_of_tz_database_time_zones
# other tz can be overridden by providing a local_config
DRUID_TZ = tz.tzutc()
DRUID_ANALYSIS_TYPES = ["cardinality"]

# Legacy Druid NoSQL (native) connector
# Druid supports a SQL interface in its newer versions.
# Setting this flag to True enables the deprecated, API-based Druid
# connector. This feature may be removed at a future date.
DRUID_IS_ACTIVE = False

# If Druid is active whether to include the links to scan/refresh Druid datasources.
# This should be disabled if you are trying to wean yourself off of the Druid NoSQL
# connector.
DRUID_METADATA_LINKS_ENABLED = True

# ----------------------------------------------------
# AUTHENTICATION CONFIG
# ----------------------------------------------------
# The authentication type
# AUTH_OID : Is for OpenID
# AUTH_DB : Is for database (username/password)
# AUTH_LDAP : Is for LDAP
# AUTH_REMOTE_USER : Is for using REMOTE_USER from web server
AUTH_TYPE = AUTH_DB

# Uncomment to setup Full admin role name
# AUTH_ROLE_ADMIN = 'Admin'

# Uncomment to setup Public role name, no authentication needed
# AUTH_ROLE_PUBLIC = 'Public'

# Will allow user self registration
# AUTH_USER_REGISTRATION = True

# The default user self registration role
# AUTH_USER_REGISTRATION_ROLE = "Public"

# When using LDAP Auth, setup the LDAP server
# AUTH_LDAP_SERVER = "ldap://ldapserver.new"

# Uncomment to setup OpenID providers example for OpenID authentication
# OPENID_PROVIDERS = [
#    { 'name': 'Yahoo', 'url': 'https://open.login.yahoo.com/' },
#    { 'name': 'Flickr', 'url': 'https://www.flickr.com/<username>' },

AUTH_STRICT_RESPONSE_CODES = True

# ---------------------------------------------------
# Roles config
# ---------------------------------------------------
# Grant public role the same set of permissions as for a selected builtin role.
# This is useful if one wants to enable anonymous users to view
# dashboards. Explicit grant on specific datasets is still required.
PUBLIC_ROLE_LIKE: Optional[str] = None

# ---------------------------------------------------
# Babel config for translations
# ---------------------------------------------------
# Setup default language
BABEL_DEFAULT_LOCALE = "en"
# Your application default translation path
BABEL_DEFAULT_FOLDER = "superset/translations"
# The allowed translation for you app
LANGUAGES = {
    "en": {"flag": "us", "name": "English"},
    "es": {"flag": "es", "name": "Spanish"},
    "it": {"flag": "it", "name": "Italian"},
    "fr": {"flag": "fr", "name": "French"},
    "zh": {"flag": "cn", "name": "Chinese"},
    "ja": {"flag": "jp", "name": "Japanese"},
    "de": {"flag": "de", "name": "German"},
    "pt": {"flag": "pt", "name": "Portuguese"},
    "pt_BR": {"flag": "br", "name": "Brazilian Portuguese"},
    "ru": {"flag": "ru", "name": "Russian"},
    "ko": {"flag": "kr", "name": "Korean"},
    "sk": {"flag": "sk", "name": "Slovak"},
    "sl": {"flag": "si", "name": "Slovenian"},
}
# Turning off i18n by default as translation in most languages are
# incomplete and not well maintained.
LANGUAGES = {}

# ---------------------------------------------------
# Feature flags
# ---------------------------------------------------
# Feature flags that are set by default go here. Their values can be
# overwritten by those specified under FEATURE_FLAGS in superset_config.py
# For example, DEFAULT_FEATURE_FLAGS = { 'FOO': True, 'BAR': False } here
# and FEATURE_FLAGS = { 'BAR': True, 'BAZ': True } in superset_config.py
# will result in combined feature flags of { 'FOO': True, 'BAR': True, 'BAZ': True }
DEFAULT_FEATURE_FLAGS: Dict[str, bool] = {
    # allow dashboard to use sub-domains to send chart request
    # you also need ENABLE_CORS and
    # SUPERSET_WEBSERVER_DOMAINS for list of domains
    "ALLOW_DASHBOARD_DOMAIN_SHARDING": True,
    # Experimental feature introducing a client (browser) cache
    "CLIENT_CACHE": False,
    "DISABLE_DATASET_SOURCE_EDIT": False,
    # When using a recent version of Druid that supports JOINs turn this on
    "DRUID_JOINS": False,
    "DYNAMIC_PLUGINS": False,
    # For some security concerns, you may need to enforce CSRF protection on
    # all query request to explore_json endpoint. In Superset, we use
    # `flask-csrf <https://sjl.bitbucket.io/flask-csrf/>`_ add csrf protection
    # for all POST requests, but this protection doesn't apply to GET method.
    # When ENABLE_EXPLORE_JSON_CSRF_PROTECTION is set to true, your users cannot
    # make GET request to explore_json. explore_json accepts both GET and POST request.
    # See `PR 7935 <https://github.com/apache/superset/pull/7935>`_ for more details.
    "ENABLE_EXPLORE_JSON_CSRF_PROTECTION": False,
    "ENABLE_TEMPLATE_PROCESSING": False,
    "ENABLE_TEMPLATE_REMOVE_FILTERS": False,
    "KV_STORE": False,
    # When this feature is enabled, nested types in Presto will be
    # expanded into extra columns and/or arrays. This is experimental,
    # and doesn't work with all nested types.
    "PRESTO_EXPAND_DATA": False,
    # Exposes API endpoint to compute thumbnails
    "THUMBNAILS": False,
    "DASHBOARD_CACHE": False,
    "REMOVE_SLICE_LEVEL_LABEL_COLORS": False,
    "SHARE_QUERIES_VIA_KV_STORE": False,
    "TAGGING_SYSTEM": False,
    "SQLLAB_BACKEND_PERSISTENCE": False,
    "LISTVIEWS_DEFAULT_CARD_VIEW": False,
    # Enables the replacement React views for all the FAB views (list, edit, show) with
    # designs introduced in https://github.com/apache/superset/issues/8976
    # (SIP-34). This is a work in progress so not all features available in FAB have
    # been implemented.
    "ENABLE_REACT_CRUD_VIEWS": True,
    # When True, this flag allows display of HTML tags in Markdown components
    "DISPLAY_MARKDOWN_HTML": True,
    # When True, this escapes HTML (rather than rendering it) in Markdown components
    "ESCAPE_MARKDOWN_HTML": False,
    "DASHBOARD_NATIVE_FILTERS": True,
    "DASHBOARD_CROSS_FILTERS": False,
    "DASHBOARD_DRILL_DOWN": False,
<<<<<<< HEAD
    # Feature is under active development and breaking changes are expected
=======
    "CLEAR_FILTER_ON_TAB_NAV": False,
>>>>>>> 3b25a384
    "DASHBOARD_NATIVE_FILTERS_SET": False,
    "DASHBOARD_FILTERS_EXPERIMENTAL": False,
    "GLOBAL_ASYNC_QUERIES": False,
    "VERSIONED_EXPORT": False,
    # Note that: RowLevelSecurityFilter is only given by default to the Admin role
    # and the Admin Role does have the all_datasources security permission.
    # But, if users create a specific role with access to RowLevelSecurityFilter MVC
    # and a custom datasource access, the table dropdown will not be correctly filtered
    # by that custom datasource access. So we are assuming a default security config,
    # a custom security config could potentially give access to setting filters on
    # tables that users do not have access to.
    "ROW_LEVEL_SECURITY": True,
    # Enables Alerts and reports new implementation
    "ALERT_REPORTS": False,
    # Enable experimental feature to search for other dashboards
    "OMNIBAR": False,
    "DASHBOARD_RBAC": False,
    "ENABLE_EXPLORE_DRAG_AND_DROP": False,
    "ENABLE_FILTER_BOX_MIGRATION": False,
    "ENABLE_DND_WITH_CLICK_UX": False,
    # Enabling ALERTS_ATTACH_REPORTS, the system sends email and slack message
    # with screenshot and link
    # Disables ALERTS_ATTACH_REPORTS, the system DOES NOT generate screenshot
    # for report with type 'alert' and sends email and slack message with only link;
    # for report with type 'report' still send with email and slack message with
    # screenshot and link
    "ALERTS_ATTACH_REPORTS": True,
    # FORCE_DATABASE_CONNECTIONS_SSL is depreciated.
    "FORCE_DATABASE_CONNECTIONS_SSL": False,
    # Enabling ENFORCE_DB_ENCRYPTION_UI forces all database connections to be
    # encrypted before being saved into superset metastore.
    "ENFORCE_DB_ENCRYPTION_UI": False,
    # Allow users to export full CSV of table viz type.
    # This could cause the server to run out of memory or compute.
    "ALLOW_FULL_CSV_EXPORT": False,
    "UX_BETA": False,
}

# Feature flags may also be set via 'SUPERSET_FEATURE_' prefixed environment vars.
DEFAULT_FEATURE_FLAGS.update(
    {
        k[len("SUPERSET_FEATURE_") :]: parse_boolean_string(v)
        for k, v in os.environ.items()
        if re.search(r"^SUPERSET_FEATURE_\w+", k)
    }
)

# This is merely a default.
FEATURE_FLAGS: Dict[str, bool] = {}

# A function that receives a dict of all feature flags
# (DEFAULT_FEATURE_FLAGS merged with FEATURE_FLAGS)
# can alter it, and returns a similar dict. Note the dict of feature
# flags passed to the function is a deepcopy of the dict in the config,
# and can therefore be mutated without side-effect
#
# GET_FEATURE_FLAGS_FUNC can be used to implement progressive rollouts,
# role-based features, or a full on A/B testing framework.
#
# from flask import g, request
# def GET_FEATURE_FLAGS_FUNC(feature_flags_dict: Dict[str, bool]) -> Dict[str, bool]:
#     if hasattr(g, "user") and g.user.is_active:
#         feature_flags_dict['some_feature'] = g.user and g.user.get_id() == 5
#     return feature_flags_dict
GET_FEATURE_FLAGS_FUNC: Optional[Callable[[Dict[str, bool]], Dict[str, bool]]] = None
# A function that receives a feature flag name and an optional default value.
# Has a similar utility to GET_FEATURE_FLAGS_FUNC but it's useful to not force the
# evaluation of all feature flags when just evaluating a single one.
#
# Note that the default `get_feature_flags` will evaluate each feature with this
# callable when the config key is set, so don't use both GET_FEATURE_FLAGS_FUNC
# and IS_FEATURE_ENABLED_FUNC in conjunction.
IS_FEATURE_ENABLED_FUNC: Optional[Callable[[str, Optional[bool]], bool]] = None
# A function that expands/overrides the frontend `bootstrap_data.common` object.
# Can be used to implement custom frontend functionality,
# or dynamically change certain configs.
#
# Values in `bootstrap_data.common` should have these characteristics:
# - They are not specific to a page the user is visiting
# - They do not contain secrets
#
# Takes as a parameter the common bootstrap payload before transformations.
# Returns a dict containing data that should be added or overridden to the payload.
COMMON_BOOTSTRAP_OVERRIDES_FUNC: Callable[
    [Dict[str, Any]], Dict[str, Any]
] = lambda data: {}  # default: empty dict

# EXTRA_CATEGORICAL_COLOR_SCHEMES is used for adding custom categorical color schemes
# example code for "My custom warm to hot" color scheme
# EXTRA_CATEGORICAL_COLOR_SCHEMES = [
#     {
#         "id": 'myVisualizationColors',
#         "description": '',
#         "label": 'My Visualization Colors',
#         "isDefault": True,
#         "colors":
#          ['#006699', '#009DD9', '#5AAA46', '#44AAAA', '#DDAA77', '#7799BB', '#88AA77',
#          '#552288', '#5AAA46', '#CC7788', '#EEDD55', '#9977BB', '#BBAA44', '#DDCCDD']
#     }]

# This is merely a default
EXTRA_CATEGORICAL_COLOR_SCHEMES: List[Dict[str, Any]] = []

# THEME_OVERRIDES is used for adding custom theme to superset
# example code for "My theme" custom scheme
# THEME_OVERRIDES = {
#   "borderRadius": 4,
#   "colors": {
#     "primary": {
#       "base": 'red',
#     },
#     "secondary": {
#       "base": 'green',
#     },
#     "grayscale": {
#       "base": 'orange',
#     }
#   }
# }

THEME_OVERRIDES: Dict[str, Any] = {}

# EXTRA_SEQUENTIAL_COLOR_SCHEMES is used for adding custom sequential color schemes
# EXTRA_SEQUENTIAL_COLOR_SCHEMES =  [
#     {
#         "id": 'warmToHot',
#         "description": '',
#         "isDiverging": True,
#         "label": 'My custom warm to hot',
#         "isDefault": True,
#         "colors":
#          ['#552288', '#5AAA46', '#CC7788', '#EEDD55', '#9977BB', '#BBAA44', '#DDCCDD',
#          '#006699', '#009DD9', '#5AAA46', '#44AAAA', '#DDAA77', '#7799BB', '#88AA77']
#     }]

# This is merely a default
EXTRA_SEQUENTIAL_COLOR_SCHEMES: List[Dict[str, Any]] = []

# ---------------------------------------------------
# Thumbnail config (behind feature flag)
# Also used by Alerts & Reports
# ---------------------------------------------------
THUMBNAIL_SELENIUM_USER = "admin"
THUMBNAIL_CACHE_CONFIG: CacheConfig = {
    "CACHE_TYPE": "null",
    "CACHE_NO_NULL_WARNING": True,
}

# Time before selenium times out after trying to locate an element on the page and wait
# for that element to load for a screenshot.
SCREENSHOT_LOCATE_WAIT = int(timedelta(seconds=10).total_seconds())
# Time before selenium times out after waiting for all DOM class elements named
# "loading" are gone.
SCREENSHOT_LOAD_WAIT = int(timedelta(minutes=1).total_seconds())
# Selenium destroy retries
SCREENSHOT_SELENIUM_RETRIES = 5
# Give selenium an headstart, in seconds
SCREENSHOT_SELENIUM_HEADSTART = 3
# Wait for the chart animation, in seconds
SCREENSHOT_SELENIUM_ANIMATION_WAIT = 5

# ---------------------------------------------------
# Image and file configuration
# ---------------------------------------------------
# The file upload folder, when using models with files
UPLOAD_FOLDER = BASE_DIR + "/app/static/uploads/"
UPLOAD_CHUNK_SIZE = 4096

# The image upload folder, when using models with images
IMG_UPLOAD_FOLDER = BASE_DIR + "/app/static/uploads/"

# The image upload url, when using models with images
IMG_UPLOAD_URL = "/static/uploads/"
# Setup image size default is (300, 200, True)
# IMG_SIZE = (300, 200, True)

# Default cache timeout, applies to all cache backends unless specifically overridden in
# each cache config.
CACHE_DEFAULT_TIMEOUT = int(timedelta(days=1).total_seconds())

# Default cache for Superset objects
CACHE_CONFIG: CacheConfig = {"CACHE_TYPE": "null"}

# Cache for datasource metadata and query results
DATA_CACHE_CONFIG: CacheConfig = {"CACHE_TYPE": "null"}

# Cache for filters state
FILTER_STATE_CACHE_CONFIG: CacheConfig = {
    "CACHE_TYPE": "filesystem",
    "CACHE_DIR": os.path.join(DATA_DIR, "cache"),
    "CACHE_DEFAULT_TIMEOUT": int(timedelta(days=90).total_seconds()),
    "CACHE_THRESHOLD": 0,
    "REFRESH_TIMEOUT_ON_RETRIEVAL": True,
}

# store cache keys by datasource UID (via CacheKey) for custom processing/invalidation
STORE_CACHE_KEYS_IN_METADATA_DB = False

# CORS Options
ENABLE_CORS = False
CORS_OPTIONS: Dict[Any, Any] = {}

# Chrome allows up to 6 open connections per domain at a time. When there are more
# than 6 slices in dashboard, a lot of time fetch requests are queued up and wait for
# next available socket. PR #5039 is trying to allow domain sharding for Superset,
# and this feature will be enabled by configuration only (by default Superset
# doesn't allow cross-domain request).
SUPERSET_WEBSERVER_DOMAINS = None

# Allowed format types for upload on Database view
EXCEL_EXTENSIONS = {"xlsx", "xls"}
CSV_EXTENSIONS = {"csv", "tsv", "txt"}
COLUMNAR_EXTENSIONS = {"parquet", "zip"}
ALLOWED_EXTENSIONS = {*EXCEL_EXTENSIONS, *CSV_EXTENSIONS, *COLUMNAR_EXTENSIONS}

# CSV Options: key/value pairs that will be passed as argument to DataFrame.to_csv
# method.
# note: index option should not be overridden
CSV_EXPORT = {"encoding": "utf-8"}

# ---------------------------------------------------
# Time grain configurations
# ---------------------------------------------------
# List of time grains to disable in the application (see list of builtin
# time grains in superset/db_engine_specs.builtin_time_grains).
# For example: to disable 1 second time grain:
# TIME_GRAIN_DENYLIST = ['PT1S']
TIME_GRAIN_DENYLIST: List[str] = []

# Additional time grains to be supported using similar definitions as in
# superset/db_engine_specs.builtin_time_grains.
# For example: To add a new 2 second time grain:
# TIME_GRAIN_ADDONS = {'PT2S': '2 second'}
TIME_GRAIN_ADDONS: Dict[str, str] = {}

# Implementation of additional time grains per engine.
# The column to be truncated is denoted `{col}` in the expression.
# For example: To implement 2 second time grain on clickhouse engine:
# TIME_GRAIN_ADDON_EXPRESSIONS = {
#     'clickhouse': {
#         'PT2S': 'toDateTime(intDiv(toUInt32(toDateTime({col})), 2)*2)'
#     }
# }
TIME_GRAIN_ADDON_EXPRESSIONS: Dict[str, Dict[str, str]] = {}

# ---------------------------------------------------
# List of viz_types not allowed in your environment
# For example: Disable pivot table and treemap:
#  VIZ_TYPE_DENYLIST = ['pivot_table', 'treemap']
# ---------------------------------------------------

VIZ_TYPE_DENYLIST: List[str] = []

# ---------------------------------------------------
# List of data sources not to be refreshed in druid cluster
# ---------------------------------------------------

DRUID_DATA_SOURCE_DENYLIST: List[str] = []

# --------------------------------------------------
# Modules, datasources and middleware to be registered
# --------------------------------------------------
DEFAULT_MODULE_DS_MAP = OrderedDict(
    [
        ("superset.connectors.sqla.models", ["SqlaTable"]),
        ("superset.connectors.druid.models", ["DruidDatasource"]),
    ]
)
ADDITIONAL_MODULE_DS_MAP: Dict[str, List[str]] = {}
ADDITIONAL_MIDDLEWARE: List[Callable[..., Any]] = []

# 1) https://docs.python-guide.org/writing/logging/
# 2) https://docs.python.org/2/library/logging.config.html

# Default configurator will consume the LOG_* settings below
LOGGING_CONFIGURATOR = DefaultLoggingConfigurator()

# Console Log Settings

LOG_FORMAT = "%(asctime)s:%(levelname)s:%(name)s:%(message)s"
LOG_LEVEL = "DEBUG"

# ---------------------------------------------------
# Enable Time Rotate Log Handler
# ---------------------------------------------------
# LOG_LEVEL = DEBUG, INFO, WARNING, ERROR, CRITICAL

ENABLE_TIME_ROTATE = False
TIME_ROTATE_LOG_LEVEL = "DEBUG"
FILENAME = os.path.join(DATA_DIR, "superset.log")
ROLLOVER = "midnight"
INTERVAL = 1
BACKUP_COUNT = 30

# Custom logger for auditing queries. This can be used to send ran queries to a
# structured immutable store for auditing purposes. The function is called for
# every query ran, in both SQL Lab and charts/dashboards.
# def QUERY_LOGGER(
#     database,
#     query,
#     schema=None,
#     user=None,
#     client=None,
#     security_manager=None,
#     log_params=None,
# ):
#     pass
QUERY_LOGGER = None

# Set this API key to enable Mapbox visualizations
MAPBOX_API_KEY = os.environ.get("MAPBOX_API_KEY", "")

# Maximum number of rows returned for any analytical database query
SQL_MAX_ROW = 100000

# Maximum number of rows displayed in SQL Lab UI
# Is set to avoid out of memory/localstorage issues in browsers. Does not affect
# exported CSVs
DISPLAY_MAX_ROW = 10000

# Default row limit for SQL Lab queries. Is overridden by setting a new limit in
# the SQL Lab UI
DEFAULT_SQLLAB_LIMIT = 1000

# Maximum number of tables/views displayed in the dropdown window in SQL Lab.
MAX_TABLE_NAMES = 3000

# Adds a warning message on sqllab save query and schedule query modals.
SQLLAB_SAVE_WARNING_MESSAGE = None
SQLLAB_SCHEDULE_WARNING_MESSAGE = None

# Force refresh while auto-refresh in dashboard
DASHBOARD_AUTO_REFRESH_MODE: Literal["fetch", "force"] = "force"

# Default celery config is to use SQLA as a broker, in a production setting
# you'll want to use a proper broker as specified here:
# http://docs.celeryproject.org/en/latest/getting-started/brokers/index.html


class CeleryConfig:  # pylint: disable=too-few-public-methods
    BROKER_URL = "sqla+sqlite:///celerydb.sqlite"
    CELERY_IMPORTS = ("superset.sql_lab", "superset.tasks")
    CELERY_RESULT_BACKEND = "db+sqlite:///celery_results.sqlite"
    CELERYD_LOG_LEVEL = "DEBUG"
    CELERYD_PREFETCH_MULTIPLIER = 1
    CELERY_ACKS_LATE = False
    CELERY_ANNOTATIONS = {
        "sql_lab.get_sql_results": {"rate_limit": "100/s"},
        "email_reports.send": {
            "rate_limit": "1/s",
            "time_limit": int(timedelta(seconds=120).total_seconds()),
            "soft_time_limit": int(timedelta(seconds=150).total_seconds()),
            "ignore_result": True,
        },
    }
    CELERYBEAT_SCHEDULE = {
        "email_reports.schedule_hourly": {
            "task": "email_reports.schedule_hourly",
            "schedule": crontab(minute=1, hour="*"),
        },
        "reports.scheduler": {
            "task": "reports.scheduler",
            "schedule": crontab(minute="*", hour="*"),
        },
        "reports.prune_log": {
            "task": "reports.prune_log",
            "schedule": crontab(minute=0, hour=0),
        },
    }


CELERY_CONFIG = CeleryConfig  # pylint: disable=invalid-name

# Set celery config to None to disable all the above configuration
# CELERY_CONFIG = None

# Additional static HTTP headers to be served by your Superset server. Note
# Flask-Talisman applies the relevant security HTTP headers.
#
# DEFAULT_HTTP_HEADERS: sets default values for HTTP headers. These may be overridden
# within the app
# OVERRIDE_HTTP_HEADERS: sets override values for HTTP headers. These values will
# override anything set within the app
DEFAULT_HTTP_HEADERS: Dict[str, Any] = {}
OVERRIDE_HTTP_HEADERS: Dict[str, Any] = {}
HTTP_HEADERS: Dict[str, Any] = {}

# The db id here results in selecting this one as a default in SQL Lab
DEFAULT_DB_ID = None

# Timeout duration for SQL Lab synchronous queries
SQLLAB_TIMEOUT = int(timedelta(seconds=30).total_seconds())

# Timeout duration for SQL Lab query validation
SQLLAB_VALIDATION_TIMEOUT = int(timedelta(seconds=10).total_seconds())

# SQLLAB_DEFAULT_DBID
SQLLAB_DEFAULT_DBID = None

# The MAX duration a query can run for before being killed by celery.
SQLLAB_ASYNC_TIME_LIMIT_SEC = int(timedelta(hours=6).total_seconds())

# Some databases support running EXPLAIN queries that allow users to estimate
# query costs before they run. These EXPLAIN queries should have a small
# timeout.
SQLLAB_QUERY_COST_ESTIMATE_TIMEOUT = int(timedelta(seconds=10).total_seconds())
# The feature is off by default, and currently only supported in Presto and Postgres.
# It also need to be enabled on a per-database basis, by adding the key/value pair
# `cost_estimate_enabled: true` to the database `extra` attribute.
ESTIMATE_QUERY_COST = False
# The cost returned by the databases is a relative value; in order to map the cost to
# a tangible value you need to define a custom formatter that takes into consideration
# your specific infrastructure. For example, you could analyze queries a posteriori by
# running EXPLAIN on them, and compute a histogram of relative costs to present the
# cost as a percentile:
#
# def postgres_query_cost_formatter(
#     result: List[Dict[str, Any]]
# ) -> List[Dict[str, str]]:
#     # 25, 50, 75% percentiles
#     percentile_costs = [100.0, 1000.0, 10000.0]
#
#     out = []
#     for row in result:
#         relative_cost = row["Total cost"]
#         percentile = bisect.bisect_left(percentile_costs, relative_cost) + 1
#         out.append({
#             "Relative cost": relative_cost,
#             "Percentile": str(percentile * 25) + "%",
#         })
#
#     return out
#
#  Then on define the formatter on the config:
#
# "QUERY_COST_FORMATTERS_BY_ENGINE": {"postgresql": postgres_query_cost_formatter},
QUERY_COST_FORMATTERS_BY_ENGINE: Dict[
    str, Callable[[List[Dict[str, Any]]], List[Dict[str, Any]]]
] = {}

# Flag that controls if limit should be enforced on the CTA (create table as queries).
SQLLAB_CTAS_NO_LIMIT = False

# This allows you to define custom logic around the "CREATE TABLE AS" or CTAS feature
# in SQL Lab that defines where the target schema should be for a given user.
# Database `CTAS Schema` has a precedence over this setting.
# Example below returns a username and CTA queries will write tables into the schema
# name `username`
# SQLLAB_CTAS_SCHEMA_NAME_FUNC = lambda database, user, schema, sql: user.username
# This is move involved example where depending on the database you can leverage data
# available to assign schema for the CTA query:
# def compute_schema_name(database: Database, user: User, schema: str, sql: str) -> str:
#     if database.name == 'mysql_payments_slave':
#         return 'tmp_superset_schema'
#     if database.name == 'presto_gold':
#         return user.username
#     if database.name == 'analytics':
#         if 'analytics' in [r.name for r in user.roles]:
#             return 'analytics_cta'
#         else:
#             return f'tmp_{schema}'
# Function accepts database object, user object, schema name and sql that will be run.
SQLLAB_CTAS_SCHEMA_NAME_FUNC: Optional[
    Callable[["Database", "models.User", str, str], str]
] = None

# If enabled, it can be used to store the results of long-running queries
# in SQL Lab by using the "Run Async" button/feature
RESULTS_BACKEND: Optional[BaseCache] = None

# Use PyArrow and MessagePack for async query results serialization,
# rather than JSON. This feature requires additional testing from the
# community before it is fully adopted, so this config option is provided
# in order to disable should breaking issues be discovered.
RESULTS_BACKEND_USE_MSGPACK = True

# The S3 bucket where you want to store your external hive tables created
# from CSV files. For example, 'companyname-superset'
CSV_TO_HIVE_UPLOAD_S3_BUCKET = None

# The directory within the bucket specified above that will
# contain all the external tables
CSV_TO_HIVE_UPLOAD_DIRECTORY = "EXTERNAL_HIVE_TABLES/"
# Function that creates upload directory dynamically based on the
# database used, user and schema provided.
def CSV_TO_HIVE_UPLOAD_DIRECTORY_FUNC(  # pylint: disable=invalid-name
    database: "Database",
    user: "models.User",  # pylint: disable=unused-argument
    schema: Optional[str],
) -> str:
    # Note the final empty path enforces a trailing slash.
    return os.path.join(
        CSV_TO_HIVE_UPLOAD_DIRECTORY, str(database.id), schema or "", ""
    )


# The namespace within hive where the tables created from
# uploading CSVs will be stored.
UPLOADED_CSV_HIVE_NAMESPACE: Optional[str] = None

# Function that computes the allowed schemas for the CSV uploads.
# Allowed schemas will be a union of schemas_allowed_for_file_upload
# db configuration and a result of this function.

# mypy doesn't catch that if case ensures list content being always str
ALLOWED_USER_CSV_SCHEMA_FUNC: Callable[["Database", "models.User"], List[str]] = (
    lambda database, user: [UPLOADED_CSV_HIVE_NAMESPACE]
    if UPLOADED_CSV_HIVE_NAMESPACE
    else []
)

# Values that should be treated as nulls for the csv uploads.
CSV_DEFAULT_NA_NAMES = list(STR_NA_VALUES)

# A dictionary of items that gets merged into the Jinja context for
# SQL Lab. The existing context gets updated with this dictionary,
# meaning values for existing keys get overwritten by the content of this
# dictionary. Exposing functionality through JINJA_CONTEXT_ADDONS has security
# implications as it opens a window for a user to execute untrusted code.
# It's important to make sure that the objects exposed (as well as objects attached
# to those objets) are harmless. We recommend only exposing simple/pure functions that
# return native types.
JINJA_CONTEXT_ADDONS: Dict[str, Callable[..., Any]] = {}

# A dictionary of macro template processors (by engine) that gets merged into global
# template processors. The existing template processors get updated with this
# dictionary, which means the existing keys get overwritten by the content of this
# dictionary. The customized addons don't necessarily need to use Jinja templating
# language. This allows you to define custom logic to process templates on a per-engine
# basis. Example value = `{"presto": CustomPrestoTemplateProcessor}`
CUSTOM_TEMPLATE_PROCESSORS: Dict[str, Type[BaseTemplateProcessor]] = {}

# Roles that are controlled by the API / Superset and should not be changes
# by humans.
ROBOT_PERMISSION_ROLES = ["Public", "Gamma", "Alpha", "Admin", "sql_lab"]

CONFIG_PATH_ENV_VAR = "SUPERSET_CONFIG_PATH"

# If a callable is specified, it will be called at app startup while passing
# a reference to the Flask app. This can be used to alter the Flask app
# in whatever way.
# example: FLASK_APP_MUTATOR = lambda x: x.before_request = f
FLASK_APP_MUTATOR = None

# Set this to false if you don't want users to be able to request/grant
# datasource access requests from/to other users.
ENABLE_ACCESS_REQUEST = False

# smtp server configuration
EMAIL_NOTIFICATIONS = False  # all the emails are sent using dryrun
SMTP_HOST = "localhost"
SMTP_STARTTLS = True
SMTP_SSL = False
SMTP_USER = "superset"
SMTP_PORT = 25
SMTP_PASSWORD = "superset"
SMTP_MAIL_FROM = "superset@superset.com"

ENABLE_CHUNK_ENCODING = False

# Whether to bump the logging level to ERROR on the flask_appbuilder package
# Set to False if/when debugging FAB related issues like
# permission management
SILENCE_FAB = True

FAB_ADD_SECURITY_VIEWS = True
FAB_ADD_SECURITY_PERMISSION_VIEW = False
FAB_ADD_SECURITY_VIEW_MENU_VIEW = False
FAB_ADD_SECURITY_PERMISSION_VIEWS_VIEW = False

# The link to a page containing common errors and their resolutions
# It will be appended at the bottom of sql_lab errors.
TROUBLESHOOTING_LINK = ""

# CSRF token timeout, set to None for a token that never expires
WTF_CSRF_TIME_LIMIT = int(timedelta(weeks=1).total_seconds())

# This link should lead to a page with instructions on how to gain access to a
# Datasource. It will be placed at the bottom of permissions errors.
PERMISSION_INSTRUCTIONS_LINK = ""

# Integrate external Blueprints to the app by passing them to your
# configuration. These blueprints will get integrated in the app
BLUEPRINTS: List[Blueprint] = []

# Provide a callable that receives a tracking_url and returns another
# URL. This is used to translate internal Hadoop job tracker URL
# into a proxied one
TRACKING_URL_TRANSFORMER = lambda x: x

# Interval between consecutive polls when using Hive Engine
HIVE_POLL_INTERVAL = int(timedelta(seconds=5).total_seconds())

# Interval between consecutive polls when using Presto Engine
# See here: https://github.com/dropbox/PyHive/blob/8eb0aeab8ca300f3024655419b93dad926c1a351/pyhive/presto.py#L93  # pylint: disable=line-too-long,useless-suppression
PRESTO_POLL_INTERVAL = int(timedelta(seconds=1).total_seconds())

# Allow for javascript controls components
# this enables programmers to customize certain charts (like the
# geospatial ones) by inputing javascript in controls. This exposes
# an XSS security vulnerability
ENABLE_JAVASCRIPT_CONTROLS = False

# The id of a template dashboard that should be copied to every new user
DASHBOARD_TEMPLATE_ID = None

# A callable that allows altering the database connection URL and params
# on the fly, at runtime. This allows for things like impersonation or
# arbitrary logic. For instance you can wire different users to
# use different connection parameters, or pass their email address as the
# username. The function receives the connection uri object, connection
# params, the username, and returns the mutated uri and params objects.
# Example:
#   def DB_CONNECTION_MUTATOR(uri, params, username, security_manager, source):
#       user = security_manager.find_user(username=username)
#       if user and user.email:
#           uri.username = user.email
#       return uri, params
#
# Note that the returned uri and params are passed directly to sqlalchemy's
# as such `create_engine(url, **params)`
DB_CONNECTION_MUTATOR = None

# A function that intercepts the SQL to be executed and can alter it.
# The use case is can be around adding some sort of comment header
# with information such as the username and worker node information
#
#    def SQL_QUERY_MUTATOR(sql, user_name, security_manager, database):
#        dttm = datetime.now().isoformat()
#        return f"-- [SQL LAB] {username} {dttm}\n{sql}"
def SQL_QUERY_MUTATOR(  # pylint: disable=invalid-name,unused-argument
    sql: str,
    user_name: Optional[str],
    security_manager: LocalProxy,
    database: "Database",
) -> str:
    return sql


# Enable / disable scheduled email reports
#
# Warning: This config key is deprecated and will be removed in version 2.0.0"
ENABLE_SCHEDULED_EMAIL_REPORTS = False

# Enable / disable Alerts, where users can define custom SQL that
# will send emails with screenshots of charts or dashboards periodically
# if it meets the criteria
#
# Warning: This config key is deprecated and will be removed in version 2.0.0"
ENABLE_ALERTS = False

# ---------------------------------------------------
# Alerts & Reports
# ---------------------------------------------------
# Used for Alerts/Reports (Feature flask ALERT_REPORTS) to set the size for the
# sliding cron window size, should be synced with the celery beat config minus 1 second
ALERT_REPORTS_CRON_WINDOW_SIZE = 59
ALERT_REPORTS_WORKING_TIME_OUT_KILL = True
# if ALERT_REPORTS_WORKING_TIME_OUT_KILL is True, set a celery hard timeout
# Equal to working timeout + ALERT_REPORTS_WORKING_TIME_OUT_LAG
ALERT_REPORTS_WORKING_TIME_OUT_LAG = int(timedelta(seconds=10).total_seconds())
# if ALERT_REPORTS_WORKING_TIME_OUT_KILL is True, set a celery hard timeout
# Equal to working timeout + ALERT_REPORTS_WORKING_SOFT_TIME_OUT_LAG
ALERT_REPORTS_WORKING_SOFT_TIME_OUT_LAG = int(timedelta(seconds=1).total_seconds())
# If set to true no notification is sent, the worker will just log a message.
# Useful for debugging
ALERT_REPORTS_NOTIFICATION_DRY_RUN = False

# A custom prefix to use on all Alerts & Reports emails
EMAIL_REPORTS_SUBJECT_PREFIX = "[Report] "

# Slack API token for the superset reports, either string or callable
SLACK_API_TOKEN: Optional[Union[Callable[[], str], str]] = None
SLACK_PROXY = None

# If enabled, certain features are run in debug mode
# Current list:
# * Emails are sent using dry-run mode (logging only)
#
# Warning: This config key is deprecated and will be removed in version 2.0.0"
SCHEDULED_EMAIL_DEBUG_MODE = False

# This auth provider is used by background (offline) tasks that need to access
# protected resources. Can be overridden by end users in order to support
# custom auth mechanisms
MACHINE_AUTH_PROVIDER_CLASS = "superset.utils.machine_auth.MachineAuthProvider"

# Email reports - minimum time resolution (in minutes) for the crontab
#
# Warning: This config key is deprecated and will be removed in version 2.0.0"
EMAIL_REPORTS_CRON_RESOLUTION = 15

# The MAX duration (in seconds) a email schedule can run for before being killed
# by celery.
#
# Warning: This config key is deprecated and will be removed in version 2.0.0"
EMAIL_ASYNC_TIME_LIMIT_SEC = int(timedelta(minutes=5).total_seconds())

# Send bcc of all reports to this address. Set to None to disable.
# This is useful for maintaining an audit trail of all email deliveries.
#
# Warning: This config key is deprecated and will be removed in version 2.0.0"
EMAIL_REPORT_BCC_ADDRESS = None

# User credentials to use for generating reports
# This user should have permissions to browse all the dashboards and
# slices.
# TODO: In the future, login as the owner of the item to generate reports
#
# Warning: This config key is deprecated and will be removed in version 2.0.0"
EMAIL_REPORTS_USER = "admin"

# The webdriver to use for generating reports. Use one of the following
# firefox
#   Requires: geckodriver and firefox installations
#   Limitations: can be buggy at times
# chrome:
#   Requires: headless chrome
#   Limitations: unable to generate screenshots of elements
WEBDRIVER_TYPE = "firefox"

# Window size - this will impact the rendering of the data
WEBDRIVER_WINDOW = {
    "dashboard": (1600, 2000),
    "slice": (3000, 1200),
    "pixel_density": 1,
}

# An optional override to the default auth hook used to provide auth to the
# offline webdriver
WEBDRIVER_AUTH_FUNC = None

# Any config options to be passed as-is to the webdriver
WEBDRIVER_CONFIGURATION: Dict[Any, Any] = {"service_log_path": "/dev/null"}

# Additional args to be passed as arguments to the config object
# Note: these options are Chrome-specific. For FF, these should
# only include the "--headless" arg
WEBDRIVER_OPTION_ARGS = ["--headless", "--marionette"]

# The base URL to query for accessing the user interface
WEBDRIVER_BASEURL = "http://0.0.0.0:8080/"
# The base URL for the email report hyperlinks.
WEBDRIVER_BASEURL_USER_FRIENDLY = WEBDRIVER_BASEURL
# Time selenium will wait for the page to load and render for the email report.
EMAIL_PAGE_RENDER_WAIT = int(timedelta(seconds=30).total_seconds())

# Send user to a link where they can report bugs
BUG_REPORT_URL = None

# Send user to a link where they can read more about Superset
DOCUMENTATION_URL = None
DOCUMENTATION_TEXT = "Documentation"
DOCUMENTATION_ICON = None  # Recommended size: 16x16

# What is the Last N days relative in the time selector to:
# 'today' means it is midnight (00:00:00) in the local timezone
# 'now' means it is relative to the query issue time
# If both start and end time is set to now, this will make the time
# filter a moving window. By only setting the end time to now,
# start time will be set to midnight, while end will be relative to
# the query issue time.
DEFAULT_RELATIVE_START_TIME = "today"
DEFAULT_RELATIVE_END_TIME = "today"

# Configure which SQL validator to use for each engine
SQL_VALIDATORS_BY_ENGINE = {
    "presto": "PrestoDBSQLValidator",
    "postgresql": "PostgreSQLValidator",
}

# A list of preferred databases, in order. These databases will be
# displayed prominently in the "Add Database" dialog. You should
# use the "engine_name" attribute of the corresponding DB engine spec
# in `superset/db_engine_specs/`.
PREFERRED_DATABASES: List[str] = [
    "PostgreSQL",
    "Presto",
    "MySQL",
    "SQLite",
    # etc.
]

# Do you want Talisman enabled?
TALISMAN_ENABLED = False
# If you want Talisman, how do you want it configured??
TALISMAN_CONFIG = {
    "content_security_policy": None,
    "force_https": True,
    "force_https_permanent": False,
}

# It is possible to customize which tables and roles are featured in the RLS
# dropdown. When set, this dict is assigned to `add_form_query_rel_fields` and
# `edit_form_query_rel_fields` on `RowLevelSecurityFiltersModelView`. Example:
#
# from flask_appbuilder.models.sqla import filters
# RLS_FORM_QUERY_REL_FIELDS = {
#     "roles": [["name", filters.FilterStartsWith, "RlsRole"]]
#     "tables": [["table_name", filters.FilterContains, "rls"]]
# }
RLS_FORM_QUERY_REL_FIELDS: Optional[Dict[str, List[List[Any]]]] = None

#
# Flask session cookie options
#
# See https://flask.palletsprojects.com/en/1.1.x/security/#set-cookie-options
# for details
#
SESSION_COOKIE_HTTPONLY = True  # Prevent cookie from being read by frontend JS?
SESSION_COOKIE_SECURE = False  # Prevent cookie from being transmitted over non-tls?
SESSION_COOKIE_SAMESITE = "Lax"  # One of [None, 'None', 'Lax', 'Strict']

# Cache static resources.
SEND_FILE_MAX_AGE_DEFAULT = int(timedelta(days=365).total_seconds())

# URI to database storing the example data, points to
# SQLALCHEMY_DATABASE_URI by default if set to `None`
SQLALCHEMY_EXAMPLES_URI = None

# Some sqlalchemy connection strings can open Superset to security risks.
# Typically these should not be allowed.
PREVENT_UNSAFE_DB_CONNECTIONS = True

# Path used to store SSL certificates that are generated when using custom certs.
# Defaults to temporary directory.
# Example: SSL_CERT_PATH = "/certs"
SSL_CERT_PATH: Optional[str] = None

# SIP-15 should be enabled for all new Superset deployments which ensures that the time
# range endpoints adhere to [start, end). For existing deployments admins should provide
# a dedicated period of time to allow chart producers to update their charts before
# mass migrating all charts to use the [start, end) interval.
#
# Note if no end date for the grace period is specified then the grace period is
# indefinite.
SIP_15_ENABLED = True
SIP_15_GRACE_PERIOD_END: Optional[date] = None  # exclusive
SIP_15_DEFAULT_TIME_RANGE_ENDPOINTS = ["unknown", "inclusive"]
SIP_15_TOAST_MESSAGE = (
    "Action Required: Preview then save your chart using the "
    'new time range endpoints <a target="_blank" href="{url}" '
    'class="alert-link">here</a>.'
)

# Turn this key to False to disable ownership check on the old dataset MVC and
# datasource API /datasource/save.
#
# Warning: This config key is deprecated and will be removed in version 2.0.0"
OLD_API_CHECK_DATASET_OWNERSHIP = True

# SQLA table mutator, every time we fetch the metadata for a certain table
# (superset.connectors.sqla.models.SqlaTable), we call this hook
# to allow mutating the object with this callback.
# This can be used to set any properties of the object based on naming
# conventions and such. You can find examples in the tests.
SQLA_TABLE_MUTATOR = lambda table: table

# Global async query config options.
# Requires GLOBAL_ASYNC_QUERIES feature flag to be enabled.
GLOBAL_ASYNC_QUERIES_REDIS_CONFIG = {
    "port": 6379,
    "host": "127.0.0.1",
    "password": "",
    "db": 0,
    "ssl": False,
}
GLOBAL_ASYNC_QUERIES_REDIS_STREAM_PREFIX = "async-events-"
GLOBAL_ASYNC_QUERIES_REDIS_STREAM_LIMIT = 1000
GLOBAL_ASYNC_QUERIES_REDIS_STREAM_LIMIT_FIREHOSE = 1000000
GLOBAL_ASYNC_QUERIES_JWT_COOKIE_NAME = "async-token"
GLOBAL_ASYNC_QUERIES_JWT_COOKIE_SECURE = False
GLOBAL_ASYNC_QUERIES_JWT_COOKIE_DOMAIN = None
GLOBAL_ASYNC_QUERIES_JWT_SECRET = "test-secret-change-me"
GLOBAL_ASYNC_QUERIES_TRANSPORT = "polling"
GLOBAL_ASYNC_QUERIES_POLLING_DELAY = int(
    timedelta(milliseconds=500).total_seconds() * 1000
)
GLOBAL_ASYNC_QUERIES_WEBSOCKET_URL = "ws://127.0.0.1:8080/"

# A SQL dataset health check. Note if enabled it is strongly advised that the callable
# be memoized to aid with performance, i.e.,
#
#    @cache_manager.cache.memoize(timeout=0)
#    def DATASET_HEALTH_CHECK(datasource: SqlaTable) -> Optional[str]:
#        if (
#            datasource.sql and
#            len(sql_parse.ParsedQuery(datasource.sql, strip_comments=True).tables) == 1
#        ):
#            return (
#                "This virtual dataset queries only one table and therefore could be "
#                "replaced by querying the table directly."
#            )
#
#        return None
#
# Within the FLASK_APP_MUTATOR callable, i.e., once the application and thus cache have
# been initialized it is also necessary to add the following logic to blow the cache for
# all datasources if the callback function changed.
#
#    def FLASK_APP_MUTATOR(app: Flask) -> None:
#        name = "DATASET_HEALTH_CHECK"
#        func = app.config[name]
#        code = func.uncached.__code__.co_code
#
#        if cache_manager.cache.get(name) != code:
#            cache_manager.cache.delete_memoized(func)
#            cache_manager.cache.set(name, code, timeout=0)
#
DATASET_HEALTH_CHECK: Optional[Callable[["SqlaTable"], str]] = None

# Do not show user info or profile in the menu
MENU_HIDE_USER_INFO = False

# SQLalchemy link doc reference
SQLALCHEMY_DOCS_URL = "https://docs.sqlalchemy.org/en/13/core/engines.html"
SQLALCHEMY_DISPLAY_TEXT = "SQLAlchemy docs"

# Set to False to only allow viewing own recent activity
ENABLE_BROAD_ACTIVITY_ACCESS = True

# -------------------------------------------------------------------
# *                WARNING:  STOP EDITING  HERE                    *
# -------------------------------------------------------------------
# Don't add config values below this line since local configs won't be
# able to override them.
if CONFIG_PATH_ENV_VAR in os.environ:
    # Explicitly import config module that is not necessarily in pythonpath; useful
    # for case where app is being executed via pex.
    try:
        cfg_path = os.environ[CONFIG_PATH_ENV_VAR]
        module = sys.modules[__name__]
        override_conf = imp.load_source("superset_config", cfg_path)
        for key in dir(override_conf):
            if key.isupper():
                setattr(module, key, getattr(override_conf, key))

        print(f"Loaded your LOCAL configuration at [{cfg_path}]")
    except Exception:
        logger.exception(
            "Failed to import config for %s=%s", CONFIG_PATH_ENV_VAR, cfg_path
        )
        raise
elif importlib.util.find_spec("superset_config") and not is_test():
    try:
        import superset_config  # pylint: disable=import-error
        from superset_config import *  # type: ignore # pylint: disable=import-error,wildcard-import,unused-wildcard-import

        print(f"Loaded your LOCAL configuration at [{superset_config.__file__}]")
    except Exception:
        logger.exception("Found but failed to import local superset_config")
        raise<|MERGE_RESOLUTION|>--- conflicted
+++ resolved
@@ -382,11 +382,7 @@
     "DASHBOARD_NATIVE_FILTERS": True,
     "DASHBOARD_CROSS_FILTERS": False,
     "DASHBOARD_DRILL_DOWN": False,
-<<<<<<< HEAD
-    # Feature is under active development and breaking changes are expected
-=======
     "CLEAR_FILTER_ON_TAB_NAV": False,
->>>>>>> 3b25a384
     "DASHBOARD_NATIVE_FILTERS_SET": False,
     "DASHBOARD_FILTERS_EXPERIMENTAL": False,
     "GLOBAL_ASYNC_QUERIES": False,
