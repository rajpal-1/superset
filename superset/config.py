--- conflicted
+++ resolved
@@ -413,11 +413,7 @@
 # Feature flags may also be set via 'SUPERSET_FEATURE_' prefixed environment vars.
 DEFAULT_FEATURE_FLAGS.update(
     {
-<<<<<<< HEAD
-        k[len("SUPERSET_FEATURE_"):]: bool(strtobool(v))
-=======
         k[len("SUPERSET_FEATURE_") :]: parse_boolean_string(v)
->>>>>>> cd9e9940
         for k, v in os.environ.items()
         if re.search(r"^SUPERSET_FEATURE_\w+", k)
     }
