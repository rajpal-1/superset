# Licensed to the Apache Software Foundation (ASF) under one
# or more contributor license agreements.  See the NOTICE file
# distributed with this work for additional information
# regarding copyright ownership.  The ASF licenses this file
# to you under the Apache License, Version 2.0 (the
# "License"); you may not use this file except in compliance
# with the License.  You may obtain a copy of the License at
#
#   http://www.apache.org/licenses/LICENSE-2.0
#
# Unless required by applicable law or agreed to in writing,
# software distributed under the License is distributed on an
# "AS IS" BASIS, WITHOUT WARRANTIES OR CONDITIONS OF ANY
# KIND, either express or implied.  See the License for the
# specific language governing permissions and limitations
# under the License.
"""The main config file for Superset

All configuration in this file can be overridden by providing a superset_config
in your PYTHONPATH as there is a ``from superset_config import *``
at the end of this file.
"""

# mypy: ignore-errors
# pylint: disable=too-many-lines
from __future__ import annotations

import imp  # pylint: disable=deprecated-module
import importlib.util
import json
import logging
import os
import re
import sys
from collections import OrderedDict
from datetime import timedelta
from email.mime.multipart import MIMEMultipart
from importlib.resources import files
from typing import Any, Callable, Literal, TYPE_CHECKING, TypedDict

import click
import pkg_resources
from celery.schedules import crontab
from flask import Blueprint
from flask_appbuilder.security.manager import AUTH_DB
from flask_caching.backends.base import BaseCache
from pandas import Series
from pandas._libs.parsers import STR_NA_VALUES
from sqlalchemy.engine.url import URL
from sqlalchemy.orm.query import Query

from superset.advanced_data_type.plugins.internet_address import internet_address
from superset.advanced_data_type.plugins.internet_port import internet_port
from superset.advanced_data_type.types import AdvancedDataType
from superset.constants import CHANGE_ME_SECRET_KEY
from superset.jinja_context import BaseTemplateProcessor
from superset.key_value.types import JsonKeyValueCodec
from superset.stats_logger import DummyStatsLogger
from superset.superset_typing import CacheConfig
from superset.tasks.types import ExecutorType
from superset.utils import core as utils
from superset.utils.core import is_test, NO_TIME_RANGE, parse_boolean_string
from superset.utils.encrypt import SQLAlchemyUtilsAdapter
from superset.utils.log import DBEventLogger
from superset.utils.logging_configurator import DefaultLoggingConfigurator

logger = logging.getLogger(__name__)

if TYPE_CHECKING:
    from flask_appbuilder.security.sqla import models

    from superset.connectors.sqla.models import SqlaTable
    from superset.models.core import Database
    from superset.models.dashboard import Dashboard
    from superset.models.slice import Slice

# Realtime stats logger, a StatsD implementation exists
STATS_LOGGER = DummyStatsLogger()

# By default will log events to the metadata database with `DBEventLogger`
# Note that you can use `StdOutEventLogger` for debugging
# Note that you can write your own event logger by extending `AbstractEventLogger`
# https://github.com/apache/superset/blob/master/superset/utils/log.py
EVENT_LOGGER = DBEventLogger()

SUPERSET_LOG_VIEW = True

BASE_DIR = pkg_resources.resource_filename("superset", "")
if "SUPERSET_HOME" in os.environ:
    DATA_DIR = os.environ["SUPERSET_HOME"]
else:
    DATA_DIR = os.path.expanduser("~/.superset")

# ---------------------------------------------------------
# Superset specific config
# ---------------------------------------------------------
VERSION_INFO_FILE = str(files("superset") / "static/version_info.json")
PACKAGE_JSON_FILE = str(files("superset") / "static/assets/package.json")


# Multiple favicons can be specified here. The "href" property
# is mandatory, but "sizes," "type," and "rel" are optional.
# For example:
# {
#     "href":path/to/image.png",
#     "sizes": "16x16",
#     "type": "image/png"
#     "rel": "icon"
# },
FAVICONS = [{"href": "/static/assets/images/favicon.png"}]


def _try_json_readversion(filepath: str) -> str | None:
    try:
        with open(filepath) as f:
            return json.load(f).get("version")
    except Exception:  # pylint: disable=broad-except
        return None


def _try_json_readsha(filepath: str, length: int) -> str | None:
    try:
        with open(filepath) as f:
            return json.load(f).get("GIT_SHA")[:length]
    except Exception:  # pylint: disable=broad-except
        return None


#
# If True, we will skip the call to load the logger config found in alembic.init
#
ALEMBIC_SKIP_LOG_CONFIG = False

# Depending on the context in which this config is loaded, the
# version_info.json file may or may not be available, as it is
# generated on install via setup.py. In the event that we're
# actually running Superset, we will have already installed,
# therefore it WILL exist. When unit tests are running, however,
# it WILL NOT exist, so we fall back to reading package.json
VERSION_STRING = _try_json_readversion(VERSION_INFO_FILE) or _try_json_readversion(
    PACKAGE_JSON_FILE
)

VERSION_SHA_LENGTH = 8
VERSION_SHA = _try_json_readsha(VERSION_INFO_FILE, VERSION_SHA_LENGTH)

# Build number is shown in the About section if available. This
# can be replaced at build time to expose build information.
BUILD_NUMBER = None

# default viz used in chart explorer & SQL Lab explore
DEFAULT_VIZ_TYPE = "table"

# default row limit when requesting chart data
ROW_LIMIT = 50000
# default row limit when requesting samples from datasource in explore view
SAMPLES_ROW_LIMIT = 1000
# default row limit for native filters
NATIVE_FILTER_DEFAULT_ROW_LIMIT = 1000
# max rows retrieved by filter select auto complete
FILTER_SELECT_ROW_LIMIT = 10000
# default time filter in explore
# values may be "Last day", "Last week", "<ISO date> : now", etc.
DEFAULT_TIME_FILTER = NO_TIME_RANGE

# This is an important setting, and should be lower than your
# [load balancer / proxy / envoy / kong / ...] timeout settings.
# You should also make sure to configure your WSGI server
# (gunicorn, nginx, apache, ...) timeout setting to be <= to this setting
SUPERSET_WEBSERVER_TIMEOUT = int(timedelta(minutes=1).total_seconds())

# this 2 settings are used by dashboard period force refresh feature
# When user choose auto force refresh frequency
# < SUPERSET_DASHBOARD_PERIODICAL_REFRESH_LIMIT
# they will see warning message in the Refresh Interval Modal.
# please check PR #9886
SUPERSET_DASHBOARD_PERIODICAL_REFRESH_LIMIT = 0
SUPERSET_DASHBOARD_PERIODICAL_REFRESH_WARNING_MESSAGE = None

SUPERSET_DASHBOARD_POSITION_DATA_LIMIT = 65535
CUSTOM_SECURITY_MANAGER = None
SQLALCHEMY_TRACK_MODIFICATIONS = False
# ---------------------------------------------------------

# Your App secret key. Make sure you override it on superset_config.py
# or use `SUPERSET_SECRET_KEY` environment variable.
# Use a strong complex alphanumeric string and use a tool to help you generate
# a sufficiently random sequence, ex: openssl rand -base64 42"
SECRET_KEY = os.environ.get("SUPERSET_SECRET_KEY") or CHANGE_ME_SECRET_KEY

# The SQLAlchemy connection string.
SQLALCHEMY_DATABASE_URI = (
    f"""sqlite:///{os.path.join(DATA_DIR, "superset.db")}?check_same_thread=false"""
)

# SQLALCHEMY_DATABASE_URI = 'mysql://myapp@localhost/myapp'
# SQLALCHEMY_DATABASE_URI = 'postgresql://root:password@localhost/myapp'

# The default MySQL isolation level is REPEATABLE READ whereas the default PostgreSQL
# isolation level is READ COMMITTED. All backends should use READ COMMITTED (or similar)
# to help ensure consistent behavior.
SQLALCHEMY_ENGINE_OPTIONS = {
    "isolation_level": "SERIALIZABLE",  # SQLite does not support READ COMMITTED.
}

# In order to hook up a custom password store for all SQLALCHEMY connections
# implement a function that takes a single argument of type 'sqla.engine.url',
# returns a password and set SQLALCHEMY_CUSTOM_PASSWORD_STORE.
#
# e.g.:
# def lookup_password(url):
#     return 'secret'
# SQLALCHEMY_CUSTOM_PASSWORD_STORE = lookup_password
SQLALCHEMY_CUSTOM_PASSWORD_STORE = None

#
# The EncryptedFieldTypeAdapter is used whenever we're building SqlAlchemy models
# which include sensitive fields that should be app-encrypted BEFORE sending
# to the DB.
#
# Note: the default impl leverages SqlAlchemyUtils' EncryptedType, which defaults
#  to AesEngine that uses AES-128 under the covers using the app's SECRET_KEY
#  as key material. Do note that AesEngine allows for queryability over the
#  encrypted fields.
#
#  To change the default engine you need to define your own adapter:
#
# e.g.:
#
# class AesGcmEncryptedAdapter(
#     AbstractEncryptedFieldAdapter
# ):
#     def create(
#         self,
#         app_config: Optional[Dict[str, Any]],
#         *args: List[Any],
#         **kwargs: Optional[Dict[str, Any]],
#     ) -> TypeDecorator:
#         if app_config:
#             return EncryptedType(
#                 *args, app_config["SECRET_KEY"], engine=AesGcmEngine, **kwargs
#             )
#         raise Exception("Missing app_config kwarg")
#
#
#  SQLALCHEMY_ENCRYPTED_FIELD_TYPE_ADAPTER = AesGcmEncryptedAdapter
SQLALCHEMY_ENCRYPTED_FIELD_TYPE_ADAPTER = (  # pylint: disable=invalid-name
    SQLAlchemyUtilsAdapter
)
# The limit of queries fetched for query search
QUERY_SEARCH_LIMIT = 1000

# Flask-WTF flag for CSRF
WTF_CSRF_ENABLED = True

# Add endpoints that need to be exempt from CSRF protection
WTF_CSRF_EXEMPT_LIST = [
    "superset.views.core.log",
    "superset.views.core.explore_json",
    "superset.charts.data.api.data",
]

# Whether to run the web server in debug mode or not
DEBUG = parse_boolean_string(os.environ.get("FLASK_DEBUG"))
FLASK_USE_RELOAD = True

# Enable profiling of Python calls. Turn this on and append ``?_instrument=1``
# to the page to see the call stack.
PROFILING = False

# Superset allows server-side python stacktraces to be surfaced to the
# user when this feature is on. This may have security implications
# and it's more secure to turn it off in production settings.
SHOW_STACKTRACE = False

# Use all X-Forwarded headers when ENABLE_PROXY_FIX is True.
# When proxying to a different port, set "x_port" to 0 to avoid downstream issues.
ENABLE_PROXY_FIX = False
PROXY_FIX_CONFIG = {"x_for": 1, "x_proto": 1, "x_host": 1, "x_port": 1, "x_prefix": 1}

# Configuration for scheduling queries from SQL Lab.
SCHEDULED_QUERIES: dict[str, Any] = {}

# FAB Rate limiting: this is a security feature for preventing DDOS attacks. The
# feature is on by default to make Superset secure by default, but you should
# fine tune the limits to your needs. You can read more about the different
# parameters here: https://flask-limiter.readthedocs.io/en/stable/configuration.html
RATELIMIT_ENABLED = os.environ.get("SUPERSET_ENV") == "production"
RATELIMIT_APPLICATION = "50 per second"
AUTH_RATE_LIMITED = True
AUTH_RATE_LIMIT = "5 per second"
# A storage location conforming to the scheme in storage-scheme. See the limits
# library for allowed values: https://limits.readthedocs.io/en/stable/storage.html
# RATELIMIT_STORAGE_URI = "redis://host:port"
# A callable that returns the unique identity of the current request.
# RATELIMIT_REQUEST_IDENTIFIER = flask.Request.endpoint

# ------------------------------
# GLOBALS FOR APP Builder
# ------------------------------
# Uncomment to setup Your App name
APP_NAME = "Superset"

# Specify the App icon
APP_ICON = "/static/assets/images/superset-logo-horiz.png"

# Specify where clicking the logo would take the user'
# Default value of None will take you to '/superset/welcome'
# You can also specify a relative URL e.g. '/superset/welcome' or '/dashboards/list'
# or you can specify a full URL e.g. 'https://foo.bar'
LOGO_TARGET_PATH = None

# Specify tooltip that should appear when hovering over the App Icon/Logo
LOGO_TOOLTIP = ""

# Specify any text that should appear to the right of the logo
LOGO_RIGHT_TEXT: Callable[[], str] | str = ""

# Enables SWAGGER UI for superset openapi spec
# ex: http://localhost:8080/swagger/v1
FAB_API_SWAGGER_UI = True

# ----------------------------------------------------
# AUTHENTICATION CONFIG
# ----------------------------------------------------
# The authentication type
# AUTH_OID : Is for OpenID
# AUTH_DB : Is for database (username/password)
# AUTH_LDAP : Is for LDAP
# AUTH_REMOTE_USER : Is for using REMOTE_USER from web server
AUTH_TYPE = AUTH_DB

# Uncomment to setup Full admin role name
# AUTH_ROLE_ADMIN = 'Admin'

# Uncomment to setup Public role name, no authentication needed
# AUTH_ROLE_PUBLIC = 'Public'

# Will allow user self registration
# AUTH_USER_REGISTRATION = True

# The default user self registration role
# AUTH_USER_REGISTRATION_ROLE = "Public"

# When using LDAP Auth, setup the LDAP server
# AUTH_LDAP_SERVER = "ldap://ldapserver.new"

# Uncomment to setup OpenID providers example for OpenID authentication
# OPENID_PROVIDERS = [
#    { 'name': 'Yahoo', 'url': 'https://open.login.yahoo.com/' },
#    { 'name': 'Flickr', 'url': 'https://www.flickr.com/<username>' },

# ---------------------------------------------------
# Roles config
# ---------------------------------------------------
# Grant public role the same set of permissions as for a selected builtin role.
# This is useful if one wants to enable anonymous users to view
# dashboards. Explicit grant on specific datasets is still required.
PUBLIC_ROLE_LIKE: str | None = None

# ---------------------------------------------------
# Babel config for translations
# ---------------------------------------------------
# Setup default language
BABEL_DEFAULT_LOCALE = "en"
# Your application default translation path
BABEL_DEFAULT_FOLDER = "superset/translations"
# The allowed translation for your app
LANGUAGES = {
    "en": {"flag": "us", "name": "English"},
    "es": {"flag": "es", "name": "Spanish"},
    "it": {"flag": "it", "name": "Italian"},
    "fr": {"flag": "fr", "name": "French"},
    "zh": {"flag": "cn", "name": "Chinese"},
    "zh_TW": {"flag": "tw", "name": "Traditional Chinese"},
    "ja": {"flag": "jp", "name": "Japanese"},
    "de": {"flag": "de", "name": "German"},
    "pt": {"flag": "pt", "name": "Portuguese"},
    "pt_BR": {"flag": "br", "name": "Brazilian Portuguese"},
    "ru": {"flag": "ru", "name": "Russian"},
    "ko": {"flag": "kr", "name": "Korean"},
    "sk": {"flag": "sk", "name": "Slovak"},
    "sl": {"flag": "si", "name": "Slovenian"},
    "nl": {"flag": "nl", "name": "Dutch"},
    "uk": {"flag": "uk", "name": "Ukranian"},
}
# Turning off i18n by default as translation in most languages are
# incomplete and not well maintained.
LANGUAGES = {}


# Override the default d3 locale format
# Default values are equivalent to
# D3_FORMAT = {
#     "decimal": ".",           # - decimal place string (e.g., ".").
#     "thousands": ",",         # - group separator string (e.g., ",").
#     "grouping": [3],          # - array of group sizes (e.g., [3]), cycled as needed.
#     "currency": ["$", ""]     # - currency prefix/suffix strings (e.g., ["$", ""])
# }
# https://github.com/d3/d3-format/blob/main/README.md#formatLocale
class D3Format(TypedDict, total=False):
    decimal: str
    thousands: str
    grouping: list[int]
    currency: list[str]


D3_FORMAT: D3Format = {}


# Override the default d3 locale for time format
# Default values are equivalent to
# D3_TIME_FORMAT = {
#     "dateTime": "%x, %X",
#     "date": "%-m/%-d/%Y",
#     "time": "%-I:%M:%S %p",
#     "periods": ["AM", "PM"],
#     "days": ["Sunday", "Monday", "Tuesday", "Wednesday",
#              "Thursday", "Friday", "Saturday"],
#     "shortDays": ["Sun", "Mon", "Tue", "Wed", "Thu", "Fri", "Sat"],
#     "months": ["January", "February", "March", "April",
#                "May", "June", "July", "August",
#                "September", "October", "November", "December"],
#     "shortMonths": ["Jan", "Feb", "Mar", "Apr",
#                     "May", "Jun", "Jul", "Aug",
#                     "Sep", "Oct", "Nov", "Dec"]
# }
# https://github.com/d3/d3-time-format/tree/main#locales
class D3TimeFormat(TypedDict, total=False):
    date: str
    dateTime: str
    time: str
    periods: list[str]
    days: list[str]
    shortDays: list[str]
    months: list[str]
    shortMonths: list[str]


D3_TIME_FORMAT: D3TimeFormat = {}

CURRENCIES = ["USD", "EUR", "GBP", "INR", "MXN", "JPY", "CNY"]

# ---------------------------------------------------
# Feature flags
# ---------------------------------------------------
# Feature flags that are set by default go here. Their values can be
# overwritten by those specified under FEATURE_FLAGS in superset_config.py
# For example, DEFAULT_FEATURE_FLAGS = { 'FOO': True, 'BAR': False } here
# and FEATURE_FLAGS = { 'BAR': True, 'BAZ': True } in superset_config.py
# will result in combined feature flags of { 'FOO': True, 'BAR': True, 'BAZ': True }
DEFAULT_FEATURE_FLAGS: dict[str, bool] = {
    # When using a recent version of Druid that supports JOINs turn this on
    "DRUID_JOINS": False,
    "DYNAMIC_PLUGINS": False,
    # With Superset 2.0, we are updating the default so that the legacy datasource
    # editor no longer shows. Currently this is set to false so that the editor
    # option does show, but we will be depreciating it.
    "DISABLE_LEGACY_DATASOURCE_EDITOR": True,
    "ENABLE_TEMPLATE_PROCESSING": False,
    # Allow for javascript controls components
    # this enables programmers to customize certain charts (like the
    # geospatial ones) by inputting javascript in controls. This exposes
    # an XSS security vulnerability
    "ENABLE_JAVASCRIPT_CONTROLS": False,  # deprecated
    "KV_STORE": False,  # deprecated
    # When this feature is enabled, nested types in Presto will be
    # expanded into extra columns and/or arrays. This is experimental,
    # and doesn't work with all nested types.
    "PRESTO_EXPAND_DATA": False,
    # Exposes API endpoint to compute thumbnails
    "THUMBNAILS": False,
    "SHARE_QUERIES_VIA_KV_STORE": False,
    "TAGGING_SYSTEM": False,
    "SQLLAB_BACKEND_PERSISTENCE": True,
    "LISTVIEWS_DEFAULT_CARD_VIEW": False,
    # When True, this escapes HTML (rather than rendering it) in Markdown components
    "ESCAPE_MARKDOWN_HTML": False,
    "DASHBOARD_CROSS_FILTERS": True,  # deprecated
    "DASHBOARD_VIRTUALIZATION": True,
    "GLOBAL_ASYNC_QUERIES": False,
    "EMBEDDED_SUPERSET": False,
    # Enables Alerts and reports new implementation
    "ALERT_REPORTS": False,
    "ALERT_REPORT_TABS": False,
    "ALERT_REPORT_SLACK_V2": False,
    "DASHBOARD_RBAC": False,
    "ENABLE_ADVANCED_DATA_TYPES": False,
    # Enabling ALERTS_ATTACH_REPORTS, the system sends email and slack message
    # with screenshot and link
    # Disables ALERTS_ATTACH_REPORTS, the system DOES NOT generate screenshot
    # for report with type 'alert' and sends email and slack message with only link;
    # for report with type 'report' still send with email and slack message with
    # screenshot and link
    "ALERTS_ATTACH_REPORTS": True,
    # Allow users to export full CSV of table viz type.
    # This could cause the server to run out of memory or compute.
    "ALLOW_FULL_CSV_EXPORT": False,
    "ALLOW_ADHOC_SUBQUERY": False,
    "USE_ANALAGOUS_COLORS": False,
    # Apply RLS rules to SQL Lab queries. This requires parsing and manipulating the
    # query, and might break queries and/or allow users to bypass RLS. Use with care!
    "RLS_IN_SQLLAB": False,
    # When impersonating a user, use the email prefix instead of the username
    "IMPERSONATE_WITH_EMAIL_PREFIX": False,
    # Enable caching per impersonation key (e.g username) in a datasource where user
    # impersonation is enabled
    "CACHE_IMPERSONATION": False,
    # Enable caching per user key for Superset cache (not database cache impersonation)
    "CACHE_QUERY_BY_USER": False,
    # Enable sharing charts with embedding
    "EMBEDDABLE_CHARTS": True,
    "DRILL_TO_DETAIL": True,
    "DRILL_BY": True,
    "DATAPANEL_CLOSED_BY_DEFAULT": False,
    "HORIZONTAL_FILTER_BAR": False,
    # The feature is off by default, and currently only supported in Presto and Postgres,
    # and Bigquery.
    # It also needs to be enabled on a per-database basis, by adding the key/value pair
    # `cost_estimate_enabled: true` to the database `extra` attribute.
    "ESTIMATE_QUERY_COST": False,
    # Allow users to enable ssh tunneling when creating a DB.
    # Users must check whether the DB engine supports SSH Tunnels
    # otherwise enabling this flag won't have any effect on the DB.
    "SSH_TUNNELING": False,
    "AVOID_COLORS_COLLISION": True,
    # Do not show user info in the menu
    "MENU_HIDE_USER_INFO": False,
    # Allows users to add a ``superset://`` DB that can query across databases. This is
    # an experimental feature with potential security and performance risks, so use with
    # caution. If the feature is enabled you can also set a limit for how much data is
    # returned from each database in the ``SUPERSET_META_DB_LIMIT`` configuration value
    # in this file.
    "ENABLE_SUPERSET_META_DB": False,
    # Set to True to replace Selenium with Playwright to execute reports and thumbnails.
    # Unlike Selenium, Playwright reports support deck.gl visualizations
    # Enabling this feature flag requires installing "playwright" pip package
    "PLAYWRIGHT_REPORTS_AND_THUMBNAILS": False,
    # Set to True to enable experimental chart plugins
    "CHART_PLUGINS_EXPERIMENTAL": False,
    # Regardless of database configuration settings, force SQLLAB to run async using Celery
    "SQLLAB_FORCE_RUN_ASYNC": False,
<<<<<<< HEAD
    # Set to True to enable Google Sheets exports.
    # Requires `gsheets-export` optional dependency, and config parameters:
    # - `GOOGLE_SHEETS_EXPORT_SERVICE_ACCOUNT_JSON_PATH`
    # - `GOOGLE_SHEETS_EXPORT_SHARE_PERMISSIONS`
    "GOOGLE_SHEETS_EXPORT": False,
=======
    # Set to True to to enable factory resent CLI command
    "ENABLE_FACTORY_RESET_COMMAND": False,
>>>>>>> e77f7557
}

# ------------------------------
# SSH Tunnel
# ------------------------------
# Allow users to set the host used when connecting to the SSH Tunnel
# as localhost and any other alias (0.0.0.0)
# ----------------------------------------------------------------------
#                             |
# -------------+              |    +----------+
#     LOCAL    |              |    |  REMOTE  | :22 SSH
#     CLIENT   | <== SSH ========> |  SERVER  | :8080 web service
# -------------+              |    +----------+
#                             |
#                          FIREWALL (only port 22 is open)

# ----------------------------------------------------------------------
SSH_TUNNEL_MANAGER_CLASS = "superset.extensions.ssh.SSHManager"
SSH_TUNNEL_LOCAL_BIND_ADDRESS = "127.0.0.1"
#: Timeout (seconds) for tunnel connection (open_channel timeout)
SSH_TUNNEL_TIMEOUT_SEC = 10.0
#: Timeout (seconds) for transport socket (``socket.settimeout``)
SSH_TUNNEL_PACKET_TIMEOUT_SEC = 1.0


# Feature flags may also be set via 'SUPERSET_FEATURE_' prefixed environment vars.
DEFAULT_FEATURE_FLAGS.update(
    {
        k[len("SUPERSET_FEATURE_") :]: parse_boolean_string(v)
        for k, v in os.environ.items()
        if re.search(r"^SUPERSET_FEATURE_\w+", k)
    }
)

# This is merely a default.
FEATURE_FLAGS: dict[str, bool] = {}

# A function that receives a dict of all feature flags
# (DEFAULT_FEATURE_FLAGS merged with FEATURE_FLAGS)
# can alter it, and returns a similar dict. Note the dict of feature
# flags passed to the function is a deepcopy of the dict in the config,
# and can therefore be mutated without side-effect
#
# GET_FEATURE_FLAGS_FUNC can be used to implement progressive rollouts,
# role-based features, or a full on A/B testing framework.
#
# from flask import g, request
# def GET_FEATURE_FLAGS_FUNC(feature_flags_dict: Dict[str, bool]) -> Dict[str, bool]:
#     if hasattr(g, "user") and g.user.is_active:
#         feature_flags_dict['some_feature'] = g.user and g.user.get_id() == 5
#     return feature_flags_dict
GET_FEATURE_FLAGS_FUNC: Callable[[dict[str, bool]], dict[str, bool]] | None = None
# A function that receives a feature flag name and an optional default value.
# Has a similar utility to GET_FEATURE_FLAGS_FUNC but it's useful to not force the
# evaluation of all feature flags when just evaluating a single one.
#
# Note that the default `get_feature_flags` will evaluate each feature with this
# callable when the config key is set, so don't use both GET_FEATURE_FLAGS_FUNC
# and IS_FEATURE_ENABLED_FUNC in conjunction.
IS_FEATURE_ENABLED_FUNC: Callable[[str, bool | None], bool] | None = None
# A function that expands/overrides the frontend `bootstrap_data.common` object.
# Can be used to implement custom frontend functionality,
# or dynamically change certain configs.
#
# Values in `bootstrap_data.common` should have these characteristics:
# - They are not specific to a page the user is visiting
# - They do not contain secrets
#
# Takes as a parameter the common bootstrap payload before transformations.
# Returns a dict containing data that should be added or overridden to the payload.
COMMON_BOOTSTRAP_OVERRIDES_FUNC: Callable[  # noqa: E731
    [dict[str, Any]], dict[str, Any]
] = lambda data: {}

# EXTRA_CATEGORICAL_COLOR_SCHEMES is used for adding custom categorical color schemes
# example code for "My custom warm to hot" color scheme
# EXTRA_CATEGORICAL_COLOR_SCHEMES = [
#     {
#         "id": 'myVisualizationColors',
#         "description": '',
#         "label": 'My Visualization Colors',
#         "isDefault": True,
#         "colors":
#          ['#006699', '#009DD9', '#5AAA46', '#44AAAA', '#DDAA77', '#7799BB', '#88AA77',
#          '#552288', '#5AAA46', '#CC7788', '#EEDD55', '#9977BB', '#BBAA44', '#DDCCDD']
#     }]

# This is merely a default
EXTRA_CATEGORICAL_COLOR_SCHEMES: list[dict[str, Any]] = []

# THEME_OVERRIDES is used for adding custom theme to superset
# example code for "My theme" custom scheme
# THEME_OVERRIDES = {
#   "borderRadius": 4,
#   "colors": {
#     "primary": {
#       "base": 'red',
#     },
#     "secondary": {
#       "base": 'green',
#     },
#     "grayscale": {
#       "base": 'orange',
#     }
#   }
# }

THEME_OVERRIDES: dict[str, Any] = {}

# EXTRA_SEQUENTIAL_COLOR_SCHEMES is used for adding custom sequential color schemes
# EXTRA_SEQUENTIAL_COLOR_SCHEMES =  [
#     {
#         "id": 'warmToHot',
#         "description": '',
#         "isDiverging": True,
#         "label": 'My custom warm to hot',
#         "isDefault": True,
#         "colors":
#          ['#552288', '#5AAA46', '#CC7788', '#EEDD55', '#9977BB', '#BBAA44', '#DDCCDD',
#          '#006699', '#009DD9', '#5AAA46', '#44AAAA', '#DDAA77', '#7799BB', '#88AA77']
#     }]

# This is merely a default
EXTRA_SEQUENTIAL_COLOR_SCHEMES: list[dict[str, Any]] = []

# ---------------------------------------------------
# Thumbnail config (behind feature flag)
# ---------------------------------------------------
# By default, thumbnails are rendered per user, and will fall back to the Selenium
# user for anonymous users. Similar to Alerts & Reports, thumbnails
# can be configured to always be rendered as a fixed user. See
# `superset.tasks.types.ExecutorType` for a full list of executor options.
# To always use a fixed user account, use the following configuration:
# THUMBNAIL_EXECUTE_AS = [ExecutorType.SELENIUM]
THUMBNAIL_SELENIUM_USER: str | None = "admin"
THUMBNAIL_EXECUTE_AS = [ExecutorType.CURRENT_USER, ExecutorType.SELENIUM]

# By default, thumbnail digests are calculated based on various parameters in the
# chart/dashboard metadata, and in the case of user-specific thumbnails, the
# username. To specify a custom digest function, use the following config parameters
# to define callbacks that receive
# 1. the model (dashboard or chart)
# 2. the executor type (e.g. ExecutorType.SELENIUM)
# 3. the executor's username (note, this is the executor as defined by
# `THUMBNAIL_EXECUTE_AS`; the executor is only equal to the currently logged in
# user if the executor type is equal to `ExecutorType.CURRENT_USER`)
# and return the final digest string:
THUMBNAIL_DASHBOARD_DIGEST_FUNC: (
    None | (Callable[[Dashboard, ExecutorType, str], str])
) = None
THUMBNAIL_CHART_DIGEST_FUNC: Callable[[Slice, ExecutorType, str], str] | None = None

THUMBNAIL_CACHE_CONFIG: CacheConfig = {
    "CACHE_TYPE": "NullCache",
    "CACHE_NO_NULL_WARNING": True,
}

# Time before selenium times out after trying to locate an element on the page and wait
# for that element to load for a screenshot.
SCREENSHOT_LOCATE_WAIT = int(timedelta(seconds=10).total_seconds())
# Time before selenium times out after waiting for all DOM class elements named
# "loading" are gone.
SCREENSHOT_LOAD_WAIT = int(timedelta(minutes=1).total_seconds())
# Selenium destroy retries
SCREENSHOT_SELENIUM_RETRIES = 5
# Give selenium an headstart, in seconds
SCREENSHOT_SELENIUM_HEADSTART = 3
# Wait for the chart animation, in seconds
SCREENSHOT_SELENIUM_ANIMATION_WAIT = 5
# Replace unexpected errors in screenshots with real error messages
SCREENSHOT_REPLACE_UNEXPECTED_ERRORS = False
# Max time to wait for error message modal to show up, in seconds
SCREENSHOT_WAIT_FOR_ERROR_MODAL_VISIBLE = 5
# Max time to wait for error message modal to close, in seconds
SCREENSHOT_WAIT_FOR_ERROR_MODAL_INVISIBLE = 5
# Event that Playwright waits for when loading a new page
# Possible values: "load", "commit", "domcontentloaded", "networkidle"
# Docs: https://playwright.dev/python/docs/api/class-page#page-goto-option-wait-until
SCREENSHOT_PLAYWRIGHT_WAIT_EVENT = "load"
# Default timeout for Playwright browser context for all operations
SCREENSHOT_PLAYWRIGHT_DEFAULT_TIMEOUT = int(
    timedelta(seconds=30).total_seconds() * 1000
)

# ---------------------------------------------------
# Image and file configuration
# ---------------------------------------------------
# The file upload folder, when using models with files
UPLOAD_FOLDER = BASE_DIR + "/app/static/uploads/"
UPLOAD_CHUNK_SIZE = 4096

# The image upload folder, when using models with images
IMG_UPLOAD_FOLDER = BASE_DIR + "/app/static/uploads/"

# The image upload url, when using models with images
IMG_UPLOAD_URL = "/static/uploads/"
# Setup image size default is (300, 200, True)
# IMG_SIZE = (300, 200, True)

# Default cache timeout, applies to all cache backends unless specifically overridden in
# each cache config.
CACHE_DEFAULT_TIMEOUT = int(timedelta(days=1).total_seconds())

# Default cache for Superset objects
CACHE_CONFIG: CacheConfig = {"CACHE_TYPE": "NullCache"}

# Cache for datasource metadata and query results
DATA_CACHE_CONFIG: CacheConfig = {"CACHE_TYPE": "NullCache"}

# Cache for dashboard filter state. `CACHE_TYPE` defaults to `SupersetMetastoreCache`
# that stores the values in the key-value table in the Superset metastore, as it's
# required for Superset to operate correctly, but can be replaced by any
# `Flask-Caching` backend.
FILTER_STATE_CACHE_CONFIG: CacheConfig = {
    "CACHE_TYPE": "SupersetMetastoreCache",
    "CACHE_DEFAULT_TIMEOUT": int(timedelta(days=90).total_seconds()),
    # Should the timeout be reset when retrieving a cached value?
    "REFRESH_TIMEOUT_ON_RETRIEVAL": True,
    # The following parameter only applies to `MetastoreCache`:
    # How should entries be serialized/deserialized?
    "CODEC": JsonKeyValueCodec(),
}

# Cache for explore form data state. `CACHE_TYPE` defaults to `SupersetMetastoreCache`
# that stores the values in the key-value table in the Superset metastore, as it's
# required for Superset to operate correctly, but can be replaced by any
# `Flask-Caching` backend.
EXPLORE_FORM_DATA_CACHE_CONFIG: CacheConfig = {
    "CACHE_TYPE": "SupersetMetastoreCache",
    "CACHE_DEFAULT_TIMEOUT": int(timedelta(days=7).total_seconds()),
    # Should the timeout be reset when retrieving a cached value?
    "REFRESH_TIMEOUT_ON_RETRIEVAL": True,
    # The following parameter only applies to `MetastoreCache`:
    # How should entries be serialized/deserialized?
    "CODEC": JsonKeyValueCodec(),
}

# store cache keys by datasource UID (via CacheKey) for custom processing/invalidation
STORE_CACHE_KEYS_IN_METADATA_DB = False

# CORS Options
ENABLE_CORS = False
CORS_OPTIONS: dict[Any, Any] = {}

# Sanitizes the HTML content used in markdowns to allow its rendering in a safe manner.
# Disabling this option is not recommended for security reasons. If you wish to allow
# valid safe elements that are not included in the default sanitization schema, use the
# HTML_SANITIZATION_SCHEMA_EXTENSIONS configuration.
HTML_SANITIZATION = True

# Use this configuration to extend the HTML sanitization schema.
# By default we use the GitHub schema defined in
# https://github.com/syntax-tree/hast-util-sanitize/blob/main/lib/schema.js
# For example, the following configuration would allow the rendering of the
# style attribute for div elements and the ftp protocol in hrefs:
# HTML_SANITIZATION_SCHEMA_EXTENSIONS = {
#   "attributes": {
#     "div": ["style"],
#   },
#   "protocols": {
#     "href": ["ftp"],
#   }
# }
# Be careful when extending the default schema to avoid XSS attacks.
HTML_SANITIZATION_SCHEMA_EXTENSIONS: dict[str, Any] = {}

# Chrome allows up to 6 open connections per domain at a time. When there are more
# than 6 slices in dashboard, a lot of time fetch requests are queued up and wait for
# next available socket. PR #5039 is trying to allow domain sharding for Superset,
# and this feature will be enabled by configuration only (by default Superset
# doesn't allow cross-domain request).
SUPERSET_WEBSERVER_DOMAINS = None

# Allowed format types for upload on Database view
EXCEL_EXTENSIONS = {"xlsx", "xls"}
CSV_EXTENSIONS = {"csv", "tsv", "txt"}
COLUMNAR_EXTENSIONS = {"parquet", "zip"}
ALLOWED_EXTENSIONS = {*EXCEL_EXTENSIONS, *CSV_EXTENSIONS, *COLUMNAR_EXTENSIONS}

# Optional maximum file size in bytes when uploading a CSV
CSV_UPLOAD_MAX_SIZE = None

# CSV Options: key/value pairs that will be passed as argument to DataFrame.to_csv
# method.
# note: index option should not be overridden
CSV_EXPORT = {"encoding": "utf-8"}

# Excel Options: key/value pairs that will be passed as argument to DataFrame.to_excel
# method.
# note: index option should not be overridden
EXCEL_EXPORT: dict[str, Any] = {}

# ---------------------------------------------------
# Time grain configurations
# ---------------------------------------------------
# List of time grains to disable in the application (see list of builtin
# time grains in superset/db_engine_specs/base.py).
# For example: to disable 1 second time grain:
# TIME_GRAIN_DENYLIST = ['PT1S']
TIME_GRAIN_DENYLIST: list[str] = []

# Additional time grains to be supported using similar definitions as in
# superset/db_engine_specs/base.py.
# For example: To add a new 2 second time grain:
# TIME_GRAIN_ADDONS = {'PT2S': '2 second'}
TIME_GRAIN_ADDONS: dict[str, str] = {}

# Implementation of additional time grains per engine.
# The column to be truncated is denoted `{col}` in the expression.
# For example: To implement 2 second time grain on clickhouse engine:
# TIME_GRAIN_ADDON_EXPRESSIONS = {
#     'clickhouse': {
#         'PT2S': 'toDateTime(intDiv(toUInt32(toDateTime({col})), 2)*2)'
#     }
# }
TIME_GRAIN_ADDON_EXPRESSIONS: dict[str, dict[str, str]] = {}

# Map of custom time grains and artificial join column producers used
# when generating the join key between results and time shifts.
# See superset/common/query_context_processor.get_aggregated_join_column
#
# Example of a join column producer that aggregates by fiscal year
# def join_producer(row: Series, column_index: int) -> str:
#    return row[index].strftime("%F")
#
# TIME_GRAIN_JOIN_COLUMN_PRODUCERS = {"P1F": join_producer}
TIME_GRAIN_JOIN_COLUMN_PRODUCERS: dict[str, Callable[[Series, int], str]] = {}

# ---------------------------------------------------
# List of viz_types not allowed in your environment
# For example: Disable pivot table and treemap:
#  VIZ_TYPE_DENYLIST = ['pivot_table', 'treemap']
# ---------------------------------------------------

VIZ_TYPE_DENYLIST: list[str] = []

# --------------------------------------------------
# Modules, datasources and middleware to be registered
# --------------------------------------------------
DEFAULT_MODULE_DS_MAP = OrderedDict(
    [
        ("superset.connectors.sqla.models", ["SqlaTable"]),
    ]
)
ADDITIONAL_MODULE_DS_MAP: dict[str, list[str]] = {}
ADDITIONAL_MIDDLEWARE: list[Callable[..., Any]] = []

# 1) https://docs.python-guide.org/writing/logging/
# 2) https://docs.python.org/2/library/logging.config.html

# Default configurator will consume the LOG_* settings below
LOGGING_CONFIGURATOR = DefaultLoggingConfigurator()

# Console Log Settings

LOG_FORMAT = "%(asctime)s:%(levelname)s:%(name)s:%(message)s"
LOG_LEVEL = logging.DEBUG if DEBUG else logging.INFO

# ---------------------------------------------------
# Enable Time Rotate Log Handler
# ---------------------------------------------------
# LOG_LEVEL = DEBUG, INFO, WARNING, ERROR, CRITICAL

ENABLE_TIME_ROTATE = False
TIME_ROTATE_LOG_LEVEL = logging.DEBUG if DEBUG else logging.INFO
FILENAME = os.path.join(DATA_DIR, "superset.log")
ROLLOVER = "midnight"
INTERVAL = 1
BACKUP_COUNT = 30

# Custom logger for auditing queries. This can be used to send ran queries to a
# structured immutable store for auditing purposes. The function is called for
# every query ran, in both SQL Lab and charts/dashboards.
# def QUERY_LOGGER(
#     database,
#     query,
#     schema=None,
#     client=None,
#     security_manager=None,
#     log_params=None,
# ):
#     pass
QUERY_LOGGER = None

# Set this API key to enable Mapbox visualizations
MAPBOX_API_KEY = os.environ.get("MAPBOX_API_KEY", "")

# Maximum number of rows returned for any analytical database query
SQL_MAX_ROW = 100000

# Maximum number of rows displayed in SQL Lab UI
# Is set to avoid out of memory/localstorage issues in browsers. Does not affect
# exported CSVs
DISPLAY_MAX_ROW = 10000

# Default row limit for SQL Lab queries. Is overridden by setting a new limit in
# the SQL Lab UI
DEFAULT_SQLLAB_LIMIT = 1000

# The limit for the Superset Meta DB when the feature flag ENABLE_SUPERSET_META_DB is on
SUPERSET_META_DB_LIMIT: int | None = 1000

# Adds a warning message on sqllab save query and schedule query modals.
SQLLAB_SAVE_WARNING_MESSAGE = None
SQLLAB_SCHEDULE_WARNING_MESSAGE = None

# Force refresh while auto-refresh in dashboard
DASHBOARD_AUTO_REFRESH_MODE: Literal["fetch", "force"] = "force"
# Dashboard auto refresh intervals
DASHBOARD_AUTO_REFRESH_INTERVALS = [
    [0, "Don't refresh"],
    [10, "10 seconds"],
    [30, "30 seconds"],
    [60, "1 minute"],
    [300, "5 minutes"],
    [1800, "30 minutes"],
    [3600, "1 hour"],
    [21600, "6 hours"],
    [43200, "12 hours"],
    [86400, "24 hours"],
]

# This is used as a workaround for the alerts & reports scheduler task to get the time
# celery beat triggered it, see https://github.com/celery/celery/issues/6974 for details
CELERY_BEAT_SCHEDULER_EXPIRES = timedelta(weeks=1)

# Default celery config is to use SQLA as a broker, in a production setting
# you'll want to use a proper broker as specified here:
# https://docs.celeryq.dev/en/stable/getting-started/backends-and-brokers/index.html


class CeleryConfig:  # pylint: disable=too-few-public-methods
    broker_url = "sqla+sqlite:///celerydb.sqlite"
    imports = (
        "superset.sql_lab",
        "superset.tasks.scheduler",
        "superset.tasks.thumbnails",
        "superset.tasks.cache",
    )
    result_backend = "db+sqlite:///celery_results.sqlite"
    worker_prefetch_multiplier = 1
    task_acks_late = False
    task_annotations = {
        "sql_lab.get_sql_results": {
            "rate_limit": "100/s",
        },
    }
    beat_schedule = {
        "reports.scheduler": {
            "task": "reports.scheduler",
            "schedule": crontab(minute="*", hour="*"),
            "options": {"expires": int(CELERY_BEAT_SCHEDULER_EXPIRES.total_seconds())},
        },
        "reports.prune_log": {
            "task": "reports.prune_log",
            "schedule": crontab(minute=0, hour=0),
        },
    }


CELERY_CONFIG: type[CeleryConfig] = CeleryConfig

# Set celery config to None to disable all the above configuration
# CELERY_CONFIG = None

# Additional static HTTP headers to be served by your Superset server. Note
# Flask-Talisman applies the relevant security HTTP headers.
#
# DEFAULT_HTTP_HEADERS: sets default values for HTTP headers. These may be overridden
# within the app
# OVERRIDE_HTTP_HEADERS: sets override values for HTTP headers. These values will
# override anything set within the app
DEFAULT_HTTP_HEADERS: dict[str, Any] = {}
OVERRIDE_HTTP_HEADERS: dict[str, Any] = {}
HTTP_HEADERS: dict[str, Any] = {}

# The db id here results in selecting this one as a default in SQL Lab
DEFAULT_DB_ID = None

# Timeout duration for SQL Lab synchronous queries
SQLLAB_TIMEOUT = int(timedelta(seconds=30).total_seconds())

# Timeout duration for SQL Lab query validation
SQLLAB_VALIDATION_TIMEOUT = int(timedelta(seconds=10).total_seconds())

# SQLLAB_DEFAULT_DBID
SQLLAB_DEFAULT_DBID = None

# The MAX duration a query can run for before being killed by celery.
SQLLAB_ASYNC_TIME_LIMIT_SEC = int(timedelta(hours=6).total_seconds())

# Some databases support running EXPLAIN queries that allow users to estimate
# query costs before they run. These EXPLAIN queries should have a small
# timeout.
SQLLAB_QUERY_COST_ESTIMATE_TIMEOUT = int(timedelta(seconds=10).total_seconds())

# The cost returned by the databases is a relative value; in order to map the cost to
# a tangible value you need to define a custom formatter that takes into consideration
# your specific infrastructure. For example, you could analyze queries a posteriori by
# running EXPLAIN on them, and compute a histogram of relative costs to present the
# cost as a percentile, this step is optional as every db engine spec has its own
# query cost formatter, but it you wanna customize it you can define it inside the config:

# def postgres_query_cost_formatter(
#     result: List[Dict[str, Any]]
# ) -> List[Dict[str, str]]:
#     # 25, 50, 75% percentiles
#     percentile_costs = [100.0, 1000.0, 10000.0]
#
#     out = []
#     for row in result:
#         relative_cost = row["Total cost"]
#         percentile = bisect.bisect_left(percentile_costs, relative_cost) + 1
#         out.append({
#             "Relative cost": relative_cost,
#             "Percentile": str(percentile * 25) + "%",
#         })
#
#     return out
#
# QUERY_COST_FORMATTERS_BY_ENGINE: {"postgresql": postgres_query_cost_formatter}
QUERY_COST_FORMATTERS_BY_ENGINE: dict[
    str, Callable[[list[dict[str, Any]]], list[dict[str, Any]]]
] = {}

# Flag that controls if limit should be enforced on the CTA (create table as queries).
SQLLAB_CTAS_NO_LIMIT = False

# This allows you to define custom logic around the "CREATE TABLE AS" or CTAS feature
# in SQL Lab that defines where the target schema should be for a given user.
# Database `CTAS Schema` has a precedence over this setting.
# Example below returns a username and CTA queries will write tables into the schema
# name `username`
# SQLLAB_CTAS_SCHEMA_NAME_FUNC = lambda database, user, schema, sql: user.username
# This is move involved example where depending on the database you can leverage data
# available to assign schema for the CTA query:
# def compute_schema_name(database: Database, user: User, schema: str, sql: str) -> str:
#     if database.name == 'mysql_payments_slave':
#         return 'tmp_superset_schema'
#     if database.name == 'presto_gold':
#         return user.username
#     if database.name == 'analytics':
#         if 'analytics' in [r.name for r in user.roles]:
#             return 'analytics_cta'
#         else:
#             return f'tmp_{schema}'
# Function accepts database object, user object, schema name and sql that will be run.
SQLLAB_CTAS_SCHEMA_NAME_FUNC: (
    None | (Callable[[Database, models.User, str, str], str])
) = None

# If enabled, it can be used to store the results of long-running queries
# in SQL Lab by using the "Run Async" button/feature
RESULTS_BACKEND: BaseCache | None = None

# Use PyArrow and MessagePack for async query results serialization,
# rather than JSON. This feature requires additional testing from the
# community before it is fully adopted, so this config option is provided
# in order to disable should breaking issues be discovered.
RESULTS_BACKEND_USE_MSGPACK = True

# The S3 bucket where you want to store your external hive tables created
# from CSV files. For example, 'companyname-superset'
CSV_TO_HIVE_UPLOAD_S3_BUCKET = None

# The directory within the bucket specified above that will
# contain all the external tables
CSV_TO_HIVE_UPLOAD_DIRECTORY = "EXTERNAL_HIVE_TABLES/"


# Function that creates upload directory dynamically based on the
# database used, user and schema provided.
def CSV_TO_HIVE_UPLOAD_DIRECTORY_FUNC(  # pylint: disable=invalid-name
    database: Database,
    user: models.User,  # pylint: disable=unused-argument
    schema: str | None,
) -> str:
    # Note the final empty path enforces a trailing slash.
    return os.path.join(
        CSV_TO_HIVE_UPLOAD_DIRECTORY, str(database.id), schema or "", ""
    )


# The namespace within hive where the tables created from
# uploading CSVs will be stored.
UPLOADED_CSV_HIVE_NAMESPACE: str | None = None

# Function that computes the allowed schemas for the CSV uploads.
# Allowed schemas will be a union of schemas_allowed_for_file_upload
# db configuration and a result of this function.

# mypy doesn't catch that if case ensures list content being always str
ALLOWED_USER_CSV_SCHEMA_FUNC: Callable[[Database, models.User], list[str]] = (  # noqa: E731
    lambda database, user: [UPLOADED_CSV_HIVE_NAMESPACE]
    if UPLOADED_CSV_HIVE_NAMESPACE
    else []
)

# Values that should be treated as nulls for the csv uploads.
CSV_DEFAULT_NA_NAMES = list(STR_NA_VALUES)

# A dictionary of items that gets merged into the Jinja context for
# SQL Lab. The existing context gets updated with this dictionary,
# meaning values for existing keys get overwritten by the content of this
# dictionary. Exposing functionality through JINJA_CONTEXT_ADDONS has security
# implications as it opens a window for a user to execute untrusted code.
# It's important to make sure that the objects exposed (as well as objects attached
# to those objects) are harmless. We recommend only exposing simple/pure functions that
# return native types.
JINJA_CONTEXT_ADDONS: dict[str, Callable[..., Any]] = {}

# A dictionary of macro template processors (by engine) that gets merged into global
# template processors. The existing template processors get updated with this
# dictionary, which means the existing keys get overwritten by the content of this
# dictionary. The customized addons don't necessarily need to use Jinja templating
# language. This allows you to define custom logic to process templates on a per-engine
# basis. Example value = `{"presto": CustomPrestoTemplateProcessor}`
CUSTOM_TEMPLATE_PROCESSORS: dict[str, type[BaseTemplateProcessor]] = {}

# Roles that are controlled by the API / Superset and should not be changed
# by humans.
ROBOT_PERMISSION_ROLES = ["Public", "Gamma", "Alpha", "Admin", "sql_lab"]

CONFIG_PATH_ENV_VAR = "SUPERSET_CONFIG_PATH"

# If a callable is specified, it will be called at app startup while passing
# a reference to the Flask app. This can be used to alter the Flask app
# in whatever way.
# example: FLASK_APP_MUTATOR = lambda x: x.before_request = f
FLASK_APP_MUTATOR = None

# smtp server configuration
SMTP_HOST = "localhost"
SMTP_STARTTLS = True
SMTP_SSL = False
SMTP_USER = "superset"
SMTP_PORT = 25
SMTP_PASSWORD = "superset"
SMTP_MAIL_FROM = "superset@superset.com"
# If True creates a default SSL context with ssl.Purpose.CLIENT_AUTH using the
# default system root CA certificates.
SMTP_SSL_SERVER_AUTH = False
ENABLE_CHUNK_ENCODING = False

# Whether to bump the logging level to ERROR on the flask_appbuilder package
# Set to False if/when debugging FAB related issues like
# permission management
SILENCE_FAB = True

FAB_ADD_SECURITY_VIEWS = True
FAB_ADD_SECURITY_PERMISSION_VIEW = False
FAB_ADD_SECURITY_VIEW_MENU_VIEW = False
FAB_ADD_SECURITY_PERMISSION_VIEWS_VIEW = False

# The link to a page containing common errors and their resolutions
# It will be appended at the bottom of sql_lab errors.
TROUBLESHOOTING_LINK = ""

# CSRF token timeout, set to None for a token that never expires
WTF_CSRF_TIME_LIMIT = int(timedelta(weeks=1).total_seconds())

# This link should lead to a page with instructions on how to gain access to a
# Datasource. It will be placed at the bottom of permissions errors.
PERMISSION_INSTRUCTIONS_LINK = ""

# Integrate external Blueprints to the app by passing them to your
# configuration. These blueprints will get integrated in the app
BLUEPRINTS: list[Blueprint] = []

# Provide a callable that receives a tracking_url and returns another
# URL. This is used to translate internal Hadoop job tracker URL
# into a proxied one


# Transform SQL query tracking url for Hive and Presto engines. You may also
# access information about the query itself by adding a second parameter
# to your transformer function, e.g.:
#   TRACKING_URL_TRANSFORMER = (
#       lambda url, query: url if is_fresh(query) else None
#   )
# pylint: disable-next=unnecessary-lambda-assignment
TRACKING_URL_TRANSFORMER = lambda url: url  # noqa: E731


# customize the polling time of each engine
DB_POLL_INTERVAL_SECONDS: dict[str, int] = {}

# Interval between consecutive polls when using Presto Engine
# See here: https://github.com/dropbox/PyHive/blob/8eb0aeab8ca300f3024655419b93dad926c1a351/pyhive/presto.py#L93  # pylint: disable=line-too-long,useless-suppression
PRESTO_POLL_INTERVAL = int(timedelta(seconds=1).total_seconds())

# Allow list of custom authentications for each DB engine.
# Example:
# from your.module import AuthClass
# from another.extra import auth_method
#
# ALLOWED_EXTRA_AUTHENTICATIONS: Dict[str, Dict[str, Callable[..., Any]]] = {
#     "trino": {
#         "custom_auth": AuthClass,
#         "another_auth_method": auth_method,
#     },
# }
ALLOWED_EXTRA_AUTHENTICATIONS: dict[str, dict[str, Callable[..., Any]]] = {}

# The id of a template dashboard that should be copied to every new user
DASHBOARD_TEMPLATE_ID = None

# A callable that allows altering the database connection URL and params
# on the fly, at runtime. This allows for things like impersonation or
# arbitrary logic. For instance you can wire different users to
# use different connection parameters, or pass their email address as the
# username. The function receives the connection uri object, connection
# params, the username, and returns the mutated uri and params objects.
# Example:
#   def DB_CONNECTION_MUTATOR(uri, params, username, security_manager, source):
#       user = security_manager.find_user(username=username)
#       if user and user.email:
#           uri.username = user.email
#       return uri, params
#
# Note that the returned uri and params are passed directly to sqlalchemy's
# as such `create_engine(url, **params)`
DB_CONNECTION_MUTATOR = None


# A callable that is invoked for every invocation of DB Engine Specs
# which allows for custom validation of the engine URI.
# See: superset.db_engine_specs.base.BaseEngineSpec.validate_database_uri
# Example:
#   def DB_ENGINE_URI_VALIDATOR(sqlalchemy_uri: URL):
#       if not <some condition>:
#           raise Exception("URI invalid")
#
DB_SQLA_URI_VALIDATOR: Callable[[URL], None] | None = None

# A set of disallowed SQL functions per engine. This is used to restrict the use of
# unsafe SQL functions in SQL Lab and Charts. The keys of the dictionary are the engine
# names, and the values are sets of disallowed functions.
DISALLOWED_SQL_FUNCTIONS: dict[str, set[str]] = {
    "postgresql": {
        "database_to_xml",
        "inet_client_addr",
        "inet_server_addr",
        "query_to_xml",
        "query_to_xml_and_xmlschema",
        "table_to_xml",
        "table_to_xml_and_xmlschema",
        "version",
    },
    "clickhouse": {"url"},
    "mysql": {"version"},
}


# A function that intercepts the SQL to be executed and can alter it.
# A common use case for this is around adding some sort of comment header to the SQL
# with information such as the username and worker node information
#
#    def SQL_QUERY_MUTATOR(
#        sql,
#        security_manager=security_manager,
#        database=database,
#    ):
#        dttm = datetime.now().isoformat()
#        return f"-- [SQL LAB] {user_name} {dttm}\n{sql}"
#
# NOTE: For backward compatibility, you can unpack any of the above arguments in your
# function definition, but keep the **kwargs as the last argument to allow new args
# to be added later without any errors.
# NOTE: whatever you in this function DOES NOT affect the cache key, so ideally this function
# is "functional", as in deterministic from its input.
def SQL_QUERY_MUTATOR(  # pylint: disable=invalid-name,unused-argument
    sql: str, **kwargs: Any
) -> str:
    return sql


# A variable that chooses whether to apply the SQL_QUERY_MUTATOR before or after splitting the input query
# It allows for using the SQL_QUERY_MUTATOR function for more than comments
# Usage: If you want to apply a change to every statement to a given query, set MUTATE_AFTER_SPLIT = True
# An example use case is if data has role based access controls, and you want to apply
# a SET ROLE statement alongside every user query. Changing this variable maintains
# functionality for both the SQL_Lab and Charts.
MUTATE_AFTER_SPLIT = False


# This allows for a user to add header data to any outgoing emails. For example,
# if you need to include metadata in the header or you want to change the specifications
# of the email title, header, or sender.
def EMAIL_HEADER_MUTATOR(  # pylint: disable=invalid-name,unused-argument
    msg: MIMEMultipart, **kwargs: Any
) -> MIMEMultipart:
    return msg


# Define a list of usernames to be excluded from all dropdown lists of users
# Owners, filters for created_by, etc.
# The users can also be excluded by overriding the get_exclude_users_from_lists method
# in security manager
EXCLUDE_USERS_FROM_LISTS: list[str] | None = None

# For database connections, this dictionary will remove engines from the available
# list/dropdown if you do not want these dbs to show as available.
# The available list is generated by driver installed, and some engines have multiple
# drivers.
# e.g., DBS_AVAILABLE_DENYLIST: Dict[str, Set[str]] = {"databricks": {"pyhive", "pyodbc"}}
DBS_AVAILABLE_DENYLIST: dict[str, set[str]] = {}

# This auth provider is used by background (offline) tasks that need to access
# protected resources. Can be overridden by end users in order to support
# custom auth mechanisms
MACHINE_AUTH_PROVIDER_CLASS = "superset.utils.machine_auth.MachineAuthProvider"

# ---------------------------------------------------
# Alerts & Reports
# ---------------------------------------------------
# Used for Alerts/Reports (Feature flask ALERT_REPORTS) to set the size for the
# sliding cron window size, should be synced with the celery beat config minus 1 second
ALERT_REPORTS_CRON_WINDOW_SIZE = 59
ALERT_REPORTS_WORKING_TIME_OUT_KILL = True
# Which user to attempt to execute Alerts/Reports as. By default,
# execute as the primary owner of the alert/report (giving priority to the last
# modifier and then the creator if either is contained within the list of owners,
# otherwise the first owner will be used).
#
# To first try to execute as the creator in the owners list (if present), then fall
# back to the creator, then the last modifier in the owners list (if present), then the
# last modifier, then an owner and finally `THUMBNAIL_SELENIUM_USER`, set as follows:
# ALERT_REPORTS_EXECUTE_AS = [
#     ExecutorType.CREATOR_OWNER,
#     ExecutorType.CREATOR,
#     ExecutorType.MODIFIER_OWNER,
#     ExecutorType.MODIFIER,
#     ExecutorType.OWNER,
#     ExecutorType.SELENIUM,
# ]
ALERT_REPORTS_EXECUTE_AS: list[ExecutorType] = [ExecutorType.OWNER]
# if ALERT_REPORTS_WORKING_TIME_OUT_KILL is True, set a celery hard timeout
# Equal to working timeout + ALERT_REPORTS_WORKING_TIME_OUT_LAG
ALERT_REPORTS_WORKING_TIME_OUT_LAG = int(timedelta(seconds=10).total_seconds())
# if ALERT_REPORTS_WORKING_TIME_OUT_KILL is True, set a celery hard timeout
# Equal to working timeout + ALERT_REPORTS_WORKING_SOFT_TIME_OUT_LAG
ALERT_REPORTS_WORKING_SOFT_TIME_OUT_LAG = int(timedelta(seconds=1).total_seconds())
# Default values that user using when creating alert
ALERT_REPORTS_DEFAULT_WORKING_TIMEOUT = 3600
ALERT_REPORTS_DEFAULT_RETENTION = 90
ALERT_REPORTS_DEFAULT_CRON_VALUE = "0 0 * * *"  # every day
# If set to true no notification is sent, the worker will just log a message.
# Useful for debugging
ALERT_REPORTS_NOTIFICATION_DRY_RUN = False
# Max tries to run queries to prevent false errors caused by transient errors
# being returned to users. Set to a value >1 to enable retries.
ALERT_REPORTS_QUERY_EXECUTION_MAX_TRIES = 1
# Custom width for screenshots
ALERT_REPORTS_MIN_CUSTOM_SCREENSHOT_WIDTH = 600
ALERT_REPORTS_MAX_CUSTOM_SCREENSHOT_WIDTH = 2400
# Set a minimum interval threshold between executions (for each Alert/Report)
# Value should be an integer i.e. int(timedelta(minutes=5).total_seconds())
# You can also assign a function to the config that returns the expected integer
ALERT_MINIMUM_INTERVAL = int(timedelta(minutes=0).total_seconds())
REPORT_MINIMUM_INTERVAL = int(timedelta(minutes=0).total_seconds())

# A custom prefix to use on all Alerts & Reports emails
EMAIL_REPORTS_SUBJECT_PREFIX = "[Report] "

# The text for call-to-action link in Alerts & Reports emails
EMAIL_REPORTS_CTA = "Explore in Superset"

# Slack API token for the superset reports, either string or callable
SLACK_API_TOKEN: Callable[[], str] | str | None = None
SLACK_PROXY = None

# Whether Superset should use Slack avatars for users.
# If on, you'll want to add "https://avatars.slack-edge.com" to the list of allowed
# domains in your TALISMAN_CONFIG
SLACK_ENABLE_AVATARS = False

# The webdriver to use for generating reports. Use one of the following
# firefox
#   Requires: geckodriver and firefox installations
#   Limitations: can be buggy at times
# chrome:
#   Requires: headless chrome
#   Limitations: unable to generate screenshots of elements
WEBDRIVER_TYPE = "firefox"

# Window size - this will impact the rendering of the data
WEBDRIVER_WINDOW = {
    "dashboard": (1600, 2000),
    "slice": (3000, 1200),
    "pixel_density": 1,
}

# An optional override to the default auth hook used to provide auth to the offline
# webdriver (when using Selenium) or browser context (when using Playwright - see
# PLAYWRIGHT_REPORTS_AND_THUMBNAILS feature flag)
WEBDRIVER_AUTH_FUNC = None

# Any config options to be passed as-is to the webdriver
WEBDRIVER_CONFIGURATION: dict[Any, Any] = {"service_log_path": "/dev/null"}

# Additional args to be passed as arguments to the config object
# Note: If using Chrome, you'll want to add the "--marionette" arg.
WEBDRIVER_OPTION_ARGS = ["--headless"]

# The base URL to query for accessing the user interface
WEBDRIVER_BASEURL = "http://0.0.0.0:8080/"
# The base URL for the email report hyperlinks.
WEBDRIVER_BASEURL_USER_FRIENDLY = WEBDRIVER_BASEURL
# Time selenium will wait for the page to load and render for the email report.
EMAIL_PAGE_RENDER_WAIT = int(timedelta(seconds=30).total_seconds())

# Send user to a link where they can report bugs
BUG_REPORT_URL = None
BUG_REPORT_TEXT = "Report a bug"
BUG_REPORT_ICON = None  # Recommended size: 16x16

# Send user to a link where they can read more about Superset
DOCUMENTATION_URL = None
DOCUMENTATION_TEXT = "Documentation"
DOCUMENTATION_ICON = None  # Recommended size: 16x16

# What is the Last N days relative in the time selector to:
# 'today' means it is midnight (00:00:00) in the local timezone
# 'now' means it is relative to the query issue time
# If both start and end time is set to now, this will make the time
# filter a moving window. By only setting the end time to now,
# start time will be set to midnight, while end will be relative to
# the query issue time.
DEFAULT_RELATIVE_START_TIME = "today"
DEFAULT_RELATIVE_END_TIME = "today"

# Configure which SQL validator to use for each engine
SQL_VALIDATORS_BY_ENGINE = {
    "presto": "PrestoDBSQLValidator",
    "postgresql": "PostgreSQLValidator",
}

# A list of preferred databases, in order. These databases will be
# displayed prominently in the "Add Database" dialog. You should
# use the "engine_name" attribute of the corresponding DB engine spec
# in `superset/db_engine_specs/`.
PREFERRED_DATABASES: list[str] = [
    "PostgreSQL",
    "Presto",
    "MySQL",
    "SQLite",
    # etc.
]
# When adding a new database we try to connect to it. Depending on which parameters are
# incorrect this could take a couple minutes, until the SQLAlchemy driver pinging the
# database times out. Instead of relying on the driver timeout we can specify a shorter
# one here.
TEST_DATABASE_CONNECTION_TIMEOUT = timedelta(seconds=30)

# Details needed for databases that allows user to authenticate using personal
# OAuth2 tokens. See https://github.com/apache/superset/issues/20300 for more
# information. The scope and URIs are optional.
DATABASE_OAUTH2_CLIENTS: dict[str, dict[str, Any]] = {
    # "Google Sheets": {
    #     "id": "XXX.apps.googleusercontent.com",
    #     "secret": "GOCSPX-YYY",
    #     "scope": " ".join(
    #         [
    #             "https://www.googleapis.com/auth/drive.readonly",
    #             "https://www.googleapis.com/auth/spreadsheets",
    #             "https://spreadsheets.google.com/feeds",
    #         ]
    #     ),
    #     "authorization_request_uri": "https://accounts.google.com/o/oauth2/v2/auth",
    #     "token_request_uri": "https://oauth2.googleapis.com/token",
    # },
}
# OAuth2 state is encoded in a JWT using the alogorithm below.
DATABASE_OAUTH2_JWT_ALGORITHM = "HS256"
# By default the redirect URI points to /api/v1/database/oauth2/ and doesn't have to be
# specified. If you're running multiple Superset instances you might want to have a
# proxy handling the redirects, since redirect URIs need to be registered in the OAuth2
# applications. In that case, the proxy can forward the request to the correct instance
# by looking at the `default_redirect_uri` attribute in the OAuth2 state object.
# DATABASE_OAUTH2_REDIRECT_URI = "http://localhost:8088/api/v1/database/oauth2/"
# Timeout when fetching access and refresh tokens.
DATABASE_OAUTH2_TIMEOUT = timedelta(seconds=30)

# Enable/disable CSP warning
CONTENT_SECURITY_POLICY_WARNING = True

# Do you want Talisman enabled?
TALISMAN_ENABLED = utils.cast_to_boolean(os.environ.get("TALISMAN_ENABLED", True))

# If you want Talisman, how do you want it configured??
TALISMAN_CONFIG = {
    "content_security_policy": {
        "base-uri": ["'self'"],
        "default-src": ["'self'"],
        "img-src": [
            "'self'",
            "blob:",
            "data:",
            "https://apachesuperset.gateway.scarf.sh",
            "https://static.scarf.sh/",
            # "https://avatars.slack-edge.com", # Uncomment when SLACK_ENABLE_AVATARS is True
        ],
        "worker-src": ["'self'", "blob:"],
        "connect-src": [
            "'self'",
            "https://api.mapbox.com",
            "https://events.mapbox.com",
        ],
        "object-src": "'none'",
        "style-src": [
            "'self'",
            "'unsafe-inline'",
        ],
        "script-src": ["'self'", "'strict-dynamic'"],
    },
    "content_security_policy_nonce_in": ["script-src"],
    "force_https": False,
    "session_cookie_secure": False,
}
# React requires `eval` to work correctly in dev mode
TALISMAN_DEV_CONFIG = {
    "content_security_policy": {
        "base-uri": ["'self'"],
        "default-src": ["'self'"],
        "img-src": [
            "'self'",
            "blob:",
            "data:",
            "https://apachesuperset.gateway.scarf.sh",
            "https://static.scarf.sh/",
            "https://avatars.slack-edge.com",
        ],
        "worker-src": ["'self'", "blob:"],
        "connect-src": [
            "'self'",
            "https://api.mapbox.com",
            "https://events.mapbox.com",
        ],
        "object-src": "'none'",
        "style-src": [
            "'self'",
            "'unsafe-inline'",
        ],
        "script-src": ["'self'", "'unsafe-inline'", "'unsafe-eval'"],
    },
    "content_security_policy_nonce_in": ["script-src"],
    "force_https": False,
    "session_cookie_secure": False,
}

#
# Flask session cookie options
#
# See https://flask.palletsprojects.com/en/1.1.x/security/#set-cookie-options
# for details
#
SESSION_COOKIE_HTTPONLY = True  # Prevent cookie from being read by frontend JS?
SESSION_COOKIE_SECURE = False  # Prevent cookie from being transmitted over non-tls?
SESSION_COOKIE_SAMESITE: Literal["None", "Lax", "Strict"] | None = "Lax"
# Whether to use server side sessions from flask-session or Flask secure cookies
SESSION_SERVER_SIDE = False
# Example config using Redis as the backend for server side sessions
# from flask_session import RedisSessionInterface
#
# SESSION_SERVER_SIDE = True
# SESSION_TYPE = "redis"
# SESSION_REDIS = Redis(host="localhost", port=6379, db=0)
#
# Other possible config options and backends:
# # https://flask-session.readthedocs.io/en/latest/config.html

# Cache static resources.
SEND_FILE_MAX_AGE_DEFAULT = int(timedelta(days=365).total_seconds())

# URI to database storing the example data, points to
# SQLALCHEMY_DATABASE_URI by default if set to `None`
SQLALCHEMY_EXAMPLES_URI = "sqlite:///" + os.path.join(DATA_DIR, "examples.db")

# Optional prefix to be added to all static asset paths when rendering the UI.
# This is useful for hosting assets in an external CDN, for example
STATIC_ASSETS_PREFIX = ""

# Some sqlalchemy connection strings can open Superset to security risks.
# Typically these should not be allowed.
PREVENT_UNSAFE_DB_CONNECTIONS = True

# If true all default urls on datasets will be handled as relative URLs by the frontend
PREVENT_UNSAFE_DEFAULT_URLS_ON_DATASET = True

# Define a list of allowed URLs for dataset data imports (v1).
# Simple example to only allow URLs that belong to certain domains:
# ALLOWED_IMPORT_URL_DOMAINS = [
#     r"^https://.+\.domain1\.com\/?.*", r"^https://.+\.domain2\.com\/?.*"
# ]
DATASET_IMPORT_ALLOWED_DATA_URLS = [r".*"]

# Path used to store SSL certificates that are generated when using custom certs.
# Defaults to temporary directory.
# Example: SSL_CERT_PATH = "/certs"
SSL_CERT_PATH: str | None = None

# SQLA table mutator, every time we fetch the metadata for a certain table
# (superset.connectors.sqla.models.SqlaTable), we call this hook
# to allow mutating the object with this callback.
# This can be used to set any properties of the object based on naming
# conventions and such. You can find examples in the tests.

# pylint: disable-next=unnecessary-lambda-assignment
SQLA_TABLE_MUTATOR = lambda table: table  # noqa: E731


# Global async query config options.
# Requires GLOBAL_ASYNC_QUERIES feature flag to be enabled.
GLOBAL_ASYNC_QUERY_MANAGER_CLASS = (
    "superset.async_events.async_query_manager.AsyncQueryManager"
)
GLOBAL_ASYNC_QUERIES_REDIS_CONFIG = {
    "port": 6379,
    "host": "127.0.0.1",
    "password": "",
    "db": 0,
    "ssl": False,
}
GLOBAL_ASYNC_QUERIES_REDIS_STREAM_PREFIX = "async-events-"
GLOBAL_ASYNC_QUERIES_REDIS_STREAM_LIMIT = 1000
GLOBAL_ASYNC_QUERIES_REDIS_STREAM_LIMIT_FIREHOSE = 1000000
GLOBAL_ASYNC_QUERIES_REGISTER_REQUEST_HANDLERS = True
GLOBAL_ASYNC_QUERIES_JWT_COOKIE_NAME = "async-token"
GLOBAL_ASYNC_QUERIES_JWT_COOKIE_SECURE = False
GLOBAL_ASYNC_QUERIES_JWT_COOKIE_SAMESITE: None | (Literal["None", "Lax", "Strict"]) = (
    None
)
GLOBAL_ASYNC_QUERIES_JWT_COOKIE_DOMAIN = None
GLOBAL_ASYNC_QUERIES_JWT_SECRET = "test-secret-change-me"
GLOBAL_ASYNC_QUERIES_TRANSPORT: Literal["polling", "ws"] = "polling"
GLOBAL_ASYNC_QUERIES_POLLING_DELAY = int(
    timedelta(milliseconds=500).total_seconds() * 1000
)
GLOBAL_ASYNC_QUERIES_WEBSOCKET_URL = "ws://127.0.0.1:8080/"

# Embedded config options
GUEST_ROLE_NAME = "Public"
GUEST_TOKEN_JWT_SECRET = "test-guest-secret-change-me"
GUEST_TOKEN_JWT_ALGO = "HS256"
GUEST_TOKEN_HEADER_NAME = "X-GuestToken"
GUEST_TOKEN_JWT_EXP_SECONDS = 300  # 5 minutes
# Guest token audience for the embedded superset, either string or callable
GUEST_TOKEN_JWT_AUDIENCE: Callable[[], str] | str | None = None

# A SQL dataset health check. Note if enabled it is strongly advised that the callable
# be memoized to aid with performance, i.e.,
#
#    @cache_manager.cache.memoize(timeout=0)
#    def DATASET_HEALTH_CHECK(datasource: SqlaTable) -> Optional[str]:
#        if (
#            datasource.sql and
#            len(sql_parse.ParsedQuery(datasource.sql, strip_comments=True).tables) == 1
#        ):
#            return (
#                "This virtual dataset queries only one table and therefore could be "
#                "replaced by querying the table directly."
#            )
#
#        return None
#
# Within the FLASK_APP_MUTATOR callable, i.e., once the application and thus cache have
# been initialized it is also necessary to add the following logic to blow the cache for
# all datasources if the callback function changed.
#
#    def FLASK_APP_MUTATOR(app: Flask) -> None:
#        name = "DATASET_HEALTH_CHECK"
#        func = app.config[name]
#        code = func.uncached.__code__.co_code
#
#        if cache_manager.cache.get(name) != code:
#            cache_manager.cache.delete_memoized(func)
#            cache_manager.cache.set(name, code, timeout=0)
#
DATASET_HEALTH_CHECK: Callable[[SqlaTable], str] | None = None

# the advanced data type key should correspond to that set in the column metadata
ADVANCED_DATA_TYPES: dict[str, AdvancedDataType] = {
    "internet_address": internet_address,
    "port": internet_port,
}

# By default, the Welcome page features all charts and dashboards the user has access
# to. This can be changed to show only examples, or a custom view
# by providing the title and a FAB filter:
# WELCOME_PAGE_LAST_TAB = (
#     "Xyz",
#     [{"col": 'created_by', "opr": 'rel_o_m', "value": 10}],
# )
WELCOME_PAGE_LAST_TAB: Literal["examples", "all"] | tuple[str, list[dict[str, Any]]] = (
    "all"
)

# Max allowed size for a zipped file
ZIPPED_FILE_MAX_SIZE = 100 * 1024 * 1024  # 100MB
# Max allowed compression ratio for a zipped file
ZIP_FILE_MAX_COMPRESS_RATIO = 200.0

# Configuration for environment tag shown on the navbar. Setting 'text' to '' will hide the tag.
# 'color' can either be a hex color code, or a dot-indexed theme color (e.g. error.base)
ENVIRONMENT_TAG_CONFIG = {
    "variable": "SUPERSET_ENV",
    "values": {
        "debug": {
            "color": "error.base",
            "text": "flask-debug",
        },
        "development": {
            "color": "error.base",
            "text": "Development",
        },
        "production": {
            "color": "",
            "text": "",
        },
    },
}


# Extra related query filters make it possible to limit which objects are shown
# in the UI. For examples, to only show "admin" or users starting with the letter "b" in
# the "Owners" dropdowns, you could add the following in your config:
# def user_filter(query: Query, *args, *kwargs):
#     from superset import security_manager
#
#     user_model = security_manager.user_model
#     filters = [
#         user_model.username == "admin",
#         user_model.username.ilike("b%"),
#     ]
#     return query.filter(or_(*filters))
#
#  EXTRA_RELATED_QUERY_FILTERS = {"user": user_filter}
#
# Similarly, to restrict the roles in the "Roles" dropdown you can provide a custom
# filter callback for the "role" key.
class ExtraRelatedQueryFilters(TypedDict, total=False):
    role: Callable[[Query], Query]
    user: Callable[[Query], Query]


EXTRA_RELATED_QUERY_FILTERS: ExtraRelatedQueryFilters = {}


# Extra dynamic query filters make it possible to limit which objects are shown
# in the UI before any other filtering is applied. Useful for example when
# considering to filter using Feature Flags along with regular role filters
# that get applied by default in our base_filters.
# For example, to only show a database starting with the letter "b"
# in the "Database Connections" list, you could add the following in your config:
# def initial_database_filter(query: Query, *args, *kwargs):
#     from superset.models.core import Database
#
#     filter = Database.database_name.startswith('b')
#     return query.filter(filter)
#
#  EXTRA_DYNAMIC_QUERY_FILTERS = {"database": initial_database_filter}
class ExtraDynamicQueryFilters(TypedDict, total=False):
    databases: Callable[[Query], Query]


EXTRA_DYNAMIC_QUERY_FILTERS: ExtraDynamicQueryFilters = {}


# -------------------------------------------------------------------
# *                WARNING:  STOP EDITING  HERE                    *
# -------------------------------------------------------------------
# Don't add config values below this line since local configs won't be
# able to override them.
if CONFIG_PATH_ENV_VAR in os.environ:
    # Explicitly import config module that is not necessarily in pythonpath; useful
    # for case where app is being executed via pex.
    cfg_path = os.environ[CONFIG_PATH_ENV_VAR]
    try:
        module = sys.modules[__name__]
        override_conf = imp.load_source("superset_config", cfg_path)
        for key in dir(override_conf):
            if key.isupper():
                setattr(module, key, getattr(override_conf, key))

        click.secho(f"Loaded your LOCAL configuration at [{cfg_path}]", fg="cyan")
    except Exception:
        logger.exception(
            "Failed to import config for %s=%s", CONFIG_PATH_ENV_VAR, cfg_path
        )
        raise
elif importlib.util.find_spec("superset_config") and not is_test():
    try:
        # pylint: disable=import-error,wildcard-import,unused-wildcard-import
        import superset_config
        from superset_config import *  # noqa: F403, F401

        click.secho(
            f"Loaded your LOCAL configuration at [{superset_config.__file__}]",
            fg="cyan",
        )
    except Exception:
        logger.exception("Found but failed to import local superset_config")
        raise<|MERGE_RESOLUTION|>--- conflicted
+++ resolved
@@ -540,16 +540,13 @@
     "CHART_PLUGINS_EXPERIMENTAL": False,
     # Regardless of database configuration settings, force SQLLAB to run async using Celery
     "SQLLAB_FORCE_RUN_ASYNC": False,
-<<<<<<< HEAD
     # Set to True to enable Google Sheets exports.
     # Requires `gsheets-export` optional dependency, and config parameters:
     # - `GOOGLE_SHEETS_EXPORT_SERVICE_ACCOUNT_JSON_PATH`
     # - `GOOGLE_SHEETS_EXPORT_SHARE_PERMISSIONS`
     "GOOGLE_SHEETS_EXPORT": False,
-=======
     # Set to True to to enable factory resent CLI command
     "ENABLE_FACTORY_RESET_COMMAND": False,
->>>>>>> e77f7557
 }
 
 # ------------------------------
