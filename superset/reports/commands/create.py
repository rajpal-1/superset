--- conflicted
+++ resolved
@@ -18,12 +18,7 @@
 import logging
 from typing import Any, Dict, List, Optional
 
-<<<<<<< HEAD
-from flask_appbuilder.models.sqla import Model
-from flask_appbuilder.security.sqla.models import User
-=======
 from flask_babel import gettext as _
->>>>>>> 667f4101
 from marshmallow import ValidationError
 
 from superset.commands.base import CreateMixin
