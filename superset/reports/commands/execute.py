# Licensed to the Apache Software Foundation (ASF) under one
# or more contributor license agreements.  See the NOTICE file
# distributed with this work for additional information
# regarding copyright ownership.  The ASF licenses this file
# to you under the Apache License, Version 2.0 (the
# "License"); you may not use this file except in compliance
# with the License.  You may obtain a copy of the License at
#
#   http://www.apache.org/licenses/LICENSE-2.0
#
# Unless required by applicable law or agreed to in writing,
# software distributed under the License is distributed on an
# "AS IS" BASIS, WITHOUT WARRANTIES OR CONDITIONS OF ANY
# KIND, either express or implied.  See the License for the
# specific language governing permissions and limitations
# under the License.
import json
import logging
from datetime import datetime, timedelta
from typing import Any, List, Optional
from uuid import UUID

import pandas as pd
from celery.exceptions import SoftTimeLimitExceeded
from flask_appbuilder.security.sqla.models import User
from sqlalchemy.orm import Session

from superset import app, security_manager
from superset.commands.base import BaseCommand
from superset.commands.exceptions import CommandException
from superset.common.chart_data import ChartDataResultFormat, ChartDataResultType
from superset.extensions import feature_flag_manager, machine_auth_provider_factory
from superset.models.reports import (
    ReportDataFormat,
    ReportExecutionLog,
    ReportRecipients,
    ReportRecipientType,
    ReportSchedule,
    ReportScheduleType,
    ReportState,
)
from superset.reports.commands.alert import AlertCommand
from superset.reports.commands.exceptions import (
    ReportScheduleAlertGracePeriodError,
    ReportScheduleCsvFailedError,
    ReportScheduleCsvTimeout,
    ReportScheduleDataFrameFailedError,
    ReportScheduleDataFrameTimeout,
    ReportScheduleExecuteUnexpectedError,
    ReportScheduleNotFoundError,
    ReportScheduleNotificationError,
    ReportSchedulePreviousWorkingError,
    ReportScheduleScreenshotFailedError,
    ReportScheduleScreenshotTimeout,
    ReportScheduleSelleniumUserNotFoundError,
    ReportScheduleStateNotFoundError,
    ReportScheduleUnexpectedError,
    ReportScheduleWorkingTimeoutError,
)
from superset.reports.dao import (
    REPORT_SCHEDULE_ERROR_NOTIFICATION_MARKER,
    ReportScheduleDAO,
)
from superset.reports.notifications import create_notification
from superset.reports.notifications.base import NotificationContent
from superset.reports.notifications.exceptions import NotificationError
from superset.utils.celery import session_scope
from superset.utils.csv import get_chart_csv_data, get_chart_dataframe
from superset.utils.screenshots import (
    BaseScreenshot,
    ChartScreenshot,
    DashboardScreenshot,
)
from superset.utils.urls import get_url_path
from superset.utils.webdriver import DashboardStandaloneMode

logger = logging.getLogger(__name__)


class BaseReportState:
    current_states: List[ReportState] = []
    initial: bool = False

    def __init__(
        self,
        session: Session,
        report_schedule: ReportSchedule,
        scheduled_dttm: datetime,
        execution_id: UUID,
    ) -> None:
        self._session = session
        self._report_schedule = report_schedule
        self._scheduled_dttm = scheduled_dttm
        self._start_dttm = datetime.utcnow()
        self._execution_id = execution_id

<<<<<<< HEAD
    def set_state_and_log(
=======
    def update_report_schedule_and_log(
>>>>>>> 16654034
        self,
        state: ReportState,
        error_message: Optional[str] = None,
    ) -> None:
        """
        Update the report schedule state et al. and reflect the change in the execution
        log.
        """
<<<<<<< HEAD
        now_dttm = datetime.utcnow()
        self.set_state(state, now_dttm)
        self.create_log(
            state,
            error_message=error_message,
        )
=======
>>>>>>> 16654034

        self.update_report_schedule(state)
        self.create_log(error_message)

    def update_report_schedule(self, state: ReportState) -> None:
        """
        Update the report schedule state et al.

        When the report state is WORKING we must ensure that the values from the last
        execution run are cleared to ensure that they are not propagated to the
        execution log.
        """

        if state == ReportState.WORKING:
            self._report_schedule.last_value = None
            self._report_schedule.last_value_row_json = None

        self._report_schedule.last_state = state
        self._report_schedule.last_eval_dttm = datetime.utcnow()

        self._session.merge(self._report_schedule)
        self._session.commit()

    def create_log(self, error_message: Optional[str] = None) -> None:
        """
        Creates a Report execution log, uses the current computed last_value for Alerts
        """
        log = ReportExecutionLog(
            scheduled_dttm=self._scheduled_dttm,
            start_dttm=self._start_dttm,
            end_dttm=datetime.utcnow(),
            value=self._report_schedule.last_value,
            value_row_json=self._report_schedule.last_value_row_json,
            state=self._report_schedule.last_state,
            error_message=error_message,
            report_schedule=self._report_schedule,
            uuid=self._execution_id,
        )
        self._session.add(log)
        self._session.commit()

    def _get_url(
        self,
        user_friendly: bool = False,
        result_format: Optional[ChartDataResultFormat] = None,
        **kwargs: Any,
    ) -> str:
        """
        Get the url for this report schedule: chart or dashboard
        """
        force = "true" if self._report_schedule.force_screenshot else "false"
        if self._report_schedule.chart:
            if result_format in {
                ChartDataResultFormat.CSV,
                ChartDataResultFormat.JSON,
            }:
                return get_url_path(
                    "ChartDataRestApi.get_data",
                    pk=self._report_schedule.chart_id,
                    format=result_format.value,
                    type=ChartDataResultType.POST_PROCESSED.value,
                    force=force,
                )
            return get_url_path(
                "Superset.explore",
                user_friendly=user_friendly,
                form_data=json.dumps({"slice_id": self._report_schedule.chart_id}),
                standalone="true",
                force=force,
                **kwargs,
            )
        return get_url_path(
            "Superset.dashboard",
            user_friendly=user_friendly,
            dashboard_id_or_slug=self._report_schedule.dashboard_id,
            standalone=DashboardStandaloneMode.REPORT.value,
            force=force,
            **kwargs,
        )

    @staticmethod
    def _get_user() -> User:
        user = security_manager.find_user(
            username=app.config["THUMBNAIL_SELENIUM_USER"]
        )
        if not user:
            raise ReportScheduleSelleniumUserNotFoundError()
        return user

    def _get_screenshots(self) -> List[bytes]:
        """
        Get chart or dashboard screenshots
        :raises: ReportScheduleScreenshotFailedError
        """
        image_data = []
        screenshots: List[BaseScreenshot] = []
        if self._report_schedule.chart:
            url = self._get_url()
            logger.info("Screenshotting chart at %s", url)
            screenshots = [
                ChartScreenshot(
                    url,
                    self._report_schedule.chart.digest,
                    window_size=app.config["WEBDRIVER_WINDOW"]["slice"],
                    thumb_size=app.config["WEBDRIVER_WINDOW"]["slice"],
                )
            ]
        else:
            tabs: Optional[List[str]] = json.loads(self._report_schedule.extra).get(
                "dashboard_tab_ids", None
            )
            dashboard_base_url = self._get_url()
            if tabs is None:
                urls = [dashboard_base_url]
            else:
                urls = [f"{dashboard_base_url}#{tab_id}" for tab_id in tabs]
            screenshots = [
                DashboardScreenshot(
                    url,
                    self._report_schedule.dashboard.digest,
                    window_size=app.config["WEBDRIVER_WINDOW"]["dashboard"],
                    thumb_size=app.config["WEBDRIVER_WINDOW"]["dashboard"],
                )
                for url in urls
            ]
        user = self._get_user()
        for screenshot in screenshots:
            try:
                image = screenshot.get_screenshot(user=user)
            except SoftTimeLimitExceeded as ex:
                logger.warning("A timeout occurred while taking a screenshot.")
                raise ReportScheduleScreenshotTimeout() from ex
            except Exception as ex:
                raise ReportScheduleScreenshotFailedError(
                    f"Failed taking a screenshot {str(ex)}"
                ) from ex
            if image is not None:
                image_data.append(image)
        if not image_data:
            raise ReportScheduleScreenshotFailedError()
        return image_data

    def _get_csv_data(self) -> bytes:
        url = self._get_url(result_format=ChartDataResultFormat.CSV)
        auth_cookies = machine_auth_provider_factory.instance.get_auth_cookies(
            self._get_user()
        )

        if self._report_schedule.chart.query_context is None:
            logger.warning("No query context found, taking a screenshot to generate it")
            self._update_query_context()

        try:
            logger.info("Getting chart from %s", url)
            csv_data = get_chart_csv_data(url, auth_cookies)
        except SoftTimeLimitExceeded as ex:
            raise ReportScheduleCsvTimeout() from ex
        except Exception as ex:
            raise ReportScheduleCsvFailedError(
                f"Failed generating csv {str(ex)}"
            ) from ex
        if not csv_data:
            raise ReportScheduleCsvFailedError()
        return csv_data

    def _get_embedded_data(self) -> pd.DataFrame:
        """
        Return data as a Pandas dataframe, to embed in notifications as a table.
        """
        url = self._get_url(result_format=ChartDataResultFormat.JSON)
        auth_cookies = machine_auth_provider_factory.instance.get_auth_cookies(
            self._get_user()
        )

        if self._report_schedule.chart.query_context is None:
            logger.warning("No query context found, taking a screenshot to generate it")
            self._update_query_context()

        try:
            logger.info("Getting chart from %s", url)
            dataframe = get_chart_dataframe(url, auth_cookies)
        except SoftTimeLimitExceeded as ex:
            raise ReportScheduleDataFrameTimeout() from ex
        except Exception as ex:
            raise ReportScheduleDataFrameFailedError(
                f"Failed generating dataframe {str(ex)}"
            ) from ex
        if dataframe is None:
            raise ReportScheduleCsvFailedError()
        return dataframe

    def _update_query_context(self) -> None:
        """
        Update chart query context.

        To load CSV data from the endpoint the chart must have been saved
        with its query context. For charts without saved query context we
        get a screenshot to force the chart to produce and save the query
        context.
        """
        try:
            self._get_screenshots()
        except (
            ReportScheduleScreenshotFailedError,
            ReportScheduleScreenshotTimeout,
        ) as ex:
            raise ReportScheduleCsvFailedError(
                "Unable to fetch data because the chart has no query context "
                "saved, and an error occurred when fetching it via a screenshot. "
                "Please try loading the chart and saving it again."
            ) from ex

    def _get_notification_content(self) -> NotificationContent:
        """
        Gets a notification content, this is composed by a title and a screenshot

        :raises: ReportScheduleScreenshotFailedError
        """
        csv_data = None
        embedded_data = None
        error_text = None
        screenshot_data = []
        url = self._get_url(user_friendly=True)
        if (
            feature_flag_manager.is_feature_enabled("ALERTS_ATTACH_REPORTS")
            or self._report_schedule.type == ReportScheduleType.REPORT
        ):
            if self._report_schedule.report_format == ReportDataFormat.VISUALIZATION:
                screenshot_data = self._get_screenshots()
                if not screenshot_data:
                    error_text = "Unexpected missing screenshot"
            elif (
                self._report_schedule.chart
                and self._report_schedule.report_format == ReportDataFormat.DATA
            ):
                csv_data = self._get_csv_data()
                if not csv_data:
                    error_text = "Unexpected missing csv file"
            if error_text:
                return NotificationContent(
                    name=self._report_schedule.name, text=error_text
                )

        if (
            self._report_schedule.chart
            and self._report_schedule.report_format == ReportDataFormat.TEXT
        ):
            embedded_data = self._get_embedded_data()

        if self._report_schedule.chart:
            name = (
                f"{self._report_schedule.name}: "
                f"{self._report_schedule.chart.slice_name}"
            )
        else:
            name = (
                f"{self._report_schedule.name}: "
                f"{self._report_schedule.dashboard.dashboard_title}"
            )
        return NotificationContent(
            name=name,
            url=url,
            screenshots=screenshot_data,
            description=self._report_schedule.description,
            csv=csv_data,
            embedded_data=embedded_data,
        )

    def _send(
        self,
        notification_content: NotificationContent,
        recipients: List[ReportRecipients],
    ) -> None:
        """
        Sends a notification to all recipients

        :raises: ReportScheduleNotificationError
        """
        notification_errors = []
        for recipient in recipients:
            notification = create_notification(recipient, notification_content)
            try:
                if app.config["ALERT_REPORTS_NOTIFICATION_DRY_RUN"]:
                    logger.info(
                        "Would send notification for alert %s, to %s",
                        self._report_schedule.name,
                        recipient.recipient_config_json,
                    )
                else:
                    notification.send()
            except NotificationError as ex:
                # collect notification errors but keep processing them
                notification_errors.append(str(ex))
        if notification_errors:
            raise ReportScheduleNotificationError(";".join(notification_errors))

    def send(self) -> None:
        """
        Creates the notification content and sends them to all recipients

        :raises: ReportScheduleNotificationError
        """
        notification_content = self._get_notification_content()
        self._send(notification_content, self._report_schedule.recipients)

    def send_error(self, name: str, message: str) -> None:
        """
        Creates and sends a notification for an error, to all recipients

        :raises: ReportScheduleNotificationError
        """
        notification_content = NotificationContent(name=name, text=message)

        # filter recipients to recipients who are also owners
        owner_recipients = [
            ReportRecipients(
                type=ReportRecipientType.EMAIL,
                recipient_config_json=json.dumps({"target": owner.email}),
            )
            for owner in self._report_schedule.owners
        ]

        self._send(notification_content, owner_recipients)

    def is_in_grace_period(self) -> bool:
        """
        Checks if an alert is in it's grace period
        """
        last_success = ReportScheduleDAO.find_last_success_log(
            self._report_schedule, session=self._session
        )
        return (
            last_success is not None
            and self._report_schedule.grace_period
            and datetime.utcnow()
            - timedelta(seconds=self._report_schedule.grace_period)
            < last_success.end_dttm
        )

    def is_in_error_grace_period(self) -> bool:
        """
        Checks if an alert/report on error is in it's notification grace period
        """
        last_success = ReportScheduleDAO.find_last_error_notification(
            self._report_schedule, session=self._session
        )
        if not last_success:
            return False
        return (
            last_success is not None
            and self._report_schedule.grace_period
            and datetime.utcnow()
            - timedelta(seconds=self._report_schedule.grace_period)
            < last_success.end_dttm
        )

    def is_on_working_timeout(self) -> bool:
        """
        Checks if an alert is in a working timeout
        """
        last_working = ReportScheduleDAO.find_last_entered_working_log(
            self._report_schedule, session=self._session
        )
        if not last_working:
            return False
        return (
            self._report_schedule.working_timeout is not None
            and self._report_schedule.last_eval_dttm is not None
            and datetime.utcnow()
            - timedelta(seconds=self._report_schedule.working_timeout)
            > last_working.end_dttm
        )

    def next(self) -> None:
        raise NotImplementedError()


class ReportNotTriggeredErrorState(BaseReportState):
    """
    Handle Not triggered and Error state
    next final states:
    - Not Triggered
    - Success
    - Error
    """

    current_states = [ReportState.NOOP, ReportState.ERROR]
    initial = True

    def next(self) -> None:
        self.update_report_schedule_and_log(ReportState.WORKING)
        try:
            # If it's an alert check if the alert is triggered
            if self._report_schedule.type == ReportScheduleType.ALERT:
                if not AlertCommand(self._report_schedule).run():
                    self.update_report_schedule_and_log(ReportState.NOOP)
                    return
            self.send()
            self.update_report_schedule_and_log(ReportState.SUCCESS)
        except CommandException as first_ex:
            self.update_report_schedule_and_log(
                ReportState.ERROR, error_message=str(first_ex)
            )
            # TODO (dpgaspar) convert this logic to a new state eg: ERROR_ON_GRACE
            if not self.is_in_error_grace_period():
                try:
                    self.send_error(
                        f"Error occurred for {self._report_schedule.type}:"
                        f" {self._report_schedule.name}",
                        str(first_ex),
                    )
                    self.update_report_schedule_and_log(
                        ReportState.ERROR,
                        error_message=REPORT_SCHEDULE_ERROR_NOTIFICATION_MARKER,
                    )
                except CommandException as second_ex:
                    self.update_report_schedule_and_log(
                        ReportState.ERROR, error_message=str(second_ex)
                    )
            raise first_ex


class ReportWorkingState(BaseReportState):
    """
    Handle Working state
    next states:
    - Error
    - Working
    """

    current_states = [ReportState.WORKING]

    def next(self) -> None:
        if self.is_on_working_timeout():
            exception_timeout = ReportScheduleWorkingTimeoutError()
<<<<<<< HEAD
            self.set_state_and_log(
=======
            self.update_report_schedule_and_log(
>>>>>>> 16654034
                ReportState.ERROR,
                error_message=str(exception_timeout),
            )
            raise exception_timeout
        exception_working = ReportSchedulePreviousWorkingError()
<<<<<<< HEAD
        self.set_state_and_log(
=======
        self.update_report_schedule_and_log(
>>>>>>> 16654034
            ReportState.WORKING,
            error_message=str(exception_working),
        )
        raise exception_working


class ReportSuccessState(BaseReportState):
    """
    Handle Success, Grace state
    next states:
    - Grace
    - Not triggered
    - Success
    """

    current_states = [ReportState.SUCCESS, ReportState.GRACE]

    def next(self) -> None:
        if self._report_schedule.type == ReportScheduleType.ALERT:
            if self.is_in_grace_period():
                self.update_report_schedule_and_log(
                    ReportState.GRACE,
                    error_message=str(ReportScheduleAlertGracePeriodError()),
                )
                return
            self.update_report_schedule_and_log(ReportState.WORKING)
            try:
                if not AlertCommand(self._report_schedule).run():
                    self.update_report_schedule_and_log(ReportState.NOOP)
                    return
            except CommandException as ex:
                self.send_error(
                    f"Error occurred for {self._report_schedule.type}:"
                    f" {self._report_schedule.name}",
                    str(ex),
                )
                self.update_report_schedule_and_log(
                    ReportState.ERROR,
                    error_message=REPORT_SCHEDULE_ERROR_NOTIFICATION_MARKER,
                )
                raise ex

        try:
            self.send()
            self.update_report_schedule_and_log(ReportState.SUCCESS)
        except CommandException as ex:
            self.update_report_schedule_and_log(
                ReportState.ERROR, error_message=str(ex)
            )


class ReportScheduleStateMachine:  # pylint: disable=too-few-public-methods
    """
    Simple state machine for Alerts/Reports states
    """

    states_cls = [ReportWorkingState, ReportNotTriggeredErrorState, ReportSuccessState]

    def __init__(
        self,
        session: Session,
        task_uuid: UUID,
        report_schedule: ReportSchedule,
        scheduled_dttm: datetime,
    ):
        self._session = session
        self._execution_id = task_uuid
        self._report_schedule = report_schedule
        self._scheduled_dttm = scheduled_dttm

    def run(self) -> None:
        state_found = False
        for state_cls in self.states_cls:
            if (self._report_schedule.last_state is None and state_cls.initial) or (
                self._report_schedule.last_state in state_cls.current_states
            ):
                state_cls(
                    self._session,
                    self._report_schedule,
                    self._scheduled_dttm,
                    self._execution_id,
                ).next()
                state_found = True
                break
        if not state_found:
            raise ReportScheduleStateNotFoundError()


class AsyncExecuteReportScheduleCommand(BaseCommand):
    """
    Execute all types of report schedules.
    - On reports takes chart or dashboard screenshots and sends configured notifications
    - On Alerts uses related Command AlertCommand and sends configured notifications
    """

    def __init__(self, task_id: str, model_id: int, scheduled_dttm: datetime):
        self._model_id = model_id
        self._model: Optional[ReportSchedule] = None
        self._scheduled_dttm = scheduled_dttm
        self._execution_id = UUID(task_id)

    def run(self) -> None:
        with session_scope(nullpool=True) as session:
            try:
                self.validate(session=session)
                if not self._model:
                    raise ReportScheduleExecuteUnexpectedError()
                ReportScheduleStateMachine(
                    session, self._execution_id, self._model, self._scheduled_dttm
                ).run()
            except CommandException as ex:
                raise ex
            except Exception as ex:
                raise ReportScheduleUnexpectedError(str(ex)) from ex

    def validate(  # pylint: disable=arguments-differ
        self, session: Session = None
    ) -> None:
        # Validate/populate model exists
        self._model = ReportScheduleDAO.find_by_id(self._model_id, session=session)
        if not self._model:
            raise ReportScheduleNotFoundError()<|MERGE_RESOLUTION|>--- conflicted
+++ resolved
@@ -94,11 +94,7 @@
         self._start_dttm = datetime.utcnow()
         self._execution_id = execution_id
 
-<<<<<<< HEAD
-    def set_state_and_log(
-=======
     def update_report_schedule_and_log(
->>>>>>> 16654034
         self,
         state: ReportState,
         error_message: Optional[str] = None,
@@ -107,15 +103,6 @@
         Update the report schedule state et al. and reflect the change in the execution
         log.
         """
-<<<<<<< HEAD
-        now_dttm = datetime.utcnow()
-        self.set_state(state, now_dttm)
-        self.create_log(
-            state,
-            error_message=error_message,
-        )
-=======
->>>>>>> 16654034
 
         self.update_report_schedule(state)
         self.create_log(error_message)
@@ -551,21 +538,13 @@
     def next(self) -> None:
         if self.is_on_working_timeout():
             exception_timeout = ReportScheduleWorkingTimeoutError()
-<<<<<<< HEAD
-            self.set_state_and_log(
-=======
             self.update_report_schedule_and_log(
->>>>>>> 16654034
                 ReportState.ERROR,
                 error_message=str(exception_timeout),
             )
             raise exception_timeout
         exception_working = ReportSchedulePreviousWorkingError()
-<<<<<<< HEAD
-        self.set_state_and_log(
-=======
         self.update_report_schedule_and_log(
->>>>>>> 16654034
             ReportState.WORKING,
             error_message=str(exception_working),
         )
