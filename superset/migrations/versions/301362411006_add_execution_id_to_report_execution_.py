# Licensed to the Apache Software Foundation (ASF) under one
# or more contributor license agreements.  See the NOTICE file
# distributed with this work for additional information
# regarding copyright ownership.  The ASF licenses this file
# to you under the Apache License, Version 2.0 (the
# "License"); you may not use this file except in compliance
# with the License.  You may obtain a copy of the License at
#
#   http://www.apache.org/licenses/LICENSE-2.0
#
# Unless required by applicable law or agreed to in writing,
# software distributed under the License is distributed on an
# "AS IS" BASIS, WITHOUT WARRANTIES OR CONDITIONS OF ANY
# KIND, either express or implied.  See the License for the
# specific language governing permissions and limitations
# under the License.
"""add_execution_id_to_report_execution_log_model.py

Revision ID: 301362411006
Revises: 989bbe479899
Create Date: 2021-03-23 05:23:15.641856

"""

# revision identifiers, used by Alembic.
revision = "301362411006"
down_revision = "989bbe479899"

import sqlalchemy as sa
from alembic import op
from sqlalchemy_utils import UUIDType


def upgrade():
    with op.batch_alter_table("report_execution_log") as batch_op:
        batch_op.add_column(sa.Column("uuid", UUIDType(binary=True)))


def downgrade():
<<<<<<< HEAD
    op.drop_column("report_execution_log", "uuid")
=======
    with op.batch_alter_table("report_execution_log") as batch_op:
        batch_op.drop_column("uuid")
>>>>>>> dcd1f236
<|MERGE_RESOLUTION|>--- conflicted
+++ resolved
@@ -37,9 +37,5 @@
 
 
 def downgrade():
-<<<<<<< HEAD
-    op.drop_column("report_execution_log", "uuid")
-=======
     with op.batch_alter_table("report_execution_log") as batch_op:
-        batch_op.drop_column("uuid")
->>>>>>> dcd1f236
+        batch_op.drop_column("uuid")