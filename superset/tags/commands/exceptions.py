--- conflicted
+++ resolved
@@ -23,10 +23,7 @@
     CommandInvalidError,
     CreateFailedError,
     DeleteFailedError,
-<<<<<<< HEAD
-=======
     ObjectNotFoundError,
->>>>>>> c2a21d2d
     UpdateFailedError,
 )
 
