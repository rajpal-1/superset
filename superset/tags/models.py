# Licensed to the Apache Software Foundation (ASF) under one
# or more contributor license agreements.  See the NOTICE file
# distributed with this work for additional information
# regarding copyright ownership.  The ASF licenses this file
# to you under the Apache License, Version 2.0 (the
# "License"); you may not use this file except in compliance
# with the License.  You may obtain a copy of the License at
#
#   http://www.apache.org/licenses/LICENSE-2.0
#
# Unless required by applicable law or agreed to in writing,
# software distributed under the License is distributed on an
# "AS IS" BASIS, WITHOUT WARRANTIES OR CONDITIONS OF ANY
# KIND, either express or implied.  See the License for the
# specific language governing permissions and limitations
# under the License.
from __future__ import annotations

import enum
from typing import TYPE_CHECKING

from flask_appbuilder import Model
from sqlalchemy import Column, Enum, ForeignKey, Integer, String, Table, Text
from sqlalchemy.engine.base import Connection
from sqlalchemy.orm import relationship, Session, sessionmaker
from sqlalchemy.orm.mapper import Mapper

from superset import security_manager
from superset.models.helpers import AuditMixinNullable

if TYPE_CHECKING:
    from superset.connectors.sqla.models import SqlaTable
    from superset.models.core import FavStar
    from superset.models.dashboard import Dashboard
    from superset.models.slice import Slice
    from superset.models.sql_lab import Query

Session = sessionmaker(autoflush=False)

user_favorite_tag_table = Table(
    "user_favorite_tag",
    Model.metadata,  # pylint: disable=no-member
    Column("user_id", Integer, ForeignKey("ab_user.id")),
    Column("tag_id", Integer, ForeignKey("tag.id")),
)


class TagTypes(enum.Enum):

    """
    Types for tags.

    Objects (queries, charts, dashboards, and datasets) will have with implicit tags based
    on metadata: types, owners and who favorited them. This way, user "alice"
    can find all their objects by querying for the tag `owner:alice`.
    """

    # pylint: disable=invalid-name
    # explicit tags, added manually by the owner
    custom = 1

    # implicit tags, generated automatically
    type = 2
    owner = 3
    favorited_by = 4


class ObjectTypes(enum.Enum):

    """Object types."""

    # pylint: disable=invalid-name
    query = 1
    chart = 2
    dashboard = 3
    dataset = 4


class Tag(Model, AuditMixinNullable):

    """A tag attached to an object (query, chart, dashboard, or dataset)."""

    __tablename__ = "tag"
    id = Column(Integer, primary_key=True)
    name = Column(String(250), unique=True)
    type = Column(Enum(TagTypes))
    description = Column(Text)

    objects = relationship(
        "TaggedObject", back_populates="tag", overlaps="objects,tags"
    )

    users_favorited = relationship(
        security_manager.user_model, secondary=user_favorite_tag_table
    )


class TaggedObject(Model, AuditMixinNullable):

    """An association between an object and a tag."""

    __tablename__ = "tagged_object"
    id = Column(Integer, primary_key=True)
    tag_id = Column(Integer, ForeignKey("tag.id"))
    object_id = Column(
        Integer,
        ForeignKey("dashboards.id"),
        ForeignKey("slices.id"),
        ForeignKey("saved_query.id"),
    )
    object_type = Column(Enum(ObjectTypes))

    tag = relationship("Tag", back_populates="objects", overlaps="tags")


def get_tag(name: str, session: Session, type_: TagTypes) -> Tag:
    tag_name = name.strip()
    tag = session.query(Tag).filter_by(name=tag_name, type=type_).one_or_none()
    if tag is None:
        tag = Tag(name=tag_name, type=type_)
        session.add(tag)
        session.commit()
    return tag


def get_object_type(class_name: str) -> ObjectTypes:
    mapping = {
        "slice": ObjectTypes.chart,
        "dashboard": ObjectTypes.dashboard,
        "query": ObjectTypes.query,
        "dataset": ObjectTypes.dataset,
    }
    try:
        return mapping[class_name.lower()]
    except KeyError as ex:
        raise Exception(  # pylint: disable=broad-exception-raised
            f"No mapping found for {class_name}"
        ) from ex


class ObjectUpdater:
    object_type: str | None = None

    @classmethod
    def get_owners_ids(
        cls, target: Dashboard | FavStar | Slice | Query | SqlaTable
    ) -> list[int]:
        raise NotImplementedError("Subclass should implement `get_owners_ids`")

    @classmethod
    def _add_owners(
        cls,
        session: Session,
        target: Dashboard | FavStar | Slice | Query | SqlaTable,
    ) -> None:
        for owner_id in cls.get_owners_ids(target):
            name = f"owner:{owner_id}"
            tag = get_tag(name, session, TagTypes.owner)
            tagged_object = TaggedObject(
                tag_id=tag.id, object_id=target.id, object_type=cls.object_type
            )
            session.add(tagged_object)

    @classmethod
    def after_insert(
        cls,
        _mapper: Mapper,
        connection: Connection,
        target: Dashboard | FavStar | Slice | Query | SqlaTable,
    ) -> None:
        session = Session(bind=connection)

        try:
            # add `owner:` tags
            cls._add_owners(session, target)

            # add `type:` tags
            tag = get_tag(f"type:{cls.object_type}", session, TagTypes.type)
            tagged_object = TaggedObject(
                tag_id=tag.id, object_id=target.id, object_type=cls.object_type
            )
            session.add(tagged_object)
            session.commit()
        finally:
            session.close()

    @classmethod
    def after_update(
        cls,
        _mapper: Mapper,
        connection: Connection,
        target: Dashboard | FavStar | Slice | Query | SqlaTable,
    ) -> None:
        session = Session(bind=connection)

        try:
            # delete current `owner:` tags
            query = (
                session.query(TaggedObject.id)
                .join(Tag)
                .filter(
                    TaggedObject.object_type == cls.object_type,
                    TaggedObject.object_id == target.id,
                    Tag.type == TagTypes.owner,
                )
            )
            ids = [row[0] for row in query]
            session.query(TaggedObject).filter(TaggedObject.id.in_(ids)).delete(
                synchronize_session=False
            )
<<<<<<< HEAD
        )
        ids = [row[0] for row in query]
        session.query(TaggedObject).filter(TaggedObject.id.in_(ids)).delete(
            synchronize_session=False
        )

        # delete orphaned owner tags
        for tag_id in ids:
            if (
                session.query(TaggedObject)
                .filter(TaggedObject.tag_id == tag_id)
                .count()
                == 0
            ):
                session.query(Tag).filter(Tag.id == tag_id).delete()

        # add `owner:` tags
        cls._add_owners(session, target)
=======
>>>>>>> 0d5be8e3

            # add `owner:` tags
            cls._add_owners(session, target)
            session.commit()
        finally:
            session.close()

    @classmethod
    def after_delete(
        cls,
        _mapper: Mapper,
        connection: Connection,
        target: Dashboard | FavStar | Slice | Query | SqlaTable,
    ) -> None:
        session = Session(bind=connection)

<<<<<<< HEAD
        # delete row from `tagged_objects`
        tagged_objs = session.query(TaggedObject).filter(
            TaggedObject.object_type == cls.object_type,
            TaggedObject.object_id == target.id,
        )
        tag_ids = [t.tag_id for t in tagged_objs]
        tagged_objs.delete()
        # delete orphaned tags
        for tag_id in tag_ids:
            if (
                session.query(TaggedObject)
                .filter(TaggedObject.tag_id == tag_id)
                .count()
                == 0
            ):
                session.query(Tag).filter(Tag.id == tag_id).delete()
=======
        try:
            # delete row from `tagged_objects`
            session.query(TaggedObject).filter(
                TaggedObject.object_type == cls.object_type,
                TaggedObject.object_id == target.id,
            ).delete()
>>>>>>> 0d5be8e3

            session.commit()
        finally:
            session.close()


class ChartUpdater(ObjectUpdater):
    object_type = "chart"

    @classmethod
    def get_owners_ids(cls, target: Slice) -> list[int]:
        return [owner.id for owner in target.owners]


class DashboardUpdater(ObjectUpdater):
    object_type = "dashboard"

    @classmethod
    def get_owners_ids(cls, target: Dashboard) -> list[int]:
        return [owner.id for owner in target.owners]


class QueryUpdater(ObjectUpdater):
    object_type = "query"

    @classmethod
    def get_owners_ids(cls, target: Query) -> list[int]:
        return [target.user_id]


class DatasetUpdater(ObjectUpdater):
    object_type = "dataset"

    @classmethod
    def get_owners_ids(cls, target: SqlaTable) -> list[int]:
        return [owner.id for owner in target.owners]


class FavStarUpdater:
    @classmethod
    def after_insert(
        cls, _mapper: Mapper, connection: Connection, target: FavStar
    ) -> None:
        session = Session(bind=connection)
        try:
            name = f"favorited_by:{target.user_id}"
            tag = get_tag(name, session, TagTypes.favorited_by)
            tagged_object = TaggedObject(
                tag_id=tag.id,
                object_id=target.obj_id,
                object_type=get_object_type(target.class_name),
            )
            session.add(tagged_object)
            session.commit()
        finally:
            session.close()

    @classmethod
    def after_delete(
        cls, _mapper: Mapper, connection: Connection, target: FavStar
    ) -> None:
        session = Session(bind=connection)
        try:
            name = f"favorited_by:{target.user_id}"
            query = (
                session.query(TaggedObject.id)
                .join(Tag)
                .filter(
                    TaggedObject.object_id == target.obj_id,
                    Tag.type == TagTypes.favorited_by,
                    Tag.name == name,
                )
            )
            ids = [row[0] for row in query]
            session.query(TaggedObject).filter(TaggedObject.id.in_(ids)).delete(
                synchronize_session=False
            )

            session.commit()
        finally:
            session.close()<|MERGE_RESOLUTION|>--- conflicted
+++ resolved
@@ -208,27 +208,6 @@
             session.query(TaggedObject).filter(TaggedObject.id.in_(ids)).delete(
                 synchronize_session=False
             )
-<<<<<<< HEAD
-        )
-        ids = [row[0] for row in query]
-        session.query(TaggedObject).filter(TaggedObject.id.in_(ids)).delete(
-            synchronize_session=False
-        )
-
-        # delete orphaned owner tags
-        for tag_id in ids:
-            if (
-                session.query(TaggedObject)
-                .filter(TaggedObject.tag_id == tag_id)
-                .count()
-                == 0
-            ):
-                session.query(Tag).filter(Tag.id == tag_id).delete()
-
-        # add `owner:` tags
-        cls._add_owners(session, target)
-=======
->>>>>>> 0d5be8e3
 
             # add `owner:` tags
             cls._add_owners(session, target)
@@ -245,31 +224,12 @@
     ) -> None:
         session = Session(bind=connection)
 
-<<<<<<< HEAD
-        # delete row from `tagged_objects`
-        tagged_objs = session.query(TaggedObject).filter(
-            TaggedObject.object_type == cls.object_type,
-            TaggedObject.object_id == target.id,
-        )
-        tag_ids = [t.tag_id for t in tagged_objs]
-        tagged_objs.delete()
-        # delete orphaned tags
-        for tag_id in tag_ids:
-            if (
-                session.query(TaggedObject)
-                .filter(TaggedObject.tag_id == tag_id)
-                .count()
-                == 0
-            ):
-                session.query(Tag).filter(Tag.id == tag_id).delete()
-=======
         try:
             # delete row from `tagged_objects`
             session.query(TaggedObject).filter(
                 TaggedObject.object_type == cls.object_type,
                 TaggedObject.object_id == target.id,
             ).delete()
->>>>>>> 0d5be8e3
 
             session.commit()
         finally:
