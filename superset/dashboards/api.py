# Licensed to the Apache Software Foundation (ASF) under one
# or more contributor license agreements.  See the NOTICE file
# distributed with this work for additional information
# regarding copyright ownership.  The ASF licenses this file
# to you under the Apache License, Version 2.0 (the
# "License"); you may not use this file except in compliance
# with the License.  You may obtain a copy of the License at
#
#   http://www.apache.org/licenses/LICENSE-2.0
#
# Unless required by applicable law or agreed to in writing,
# software distributed under the License is distributed on an
# "AS IS" BASIS, WITHOUT WARRANTIES OR CONDITIONS OF ANY
# KIND, either express or implied.  See the License for the
# specific language governing permissions and limitations
# under the License.
# pylint: disable=too-many-lines
import functools
import json
import logging
from datetime import datetime
from io import BytesIO
from typing import Any, Callable, Optional
from zipfile import is_zipfile, ZipFile

from flask import make_response, redirect, request, Response, send_file, url_for
from flask_appbuilder import permission_name
from flask_appbuilder.api import expose, protect, rison, safe
from flask_appbuilder.hooks import before_request
from flask_appbuilder.models.sqla.interface import SQLAInterface
from flask_babel import gettext, ngettext
from marshmallow import ValidationError
from werkzeug.wrappers import Response as WerkzeugResponse
from werkzeug.wsgi import FileWrapper

from superset import is_feature_enabled, thumbnail_cache
from superset.charts.schemas import ChartEntityResponseSchema
from superset.commands.importers.exceptions import NoValidFilesFoundError
from superset.commands.importers.v1.utils import get_contents_from_bundle
from superset.constants import MODEL_API_RW_METHOD_PERMISSION_MAP, RouteMethod
from superset.dashboards.commands.bulk_delete import BulkDeleteDashboardCommand
from superset.dashboards.commands.create import CreateDashboardCommand
from superset.dashboards.commands.delete import DeleteDashboardCommand
from superset.dashboards.commands.exceptions import (
    DashboardAccessDeniedError,
    DashboardBulkDeleteFailedError,
    DashboardCreateFailedError,
    DashboardDeleteFailedError,
    DashboardForbiddenError,
    DashboardInvalidError,
    DashboardNotFoundError,
    DashboardUpdateFailedError,
)
from superset.dashboards.commands.export import ExportDashboardsCommand
from superset.dashboards.commands.importers.dispatcher import ImportDashboardsCommand
from superset.dashboards.commands.update import UpdateDashboardCommand
from superset.dashboards.dao import DashboardDAO
from superset.dashboards.filters import (
    DashboardAccessFilter,
    DashboardCertifiedFilter,
    DashboardCreatedByMeFilter,
    DashboardFavoriteFilter,
    DashboardHasCreatedByFilter,
    DashboardTitleOrSlugFilter,
    DashboardTagFilter,
    FilterRelatedRoles,
)
from superset.dashboards.schemas import (
    DashboardDatasetSchema,
    DashboardGetResponseSchema,
    DashboardPostSchema,
    DashboardPutSchema,
    EmbeddedDashboardConfigSchema,
    EmbeddedDashboardResponseSchema,
    get_delete_ids_schema,
    get_export_ids_schema,
    get_fav_star_ids_schema,
    GetFavStarIdsSchema,
    openapi_spec_methods_override,
    thumbnail_query_schema,
)
from superset.embedded.dao import EmbeddedDAO
from superset.extensions import event_logger
from superset.models.dashboard import Dashboard
from superset.models.embedded_dashboard import EmbeddedDashboard
from superset.tasks.thumbnails import cache_dashboard_thumbnail
from superset.utils.cache import etag_cache
from superset.utils.screenshots import DashboardScreenshot
from superset.utils.urls import get_url_path
from superset.views.base import generate_download_headers
from superset.views.base_api import (
    BaseSupersetModelRestApi,
    RelatedFieldFilter,
    requires_form_data,
    requires_json,
    statsd_metrics,
)
from superset.views.filters import FilterRelatedOwners

logger = logging.getLogger(__name__)


def with_dashboard(
    f: Callable[[BaseSupersetModelRestApi, Dashboard], Response]
) -> Callable[[BaseSupersetModelRestApi, str], Response]:
    """
    A decorator that looks up the dashboard by id or slug and passes it to the api.
    Route must include an <id_or_slug> parameter.
    Responds with 403 or 404 without calling the route, if necessary.
    """

    def wraps(self: BaseSupersetModelRestApi, id_or_slug: str) -> Response:
        try:
            dash = DashboardDAO.get_by_id_or_slug(id_or_slug)
            return f(self, dash)
        except DashboardAccessDeniedError:
            return self.response_403()
        except DashboardNotFoundError:
            return self.response_404()

    return functools.update_wrapper(wraps, f)


class DashboardRestApi(BaseSupersetModelRestApi):
    datamodel = SQLAInterface(Dashboard)

    @before_request(only=["thumbnail"])
    def ensure_thumbnails_enabled(self) -> Optional[Response]:
        if not is_feature_enabled("THUMBNAILS"):
            return self.response_404()
        return None

    include_route_methods = RouteMethod.REST_MODEL_VIEW_CRUD_SET | {
        RouteMethod.EXPORT,
        RouteMethod.IMPORT,
        RouteMethod.RELATED,
        "bulk_delete",  # not using RouteMethod since locally defined
        "favorite_status",
        "get_charts",
        "get_datasets",
        "get_embedded",
        "set_embedded",
        "delete_embedded",
        "thumbnail",
    }
    resource_name = "dashboard"
    allow_browser_login = True

    class_permission_name = "Dashboard"
    method_permission_name = MODEL_API_RW_METHOD_PERMISSION_MAP

    list_columns = [
        "id",
        "published",
        "status",
        "slug",
        "url",
        "css",
        "position_json",
        "json_metadata",
        "thumbnail_url",
        "certified_by",
        "certification_details",
        "changed_by.first_name",
        "changed_by.last_name",
        "changed_by.username",
        "changed_by.id",
        "changed_by_name",
        "changed_by_url",
        "changed_on_utc",
        "changed_on_delta_humanized",
        "created_on_delta_humanized",
        "created_by.first_name",
        "created_by.id",
        "created_by.last_name",
        "dashboard_title",
        "owners.id",
        "owners.username",
        "owners.first_name",
        "owners.last_name",
        "owners.email",
        "roles.id",
        "roles.name",
        "tags.id",
        "tags.name",
        "tags.type",
        "is_managed_externally",
    ]
    list_select_columns = list_columns + ["changed_on", "created_on", "changed_by_fk"]
    order_columns = [
        "changed_by.first_name",
        "changed_on_delta_humanized",
        "created_by.first_name",
        "dashboard_title",
        "published",
        "changed_on",
    ]

    add_columns = [
        "certified_by",
        "certification_details",
        "dashboard_title",
        "slug",
        "owners",
        "roles",
        "position_json",
        "css",
        "json_metadata",
        "published",
    ]
    edit_columns = add_columns

    search_columns = (
        "created_by",
        "changed_by",
        "dashboard_title",
        "id",
        "owners",
        "published",
        "roles",
        "slug",
        "tags",
    )
    search_filters = {
        "dashboard_title": [DashboardTitleOrSlugFilter],
        "id": [DashboardFavoriteFilter, DashboardCertifiedFilter],
<<<<<<< HEAD
        "created_by": [DashboardCreatedByMeFilter],
        "tags": [DashboardTagFilter],
=======
        "created_by": [DashboardCreatedByMeFilter, DashboardHasCreatedByFilter],
>>>>>>> b739e27f
    }
    base_order = ("changed_on", "desc")

    add_model_schema = DashboardPostSchema()
    edit_model_schema = DashboardPutSchema()
    chart_entity_response_schema = ChartEntityResponseSchema()
    dashboard_get_response_schema = DashboardGetResponseSchema()
    dashboard_dataset_schema = DashboardDatasetSchema()
    embedded_response_schema = EmbeddedDashboardResponseSchema()
    embedded_config_schema = EmbeddedDashboardConfigSchema()

    base_filters = [
        ["id", DashboardAccessFilter, lambda: []],
    ]

    order_rel_fields = {
        "slices": ("slice_name", "asc"),
        "owners": ("first_name", "asc"),
        "roles": ("name", "asc"),
    }
    related_field_filters = {
        "owners": RelatedFieldFilter("first_name", FilterRelatedOwners),
        "roles": RelatedFieldFilter("name", FilterRelatedRoles),
        "created_by": RelatedFieldFilter("first_name", FilterRelatedOwners),
    }
    allowed_rel_fields = {"owners", "roles", "created_by"}

    openapi_spec_tag = "Dashboards"
    """ Override the name set for this collection of endpoints """
    openapi_spec_component_schemas = (
        ChartEntityResponseSchema,
        DashboardGetResponseSchema,
        DashboardDatasetSchema,
        GetFavStarIdsSchema,
        EmbeddedDashboardResponseSchema,
    )
    apispec_parameter_schemas = {
        "get_delete_ids_schema": get_delete_ids_schema,
        "get_export_ids_schema": get_export_ids_schema,
        "thumbnail_query_schema": thumbnail_query_schema,
        "get_fav_star_ids_schema": get_fav_star_ids_schema,
    }
    openapi_spec_methods = openapi_spec_methods_override
    """ Overrides GET methods OpenApi descriptions """

    def __repr__(self) -> str:
        """Deterministic string representation of the API instance for etag_cache."""
        return "Superset.dashboards.api.DashboardRestApi@v{}{}".format(
            self.appbuilder.app.config["VERSION_STRING"],
            self.appbuilder.app.config["VERSION_SHA"],
        )

    @etag_cache(
        get_last_modified=lambda _self, id_or_slug: DashboardDAO.get_dashboard_changed_on(  # pylint: disable=line-too-long,useless-suppression
            id_or_slug
        ),
        max_age=0,
        raise_for_access=lambda _self, id_or_slug: DashboardDAO.get_by_id_or_slug(
            id_or_slug
        ),
        skip=lambda _self, id_or_slug: not is_feature_enabled("DASHBOARD_CACHE"),
    )
    @expose("/<id_or_slug>", methods=["GET"])
    @protect()
    @safe
    @statsd_metrics
    @with_dashboard
    @event_logger.log_this_with_extra_payload
    # pylint: disable=arguments-differ
    def get(
        self,
        dash: Dashboard,
        add_extra_log_payload: Callable[..., None] = lambda **kwargs: None,
    ) -> Response:
        """Gets a dashboard
        ---
        get:
          description: >-
            Get a dashboard
          parameters:
          - in: path
            schema:
              type: string
            name: id_or_slug
            description: Either the id of the dashboard, or its slug
          responses:
            200:
              description: Dashboard
              content:
                application/json:
                  schema:
                    type: object
                    properties:
                      result:
                        $ref: '#/components/schemas/DashboardGetResponseSchema'
            400:
              $ref: '#/components/responses/400'
            401:
              $ref: '#/components/responses/401'
            403:
              $ref: '#/components/responses/403'
            404:
              $ref: '#/components/responses/404'
        """
        result = self.dashboard_get_response_schema.dump(dash)
        add_extra_log_payload(
            dashboard_id=dash.id, action=f"{self.__class__.__name__}.get"
        )
        return self.response(200, result=result)

    @etag_cache(
        get_last_modified=lambda _self, id_or_slug: DashboardDAO.get_dashboard_and_datasets_changed_on(  # pylint: disable=line-too-long,useless-suppression
            id_or_slug
        ),
        max_age=0,
        raise_for_access=lambda _self, id_or_slug: DashboardDAO.get_by_id_or_slug(
            id_or_slug
        ),
        skip=lambda _self, id_or_slug: not is_feature_enabled("DASHBOARD_CACHE"),
    )
    @expose("/<id_or_slug>/datasets", methods=["GET"])
    @protect()
    @safe
    @statsd_metrics
    @event_logger.log_this_with_context(
        action=lambda self, *args, **kwargs: f"{self.__class__.__name__}.get_datasets",
        log_to_statsd=False,
    )
    def get_datasets(self, id_or_slug: str) -> Response:
        """Gets a dashboard's datasets
        ---
        get:
          description: >-
            Returns a list of a dashboard's datasets. Each dataset includes only
            the information necessary to render the dashboard's charts.
          parameters:
          - in: path
            schema:
              type: string
            name: id_or_slug
            description: Either the id of the dashboard, or its slug
          responses:
            200:
              description: Dashboard dataset definitions
              content:
                application/json:
                  schema:
                    type: object
                    properties:
                      result:
                        type: array
                        items:
                          $ref: '#/components/schemas/DashboardDatasetSchema'
            400:
              $ref: '#/components/responses/400'
            401:
              $ref: '#/components/responses/401'
            403:
              $ref: '#/components/responses/403'
            404:
              $ref: '#/components/responses/404'
        """
        try:
            datasets = DashboardDAO.get_datasets_for_dashboard(id_or_slug)
            result = [
                self.dashboard_dataset_schema.dump(dataset) for dataset in datasets
            ]
            return self.response(200, result=result)
        except (TypeError, ValueError) as err:
            return self.response_400(
                message=gettext(
                    "Dataset schema is invalid, caused by: %(error)s", error=str(err)
                )
            )
        except DashboardAccessDeniedError:
            return self.response_403()
        except DashboardNotFoundError:
            return self.response_404()

    @etag_cache(
        get_last_modified=lambda _self, id_or_slug: DashboardDAO.get_dashboard_and_slices_changed_on(  # pylint: disable=line-too-long,useless-suppression
            id_or_slug
        ),
        max_age=0,
        raise_for_access=lambda _self, id_or_slug: DashboardDAO.get_by_id_or_slug(
            id_or_slug
        ),
        skip=lambda _self, id_or_slug: not is_feature_enabled("DASHBOARD_CACHE"),
    )
    @expose("/<id_or_slug>/charts", methods=["GET"])
    @protect()
    @safe
    @statsd_metrics
    @event_logger.log_this_with_context(
        action=lambda self, *args, **kwargs: f"{self.__class__.__name__}.get_charts",
        log_to_statsd=False,
    )
    def get_charts(self, id_or_slug: str) -> Response:
        """Gets the chart definitions for a given dashboard
        ---
        get:
          description: >-
            Get the chart definitions for a given dashboard
          parameters:
          - in: path
            schema:
              type: string
            name: id_or_slug
          responses:
            200:
              description: Dashboard chart definitions
              content:
                application/json:
                  schema:
                    type: object
                    properties:
                      result:
                        type: array
                        items:
                          $ref: '#/components/schemas/ChartEntityResponseSchema'
            400:
              $ref: '#/components/responses/400'
            401:
              $ref: '#/components/responses/401'
            403:
              $ref: '#/components/responses/403'
            404:
              $ref: '#/components/responses/404'
        """
        try:
            charts = DashboardDAO.get_charts_for_dashboard(id_or_slug)
            result = [self.chart_entity_response_schema.dump(chart) for chart in charts]

            if is_feature_enabled("REMOVE_SLICE_LEVEL_LABEL_COLORS"):
                # dashboard metadata has dashboard-level label_colors,
                # so remove slice-level label_colors from its form_data
                for chart in result:
                    form_data = chart.get("form_data")
                    form_data.pop("label_colors", None)

            return self.response(200, result=result)
        except DashboardAccessDeniedError:
            return self.response_403()
        except DashboardNotFoundError:
            return self.response_404()

    @expose("/", methods=["POST"])
    @protect()
    @safe
    @statsd_metrics
    @event_logger.log_this_with_context(
        action=lambda self, *args, **kwargs: f"{self.__class__.__name__}.post",
        log_to_statsd=False,
    )
    @requires_json
    def post(self) -> Response:
        """Creates a new Dashboard
        ---
        post:
          description: >-
            Create a new Dashboard.
          requestBody:
            description: Dashboard schema
            required: true
            content:
              application/json:
                schema:
                  $ref: '#/components/schemas/{{self.__class__.__name__}}.post'
          responses:
            201:
              description: Dashboard added
              content:
                application/json:
                  schema:
                    type: object
                    properties:
                      id:
                        type: number
                      result:
                        $ref: '#/components/schemas/{{self.__class__.__name__}}.post'
            400:
              $ref: '#/components/responses/400'
            401:
              $ref: '#/components/responses/401'
            404:
              $ref: '#/components/responses/404'
            500:
              $ref: '#/components/responses/500'
        """
        try:
            item = self.add_model_schema.load(request.json)
        # This validates custom Schema with custom validations
        except ValidationError as error:
            return self.response_400(message=error.messages)
        try:
            new_model = CreateDashboardCommand(item).run()
            return self.response(201, id=new_model.id, result=item)
        except DashboardInvalidError as ex:
            return self.response_422(message=ex.normalized_messages())
        except DashboardCreateFailedError as ex:
            logger.error(
                "Error creating model %s: %s",
                self.__class__.__name__,
                str(ex),
                exc_info=True,
            )
            return self.response_422(message=str(ex))

    @expose("/<pk>", methods=["PUT"])
    @protect()
    @safe
    @statsd_metrics
    @event_logger.log_this_with_context(
        action=lambda self, *args, **kwargs: f"{self.__class__.__name__}.put",
        log_to_statsd=False,
    )
    @requires_json
    def put(self, pk: int) -> Response:
        """Changes a Dashboard
        ---
        put:
          description: >-
            Changes a Dashboard.
          parameters:
          - in: path
            schema:
              type: integer
            name: pk
          requestBody:
            description: Dashboard schema
            required: true
            content:
              application/json:
                schema:
                  $ref: '#/components/schemas/{{self.__class__.__name__}}.put'
          responses:
            200:
              description: Dashboard changed
              content:
                application/json:
                  schema:
                    type: object
                    properties:
                      id:
                        type: number
                      result:
                        $ref: '#/components/schemas/{{self.__class__.__name__}}.put'
                      last_modified_time:
                        type: number
            400:
              $ref: '#/components/responses/400'
            401:
              $ref: '#/components/responses/401'
            403:
              $ref: '#/components/responses/403'
            404:
              $ref: '#/components/responses/404'
            422:
              $ref: '#/components/responses/422'
            500:
              $ref: '#/components/responses/500'
        """
        try:
            item = self.edit_model_schema.load(request.json)
        # This validates custom Schema with custom validations
        except ValidationError as error:
            return self.response_400(message=error.messages)
        try:
            changed_model = UpdateDashboardCommand(pk, item).run()
            last_modified_time = changed_model.changed_on.replace(
                microsecond=0
            ).timestamp()
            response = self.response(
                200,
                id=changed_model.id,
                result=item,
                last_modified_time=last_modified_time,
            )
        except DashboardNotFoundError:
            response = self.response_404()
        except DashboardForbiddenError:
            response = self.response_403()
        except DashboardInvalidError as ex:
            return self.response_422(message=ex.normalized_messages())
        except DashboardUpdateFailedError as ex:
            logger.error(
                "Error updating model %s: %s",
                self.__class__.__name__,
                str(ex),
                exc_info=True,
            )
            response = self.response_422(message=str(ex))
        return response

    @expose("/<pk>", methods=["DELETE"])
    @protect()
    @safe
    @statsd_metrics
    @event_logger.log_this_with_context(
        action=lambda self, *args, **kwargs: f"{self.__class__.__name__}.delete",
        log_to_statsd=False,
    )
    def delete(self, pk: int) -> Response:
        """Deletes a Dashboard
        ---
        delete:
          description: >-
            Deletes a Dashboard.
          parameters:
          - in: path
            schema:
              type: integer
            name: pk
          responses:
            200:
              description: Dashboard deleted
              content:
                application/json:
                  schema:
                    type: object
                    properties:
                      message:
                        type: string
            401:
              $ref: '#/components/responses/401'
            403:
              $ref: '#/components/responses/403'
            404:
              $ref: '#/components/responses/404'
            422:
              $ref: '#/components/responses/422'
            500:
              $ref: '#/components/responses/500'
        """
        try:
            DeleteDashboardCommand(pk).run()
            return self.response(200, message="OK")
        except DashboardNotFoundError:
            return self.response_404()
        except DashboardForbiddenError:
            return self.response_403()
        except DashboardDeleteFailedError as ex:
            logger.error(
                "Error deleting model %s: %s",
                self.__class__.__name__,
                str(ex),
                exc_info=True,
            )
            return self.response_422(message=str(ex))

    @expose("/", methods=["DELETE"])
    @protect()
    @safe
    @statsd_metrics
    @rison(get_delete_ids_schema)
    @event_logger.log_this_with_context(
        action=lambda self, *args, **kwargs: f"{self.__class__.__name__}.bulk_delete",
        log_to_statsd=False,
    )
    def bulk_delete(self, **kwargs: Any) -> Response:
        """Delete bulk Dashboards
        ---
        delete:
          description: >-
            Deletes multiple Dashboards in a bulk operation.
          parameters:
          - in: query
            name: q
            content:
              application/json:
                schema:
                  $ref: '#/components/schemas/get_delete_ids_schema'
          responses:
            200:
              description: Dashboard bulk delete
              content:
                application/json:
                  schema:
                    type: object
                    properties:
                      message:
                        type: string
            401:
              $ref: '#/components/responses/401'
            403:
              $ref: '#/components/responses/403'
            404:
              $ref: '#/components/responses/404'
            422:
              $ref: '#/components/responses/422'
            500:
              $ref: '#/components/responses/500'
        """
        item_ids = kwargs["rison"]
        try:
            BulkDeleteDashboardCommand(item_ids).run()
            return self.response(
                200,
                message=ngettext(
                    "Deleted %(num)d dashboard",
                    "Deleted %(num)d dashboards",
                    num=len(item_ids),
                ),
            )
        except DashboardNotFoundError:
            return self.response_404()
        except DashboardForbiddenError:
            return self.response_403()
        except DashboardBulkDeleteFailedError as ex:
            return self.response_422(message=str(ex))

    @expose("/export/", methods=["GET"])
    @protect()
    @safe
    @statsd_metrics
    @rison(get_export_ids_schema)
    @event_logger.log_this_with_context(
        action=lambda self, *args, **kwargs: f"{self.__class__.__name__}.export",
        log_to_statsd=False,
    )  # pylint: disable=too-many-locals
    def export(self, **kwargs: Any) -> Response:
        """Export dashboards
        ---
        get:
          description: >-
            Exports multiple Dashboards and downloads them as YAML files.
          parameters:
          - in: query
            name: q
            content:
              application/json:
                schema:
                  $ref: '#/components/schemas/get_export_ids_schema'
          responses:
            200:
              description: Dashboard export
              content:
                text/plain:
                  schema:
                    type: string
            400:
              $ref: '#/components/responses/400'
            401:
              $ref: '#/components/responses/401'
            404:
              $ref: '#/components/responses/404'
            422:
              $ref: '#/components/responses/422'
            500:
              $ref: '#/components/responses/500'
        """
        requested_ids = kwargs["rison"]
        token = request.args.get("token")

        if is_feature_enabled("VERSIONED_EXPORT"):
            timestamp = datetime.now().strftime("%Y%m%dT%H%M%S")
            root = f"dashboard_export_{timestamp}"
            filename = f"{root}.zip"

            buf = BytesIO()
            with ZipFile(buf, "w") as bundle:
                try:
                    for file_name, file_content in ExportDashboardsCommand(
                        requested_ids
                    ).run():
                        with bundle.open(f"{root}/{file_name}", "w") as fp:
                            fp.write(file_content.encode())
                except DashboardNotFoundError:
                    return self.response_404()
            buf.seek(0)

            response = send_file(
                buf,
                mimetype="application/zip",
                as_attachment=True,
                attachment_filename=filename,
            )
            if token:
                response.set_cookie(token, "done", max_age=600)
            return response

        query = self.datamodel.session.query(Dashboard).filter(
            Dashboard.id.in_(requested_ids)
        )
        query = self._base_filters.apply_all(query)
        ids = [item.id for item in query.all()]
        if not ids:
            return self.response_404()
        export = Dashboard.export_dashboards(ids)
        resp = make_response(export, 200)
        resp.headers["Content-Disposition"] = generate_download_headers("json")[
            "Content-Disposition"
        ]
        if token:
            resp.set_cookie(token, "done", max_age=600)
        return resp

    @expose("/<pk>/thumbnail/<digest>/", methods=["GET"])
    @protect()
    @safe
    @rison(thumbnail_query_schema)
    @event_logger.log_this_with_context(
        action=lambda self, *args, **kwargs: f"{self.__class__.__name__}.thumbnail",
        log_to_statsd=False,
    )
    def thumbnail(self, pk: int, digest: str, **kwargs: Any) -> WerkzeugResponse:
        """Get Dashboard thumbnail
        ---
        get:
          description: >-
            Compute async or get already computed dashboard thumbnail from cache.
          parameters:
          - in: path
            schema:
              type: integer
            name: pk
          - in: path
            name: digest
            description: A hex digest that makes this dashboard unique
            schema:
              type: string
          - in: query
            name: q
            content:
              application/json:
                schema:
                  $ref: '#/components/schemas/thumbnail_query_schema'
          responses:
            200:
              description: Dashboard thumbnail image
              content:
               image/*:
                 schema:
                   type: string
                   format: binary
            202:
              description: Thumbnail does not exist on cache, fired async to compute
              content:
                application/json:
                  schema:
                    type: object
                    properties:
                      message:
                        type: string
            302:
              description: Redirects to the current digest
            401:
              $ref: '#/components/responses/401'
            404:
              $ref: '#/components/responses/404'
            422:
              $ref: '#/components/responses/422'
            500:
              $ref: '#/components/responses/500'
        """
        dashboard = self.datamodel.get(pk, self._base_filters)
        if not dashboard:
            return self.response_404()

        dashboard_url = get_url_path(
            "Superset.dashboard", dashboard_id_or_slug=dashboard.id
        )
        # If force, request a screenshot from the workers
        if kwargs["rison"].get("force", False):
            cache_dashboard_thumbnail.delay(dashboard_url, dashboard.digest, force=True)
            return self.response(202, message="OK Async")
        # fetch the dashboard screenshot using the current user and cache if set
        screenshot = DashboardScreenshot(
            dashboard_url, dashboard.digest
        ).get_from_cache(cache=thumbnail_cache)
        # If the screenshot does not exist, request one from the workers
        if not screenshot:
            self.incr_stats("async", self.thumbnail.__name__)
            cache_dashboard_thumbnail.delay(dashboard_url, dashboard.digest, force=True)
            return self.response(202, message="OK Async")
        # If digests
        if dashboard.digest != digest:
            self.incr_stats("redirect", self.thumbnail.__name__)
            return redirect(
                url_for(
                    f"{self.__class__.__name__}.thumbnail",
                    pk=pk,
                    digest=dashboard.digest,
                )
            )
        self.incr_stats("from_cache", self.thumbnail.__name__)
        return Response(
            FileWrapper(screenshot), mimetype="image/png", direct_passthrough=True
        )

    @expose("/favorite_status/", methods=["GET"])
    @protect()
    @safe
    @statsd_metrics
    @rison(get_fav_star_ids_schema)
    @event_logger.log_this_with_context(
        action=lambda self, *args, **kwargs: f"{self.__class__.__name__}"
        f".favorite_status",
        log_to_statsd=False,
    )
    def favorite_status(self, **kwargs: Any) -> Response:
        """Favorite Stars for Dashboards
        ---
        get:
          description: >-
            Check favorited dashboards for current user
          parameters:
          - in: query
            name: q
            content:
              application/json:
                schema:
                  $ref: '#/components/schemas/get_fav_star_ids_schema'
          responses:
            200:
              description:
              content:
                application/json:
                  schema:
                    $ref: "#/components/schemas/GetFavStarIdsSchema"
            400:
              $ref: '#/components/responses/400'
            401:
              $ref: '#/components/responses/401'
            404:
              $ref: '#/components/responses/404'
            500:
              $ref: '#/components/responses/500'
        """
        requested_ids = kwargs["rison"]
        dashboards = DashboardDAO.find_by_ids(requested_ids)
        if not dashboards:
            return self.response_404()

        favorited_dashboard_ids = DashboardDAO.favorited_ids(dashboards)
        res = [
            {"id": request_id, "value": request_id in favorited_dashboard_ids}
            for request_id in requested_ids
        ]
        return self.response(200, result=res)

    @expose("/import/", methods=["POST"])
    @protect()
    @statsd_metrics
    @event_logger.log_this_with_context(
        action=lambda self, *args, **kwargs: f"{self.__class__.__name__}.import_",
        log_to_statsd=False,
    )
    @requires_form_data
    def import_(self) -> Response:
        """Import dashboard(s) with associated charts/datasets/databases
        ---
        post:
          requestBody:
            required: true
            content:
              multipart/form-data:
                schema:
                  type: object
                  properties:
                    formData:
                      description: upload file (ZIP or JSON)
                      type: string
                      format: binary
                    passwords:
                      description: >-
                        JSON map of passwords for each featured database in the
                        ZIP file. If the ZIP includes a database config in the path
                        `databases/MyDatabase.yaml`, the password should be provided
                        in the following format:
                        `{"databases/MyDatabase.yaml": "my_password"}`.
                      type: string
                    overwrite:
                      description: overwrite existing dashboards?
                      type: boolean
          responses:
            200:
              description: Dashboard import result
              content:
                application/json:
                  schema:
                    type: object
                    properties:
                      message:
                        type: string
            400:
              $ref: '#/components/responses/400'
            401:
              $ref: '#/components/responses/401'
            422:
              $ref: '#/components/responses/422'
            500:
              $ref: '#/components/responses/500'
        """
        upload = request.files.get("formData")
        if not upload:
            return self.response_400()
        if is_zipfile(upload):
            with ZipFile(upload) as bundle:
                contents = get_contents_from_bundle(bundle)
        else:
            upload.seek(0)
            contents = {upload.filename: upload.read()}

        if not contents:
            raise NoValidFilesFoundError()

        passwords = (
            json.loads(request.form["passwords"])
            if "passwords" in request.form
            else None
        )
        overwrite = request.form.get("overwrite") == "true"

        command = ImportDashboardsCommand(
            contents, passwords=passwords, overwrite=overwrite
        )
        command.run()
        return self.response(200, message="OK")

    @expose("/<id_or_slug>/embedded", methods=["GET"])
    @protect()
    @safe
    @permission_name("read")
    @statsd_metrics
    @event_logger.log_this_with_context(
        action=lambda self, *args, **kwargs: f"{self.__class__.__name__}.get_embedded",
        log_to_statsd=False,
    )
    @with_dashboard
    def get_embedded(self, dashboard: Dashboard) -> Response:
        """Response
        Returns the dashboard's embedded configuration
        ---
        get:
          description: >-
            Returns the dashboard's embedded configuration
          parameters:
          - in: path
            schema:
              type: string
            name: id_or_slug
            description: The dashboard id or slug
          responses:
            200:
              description: Result contains the embedded dashboard config
              content:
                application/json:
                  schema:
                    type: object
                    properties:
                      result:
                        $ref: '#/components/schemas/EmbeddedDashboardResponseSchema'
            401:
              $ref: '#/components/responses/401'
            500:
              $ref: '#/components/responses/500'
        """
        if not dashboard.embedded:
            return self.response(404)
        embedded: EmbeddedDashboard = dashboard.embedded[0]
        result = self.embedded_response_schema.dump(embedded)
        return self.response(200, result=result)

    @expose("/<id_or_slug>/embedded", methods=["POST", "PUT"])
    @protect()
    @safe
    @statsd_metrics
    @event_logger.log_this_with_context(
        action=lambda self, *args, **kwargs: f"{self.__class__.__name__}.set_embedded",
        log_to_statsd=False,
    )
    @with_dashboard
    def set_embedded(self, dashboard: Dashboard) -> Response:
        """Response
        Sets a dashboard's embedded configuration.
        ---
        post:
          description: >-
            Sets a dashboard's embedded configuration.
          parameters:
          - in: path
            schema:
              type: string
            name: id_or_slug
            description: The dashboard id or slug
          requestBody:
            description: The embedded configuration to set
            required: true
            content:
              application/json:
                schema: EmbeddedDashboardConfigSchema
          responses:
            200:
              description: Successfully set the configuration
              content:
                application/json:
                  schema:
                    type: object
                    properties:
                      result:
                        $ref: '#/components/schemas/EmbeddedDashboardResponseSchema'
            401:
              $ref: '#/components/responses/401'
            500:
              $ref: '#/components/responses/500'
        put:
          description: >-
            Sets a dashboard's embedded configuration.
          parameters:
          - in: path
            schema:
              type: string
            name: id_or_slug
            description: The dashboard id or slug
          requestBody:
            description: The embedded configuration to set
            required: true
            content:
              application/json:
                schema: EmbeddedDashboardConfigSchema
          responses:
            200:
              description: Successfully set the configuration
              content:
                application/json:
                  schema:
                    type: object
                    properties:
                      result:
                        $ref: '#/components/schemas/EmbeddedDashboardResponseSchema'
            401:
              $ref: '#/components/responses/401'
            500:
              $ref: '#/components/responses/500'
        """
        try:
            body = self.embedded_config_schema.load(request.json)
            embedded = EmbeddedDAO.upsert(dashboard, body["allowed_domains"])
            result = self.embedded_response_schema.dump(embedded)
            return self.response(200, result=result)
        except ValidationError as error:
            return self.response_400(message=error.messages)

    @expose("/<id_or_slug>/embedded", methods=["DELETE"])
    @protect()
    @safe
    @permission_name("set_embedded")
    @statsd_metrics
    @event_logger.log_this_with_context(
        action=lambda self, *args, **kwargs: f"{self.__class__.__name__}.delete_embedded",
        log_to_statsd=False,
    )
    @with_dashboard
    def delete_embedded(self, dashboard: Dashboard) -> Response:
        """Response
        Removes a dashboard's embedded configuration.
        ---
        delete:
          description: >-
            Removes a dashboard's embedded configuration.
          parameters:
          - in: path
            schema:
              type: string
            name: id_or_slug
            description: The dashboard id or slug
          responses:
            200:
              description: Successfully removed the configuration
              content:
                application/json:
                  schema:
                    type: object
                    properties:
                      message:
                        type: string
            401:
              $ref: '#/components/responses/401'
            500:
              $ref: '#/components/responses/500'
        """
        for embedded in dashboard.embedded:
            DashboardDAO.delete(embedded)
        return self.response(200, message="OK")<|MERGE_RESOLUTION|>--- conflicted
+++ resolved
@@ -224,12 +224,8 @@
     search_filters = {
         "dashboard_title": [DashboardTitleOrSlugFilter],
         "id": [DashboardFavoriteFilter, DashboardCertifiedFilter],
-<<<<<<< HEAD
-        "created_by": [DashboardCreatedByMeFilter],
+        "created_by": [DashboardCreatedByMeFilter, DashboardHasCreatedByFilter],
         "tags": [DashboardTagFilter],
-=======
-        "created_by": [DashboardCreatedByMeFilter, DashboardHasCreatedByFilter],
->>>>>>> b739e27f
     }
     base_order = ("changed_on", "desc")
 
