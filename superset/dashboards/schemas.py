--- conflicted
+++ resolved
@@ -106,19 +106,10 @@
 
 
 class DashboardJSONMetadataSchema(Schema):
-<<<<<<< HEAD
-    # !deprecated filter_configuration is for dashboard-native filters
-    filter_configuration = fields.List(fields.Dict(), allow_none=True)
-    # native_filter_configuration is for dashboard-native filters
-    native_filter_configuration = fields.List(fields.Dict(), allow_none=True)
-    # chart_configuration is for dashboard-cross filters
-    chart_configuration = fields.Dict(allow_none=True)
-=======
     # native_filter_configuration is for dashboard-native filters
     native_filter_configuration = fields.List(fields.Dict(), allow_none=True)
     # chart_configuration for now keeps data about cross-filter scoping for charts
     chart_configuration = fields.Dict()
->>>>>>> 64785c20
     # filter_sets_configuration is for dashboard-native filters
     filter_sets_configuration = fields.List(fields.Dict(), allow_none=True)
     timed_refresh_immune_slices = fields.List(fields.Integer())
