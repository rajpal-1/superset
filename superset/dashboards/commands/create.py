# Licensed to the Apache Software Foundation (ASF) under one
# or more contributor license agreements.  See the NOTICE file
# distributed with this work for additional information
# regarding copyright ownership.  The ASF licenses this file
# to you under the Apache License, Version 2.0 (the
# "License"); you may not use this file except in compliance
# with the License.  You may obtain a copy of the License at
#
#   http://www.apache.org/licenses/LICENSE-2.0
#
# Unless required by applicable law or agreed to in writing,
# software distributed under the License is distributed on an
# "AS IS" BASIS, WITHOUT WARRANTIES OR CONDITIONS OF ANY
# KIND, either express or implied.  See the License for the
# specific language governing permissions and limitations
# under the License.
import logging
from typing import Dict, List, Optional

from flask_appbuilder.models.sqla import Model
from flask_appbuilder.security.sqla.models import User
from marshmallow import ValidationError

from superset.commands.base import BaseCommand
from superset.commands.utils import populate_owners
from superset.dao.exceptions import DAOCreateFailedError
from superset.dashboards.commands.exceptions import (
    DashboardCreateFailedError,
    DashboardInvalidError,
    DashboardSlugExistsValidationError,
)
from superset.dashboards.dao import DashboardDAO

logger = logging.getLogger(__name__)


class CreateDashboardCommand(BaseCommand):
    def __init__(self, user: User, data: Dict):
        self._actor = user
        self._properties = data.copy()

    def run(self) -> Model:
        self.validate()
        try:
<<<<<<< HEAD
            dashboard = DashboardDAO.create(self._properties, commit=False)
            dashboard = DashboardDAO.update_charts_owners(dashboard, commit=True)
        except DAOCreateFailedError as e:
            logger.exception(e.exception)
=======
            dashboard = DashboardDAO.create(self._properties)
        except DAOCreateFailedError as ex:
            logger.exception(ex.exception)
>>>>>>> ecfc1f14
            raise DashboardCreateFailedError()
        return dashboard

    def validate(self) -> None:
        exceptions = list()
        owner_ids: Optional[List[int]] = self._properties.get("owners")
        slug: str = self._properties.get("slug", "")

        # Validate slug uniqueness
        if not DashboardDAO.validate_slug_uniqueness(slug):
            exceptions.append(DashboardSlugExistsValidationError())

        try:
            owners = populate_owners(self._actor, owner_ids)
            self._properties["owners"] = owners
        except ValidationError as ex:
            exceptions.append(ex)
        if exceptions:
            exception = DashboardInvalidError()
            exception.add_list(exceptions)
            raise exception<|MERGE_RESOLUTION|>--- conflicted
+++ resolved
@@ -42,16 +42,10 @@
     def run(self) -> Model:
         self.validate()
         try:
-<<<<<<< HEAD
             dashboard = DashboardDAO.create(self._properties, commit=False)
             dashboard = DashboardDAO.update_charts_owners(dashboard, commit=True)
-        except DAOCreateFailedError as e:
-            logger.exception(e.exception)
-=======
-            dashboard = DashboardDAO.create(self._properties)
         except DAOCreateFailedError as ex:
             logger.exception(ex.exception)
->>>>>>> ecfc1f14
             raise DashboardCreateFailedError()
         return dashboard
 
