# Licensed to the Apache Software Foundation (ASF) under one
# or more contributor license agreements.  See the NOTICE file
# distributed with this work for additional information
# regarding copyright ownership.  The ASF licenses this file
# to you under the Apache License, Version 2.0 (the
# "License"); you may not use this file except in compliance
# with the License.  You may obtain a copy of the License at
#
#   http://www.apache.org/licenses/LICENSE-2.0
#
# Unless required by applicable law or agreed to in writing,
# software distributed under the License is distributed on an
# "AS IS" BASIS, WITHOUT WARRANTIES OR CONDITIONS OF ANY
# KIND, either express or implied.  See the License for the
# specific language governing permissions and limitations
# under the License.
import json
import logging
from typing import Any, Dict, List, Optional

from flask_appbuilder.models.sqla.interface import SQLAInterface
from sqlalchemy import or_
from sqlalchemy.exc import SQLAlchemyError
from sqlalchemy.orm import contains_eager

from superset.dao.base import BaseDAO
from superset.dashboards.commands.exceptions import DashboardNotFoundError
from superset.dashboards.filters import DashboardFilter
from superset.extensions import db
from superset.models.core import FavStar, FavStarClassName
from superset.models.dashboard import Dashboard, id_or_slug_filter
from superset.models.slice import Slice
from superset.utils import core
from superset.utils.dashboard_filter_scopes_converter import copy_filter_scopes

logger = logging.getLogger(__name__)


class DashboardDAO(BaseDAO):
    model_cls = Dashboard
    base_filter = DashboardFilter

    @staticmethod
    def get_by_id_or_slug(id_or_slug: str) -> Dashboard:
        query = (
            db.session.query(Dashboard)
            .filter(id_or_slug_filter(id_or_slug))
            .outerjoin(Slice, Dashboard.slices)
            .outerjoin(Slice.table)
            .outerjoin(Dashboard.owners)
            .outerjoin(Dashboard.roles)
        )
        # Apply dashboard base filters
        query = DashboardFilter("id", SQLAInterface(Dashboard, db.session)).apply(
            query, None
        )
        dashboard = query.one_or_none()
        if not dashboard:
            raise DashboardNotFoundError()
        return dashboard

    @staticmethod
<<<<<<< HEAD
    def get_charts_for_dashboard(id_or_slug: str) -> List[Slice]:
=======
    def get_datasets_for_dashboard(id_or_slug: str) -> List[Any]:
        query = (
            db.session.query(Dashboard)
            .filter(id_or_slug_filter(id_or_slug))
            .outerjoin(Slice, Dashboard.slices)
            .outerjoin(Slice.table)
        )
        # Apply dashboard base filters
        query = DashboardFilter("id", SQLAInterface(Dashboard, db.session)).apply(
            query, None
        )
        dashboard = query.one_or_none()
        if not dashboard:
            raise DashboardNotFoundError()
        datasource_slices = core.indexed(dashboard.slices, "datasource")
        data = [
            datasource.data_for_slices(slices)
            for datasource, slices in datasource_slices.items()
            if datasource
        ]
        return data

    @staticmethod
    def get_charts_for_dashboard(dashboard_id: int) -> List[Slice]:
>>>>>>> 1b95ed72
        query = (
            db.session.query(Dashboard)
            .outerjoin(Slice, Dashboard.slices)
            .outerjoin(Slice.table)
            .filter(id_or_slug_filter(id_or_slug))
            .options(contains_eager(Dashboard.slices))
        )
        # Apply dashboard base filters
        query = DashboardFilter("id", SQLAInterface(Dashboard, db.session)).apply(
            query, None
        )

        dashboard = query.one_or_none()
        if not dashboard:
            raise DashboardNotFoundError()
        return dashboard.slices

    @staticmethod
    def validate_slug_uniqueness(slug: str) -> bool:
        if not slug:
            return True
        dashboard_query = db.session.query(Dashboard).filter(Dashboard.slug == slug)
        return not db.session.query(dashboard_query.exists()).scalar()

    @staticmethod
    def validate_update_slug_uniqueness(dashboard_id: int, slug: Optional[str]) -> bool:
        if slug is not None:
            dashboard_query = db.session.query(Dashboard).filter(
                Dashboard.slug == slug, Dashboard.id != dashboard_id
            )
            return not db.session.query(dashboard_query.exists()).scalar()
        return True

    @staticmethod
    def update_charts_owners(model: Dashboard, commit: bool = True) -> Dashboard:
        owners = list(model.owners)
        for slc in model.slices:
            slc.owners = list(set(owners) | set(slc.owners))
        if commit:
            db.session.commit()
        return model

    @staticmethod
    def bulk_delete(models: Optional[List[Dashboard]], commit: bool = True) -> None:
        item_ids = [model.id for model in models] if models else []
        # bulk delete, first delete related data
        if models:
            for model in models:
                model.slices = []
                model.owners = []
                db.session.merge(model)
        # bulk delete itself
        try:
            db.session.query(Dashboard).filter(Dashboard.id.in_(item_ids)).delete(
                synchronize_session="fetch"
            )
            if commit:
                db.session.commit()
        except SQLAlchemyError as ex:
            if commit:
                db.session.rollback()
            raise ex

    @staticmethod
    def set_dash_metadata(
        dashboard: Dashboard,
        data: Dict[Any, Any],
        old_to_new_slice_ids: Optional[Dict[int, int]] = None,
    ) -> None:
        positions = data["positions"]
        # find slices in the position data
        slice_ids = [
            value.get("meta", {}).get("chartId")
            for value in positions.values()
            if isinstance(value, dict)
        ]

        session = db.session()
        current_slices = session.query(Slice).filter(Slice.id.in_(slice_ids)).all()

        dashboard.slices = current_slices

        # add UUID to positions
        uuid_map = {slice.id: str(slice.uuid) for slice in current_slices}
        for obj in positions.values():
            if (
                isinstance(obj, dict)
                and obj["type"] == "CHART"
                and obj["meta"]["chartId"]
            ):
                chart_id = obj["meta"]["chartId"]
                obj["meta"]["uuid"] = uuid_map.get(chart_id)

        # remove leading and trailing white spaces in the dumped json
        dashboard.position_json = json.dumps(
            positions, indent=None, separators=(",", ":"), sort_keys=True
        )
        md = dashboard.params_dict
        dashboard.css = data.get("css")
        dashboard.dashboard_title = data["dashboard_title"]

        if "timed_refresh_immune_slices" not in md:
            md["timed_refresh_immune_slices"] = []
        new_filter_scopes = {}
        if "filter_scopes" in data:
            # replace filter_id and immune ids from old slice id to new slice id:
            # and remove slice ids that are not in dash anymore
            slc_id_dict: Dict[int, int] = {}
            if old_to_new_slice_ids:
                slc_id_dict = {
                    old: new
                    for old, new in old_to_new_slice_ids.items()
                    if new in slice_ids
                }
            else:
                slc_id_dict = {sid: sid for sid in slice_ids}
            new_filter_scopes = copy_filter_scopes(
                old_to_new_slc_id_dict=slc_id_dict,
                old_filter_scopes=json.loads(data["filter_scopes"] or "{}"),
            )
        if new_filter_scopes:
            md["filter_scopes"] = new_filter_scopes
        else:
            md.pop("filter_scopes", None)
        md["expanded_slices"] = data.get("expanded_slices", {})
        md["refresh_frequency"] = data.get("refresh_frequency", 0)
        default_filters_data = json.loads(data.get("default_filters", "{}"))
        applicable_filters = {
            key: v for key, v in default_filters_data.items() if int(key) in slice_ids
        }
        md["default_filters"] = json.dumps(applicable_filters)
        md["color_scheme"] = data.get("color_scheme")
        if data.get("color_namespace"):
            md["color_namespace"] = data.get("color_namespace")
        if data.get("label_colors"):
            md["label_colors"] = data.get("label_colors")
        dashboard.json_metadata = json.dumps(md)

    @staticmethod
    def favorited_ids(
        dashboards: List[Dashboard], current_user_id: int
    ) -> List[FavStar]:
        ids = [dash.id for dash in dashboards]
        return [
            star.obj_id
            for star in db.session.query(FavStar.obj_id)
            .filter(
                FavStar.class_name == FavStarClassName.DASHBOARD,
                FavStar.obj_id.in_(ids),
                FavStar.user_id == current_user_id,
            )
            .all()
        ]<|MERGE_RESOLUTION|>--- conflicted
+++ resolved
@@ -60,9 +60,6 @@
         return dashboard
 
     @staticmethod
-<<<<<<< HEAD
-    def get_charts_for_dashboard(id_or_slug: str) -> List[Slice]:
-=======
     def get_datasets_for_dashboard(id_or_slug: str) -> List[Any]:
         query = (
             db.session.query(Dashboard)
@@ -86,8 +83,7 @@
         return data
 
     @staticmethod
-    def get_charts_for_dashboard(dashboard_id: int) -> List[Slice]:
->>>>>>> 1b95ed72
+    def get_charts_for_dashboard(id_or_slug: str) -> List[Slice]:
         query = (
             db.session.query(Dashboard)
             .outerjoin(Slice, Dashboard.slices)
