--- conflicted
+++ resolved
@@ -34,19 +34,15 @@
     def create(self, cmd_params: CommandParameters) -> str:
         resource_id = cmd_params.resource_id
         tab_id = cmd_params.tab_id
-<<<<<<< HEAD
-        logger.debug(f"CreateFilterStateCommand.create session = {session.items()}")
+        logger.info(f"CreateFilterStateCommand.create session= {session.items()}")
         logger.debug(f"CreateFilterStateCommand.create get_user_id() = {get_user_id()}")
-=======
-        logger.info(f"CreateFilterStateCommand.create session= {session.items()}")
->>>>>>> 6f9a636c
         contextual_key = cache_key(session.get("_id", ''), tab_id, resource_id)
         key = cache_manager.filter_state_cache.get(contextual_key)
         if not key or not tab_id:
             key = random_key()
         value = cast(str, cmd_params.value)  # schema ensures that value is not optional
         check_access(resource_id)
-        entry: Entry = {"owner": с, "value": value}
+        entry: Entry = {"owner": get_user_id(), "value": value}
         cache_manager.filter_state_cache.set(cache_key(resource_id, key), entry)
         cache_manager.filter_state_cache.set(contextual_key, key)
         return key