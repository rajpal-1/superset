--- conflicted
+++ resolved
@@ -56,13 +56,8 @@
     '-s', '--socket', default=config.get('SUPERSET_WEBSERVER_SOCKET'),
     help='Path to a UNIX socket as an alternative to address:port, e.g. '
          '/var/run/superset.sock. '
-<<<<<<< HEAD
          'Will override the address and port values. [DEPRECATED]')
-def runserver(debug, no_reload, address, port, timeout, workers, socket):
-=======
-         'Will override the address and port values.')
 def runserver(debug, use_reloader, address, port, timeout, workers, socket):
->>>>>>> d49a0e79
     """Starts a Superset web server."""
     debug = debug or config.get('DEBUG')
     if debug:
