#!/usr/bin/env python
# -*- coding: utf-8 -*-
# pylint: disable=C,R,W
from __future__ import absolute_import
from __future__ import division
from __future__ import print_function
from __future__ import unicode_literals

from datetime import datetime
import logging
from subprocess import Popen
from sys import stdout

from colorama import Fore, Style
from flask_migrate import MigrateCommand
from flask_script import Manager
from pathlib2 import Path
import werkzeug.serving
import yaml

from superset import app, data, db, dict_import_export_util, security_manager, utils

config = app.config
celery_app = utils.get_celery_app(config)

manager = Manager(app)
manager.add_command('db', MigrateCommand)


@manager.command
def init():
    """Inits the Superset application"""
    utils.get_or_create_main_db()
    security_manager.sync_role_definitions()


def debug_run(app, port, use_reloader):
    return app.run(
        host='0.0.0.0',
        port=int(port),
        threaded=True,
        debug=True,
        use_reloader=use_reloader)


def console_log_run(app, port, use_reloader):
    from console_log import ConsoleLog
    from gevent import pywsgi
    from geventwebsocket.handler import WebSocketHandler

    app.wsgi_app = ConsoleLog(app.wsgi_app, app.logger)

    def run():
        server = pywsgi.WSGIServer(
            ('0.0.0.0', int(port)),
            app,
            handler_class=WebSocketHandler)
        server.serve_forever()

    if use_reloader:
        from gevent import monkey
        monkey.patch_all()
        run = werkzeug.serving.run_with_reloader(run)

    run()


@manager.option(
    '-d', '--debug', action='store_true',
    help='Start the web server in debug mode')
@manager.option(
    '--console-log', action='store_true',
    help='Create logger that logs to the browser console (implies -d)')
@manager.option(
    '-n', '--no-reload', action='store_false', dest='use_reloader',
    default=config.get('FLASK_USE_RELOAD'),
    help="Don't use the reloader in debug mode")
@manager.option(
    '-a', '--address', default=config.get('SUPERSET_WEBSERVER_ADDRESS'),
    help='Specify the address to which to bind the web server')
@manager.option(
    '-p', '--port', default=config.get('SUPERSET_WEBSERVER_PORT'),
    help='Specify the port on which to run the web server')
@manager.option(
    '-w', '--workers',
    default=config.get('SUPERSET_WORKERS', 2),
    help='Number of gunicorn web server workers to fire up [DEPRECATED]')
@manager.option(
    '-t', '--timeout', default=config.get('SUPERSET_WEBSERVER_TIMEOUT'),
    help='Specify the timeout (seconds) for the gunicorn web server [DEPRECATED]')
@manager.option(
    '-s', '--socket', default=config.get('SUPERSET_WEBSERVER_SOCKET'),
    help='Path to a UNIX socket as an alternative to address:port, e.g. '
         '/var/run/superset.sock. '
         'Will override the address and port values. [DEPRECATED]')
def runserver(debug, console_log, use_reloader, address, port, timeout, workers, socket):
    """Starts a Superset web server."""
    debug = debug or config.get('DEBUG') or console_log
    if debug:
        print(Fore.BLUE + '-=' * 20)
        print(
            Fore.YELLOW + 'Starting Superset server in ' +
            Fore.RED + 'DEBUG' +
            Fore.YELLOW + ' mode')
        print(Fore.BLUE + '-=' * 20)
        print(Style.RESET_ALL)
        if console_log:
            console_log_run(app, port, use_reloader)
        else:
            debug_run(app, port, use_reloader)
    else:
        logging.info(
            "The Gunicorn 'superset runserver' command is deprecated. Please "
            "use the 'gunicorn' command instead.")
        addr_str = ' unix:{socket} ' if socket else' {address}:{port} '
        cmd = (
            'gunicorn '
            '-w {workers} '
            '--timeout {timeout} '
            '-b ' + addr_str +
            '--limit-request-line 0 '
            '--limit-request-field_size 0 '
            'superset:app').format(**locals())
        print(Fore.GREEN + 'Starting server with command: ')
        print(Fore.YELLOW + cmd)
        print(Style.RESET_ALL)
        Popen(cmd, shell=True).wait()


@manager.option(
    '-v', '--verbose', action='store_true',
    help='Show extra information')
def version(verbose):
    """Prints the current version number"""
    print(Fore.BLUE + '-=' * 15)
    print(Fore.YELLOW + 'Superset ' + Fore.CYAN + '{version}'.format(
        version=config.get('VERSION_STRING')))
    print(Fore.BLUE + '-=' * 15)
    if verbose:
        print('[DB] : ' + '{}'.format(db.engine))
    print(Style.RESET_ALL)


@manager.option(
    '-t', '--load-test-data', action='store_true',
    help='Load additional test data')
def load_examples(load_test_data):
    """Loads a set of Slices and Dashboards and a supporting dataset """
    print('Loading examples into {}'.format(db))

    data.load_css_templates()

    print('Loading energy related dataset')
    data.load_energy()

    print("Loading [World Bank's Health Nutrition and Population Stats]")
    data.load_world_bank_health_n_pop()

    print('Loading [Birth names]')
    data.load_birth_names()

    print('Loading [Random time series data]')
    data.load_random_time_series_data()

    print('Loading [Random long/lat data]')
    data.load_long_lat_data()

    print('Loading [Country Map data]')
    data.load_country_map_data()

    print('Loading [Multiformat time series]')
    data.load_multiformat_time_series_data()

    print('Loading [Misc Charts] dashboard')
    data.load_misc_dashboard()

    print('Loading [Paris GeoJson]')
    data.load_paris_iris_geojson()

    print('Loading [San Francisco population polygons]')
    data.load_sf_population_polygons()

    print('Loading [Flights data]')
    data.load_flights()

    print('Loading [BART lines]')
    data.load_bart_lines()

<<<<<<< HEAD
    print('Loading [Task data]')
    data.load_task_data()
=======
    print('Loading [Multi Line]')
    data.load_multi_line()
>>>>>>> 57e12568

    if load_test_data:
        print('Loading [Unicode test data]')
        data.load_unicode_test_data()

    print('Loading DECK.gl demo')
    data.load_deck_dash()


# TODO: remove after DEV
@manager.command
def load_tasks():
    data.load_task_data()


@manager.option(
    '-d', '--datasource',
    help=(
        'Specify which datasource name to load, if omitted, all '
        'datasources will be refreshed'
    ),
)
@manager.option(
    '-m', '--merge',
    action='store_true',
    help="Specify using 'merge' property during operation.",
    default=False,
)
def refresh_druid(datasource, merge):
    """Refresh druid datasources"""
    session = db.session()
    from superset.connectors.druid.models import DruidCluster
    for cluster in session.query(DruidCluster).all():
        try:
            cluster.refresh_datasources(datasource_name=datasource,
                                        merge_flag=merge)
        except Exception as e:
            print(
                "Error while processing cluster '{}'\n{}".format(
                    cluster, str(e)))
            logging.exception(e)
        cluster.metadata_last_refreshed = datetime.now()
        print(
            'Refreshed metadata from cluster '
            '[' + cluster.cluster_name + ']')
    session.commit()


@manager.option(
    '-p', '--path', dest='path',
    help='Path to a single YAML file or path containing multiple YAML '
         'files to import (*.yaml or *.yml)')
@manager.option(
    '-s', '--sync', dest='sync', default='',
    help='comma separated list of element types to synchronize '
         'e.g. "metrics,columns" deletes metrics and columns in the DB '
         'that are not specified in the YAML file')
@manager.option(
    '-r', '--recursive', dest='recursive', action='store_true',
    help='recursively search the path for yaml files')
def import_datasources(path, sync, recursive=False):
    """Import datasources from YAML"""
    sync_array = sync.split(',')
    p = Path(path)
    files = []
    if p.is_file():
        files.append(p)
    elif p.exists() and not recursive:
        files.extend(p.glob('*.yaml'))
        files.extend(p.glob('*.yml'))
    elif p.exists() and recursive:
        files.extend(p.rglob('*.yaml'))
        files.extend(p.rglob('*.yml'))
    for f in files:
        logging.info('Importing datasources from file %s', f)
        try:
            with f.open() as data_stream:
                dict_import_export_util.import_from_dict(
                    db.session,
                    yaml.safe_load(data_stream),
                    sync=sync_array)
        except Exception as e:
            logging.error('Error when importing datasources from file %s', f)
            logging.error(e)


@manager.option(
    '-f', '--datasource-file', default=None, dest='datasource_file',
    help='Specify the the file to export to')
@manager.option(
    '-p', '--print', action='store_true', dest='print_stdout',
    help='Print YAML to stdout')
@manager.option(
    '-b', '--back-references', action='store_true', dest='back_references',
    help='Include parent back references')
@manager.option(
    '-d', '--include-defaults', action='store_true', dest='include_defaults',
    help='Include fields containing defaults')
def export_datasources(print_stdout, datasource_file,
                       back_references, include_defaults):
    """Export datasources to YAML"""
    data = dict_import_export_util.export_to_dict(
        session=db.session,
        recursive=True,
        back_references=back_references,
        include_defaults=include_defaults)
    if print_stdout or not datasource_file:
        yaml.safe_dump(data, stdout, default_flow_style=False)
    if datasource_file:
        logging.info('Exporting datasources to %s', datasource_file)
        with open(datasource_file, 'w') as data_stream:
            yaml.safe_dump(data, data_stream, default_flow_style=False)


@manager.option(
    '-b', '--back-references', action='store_false',
    help='Include parent back references')
def export_datasource_schema(back_references):
    """Export datasource YAML schema to stdout"""
    data = dict_import_export_util.export_schema_to_dict(
        back_references=back_references)
    yaml.safe_dump(data, stdout, default_flow_style=False)


@manager.command
def update_datasources_cache():
    """Refresh sqllab datasources cache"""
    from superset.models.core import Database
    for database in db.session.query(Database).all():
        print('Fetching {} datasources ...'.format(database.name))
        try:
            database.all_table_names(force=True)
            database.all_view_names(force=True)
        except Exception as e:
            print('{}'.format(str(e)))


@manager.option(
    '-w', '--workers',
    type=int,
    help='Number of celery server workers to fire up')
def worker(workers):
    """Starts a Superset worker for async SQL query execution."""
    logging.info(
        "The 'superset worker' command is deprecated. Please use the 'celery "
        "worker' command instead.")
    if workers:
        celery_app.conf.update(CELERYD_CONCURRENCY=workers)
    elif config.get('SUPERSET_CELERY_WORKERS'):
        celery_app.conf.update(
            CELERYD_CONCURRENCY=config.get('SUPERSET_CELERY_WORKERS'))

    worker = celery_app.Worker(optimization='fair')
    worker.start()


@manager.option(
    '-p', '--port',
    default='5555',
    help=('Port on which to start the Flower process'))
@manager.option(
    '-a', '--address',
    default='localhost',
    help=('Address on which to run the service'))
def flower(port, address):
    """Runs a Celery Flower web server

    Celery Flower is a UI to monitor the Celery operation on a given
    broker"""
    BROKER_URL = celery_app.conf.BROKER_URL
    cmd = (
        'celery flower '
        '--broker={BROKER_URL} '
        '--port={port} '
        '--address={address} '
    ).format(**locals())
    logging.info(
        "The 'superset flower' command is deprecated. Please use the 'celery "
        "flower' command instead.")
    print(Fore.GREEN + 'Starting a Celery Flower instance')
    print(Fore.BLUE + '-=' * 40)
    print(Fore.YELLOW + cmd)
    print(Fore.BLUE + '-=' * 40)
    Popen(cmd, shell=True).wait()<|MERGE_RESOLUTION|>--- conflicted
+++ resolved
@@ -186,13 +186,11 @@
     print('Loading [BART lines]')
     data.load_bart_lines()
 
-<<<<<<< HEAD
+    print('Loading [Multi Line]')
+    data.load_multi_line()
+
     print('Loading [Task data]')
     data.load_task_data()
-=======
-    print('Loading [Multi Line]')
-    data.load_multi_line()
->>>>>>> 57e12568
 
     if load_test_data:
         print('Loading [Unicode test data]')
