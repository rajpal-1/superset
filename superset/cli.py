#!/usr/bin/env python
# Licensed to the Apache Software Foundation (ASF) under one
# or more contributor license agreements.  See the NOTICE file
# distributed with this work for additional information
# regarding copyright ownership.  The ASF licenses this file
# to you under the Apache License, Version 2.0 (the
# "License"); you may not use this file except in compliance
# with the License.  You may obtain a copy of the License at
#
#   http://www.apache.org/licenses/LICENSE-2.0
#
# Unless required by applicable law or agreed to in writing,
# software distributed under the License is distributed on an
# "AS IS" BASIS, WITHOUT WARRANTIES OR CONDITIONS OF ANY
# KIND, either express or implied.  See the License for the
# specific language governing permissions and limitations
# under the License.
# pylint: disable=C,R,W
import logging
from datetime import datetime
from subprocess import Popen
from sys import stdout

import click
import yaml
from colorama import Fore, Style
from flask import g
from flask.cli import FlaskGroup, with_appcontext
from flask_appbuilder import Model
from pathlib2 import Path

# from superset import app, appbuilder, db, examples, security_manager, create_app
# from superset.common.tags import add_favorites, add_owners, add_types
# from superset.extensions import celery_app
# from superset.utils import core as utils, dashboard_import_export, dict_import_export

#config = app.config

from superset import app, appbuilder, security_manager
from superset.app import create_app
from superset.extensions import celery_app, db
from superset.utils import core as utils


@click.group(cls=FlaskGroup, create_app=create_app)
@with_appcontext
def superset():
    """This is a management script for the Superset application."""
    @app.shell_context_processor
    def make_shell_context():
        return dict(app=app, db=db)


@superset.command()
@with_appcontext
def init():
    """Inits the Superset application"""
    utils.get_example_database()
    appbuilder.add_permissions(update_perms=True)
    security_manager.sync_role_definitions()


@superset.command()
@click.option("--verbose", "-v", is_flag=True, help="Show extra information")
def version(verbose):
    """Prints the current version number"""
    print(Fore.BLUE + "-=" * 15)
    print(
        Fore.YELLOW
        + "Superset "
        + Fore.CYAN
        + "{version}".format(version=config["VERSION_STRING"])
    )
    print(Fore.BLUE + "-=" * 15)
    if verbose:
        print("[DB] : " + "{}".format(db.engine))
    print(Style.RESET_ALL)


def load_examples_run(load_test_data, only_metadata=False, force=False):
    if only_metadata:
        print("Loading examples metadata")
    else:
        examples_db = utils.get_example_database()
        print(f"Loading examples metadata and related data into {examples_db}")

    examples.load_css_templates()

    print("Loading energy related dataset")
    examples.load_energy(only_metadata, force)

    print("Loading [World Bank's Health Nutrition and Population Stats]")
    examples.load_world_bank_health_n_pop(only_metadata, force)

    print("Loading [Birth names]")
    examples.load_birth_names(only_metadata, force)

    print("Loading [Unicode test data]")
    examples.load_unicode_test_data(only_metadata, force)

    if not load_test_data:
        print("Loading [Random time series data]")
        examples.load_random_time_series_data(only_metadata, force)

        print("Loading [Random long/lat data]")
        examples.load_long_lat_data(only_metadata, force)

        print("Loading [Country Map data]")
        examples.load_country_map_data(only_metadata, force)

        print("Loading [Multiformat time series]")
        examples.load_multiformat_time_series(only_metadata, force)

        print("Loading [Paris GeoJson]")
        examples.load_paris_iris_geojson(only_metadata, force)

        print("Loading [San Francisco population polygons]")
        examples.load_sf_population_polygons(only_metadata, force)

        print("Loading [Flights data]")
        examples.load_flights(only_metadata, force)

        print("Loading [BART lines]")
        examples.load_bart_lines(only_metadata, force)

        print("Loading [Multi Line]")
        examples.load_multi_line(only_metadata)

        print("Loading [Misc Charts] dashboard")
        examples.load_misc_dashboard()

        print("Loading DECK.gl demo")
        examples.load_deck_dash()

    print("Loading [Tabbed dashboard]")
    examples.load_tabbed_dashboard(only_metadata)


@superset.command()
@click.option("--load-test-data", "-t", is_flag=True, help="Load additional test data")
@click.option(
    "--only-metadata", "-m", is_flag=True, help="Only load metadata, skip actual data"
)
@click.option(
    "--force", "-f", is_flag=True, help="Force load data even if table already exists"
)
def load_examples(load_test_data, only_metadata=False, force=False):
    """Loads a set of Slices and Dashboards and a supporting dataset """
    load_examples_run(load_test_data, only_metadata, force)


@superset.command()
@click.option("--database_name", "-d", help="Database name to change")
@click.option("--uri", "-u", help="Database URI to change")
def set_database_uri(database_name, uri):
    """Updates a database connection URI """
    utils.get_or_create_db(database_name, uri)


@superset.command()
@click.option(
    "--datasource",
    "-d",
    help="Specify which datasource name to load, if "
    "omitted, all datasources will be refreshed",
)
@click.option(
    "--merge",
    "-m",
    is_flag=True,
    default=False,
    help="Specify using 'merge' property during operation. " "Default value is False.",
)
def refresh_druid(datasource, merge):
    """Refresh druid datasources"""
    session = db.session()
    from superset.connectors.druid.models import DruidCluster

    for cluster in session.query(DruidCluster).all():
        try:
            cluster.refresh_datasources(datasource_name=datasource, merge_flag=merge)
        except Exception as e:
            print("Error while processing cluster '{}'\n{}".format(cluster, str(e)))
            logging.exception(e)
        cluster.metadata_last_refreshed = datetime.now()
        print("Refreshed metadata from cluster " "[" + cluster.cluster_name + "]")
    session.commit()


@superset.command()
@click.option(
    "--path",
    "-p",
    help="Path to a single JSON file or path containing multiple JSON "
    "files to import (*.json)",
)
@click.option(
    "--recursive",
    "-r",
    is_flag=True,
    default=False,
    help="recursively search the path for json files",
)
@click.option(
    "--username",
    "-u",
    default=None,
    help="Specify the user name to assign dashboards to",
)
def import_dashboards(path, recursive, username):
    """Import dashboards from JSON"""
    p = Path(path)
    files = []
    if p.is_file():
        files.append(p)
    elif p.exists() and not recursive:
        files.extend(p.glob("*.json"))
    elif p.exists() and recursive:
        files.extend(p.rglob("*.json"))
    if username is not None:
        g.user = security_manager.find_user(username=username)
    for f in files:
        logging.info("Importing dashboard from file %s", f)
        try:
            with f.open() as data_stream:
                dashboard_import_export.import_dashboards(db.session, data_stream)
        except Exception as e:
            logging.error("Error when importing dashboard from file %s", f)
            logging.error(e)


@superset.command()
@click.option(
    "--dashboard-file", "-f", default=None, help="Specify the the file to export to"
)
@click.option(
    "--print_stdout", "-p", is_flag=True, default=False, help="Print JSON to stdout"
)
def export_dashboards(print_stdout, dashboard_file):
    """Export dashboards to JSON"""
    data = dashboard_import_export.export_dashboards(db.session)
    if print_stdout or not dashboard_file:
        print(data)
    if dashboard_file:
        logging.info("Exporting dashboards to %s", dashboard_file)
        with open(dashboard_file, "w") as data_stream:
            data_stream.write(data)


@superset.command()
@click.option(
    "--path",
    "-p",
    help="Path to a single YAML file or path containing multiple YAML "
    "files to import (*.yaml or *.yml)",
)
@click.option(
    "--sync",
    "-s",
    "sync",
    default="",
    help="comma seperated list of element types to synchronize "
    'e.g. "metrics,columns" deletes metrics and columns in the DB '
    "that are not specified in the YAML file",
)
@click.option(
    "--recursive",
    "-r",
    is_flag=True,
    default=False,
    help="recursively search the path for yaml files",
)
def import_datasources(path, sync, recursive):
    """Import datasources from YAML"""
    sync_array = sync.split(",")
    p = Path(path)
    files = []
    if p.is_file():
        files.append(p)
    elif p.exists() and not recursive:
        files.extend(p.glob("*.yaml"))
        files.extend(p.glob("*.yml"))
    elif p.exists() and recursive:
        files.extend(p.rglob("*.yaml"))
        files.extend(p.rglob("*.yml"))
    for f in files:
        logging.info("Importing datasources from file %s", f)
        try:
            with f.open() as data_stream:
                dict_import_export.import_from_dict(
                    db.session, yaml.safe_load(data_stream), sync=sync_array
                )
        except Exception as e:
            logging.error("Error when importing datasources from file %s", f)
            logging.error(e)


@superset.command()
@click.option(
    "--datasource-file", "-f", default=None, help="Specify the the file to export to"
)
@click.option(
    "--print_stdout", "-p", is_flag=True, default=False, help="Print YAML to stdout"
)
@click.option(
    "--back-references",
    "-b",
    is_flag=True,
    default=False,
    help="Include parent back references",
)
@click.option(
    "--include-defaults",
    "-d",
    is_flag=True,
    default=False,
    help="Include fields containing defaults",
)
def export_datasources(
    print_stdout, datasource_file, back_references, include_defaults
):
    """Export datasources to YAML"""
    data = dict_import_export.export_to_dict(
        session=db.session,
        recursive=True,
        back_references=back_references,
        include_defaults=include_defaults,
    )
    if print_stdout or not datasource_file:
        yaml.safe_dump(data, stdout, default_flow_style=False)
    if datasource_file:
        logging.info("Exporting datasources to %s", datasource_file)
        with open(datasource_file, "w") as data_stream:
            yaml.safe_dump(data, data_stream, default_flow_style=False)


@superset.command()
@click.option(
    "--back-references",
    "-b",
    is_flag=True,
    default=False,
    help="Include parent back references",
)
def export_datasource_schema(back_references):
    """Export datasource YAML schema to stdout"""
    data = dict_import_export.export_schema_to_dict(back_references=back_references)
    yaml.safe_dump(data, stdout, default_flow_style=False)


@superset.command()
def update_datasources_cache():
    """Refresh sqllab datasources cache"""
    from superset.models.core import Database

    for database in db.session.query(Database).all():
        if database.allow_multi_schema_metadata_fetch:
            print("Fetching {} datasources ...".format(database.name))
            try:
                database.get_all_table_names_in_database(
                    force=True, cache=True, cache_timeout=24 * 60 * 60
                )
                database.get_all_view_names_in_database(
                    force=True, cache=True, cache_timeout=24 * 60 * 60
                )
            except Exception as e:
                print("{}".format(str(e)))


@superset.command()
@click.option(
    "--workers", "-w", type=int, help="Number of celery server workers to fire up"
)
def worker(workers):
    """Starts a Superset worker for async SQL query execution."""
    logging.info(
        "The 'superset worker' command is deprecated. Please use the 'celery "
        "worker' command instead."
    )
    if workers:
        celery_app.conf.update(CELERYD_CONCURRENCY=workers)
    elif config["SUPERSET_CELERY_WORKERS"]:
        celery_app.conf.update(CELERYD_CONCURRENCY=config["SUPERSET_CELERY_WORKERS"])

    worker = celery_app.Worker(optimization="fair")
    worker.start()


@superset.command()
@click.option(
    "-p", "--port", default="5555", help="Port on which to start the Flower process"
)
@click.option(
    "-a", "--address", default="localhost", help="Address on which to run the service"
)
def flower(port, address):
    """Runs a Celery Flower web server

    Celery Flower is a UI to monitor the Celery operation on a given
    broker"""
    BROKER_URL = celery_app.conf.BROKER_URL
    cmd = (
        "celery flower "
        f"--broker={BROKER_URL} "
        f"--port={port} "
        f"--address={address} "
    )
    logging.info(
        "The 'superset flower' command is deprecated. Please use the 'celery "
        "flower' command instead."
    )
    print(Fore.GREEN + "Starting a Celery Flower instance")
    print(Fore.BLUE + "-=" * 40)
    print(Fore.YELLOW + cmd)
    print(Fore.BLUE + "-=" * 40)
    Popen(cmd, shell=True).wait()


@superset.command()
def load_test_users():
    """
    Loads admin, alpha, and gamma user for testing purposes

    Syncs permissions for those users/roles
    """
    print(Fore.GREEN + "Loading a set of users for unit tests")
    load_test_users_run()


def load_test_users_run():
    """
    Loads admin, alpha, and gamma user for testing purposes

    Syncs permissions for those users/roles
    """
<<<<<<< HEAD
    if app.config.get("TESTING"):
=======
    if config["TESTING"]:
>>>>>>> 1e3d833b

        sm = security_manager

        examples_db = utils.get_example_database()

        examples_pv = sm.add_permission_view_menu("database_access", examples_db.perm)

        sm.sync_role_definitions()
        gamma_sqllab_role = sm.add_role("gamma_sqllab")
        sm.add_permission_role(gamma_sqllab_role, examples_pv)

        for role in ["Gamma", "sql_lab"]:
            for perm in sm.find_role(role).permissions:
                sm.add_permission_role(gamma_sqllab_role, perm)

        users = (
            ("admin", "Admin"),
            ("gamma", "Gamma"),
            ("gamma2", "Gamma"),
            ("gamma_sqllab", "gamma_sqllab"),
            ("alpha", "Alpha"),
        )
        for username, role in users:
            user = sm.find_user(username)
            if not user:
                sm.add_user(
                    username,
                    username,
                    "user",
                    username + "@fab.org",
                    sm.find_role(role),
                    password="general",
                )
        sm.get_session.commit()


@superset.command()
def sync_tags():
    """Rebuilds special tags (owner, type, favorited by)."""
    # pylint: disable=no-member
    metadata = Model.metadata
    add_types(db.engine, metadata)
    add_owners(db.engine, metadata)
    add_favorites(db.engine, metadata)<|MERGE_RESOLUTION|>--- conflicted
+++ resolved
@@ -433,11 +433,7 @@
 
     Syncs permissions for those users/roles
     """
-<<<<<<< HEAD
-    if app.config.get("TESTING"):
-=======
-    if config["TESTING"]:
->>>>>>> 1e3d833b
+    if app.config["TESTING"]:
 
         sm = security_manager
 
