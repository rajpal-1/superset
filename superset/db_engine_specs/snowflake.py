# Licensed to the Apache Software Foundation (ASF) under one
# or more contributor license agreements.  See the NOTICE file
# distributed with this work for additional information
# regarding copyright ownership.  The ASF licenses this file
# to you under the Apache License, Version 2.0 (the
# "License"); you may not use this file except in compliance
# with the License.  You may obtain a copy of the License at
#
#   http://www.apache.org/licenses/LICENSE-2.0
#
# Unless required by applicable law or agreed to in writing,
# software distributed under the License is distributed on an
# "AS IS" BASIS, WITHOUT WARRANTIES OR CONDITIONS OF ANY
# KIND, either express or implied.  See the License for the
# specific language governing permissions and limitations
# under the License.
import json
import re
from datetime import datetime
<<<<<<< HEAD
from typing import Any, Optional, TYPE_CHECKING
=======
from typing import Any, Dict, Optional, Pattern, Tuple, TYPE_CHECKING
>>>>>>> 5f96e63b
from urllib import parse

from flask_babel import gettext as __
from sqlalchemy.engine.url import URL

from superset.db_engine_specs.postgres import PostgresBaseEngineSpec
<<<<<<< HEAD
from superset.models.sql_lab import Query
=======
from superset.errors import SupersetErrorType
>>>>>>> 5f96e63b
from superset.utils import core as utils

if TYPE_CHECKING:
    from superset.models.core import Database

# Regular expressions to catch custom errors
OBJECT_DOES_NOT_EXIST_REGEX = re.compile(
    r"Object (?P<object>.*?) does not exist or not authorized."
)

SYNTAX_ERROR_REGEX = re.compile(
    "syntax error line (?P<line>.+?) at position (?P<position>.+?) "
    "unexpected '(?P<syntax_error>.+?)'."
)


class SnowflakeEngineSpec(PostgresBaseEngineSpec):
    engine = "snowflake"
    engine_name = "Snowflake"
    force_column_alias_quotes = True
    max_column_name_length = 256

    _time_grain_expressions = {
        None: "{col}",
        "PT1S": "DATE_TRUNC('SECOND', {col})",
        "PT1M": "DATE_TRUNC('MINUTE', {col})",
        "PT5M": "DATEADD(MINUTE, FLOOR(DATE_PART(MINUTE, {col}) / 5) * 5, \
                DATE_TRUNC('HOUR', {col}))",
        "PT10M": "DATEADD(MINUTE, FLOOR(DATE_PART(MINUTE, {col}) / 10) * 10, \
                 DATE_TRUNC('HOUR', {col}))",
        "PT15M": "DATEADD(MINUTE, FLOOR(DATE_PART(MINUTE, {col}) / 15) * 15, \
                 DATE_TRUNC('HOUR', {col}))",
        "PT0.5H": "DATEADD(MINUTE, FLOOR(DATE_PART(MINUTE, {col}) / 30) * 30, \
                  DATE_TRUNC('HOUR', {col}))",
        "PT1H": "DATE_TRUNC('HOUR', {col})",
        "P1D": "DATE_TRUNC('DAY', {col})",
        "P1W": "DATE_TRUNC('WEEK', {col})",
        "P1M": "DATE_TRUNC('MONTH', {col})",
        "P0.25Y": "DATE_TRUNC('QUARTER', {col})",
        "P1Y": "DATE_TRUNC('YEAR', {col})",
    }

    custom_errors: Dict[Pattern[str], Tuple[str, SupersetErrorType, Dict[str, Any]]] = {
        OBJECT_DOES_NOT_EXIST_REGEX: (
            __("%(object)s does not exist in this database."),
            SupersetErrorType.OBJECT_DOES_NOT_EXIST_ERROR,
            {},
        ),
        SYNTAX_ERROR_REGEX: (
            __(
                "Please check your query for syntax errors at or "
                'near "%(syntax_error)s". Then, try running your query again.'
            ),
            SupersetErrorType.SYNTAX_ERROR,
            {},
        ),
    }

    @classmethod
    def adjust_database_uri(
        cls, uri: URL, selected_schema: Optional[str] = None
    ) -> None:
        database = uri.database
        if "/" in uri.database:
            database = uri.database.split("/")[0]
        if selected_schema:
            selected_schema = parse.quote(selected_schema, safe="")
            uri.database = database + "/" + selected_schema

    @classmethod
    def epoch_to_dttm(cls) -> str:
        return "DATEADD(S, {col}, '1970-01-01')"

    @classmethod
    def epoch_ms_to_dttm(cls) -> str:
        return "DATEADD(MS, {col}, '1970-01-01')"

    @classmethod
    def convert_dttm(cls, target_type: str, dttm: datetime) -> Optional[str]:
        tt = target_type.upper()
        if tt == utils.TemporalType.DATE:
            return f"TO_DATE('{dttm.date().isoformat()}')"
        if tt == utils.TemporalType.DATETIME:
            return f"""CAST('{dttm.isoformat(timespec="microseconds")}' AS DATETIME)"""
        if tt == utils.TemporalType.TIMESTAMP:
            return f"""TO_TIMESTAMP('{dttm.isoformat(timespec="microseconds")}')"""
        return None

    @staticmethod
    def mutate_db_for_connection_test(database: "Database") -> None:
        """
        By default, snowflake doesn't validate if the user/role has access to the chosen
        database.

        :param database: instance to be mutated
        """
        extra = json.loads(database.extra or "{}")
        engine_params = extra.get("engine_params", {})
        connect_args = engine_params.get("connect_args", {})
        connect_args["validate_default_parameters"] = True
        engine_params["connect_args"] = connect_args
        extra["engine_params"] = engine_params
        database.extra = json.dumps(extra)

    @classmethod
    def get_cancel_query_payload(cls, cursor: Any, query: Query) -> Any:
        cursor.execute("SELECT CURRENT_SESSION()")
        row = cursor.fetchone()
        return row[0]

    @classmethod
    def cancel_query(cls, cursor: Any, query: Query, payload: Any) -> None:
        cursor.execute("SELECT SYSTEM$CANCEL_ALL_QUERIES(%s)" % payload)<|MERGE_RESOLUTION|>--- conflicted
+++ resolved
@@ -17,22 +17,15 @@
 import json
 import re
 from datetime import datetime
-<<<<<<< HEAD
-from typing import Any, Optional, TYPE_CHECKING
-=======
 from typing import Any, Dict, Optional, Pattern, Tuple, TYPE_CHECKING
->>>>>>> 5f96e63b
 from urllib import parse
 
 from flask_babel import gettext as __
 from sqlalchemy.engine.url import URL
 
 from superset.db_engine_specs.postgres import PostgresBaseEngineSpec
-<<<<<<< HEAD
+from superset.errors import SupersetErrorType
 from superset.models.sql_lab import Query
-=======
-from superset.errors import SupersetErrorType
->>>>>>> 5f96e63b
 from superset.utils import core as utils
 
 if TYPE_CHECKING:
