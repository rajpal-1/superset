--- conflicted
+++ resolved
@@ -15,11 +15,8 @@
 # specific language governing permissions and limitations
 # under the License.
 import json
-<<<<<<< HEAD
 import os
-=======
 import logging
->>>>>>> 92b52a7f
 import re
 from datetime import datetime
 from re import Pattern
