--- conflicted
+++ resolved
@@ -50,38 +50,23 @@
 
     _time_grain_expressions = {
         None: "{col}",
-<<<<<<< HEAD
         "PT1S": "DATEADD(SECOND, DATEDIFF(SECOND, '2000-01-01', {col}), '2000-01-01')",
         "PT1M": "DATEADD(MINUTE, DATEDIFF(MINUTE, 0, {col}), 0)",
         "PT5M": "DATEADD(MINUTE, DATEDIFF(MINUTE, 0, {col}) / 5 * 5, 0)",
         "PT10M": "DATEADD(MINUTE, DATEDIFF(MINUTE, 0, {col}) / 10 * 10, 0)",
         "PT15M": "DATEADD(MINUTE, DATEDIFF(MINUTE, 0, {col}) / 15 * 15, 0)",
-        "PT0.5H": "DATEADD(MINUTE, DATEDIFF(MINUTE, 0, {col}) / 30 * 30, 0)",
+        "PT30M": "DATEADD(MINUTE, DATEDIFF(MINUTE, 0, {col}) / 30 * 30, 0)",
         "PT1H": "DATEADD(HOUR, DATEDIFF(HOUR, 0, {col}), 0)",
         "P1D": "DATEADD(DAY, DATEDIFF(DAY, 0, {col}), 0)",
         "P1W": "DATEADD(DAY, 1 - DATEPART(WEEKDAY, {col}),"
         " DATEADD(DAY, DATEDIFF(DAY, 0, {col}), 0))",
         "P1M": "DATEADD(MONTH, DATEDIFF(MONTH, 0, {col}), 0)",
-        "P0.25Y": "DATEADD(QUARTER, DATEDIFF(QUARTER, 0, {col}), 0)",
+        "P3M": "DATEADD(QUARTER, DATEDIFF(QUARTER, 0, {col}), 0)",
         "P1Y": "DATEADD(YEAR, DATEDIFF(YEAR, 0, {col}), 0)",
         "1969-12-28T00:00:00Z/P1W": "DATEADD(DAY, -1,"
         " DATEADD(WEEK, DATEDIFF(WEEK, 0, {col}), 0))",
         "1969-12-29T00:00:00Z/P1W": "DATEADD(WEEK,"
         " DATEDIFF(WEEK, 0, DATEADD(DAY, -1, {col})), 0)",
-=======
-        "PT1S": "DATEADD(second, DATEDIFF(second, '2000-01-01', {col}), '2000-01-01')",
-        "PT1M": "DATEADD(minute, DATEDIFF(minute, 0, {col}), 0)",
-        "PT5M": "DATEADD(minute, DATEDIFF(minute, 0, {col}) / 5 * 5, 0)",
-        "PT10M": "DATEADD(minute, DATEDIFF(minute, 0, {col}) / 10 * 10, 0)",
-        "PT15M": "DATEADD(minute, DATEDIFF(minute, 0, {col}) / 15 * 15, 0)",
-        "PT30M": "DATEADD(minute, DATEDIFF(minute, 0, {col}) / 30 * 30, 0)",
-        "PT1H": "DATEADD(hour, DATEDIFF(hour, 0, {col}), 0)",
-        "P1D": "DATEADD(day, DATEDIFF(day, 0, {col}), 0)",
-        "P1W": "DATEADD(week, DATEDIFF(week, 0, {col}), 0)",
-        "P1M": "DATEADD(month, DATEDIFF(month, 0, {col}), 0)",
-        "P3M": "DATEADD(quarter, DATEDIFF(quarter, 0, {col}), 0)",
-        "P1Y": "DATEADD(year, DATEDIFF(year, 0, {col}), 0)",
->>>>>>> 5d3e1b5c
     }
 
     custom_errors: Dict[Pattern[str], Tuple[str, SupersetErrorType, Dict[str, Any]]] = {
