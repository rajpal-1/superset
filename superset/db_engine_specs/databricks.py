# # Licensed to the Apache Software Foundation (ASF) under one
# # or more contributor license agreements.  See the NOTICE file
# # distributed with this work for additional information
# # regarding copyright ownership.  The ASF licenses this file
# # to you under the Apache License, Version 2.0 (the
# # "License"); you may not use this file except in compliance
# # with the License.  You may obtain a copy of the License at
# #
# #   http://www.apache.org/licenses/LICENSE-2.0
# #
# # Unless required by applicable law or agreed to in writing,
# # software distributed under the License is distributed on an
# # "AS IS" BASIS, WITHOUT WARRANTIES OR CONDITIONS OF ANY
# # KIND, either express or implied.  See the License for the
# # specific language governing permissions and limitations
# # under the License.o

<<<<<<< HEAD
from superset.db_engine_specs.hive import HiveEngineSpec
from superset.db_engine_specs.mssql import MssqlEngineSpec


class DatabricksHiveEngineSpec(MssqlEngineSpec):
    engine = "databricks"
    engine_name = "Databricks Hive"
    driver = "pyodbc"
    _show_functions_column = "function"

    _time_grain_expressions = {
        None: "{col}",
        "PT1S": "from_unixtime(unix_timestamp({col}), 'yyyy-MM-dd HH:mm:ss')",
        "PT1M": "from_unixtime(unix_timestamp({col}), 'yyyy-MM-dd HH:mm:00')",
        "PT1H": "from_unixtime(unix_timestamp({col}), 'yyyy-MM-dd HH:00:00')",
        "P1D": "from_unixtime(unix_timestamp({col}), 'yyyy-MM-dd 00:00:00')",
        "P1W": "date_format(date_sub({col}, CAST(7-from_unixtime(unix_timestamp({col}),'u') as int)), 'yyyy-MM-dd 00:00:00')",
        "P1M": "from_unixtime(unix_timestamp({col}), 'yyyy-MM-01 00:00:00')",
        "P0.25Y": "date_format(add_months(trunc({col}, 'MM'), -(month({col})-1)%3), 'yyyy-MM-dd 00:00:00')",
        "P1Y": "from_unixtime(unix_timestamp({col}), 'yyyy-01-01 00:00:00')"}
=======
# from superset.db_engine_specs.hive import HiveEngineSpec


# class DatabricksHiveEngineSpec(HiveEngineSpec):
#     engine = "databricks"
#     engine_name = "Databricks Hive"
#     driver = "pyhive"
#     _show_functions_column = "function"
>>>>>>> 8e715049
<|MERGE_RESOLUTION|>--- conflicted
+++ resolved
@@ -15,7 +15,7 @@
 # # specific language governing permissions and limitations
 # # under the License.o
 
-<<<<<<< HEAD
+
 from superset.db_engine_specs.hive import HiveEngineSpec
 from superset.db_engine_specs.mssql import MssqlEngineSpec
 
@@ -36,13 +36,4 @@
         "P1M": "from_unixtime(unix_timestamp({col}), 'yyyy-MM-01 00:00:00')",
         "P0.25Y": "date_format(add_months(trunc({col}, 'MM'), -(month({col})-1)%3), 'yyyy-MM-dd 00:00:00')",
         "P1Y": "from_unixtime(unix_timestamp({col}), 'yyyy-01-01 00:00:00')"}
-=======
-# from superset.db_engine_specs.hive import HiveEngineSpec
 
-
-# class DatabricksHiveEngineSpec(HiveEngineSpec):
-#     engine = "databricks"
-#     engine_name = "Databricks Hive"
-#     driver = "pyhive"
-#     _show_functions_column = "function"
->>>>>>> 8e715049
