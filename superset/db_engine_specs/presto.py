# Licensed to the Apache Software Foundation (ASF) under one
# or more contributor license agreements.  See the NOTICE file
# distributed with this work for additional information
# regarding copyright ownership.  The ASF licenses this file
# to you under the Apache License, Version 2.0 (the
# "License"); you may not use this file except in compliance
# with the License.  You may obtain a copy of the License at
#
#   http://www.apache.org/licenses/LICENSE-2.0
#
# Unless required by applicable law or agreed to in writing,
# software distributed under the License is distributed on an
# "AS IS" BASIS, WITHOUT WARRANTIES OR CONDITIONS OF ANY
# KIND, either express or implied.  See the License for the
# specific language governing permissions and limitations
# under the License.
# pylint: disable=too-many-lines
import logging
import re
import textwrap
import time
from collections import defaultdict, deque
from contextlib import closing
from datetime import datetime
from distutils.version import StrictVersion
from typing import Any, cast, Dict, List, Optional, Pattern, Tuple, TYPE_CHECKING, Union
from urllib import parse

import pandas as pd
import simplejson as json
from flask import current_app
from flask_babel import gettext as __, lazy_gettext as _
from sqlalchemy import Column, literal_column, types
from sqlalchemy.engine.base import Engine
from sqlalchemy.engine.reflection import Inspector
from sqlalchemy.engine.result import RowProxy
from sqlalchemy.engine.url import URL
from sqlalchemy.orm import Session
from sqlalchemy.sql.expression import ColumnClause, Select

from superset import cache_manager, is_feature_enabled
from superset.common.db_query_status import QueryStatus
from superset.databases.utils import make_url_safe
from superset.db_engine_specs.base import BaseEngineSpec, ColumnTypeMapping
from superset.errors import SupersetErrorType
from superset.exceptions import SupersetTemplateException
from superset.models.sql_lab import Query
from superset.models.sql_types.presto_sql_types import (
    Array,
    Date,
    Interval,
    Map,
    Row,
    TimeStamp,
    TinyInteger,
)
from superset.result_set import destringify
from superset.sql_parse import ParsedQuery
from superset.superset_typing import ResultSetColumnType
from superset.utils import core as utils
from superset.utils.core import ColumnSpec, GenericDataType

if TYPE_CHECKING:
    # prevent circular imports
    from superset.models.core import Database

COLUMN_DOES_NOT_EXIST_REGEX = re.compile(
    "line (?P<location>.+?): .*Column '(?P<column_name>.+?)' cannot be resolved"
)
TABLE_DOES_NOT_EXIST_REGEX = re.compile(".*Table (?P<table_name>.+?) does not exist")
SCHEMA_DOES_NOT_EXIST_REGEX = re.compile(
    "line (?P<location>.+?): .*Schema '(?P<schema_name>.+?)' does not exist"
)
CONNECTION_ACCESS_DENIED_REGEX = re.compile("Access Denied: Invalid credentials")
CONNECTION_INVALID_HOSTNAME_REGEX = re.compile(
    r"Failed to establish a new connection: \[Errno 8\] nodename nor servname "
    "provided, or not known"
)
CONNECTION_HOST_DOWN_REGEX = re.compile(
    r"Failed to establish a new connection: \[Errno 60\] Operation timed out"
)
CONNECTION_PORT_CLOSED_REGEX = re.compile(
    r"Failed to establish a new connection: \[Errno 61\] Connection refused"
)
CONNECTION_UNKNOWN_DATABASE_ERROR = re.compile(
    r"line (?P<location>.+?): Catalog '(?P<catalog_name>.+?)' does not exist"
)

logger = logging.getLogger(__name__)


def get_children(column: ResultSetColumnType) -> List[ResultSetColumnType]:
    """
    Get the children of a complex Presto type (row or array).

    For arrays, we return a single list with the base type:

        >>> get_children(dict(name="a", type="ARRAY(BIGINT)", is_dttm=False))
        [{"name": "a", "type": "BIGINT", "is_dttm": False}]

    For rows, we return a list of the columns:

        >>> get_children(dict(name="a", type="ROW(BIGINT,FOO VARCHAR)",  is_dttm=False))
        [{'name': 'a._col0', 'type': 'BIGINT', 'is_dttm': False}, {'name': 'a.foo', 'type': 'VARCHAR', 'is_dttm': False}]  # pylint: disable=line-too-long

    :param column: dictionary representing a Presto column
    :return: list of dictionaries representing children columns
    """
    pattern = re.compile(r"(?P<type>\w+)\((?P<children>.*)\)")
    if not column["type"]:
        raise ValueError
    match = pattern.match(column["type"])
    if not match:
        raise Exception(f"Unable to parse column type {column['type']}")

    group = match.groupdict()
    type_ = group["type"].upper()
    children_type = group["children"]
    if type_ == "ARRAY":
        return [{"name": column["name"], "type": children_type, "is_dttm": False}]

    if type_ == "ROW":
        nameless_columns = 0
        columns = []
        for child in utils.split(children_type, ","):
            parts = list(utils.split(child.strip(), " "))
            if len(parts) == 2:
                name, type_ = parts
                name = name.strip('"')
            else:
                name = f"_col{nameless_columns}"
                type_ = parts[0]
                nameless_columns += 1
            _column: ResultSetColumnType = {
                "name": f"{column['name']}.{name.lower()}",
                "type": type_,
                "is_dttm": False,
            }
            columns.append(_column)
        return columns

    raise Exception(f"Unknown type {type_}!")


class PrestoEngineSpec(BaseEngineSpec):  # pylint: disable=too-many-public-methods
    engine = "presto"
    engine_name = "Presto"
    allows_alias_to_source_column = False

    _time_grain_expressions = {
        None: "{col}",
        "PT1S": "date_trunc('second', CAST({col} AS TIMESTAMP))",
        "PT1M": "date_trunc('minute', CAST({col} AS TIMESTAMP))",
        "PT1H": "date_trunc('hour', CAST({col} AS TIMESTAMP))",
        "P1D": "date_trunc('day', CAST({col} AS TIMESTAMP))",
        "P1W": "date_trunc('week', CAST({col} AS TIMESTAMP))",
        "P1M": "date_trunc('month', CAST({col} AS TIMESTAMP))",
        "P3M": "date_trunc('quarter', CAST({col} AS TIMESTAMP))",
        "P1Y": "date_trunc('year', CAST({col} AS TIMESTAMP))",
        "P1W/1970-01-03T00:00:00Z": "date_add('day', 5, date_trunc('week', "
        "date_add('day', 1, CAST({col} AS TIMESTAMP))))",
        "1969-12-28T00:00:00Z/P1W": "date_add('day', -1, date_trunc('week', "
        "date_add('day', 1, CAST({col} AS TIMESTAMP))))",
    }

    custom_errors: Dict[Pattern[str], Tuple[str, SupersetErrorType, Dict[str, Any]]] = {
        COLUMN_DOES_NOT_EXIST_REGEX: (
            __(
                'We can\'t seem to resolve the column "%(column_name)s" at '
                "line %(location)s.",
            ),
            SupersetErrorType.COLUMN_DOES_NOT_EXIST_ERROR,
            {},
        ),
        TABLE_DOES_NOT_EXIST_REGEX: (
            __(
                'The table "%(table_name)s" does not exist. '
                "A valid table must be used to run this query.",
            ),
            SupersetErrorType.TABLE_DOES_NOT_EXIST_ERROR,
            {},
        ),
        SCHEMA_DOES_NOT_EXIST_REGEX: (
            __(
                'The schema "%(schema_name)s" does not exist. '
                "A valid schema must be used to run this query.",
            ),
            SupersetErrorType.SCHEMA_DOES_NOT_EXIST_ERROR,
            {},
        ),
        CONNECTION_ACCESS_DENIED_REGEX: (
            __('Either the username "%(username)s" or the password is incorrect.'),
            SupersetErrorType.CONNECTION_ACCESS_DENIED_ERROR,
            {},
        ),
        CONNECTION_INVALID_HOSTNAME_REGEX: (
            __('The hostname "%(hostname)s" cannot be resolved.'),
            SupersetErrorType.CONNECTION_INVALID_HOSTNAME_ERROR,
            {},
        ),
        CONNECTION_HOST_DOWN_REGEX: (
            __(
                'The host "%(hostname)s" might be down, and can\'t be '
                "reached on port %(port)s."
            ),
            SupersetErrorType.CONNECTION_HOST_DOWN_ERROR,
            {},
        ),
        CONNECTION_PORT_CLOSED_REGEX: (
            __('Port %(port)s on hostname "%(hostname)s" refused the connection.'),
            SupersetErrorType.CONNECTION_PORT_CLOSED_ERROR,
            {},
        ),
        CONNECTION_UNKNOWN_DATABASE_ERROR: (
            __('Unable to connect to catalog named "%(catalog_name)s".'),
            SupersetErrorType.CONNECTION_UNKNOWN_DATABASE_ERROR,
            {},
        ),
    }

    @classmethod
    def get_allow_cost_estimate(cls, extra: Dict[str, Any]) -> bool:
        version = extra.get("version")
        return version is not None and StrictVersion(version) >= StrictVersion("0.319")

    @classmethod
    def update_impersonation_config(
        cls,
        connect_args: Dict[str, Any],
        uri: str,
        username: Optional[str],
    ) -> None:
        """
        Update a configuration dictionary
        that can set the correct properties for impersonating users
        :param connect_args: config to be updated
        :param uri: URI string
        :param username: Effective username
        :return: None
        """
        url = make_url_safe(uri)
        backend_name = url.get_backend_name()

        # Must be Presto connection, enable impersonation, and set optional param
        # auth=LDAP|KERBEROS
        # Set principal_username=$effective_username
        if backend_name == "presto" and username is not None:
            connect_args["principal_username"] = username

    @classmethod
    def get_table_names(
        cls, database: "Database", inspector: Inspector, schema: Optional[str]
    ) -> List[str]:
        tables = super().get_table_names(database, inspector, schema)
        if not is_feature_enabled("PRESTO_SPLIT_VIEWS_FROM_TABLES"):
            return tables

        views = set(cls.get_view_names(database, inspector, schema))
        actual_tables = set(tables) - views
        return list(actual_tables)

    @classmethod
    def get_view_names(
        cls, database: "Database", inspector: Inspector, schema: Optional[str]
    ) -> List[str]:
        """Returns an empty list

        get_table_names() function returns all table names and view names,
        and get_view_names() is not implemented in sqlalchemy_presto.py
        https://github.com/dropbox/PyHive/blob/e25fc8440a0686bbb7a5db5de7cb1a77bdb4167a/pyhive/sqlalchemy_presto.py
        """
        if not is_feature_enabled("PRESTO_SPLIT_VIEWS_FROM_TABLES"):
            return []

        if schema:
            sql = (
                "SELECT table_name FROM information_schema.views "
                "WHERE table_schema=%(schema)s"
            )
            params = {"schema": schema}
        else:
            sql = "SELECT table_name FROM information_schema.views"
            params = {}

        engine = cls.get_engine(database, schema=schema)
        with closing(engine.raw_connection()) as conn:
            cursor = conn.cursor()
            cursor.execute(sql, params)
            results = cursor.fetchall()

        return [row[0] for row in results]

    @classmethod
    def _create_column_info(
        cls, name: str, data_type: types.TypeEngine
    ) -> Dict[str, Any]:
        """
        Create column info object
        :param name: column name
        :param data_type: column data type
        :return: column info object
        """
        return {"name": name, "type": f"{data_type}"}

    @classmethod
    def _get_full_name(cls, names: List[Tuple[str, str]]) -> str:
        """
        Get the full column name
        :param names: list of all individual column names
        :return: full column name
        """
        return ".".join(column[0] for column in names if column[0])

    @classmethod
    def _has_nested_data_types(cls, component_type: str) -> bool:
        """
        Check if string contains a data type. We determine if there is a data type by
        whitespace or multiple data types by commas
        :param component_type: data type
        :return: boolean
        """
        comma_regex = r",(?=(?:[^\"]*\"[^\"]*\")*[^\"]*$)"
        white_space_regex = r"\s(?=(?:[^\"]*\"[^\"]*\")*[^\"]*$)"
        return (
            re.search(comma_regex, component_type) is not None
            or re.search(white_space_regex, component_type) is not None
        )

    @classmethod
    def _split_data_type(cls, data_type: str, delimiter: str) -> List[str]:
        """
        Split data type based on given delimiter. Do not split the string if the
        delimiter is enclosed in quotes
        :param data_type: data type
        :param delimiter: string separator (i.e. open parenthesis, closed parenthesis,
               comma, whitespace)
        :return: list of strings after breaking it by the delimiter
        """
        return re.split(
            r"{}(?=(?:[^\"]*\"[^\"]*\")*[^\"]*$)".format(delimiter), data_type
        )

    @classmethod
    def _parse_structural_column(  # pylint: disable=too-many-locals
        cls,
        parent_column_name: str,
        parent_data_type: str,
        result: List[Dict[str, Any]],
    ) -> None:
        """
        Parse a row or array column
        :param result: list tracking the results
        """
        formatted_parent_column_name = parent_column_name
        # Quote the column name if there is a space
        if " " in parent_column_name:
            formatted_parent_column_name = f'"{parent_column_name}"'
        full_data_type = f"{formatted_parent_column_name} {parent_data_type}"
        original_result_len = len(result)
        # split on open parenthesis ( to get the structural
        # data type and its component types
        data_types = cls._split_data_type(full_data_type, r"\(")
        stack: List[Tuple[str, str]] = []
        for data_type in data_types:
            # split on closed parenthesis ) to track which component
            # types belong to what structural data type
            inner_types = cls._split_data_type(data_type, r"\)")
            for inner_type in inner_types:
                # We have finished parsing multiple structural data types
                if not inner_type and stack:
                    stack.pop()
                elif cls._has_nested_data_types(inner_type):
                    # split on comma , to get individual data types
                    single_fields = cls._split_data_type(inner_type, ",")
                    for single_field in single_fields:
                        single_field = single_field.strip()
                        # If component type starts with a comma, the first single field
                        # will be an empty string. Disregard this empty string.
                        if not single_field:
                            continue
                        # split on whitespace to get field name and data type
                        field_info = cls._split_data_type(single_field, r"\s")
                        # check if there is a structural data type within
                        # overall structural data type
                        column_spec = cls.get_column_spec(field_info[1])
                        column_type = column_spec.sqla_type if column_spec else None
                        if column_type is None:
                            column_type = types.String()
                            logger.info(
                                "Did not recognize type %s of column %s",
                                field_info[1],
                                field_info[0],
                            )
                        if field_info[1] == "array" or field_info[1] == "row":
                            stack.append((field_info[0], field_info[1]))
                            full_parent_path = cls._get_full_name(stack)
                            result.append(
                                cls._create_column_info(full_parent_path, column_type)
                            )
                        else:  # otherwise this field is a basic data type
                            full_parent_path = cls._get_full_name(stack)
                            column_name = "{}.{}".format(
                                full_parent_path, field_info[0]
                            )
                            result.append(
                                cls._create_column_info(column_name, column_type)
                            )
                    # If the component type ends with a structural data type, do not pop
                    # the stack. We have run across a structural data type within the
                    # overall structural data type. Otherwise, we have completely parsed
                    # through the entire structural data type and can move on.
                    if not (inner_type.endswith("array") or inner_type.endswith("row")):
                        stack.pop()
                # We have an array of row objects (i.e. array(row(...)))
                elif inner_type in ("array", "row"):
                    # Push a dummy object to represent the structural data type
                    stack.append(("", inner_type))
                # We have an array of a basic data types(i.e. array(varchar)).
                elif stack:
                    # Because it is an array of a basic data type. We have finished
                    # parsing the structural data type and can move on.
                    stack.pop()
        # Unquote the column name if necessary
        if formatted_parent_column_name != parent_column_name:
            for index in range(original_result_len, len(result)):
                result[index]["name"] = result[index]["name"].replace(
                    formatted_parent_column_name, parent_column_name
                )

    @classmethod
    def _show_columns(
        cls, inspector: Inspector, table_name: str, schema: Optional[str]
    ) -> List[RowProxy]:
        """
        Show presto column names
        :param inspector: object that performs database schema inspection
        :param table_name: table name
        :param schema: schema name
        :return: list of column objects
        """
        quote = inspector.engine.dialect.identifier_preparer.quote_identifier
        full_table = quote(table_name)
        if schema:
            full_table = "{}.{}".format(quote(schema), full_table)
        columns = inspector.bind.execute("SHOW COLUMNS FROM {}".format(full_table))
        return columns

    column_type_mappings = (
        (
            re.compile(r"^boolean.*", re.IGNORECASE),
            types.BOOLEAN,
            GenericDataType.BOOLEAN,
        ),
        (
            re.compile(r"^tinyint.*", re.IGNORECASE),
            TinyInteger(),
            GenericDataType.NUMERIC,
        ),
        (
            re.compile(r"^smallint.*", re.IGNORECASE),
            types.SMALLINT(),
            GenericDataType.NUMERIC,
        ),
        (
            re.compile(r"^integer.*", re.IGNORECASE),
            types.INTEGER(),
            GenericDataType.NUMERIC,
        ),
        (
            re.compile(r"^bigint.*", re.IGNORECASE),
            types.BIGINT(),
            GenericDataType.NUMERIC,
        ),
        (
            re.compile(r"^real.*", re.IGNORECASE),
            types.FLOAT(),
            GenericDataType.NUMERIC,
        ),
        (
            re.compile(r"^double.*", re.IGNORECASE),
            types.FLOAT(),
            GenericDataType.NUMERIC,
        ),
        (
            re.compile(r"^decimal.*", re.IGNORECASE),
            types.DECIMAL(),
            GenericDataType.NUMERIC,
        ),
        (
            re.compile(r"^varchar(\((\d+)\))*$", re.IGNORECASE),
            lambda match: types.VARCHAR(int(match[2])) if match[2] else types.String(),
            GenericDataType.STRING,
        ),
        (
            re.compile(r"^char(\((\d+)\))*$", re.IGNORECASE),
            lambda match: types.CHAR(int(match[2])) if match[2] else types.CHAR(),
            GenericDataType.STRING,
        ),
        (
            re.compile(r"^varbinary.*", re.IGNORECASE),
            types.VARBINARY(),
            GenericDataType.STRING,
        ),
        (
            re.compile(r"^json.*", re.IGNORECASE),
            types.JSON(),
            GenericDataType.STRING,
        ),
        (
            re.compile(r"^date.*", re.IGNORECASE),
            types.DATE(),
            GenericDataType.TEMPORAL,
        ),
        (
            re.compile(r"^timestamp.*", re.IGNORECASE),
            types.TIMESTAMP(),
            GenericDataType.TEMPORAL,
        ),
        (
            re.compile(r"^interval.*", re.IGNORECASE),
            Interval(),
            GenericDataType.TEMPORAL,
        ),
        (
            re.compile(r"^time.*", re.IGNORECASE),
            types.Time(),
            GenericDataType.TEMPORAL,
        ),
        (re.compile(r"^array.*", re.IGNORECASE), Array(), GenericDataType.STRING),
        (re.compile(r"^map.*", re.IGNORECASE), Map(), GenericDataType.STRING),
        (re.compile(r"^row.*", re.IGNORECASE), Row(), GenericDataType.STRING),
    )

    @classmethod
    def get_columns(
        cls, inspector: Inspector, table_name: str, schema: Optional[str]
    ) -> List[Dict[str, Any]]:
        """
        Get columns from a Presto data source. This includes handling row and
        array data types
        :param inspector: object that performs database schema inspection
        :param table_name: table name
        :param schema: schema name
        :return: a list of results that contain column info
                (i.e. column name and data type)
        """
        columns = cls._show_columns(inspector, table_name, schema)
        result: List[Dict[str, Any]] = []
        for column in columns:
            # parse column if it is a row or array
            if is_feature_enabled("PRESTO_EXPAND_DATA") and (
                "array" in column.Type or "row" in column.Type
            ):
                structural_column_index = len(result)
                cls._parse_structural_column(column.Column, column.Type, result)
                result[structural_column_index]["nullable"] = getattr(
                    column, "Null", True
                )
                result[structural_column_index]["default"] = None
                continue

            # otherwise column is a basic data type
            column_spec = cls.get_column_spec(column.Type)
            column_type = column_spec.sqla_type if column_spec else None
            if column_type is None:
                column_type = types.String()
                logger.info(
                    "Did not recognize type %s of column %s",
                    str(column.Type),
                    str(column.Column),
                )
            column_info = cls._create_column_info(column.Column, column_type)
            column_info["nullable"] = getattr(column, "Null", True)
            column_info["default"] = None
            result.append(column_info)
        return result

    @classmethod
    def _is_column_name_quoted(cls, column_name: str) -> bool:
        """
        Check if column name is in quotes
        :param column_name: column name
        :return: boolean
        """
        return column_name.startswith('"') and column_name.endswith('"')

    @classmethod
    def _get_fields(cls, cols: List[Dict[str, Any]]) -> List[ColumnClause]:
        """
        Format column clauses where names are in quotes and labels are specified
        :param cols: columns
        :return: column clauses
        """
        column_clauses = []
        # Column names are separated by periods. This regex will find periods in a
        # string if they are not enclosed in quotes because if a period is enclosed in
        # quotes, then that period is part of a column name.
        dot_pattern = r"""\.                # split on period
                          (?=               # look ahead
                          (?:               # create non-capture group
                          [^\"]*\"[^\"]*\"  # two quotes
                          )*[^\"]*$)        # end regex"""
        dot_regex = re.compile(dot_pattern, re.VERBOSE)
        for col in cols:
            # get individual column names
            col_names = re.split(dot_regex, col["name"])
            # quote each column name if it is not already quoted
            for index, col_name in enumerate(col_names):
                if not cls._is_column_name_quoted(col_name):
                    col_names[index] = '"{}"'.format(col_name)
            quoted_col_name = ".".join(
                col_name if cls._is_column_name_quoted(col_name) else f'"{col_name}"'
                for col_name in col_names
            )
            # create column clause in the format "name"."name" AS "name.name"
            column_clause = literal_column(quoted_col_name).label(col["name"])
            column_clauses.append(column_clause)
        return column_clauses

    @classmethod
    def select_star(  # pylint: disable=too-many-arguments
        cls,
        database: "Database",
        table_name: str,
        engine: Engine,
        schema: Optional[str] = None,
        limit: int = 100,
        show_cols: bool = False,
        indent: bool = True,
        latest_partition: bool = True,
        cols: Optional[List[Dict[str, Any]]] = None,
    ) -> str:
        """
        Include selecting properties of row objects. We cannot easily break arrays into
        rows, so render the whole array in its own row and skip columns that correspond
        to an array's contents.
        """
        cols = cols or []
        presto_cols = cols
        if is_feature_enabled("PRESTO_EXPAND_DATA") and show_cols:
            dot_regex = r"\.(?=(?:[^\"]*\"[^\"]*\")*[^\"]*$)"
            presto_cols = [
                col for col in presto_cols if not re.search(dot_regex, col["name"])
            ]
        return super().select_star(
            database,
            table_name,
            engine,
            schema,
            limit,
            show_cols,
            indent,
            latest_partition,
            presto_cols,
        )

    @classmethod
    def estimate_statement_cost(cls, statement: str, cursor: Any) -> Dict[str, Any]:
        """
        Run a SQL query that estimates the cost of a given statement.

        :param statement: A single SQL statement
        :param cursor: Cursor instance
        :return: JSON response from Presto
        """
        sql = f"EXPLAIN (TYPE IO, FORMAT JSON) {statement}"
        cursor.execute(sql)

        # the output from Presto is a single column and a single row containing
        # JSON:
        #
        #   {
        #     ...
        #     "estimate" : {
        #       "outputRowCount" : 8.73265878E8,
        #       "outputSizeInBytes" : 3.41425774958E11,
        #       "cpuCost" : 3.41425774958E11,
        #       "maxMemory" : 0.0,
        #       "networkCost" : 3.41425774958E11
        #     }
        #   }
        result = json.loads(cursor.fetchone()[0])
        return result

    @classmethod
    def query_cost_formatter(
        cls, raw_cost: List[Dict[str, Any]]
    ) -> List[Dict[str, str]]:
        """
        Format cost estimate.

        :param raw_cost: JSON estimate from Presto
        :return: Human readable cost estimate
        """

        def humanize(value: Any, suffix: str) -> str:
            try:
                value = int(value)
            except ValueError:
                return str(value)

            prefixes = ["K", "M", "G", "T", "P", "E", "Z", "Y"]
            prefix = ""
            to_next_prefix = 1000
            while value > to_next_prefix and prefixes:
                prefix = prefixes.pop(0)
                value //= to_next_prefix

            return f"{value} {prefix}{suffix}"

        cost = []
        columns = [
            ("outputRowCount", "Output count", " rows"),
            ("outputSizeInBytes", "Output size", "B"),
            ("cpuCost", "CPU cost", ""),
            ("maxMemory", "Max memory", "B"),
            ("networkCost", "Network cost", ""),
        ]
        for row in raw_cost:
            estimate: Dict[str, float] = row.get("estimate", {})
            statement_cost = {}
            for key, label, suffix in columns:
                if key in estimate:
                    statement_cost[label] = humanize(estimate[key], suffix).strip()
            cost.append(statement_cost)

        return cost

    @classmethod
    def adjust_database_uri(
        cls, uri: URL, selected_schema: Optional[str] = None
    ) -> None:
        database = uri.database
        if selected_schema and database:
            selected_schema = parse.quote(selected_schema, safe="")
            if "/" in database:
                database = database.split("/")[0] + "/" + selected_schema
            else:
                database += "/" + selected_schema
            uri.database = database

    @classmethod
    def convert_dttm(
        cls, target_type: str, dttm: datetime, db_extra: Optional[Dict[str, Any]] = None
    ) -> Optional[str]:
        """
        Convert a Python `datetime` object to a SQL expression.

        :param target_type: The target type of expression
        :param dttm: The datetime object
        :param db_extra: The database extra object
        :return: The SQL expression

        Superset only defines time zone naive `datetime` objects, though this method
        handles both time zone naive and aware conversions.
        """
        tt = target_type.upper()
        if tt == utils.TemporalType.DATE:
<<<<<<< HEAD
            return f"""from_iso8601_date('{dttm.date().isoformat()}')"""
=======
            return f"""DATE '{dttm.date().isoformat()}'"""
>>>>>>> 16654034
        if tt in (
            utils.TemporalType.TIMESTAMP,
            utils.TemporalType.TIMESTAMP_WITH_TIME_ZONE,
        ):
<<<<<<< HEAD
            return f"""from_iso8601_timestamp('{dttm.isoformat(timespec="microseconds")}')"""  # pylint: disable=line-too-long,useless-suppression
=======
            return f"""TIMESTAMP '{dttm.isoformat(timespec="microseconds", sep=" ")}'"""
>>>>>>> 16654034
        return None

    @classmethod
    def epoch_to_dttm(cls) -> str:
        return "from_unixtime({col})"

    @classmethod
    def get_all_datasource_names(
        cls, database: "Database", datasource_type: str
    ) -> List[utils.DatasourceName]:
        datasource_df = database.get_df(
            "SELECT table_schema, table_name FROM INFORMATION_SCHEMA.{}S "
            "ORDER BY concat(table_schema, '.', table_name)".format(
                datasource_type.upper()
            ),
            None,
        )
        datasource_names: List[utils.DatasourceName] = []
        for _unused, row in datasource_df.iterrows():
            datasource_names.append(
                utils.DatasourceName(
                    schema=row["table_schema"], table=row["table_name"]
                )
            )
        return datasource_names

    @classmethod
    def expand_data(  # pylint: disable=too-many-locals
        cls, columns: List[ResultSetColumnType], data: List[Dict[Any, Any]]
    ) -> Tuple[
        List[ResultSetColumnType], List[Dict[Any, Any]], List[ResultSetColumnType]
    ]:
        """
        We do not immediately display rows and arrays clearly in the data grid. This
        method separates out nested fields and data values to help clearly display
        structural columns.

        Example: ColumnA is a row(nested_obj varchar) and ColumnB is an array(int)
        Original data set = [
            {'ColumnA': ['a1'], 'ColumnB': [1, 2]},
            {'ColumnA': ['a2'], 'ColumnB': [3, 4]},
        ]
        Expanded data set = [
            {'ColumnA': ['a1'], 'ColumnA.nested_obj': 'a1', 'ColumnB': 1},
            {'ColumnA': '',     'ColumnA.nested_obj': '',   'ColumnB': 2},
            {'ColumnA': ['a2'], 'ColumnA.nested_obj': 'a2', 'ColumnB': 3},
            {'ColumnA': '',     'ColumnA.nested_obj': '',   'ColumnB': 4},
        ]
        :param columns: columns selected in the query
        :param data: original data set
        :return: list of all columns(selected columns and their nested fields),
                 expanded data set, listed of nested fields
        """
        if not is_feature_enabled("PRESTO_EXPAND_DATA"):
            return columns, data, []

        # process each column, unnesting ARRAY types and
        # expanding ROW types into new columns
        to_process = deque((column, 0) for column in columns)
        all_columns: List[ResultSetColumnType] = []
        expanded_columns = []
        current_array_level = None
        while to_process:
            column, level = to_process.popleft()
            if column["name"] not in [column["name"] for column in all_columns]:
                all_columns.append(column)

            # When unnesting arrays we need to keep track of how many extra rows
            # were added, for each original row. This is necessary when we expand
            # multiple arrays, so that the arrays after the first reuse the rows
            # added by the first. every time we change a level in the nested arrays
            # we reinitialize this.
            if level != current_array_level:
                unnested_rows: Dict[int, int] = defaultdict(int)
                current_array_level = level

            name = column["name"]
            values: Optional[Union[str, List[Any]]]

            if column["type"] and column["type"].startswith("ARRAY("):
                # keep processing array children; we append to the right so that
                # multiple nested arrays are processed breadth-first
                to_process.append((get_children(column)[0], level + 1))

                # unnest array objects data into new rows
                i = 0
                while i < len(data):
                    row = data[i]
                    values = row.get(name)
                    if isinstance(values, str):
                        row[name] = values = destringify(values)
                    if values:
                        # how many extra rows we need to unnest the data?
                        extra_rows = len(values) - 1

                        # how many rows were already added for this row?
                        current_unnested_rows = unnested_rows[i]

                        # add any necessary rows
                        missing = extra_rows - current_unnested_rows
                        for _ in range(missing):
                            data.insert(i + current_unnested_rows + 1, {})
                            unnested_rows[i] += 1

                        # unnest array into rows
                        for j, value in enumerate(values):
                            data[i + j][name] = value

                        # skip newly unnested rows
                        i += unnested_rows[i]

                    i += 1

            if column["type"] and column["type"].startswith("ROW("):
                # expand columns; we append them to the left so they are added
                # immediately after the parent
                expanded = get_children(column)
                to_process.extendleft((column, level) for column in expanded[::-1])
                expanded_columns.extend(expanded)

                # expand row objects into new columns
                for row in data:
                    values = row.get(name) or []
                    if isinstance(values, str):
                        values = cast(Optional[List[Any]], destringify(values))
                        row[name] = values
                    for value, col in zip(values or [], expanded):
                        row[col["name"]] = value

        data = [
            {k["name"]: row.get(k["name"], "") for k in all_columns} for row in data
        ]

        return all_columns, data, expanded_columns

    @classmethod
    def extra_table_metadata(
        cls, database: "Database", table_name: str, schema_name: Optional[str]
    ) -> Dict[str, Any]:
        metadata = {}

        indexes = database.get_indexes(table_name, schema_name)
        if indexes:
            cols = indexes[0].get("column_names", [])
            full_table_name = table_name
            if schema_name and "." not in table_name:
                full_table_name = "{}.{}".format(schema_name, table_name)
            pql = cls._partition_query(full_table_name, database)
            col_names, latest_parts = cls.latest_partition(
                table_name, schema_name, database, show_first=True
            )

            if not latest_parts:
                latest_parts = tuple([None] * len(col_names))
            metadata["partitions"] = {
                "cols": cols,
                "latest": dict(zip(col_names, latest_parts)),
                "partitionQuery": pql,
            }

        # flake8 is not matching `Optional[str]` to `Any` for some reason...
        metadata["view"] = cast(
            Any, cls.get_create_view(database, schema_name, table_name)
        )

        return metadata

    @classmethod
    def get_create_view(
        cls, database: "Database", schema: Optional[str], table: str
    ) -> Optional[str]:
        """
        Return a CREATE VIEW statement, or `None` if not a view.

        :param database: Database instance
        :param schema: Schema name
        :param table: Table (view) name
        """
        # pylint: disable=import-outside-toplevel
        from pyhive.exc import DatabaseError

        engine = cls.get_engine(database, schema)
        with closing(engine.raw_connection()) as conn:
            cursor = conn.cursor()
            sql = f"SHOW CREATE VIEW {schema}.{table}"
            try:
                cls.execute(cursor, sql)
                polled = cursor.poll()

                while polled:
                    time.sleep(0.2)
                    polled = cursor.poll()
            except DatabaseError:  # not a VIEW
                return None
            rows = cls.fetch_data(cursor, 1)
        return rows[0][0]

    @classmethod
    def handle_cursor(cls, cursor: Any, query: Query, session: Session) -> None:
        """Updates progress information"""
        query_id = query.id
        poll_interval = query.database.connect_args.get(
            "poll_interval", current_app.config["PRESTO_POLL_INTERVAL"]
        )
        logger.info("Query %i: Polling the cursor for progress", query_id)
        polled = cursor.poll()
        # poll returns dict -- JSON status information or ``None``
        # if the query is done
        # https://github.com/dropbox/PyHive/blob/
        # b34bdbf51378b3979eaf5eca9e956f06ddc36ca0/pyhive/presto.py#L178
        while polled:
            # Update the object and wait for the kill signal.
            stats = polled.get("stats", {})

            query = session.query(type(query)).filter_by(id=query_id).one()
            if query.status in [QueryStatus.STOPPED, QueryStatus.TIMED_OUT]:
                cursor.cancel()
                break

            if stats:
                state = stats.get("state")

                # if already finished, then stop polling
                if state == "FINISHED":
                    break

                completed_splits = float(stats.get("completedSplits"))
                total_splits = float(stats.get("totalSplits"))
                if total_splits and completed_splits:
                    progress = 100 * (completed_splits / total_splits)
                    logger.info(
                        "Query {} progress: {} / {} "  # pylint: disable=logging-format-interpolation
                        "splits".format(query_id, completed_splits, total_splits)
                    )
                    if progress > query.progress:
                        query.progress = progress
                    session.commit()
            time.sleep(poll_interval)
            logger.info("Query %i: Polling the cursor for progress", query_id)
            polled = cursor.poll()

    @classmethod
    def _extract_error_message(cls, ex: Exception) -> str:
        if (
            hasattr(ex, "orig")
            and type(ex.orig).__name__ == "DatabaseError"  # type: ignore
            and isinstance(ex.orig[0], dict)  # type: ignore
        ):
            error_dict = ex.orig[0]  # type: ignore
            return "{} at {}: {}".format(
                error_dict.get("errorName"),
                error_dict.get("errorLocation"),
                error_dict.get("message"),
            )
        if type(ex).__name__ == "DatabaseError" and hasattr(ex, "args") and ex.args:
            error_dict = ex.args[0]
            return error_dict.get("message", _("Unknown Presto Error"))
        return utils.error_msg_from_exception(ex)

    @classmethod
    def _partition_query(  # pylint: disable=too-many-arguments,too-many-locals
        cls,
        table_name: str,
        database: "Database",
        limit: int = 0,
        order_by: Optional[List[Tuple[str, bool]]] = None,
        filters: Optional[Dict[Any, Any]] = None,
    ) -> str:
        """Returns a partition query

        :param table_name: the name of the table to get partitions from
        :type table_name: str
        :param limit: the number of partitions to be returned
        :type limit: int
        :param order_by: a list of tuples of field name and a boolean
            that determines if that field should be sorted in descending
            order
        :type order_by: list of (str, bool) tuples
        :param filters: dict of field name and filter value combinations
        """
        limit_clause = "LIMIT {}".format(limit) if limit else ""
        order_by_clause = ""
        if order_by:
            l = []
            for field, desc in order_by:
                l.append(field + " DESC" if desc else "")
            order_by_clause = "ORDER BY " + ", ".join(l)

        where_clause = ""
        if filters:
            l = []
            for field, value in filters.items():
                l.append(f"{field} = '{value}'")
            where_clause = "WHERE " + " AND ".join(l)

        presto_version = database.get_extra().get("version")

        # Partition select syntax changed in v0.199, so check here.
        # Default to the new syntax if version is unset.
        partition_select_clause = (
            f'SELECT * FROM "{table_name}$partitions"'
            if not presto_version
            or StrictVersion(presto_version) >= StrictVersion("0.199")
            else f"SHOW PARTITIONS FROM {table_name}"
        )

        sql = textwrap.dedent(
            f"""\
            {partition_select_clause}
            {where_clause}
            {order_by_clause}
            {limit_clause}
        """
        )
        return sql

    @classmethod
    def where_latest_partition(  # pylint: disable=too-many-arguments
        cls,
        table_name: str,
        schema: Optional[str],
        database: "Database",
        query: Select,
        columns: Optional[List[Dict[str, str]]] = None,
    ) -> Optional[Select]:
        try:
            col_names, values = cls.latest_partition(
                table_name, schema, database, show_first=True
            )
        except Exception:  # pylint: disable=broad-except
            # table is not partitioned
            return None

        if values is None:
            return None

        column_type_by_name = {
            column.get("name"): column.get("type") for column in columns or []
        }

        for col_name, value in zip(col_names, values):
            if col_name in column_type_by_name:
                if column_type_by_name.get(col_name) == "TIMESTAMP":
                    query = query.where(Column(col_name, TimeStamp()) == value)
                elif column_type_by_name.get(col_name) == "DATE":
                    query = query.where(Column(col_name, Date()) == value)
                else:
                    query = query.where(Column(col_name) == value)
        return query

    @classmethod
    def _latest_partition_from_df(cls, df: pd.DataFrame) -> Optional[List[str]]:
        if not df.empty:
            return df.to_records(index=False)[0].item()
        return None

    @classmethod
    @cache_manager.data_cache.memoize(timeout=60)
    def latest_partition(
        cls,
        table_name: str,
        schema: Optional[str],
        database: "Database",
        show_first: bool = False,
    ) -> Tuple[List[str], Optional[List[str]]]:
        """Returns col name and the latest (max) partition value for a table

        :param table_name: the name of the table
        :param schema: schema / database / namespace
        :param database: database query will be run against
        :type database: models.Database
        :param show_first: displays the value for the first partitioning key
          if there are many partitioning keys
        :type show_first: bool

        >>> latest_partition('foo_table')
        (['ds'], ('2018-01-01',))
        """
        indexes = database.get_indexes(table_name, schema)
        if not indexes:
            raise SupersetTemplateException(
                f"Error getting partition for {schema}.{table_name}. "
                "Verify that this table has a partition."
            )

        if len(indexes[0]["column_names"]) < 1:
            raise SupersetTemplateException(
                "The table should have one partitioned field"
            )

        if not show_first and len(indexes[0]["column_names"]) > 1:
            raise SupersetTemplateException(
                "The table should have a single partitioned field "
                "to use this function. You may want to use "
                "`presto.latest_sub_partition`"
            )

        column_names = indexes[0]["column_names"]
        part_fields = [(column_name, True) for column_name in column_names]
        sql = cls._partition_query(table_name, database, 1, part_fields)
        df = database.get_df(sql, schema)
        return column_names, cls._latest_partition_from_df(df)

    @classmethod
    def latest_sub_partition(
        cls, table_name: str, schema: Optional[str], database: "Database", **kwargs: Any
    ) -> Any:
        """Returns the latest (max) partition value for a table

        A filtering criteria should be passed for all fields that are
        partitioned except for the field to be returned. For example,
        if a table is partitioned by (``ds``, ``event_type`` and
        ``event_category``) and you want the latest ``ds``, you'll want
        to provide a filter as keyword arguments for both
        ``event_type`` and ``event_category`` as in
        ``latest_sub_partition('my_table',
            event_category='page', event_type='click')``

        :param table_name: the name of the table, can be just the table
            name or a fully qualified table name as ``schema_name.table_name``
        :type table_name: str
        :param schema: schema / database / namespace
        :type schema: str
        :param database: database query will be run against
        :type database: models.Database

        :param kwargs: keyword arguments define the filtering criteria
            on the partition list. There can be many of these.
        :type kwargs: str
        >>> latest_sub_partition('sub_partition_table', event_type='click')
        '2018-01-01'
        """
        indexes = database.get_indexes(table_name, schema)
        part_fields = indexes[0]["column_names"]
        for k in kwargs.keys():  # pylint: disable=consider-iterating-dictionary
            if k not in k in part_fields:  # pylint: disable=comparison-with-itself
                msg = f"Field [{k}] is not part of the portioning key"
                raise SupersetTemplateException(msg)
        if len(kwargs.keys()) != len(part_fields) - 1:
            msg = (
                "A filter needs to be specified for {} out of the " "{} fields."
            ).format(len(part_fields) - 1, len(part_fields))
            raise SupersetTemplateException(msg)

        for field in part_fields:
            if field not in kwargs.keys():
                field_to_return = field

        sql = cls._partition_query(
            table_name, database, 1, [(field_to_return, True)], kwargs
        )
        df = database.get_df(sql, schema)
        if df.empty:
            return ""
        return df.to_dict()[field_to_return][0]

    @classmethod
    @cache_manager.data_cache.memoize()
    def get_function_names(cls, database: "Database") -> List[str]:
        """
        Get a list of function names that are able to be called on the database.
        Used for SQL Lab autocomplete.

        :param database: The database to get functions for
        :return: A list of function names useable in the database
        """
        return database.get_df("SHOW FUNCTIONS")["Function"].tolist()

    @classmethod
    def is_readonly_query(cls, parsed_query: ParsedQuery) -> bool:
        """Pessimistic readonly, 100% sure statement won't mutate anything"""
        return super().is_readonly_query(parsed_query) or parsed_query.is_show()

    @classmethod
    def get_column_spec(
        cls,
        native_type: Optional[str],
        db_extra: Optional[Dict[str, Any]] = None,
        source: utils.ColumnTypeSource = utils.ColumnTypeSource.GET_TABLE,
        column_type_mappings: Tuple[ColumnTypeMapping, ...] = column_type_mappings,
    ) -> Optional[ColumnSpec]:

        column_spec = super().get_column_spec(
            native_type, column_type_mappings=column_type_mappings
        )

        if column_spec:
            return column_spec

        return super().get_column_spec(native_type)

    @classmethod
    def has_implicit_cancel(cls) -> bool:
        """
        Return True if the live cursor handles the implicit cancelation of the query,
        False otherise.

        :return: Whether the live cursor implicitly cancels the query
        :see: handle_cursor
        """

        return True<|MERGE_RESOLUTION|>--- conflicted
+++ resolved
@@ -756,20 +756,12 @@
         """
         tt = target_type.upper()
         if tt == utils.TemporalType.DATE:
-<<<<<<< HEAD
-            return f"""from_iso8601_date('{dttm.date().isoformat()}')"""
-=======
             return f"""DATE '{dttm.date().isoformat()}'"""
->>>>>>> 16654034
         if tt in (
             utils.TemporalType.TIMESTAMP,
             utils.TemporalType.TIMESTAMP_WITH_TIME_ZONE,
         ):
-<<<<<<< HEAD
-            return f"""from_iso8601_timestamp('{dttm.isoformat(timespec="microseconds")}')"""  # pylint: disable=line-too-long,useless-suppression
-=======
             return f"""TIMESTAMP '{dttm.isoformat(timespec="microseconds", sep=" ")}'"""
->>>>>>> 16654034
         return None
 
     @classmethod
