--- conflicted
+++ resolved
@@ -18,12 +18,8 @@
 
 
 class Db2EngineSpec(BaseEngineSpec):
-<<<<<<< HEAD
     engine = "db2"
-=======
-    engine = "ibm_db_sa"
     engine_name = "IBM Db2"
->>>>>>> ea0db0d1
     limit_method = LimitMethod.WRAP_SQL
     force_column_alias_quotes = True
     max_column_name_length = 30
