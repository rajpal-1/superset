--- conflicted
+++ resolved
@@ -157,13 +157,7 @@
         """
 
         if "columns" in properties:
-<<<<<<< HEAD
-            properties["columns"] = cls.update_columns(
-                model, properties["columns"], properties["override_columns"]
-            )
-=======
             cls.update_columns(model, properties.pop("columns"), commit=commit)
->>>>>>> 383313b1
 
         if "metrics" in properties:
             cls.update_metrics(model, properties.pop("metrics"), commit=commit)
@@ -175,13 +169,8 @@
         cls,
         model: SqlaTable,
         property_columns: List[Dict[str, Any]],
-<<<<<<< HEAD
-        override_columns: Optional[bool] = False,
-    ) -> List[TableColumn]:
-=======
         commit: bool = True,
     ) -> None:
->>>>>>> 383313b1
         """
         Creates/updates and/or deletes a list of columns, based on a
         list of Dict.
@@ -193,48 +182,28 @@
         """
 
         column_by_id = {column.id: column for column in model.columns}
-<<<<<<< HEAD
-        columns = []
-        original_columns = {obj.id for obj in model.columns}
-=======
         seen = set()
->>>>>>> 383313b1
-
-        for properties in property_columns:
-            if "id" in properties:
-                seen.add(properties["id"])
-
-                DatasetDAO.update_column(
-                    column_by_id[properties["id"]],
-                    properties,
-                    commit=False,
-                )
-            else:
-                DatasetDAO.create_column(
-                    {**properties, "table_id": model.id},
-                    commit=False,
-                )
-
-<<<<<<< HEAD
-                # Note for new columns the primary key is undefined sans a commit/flush.
-                columns.append(DatasetDAO.create_column(properties, commit=False))
-
-        for id_ in original_columns - {obj.id for obj in columns}:
-            DatasetDAO.delete_column(column_by_id[id_], commit=False)
-
-        if override_columns:
-            # Delete original columns tied to the dataset to bypass unique constraint
-            for id_ in original_columns:
+        with db.session.no_autoflush:
+            for properties in property_columns:
+                if "id" in properties:
+                    seen.add(properties["id"])
+
+                    DatasetDAO.update_column(
+                        column_by_id[properties["id"]],
+                        properties,
+                        commit=False,
+                    )
+                else:
+                    DatasetDAO.create_column(
+                        {**properties, "table_id": model.id},
+                        commit=False,
+                    )
+
+            for id_ in {obj.id for obj in model.columns} - seen:
                 DatasetDAO.delete_column(column_by_id[id_], commit=False)
-
-        return columns
-=======
-        for id_ in {obj.id for obj in model.columns} - seen:
-            DatasetDAO.delete_column(column_by_id[id_], commit=False)
 
         if commit:
             db.session.commit()
->>>>>>> 383313b1
 
     @classmethod
     def update_metrics(
