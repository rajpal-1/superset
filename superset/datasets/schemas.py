--- conflicted
+++ resolved
@@ -55,13 +55,8 @@
     extra = fields.String(allow_none=True)
     filterable = fields.Boolean()
     groupby = fields.Boolean()
-<<<<<<< HEAD
-    is_active = fields.Boolean()
+    is_active = fields.Boolean(allow_none=True)
     is_dttm = fields.Boolean(dump_default=False)
-=======
-    is_active = fields.Boolean(allow_none=True)
-    is_dttm = fields.Boolean(default=False)
->>>>>>> 60c9d684
     python_date_format = fields.String(
         allow_none=True, validate=[Length(1, 255), validate_python_date_format]
     )
