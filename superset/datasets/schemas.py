--- conflicted
+++ resolved
@@ -42,12 +42,8 @@
 class DatasetColumnsPutSchema(Schema):
     id = fields.Integer()
     column_name = fields.String(required=True, validate=Length(1, 255))
-<<<<<<< HEAD
-    type = fields.String(validate=Length(1, 32))
+    type = fields.String(allow_none=True)
     business_type = fields.String(allow_none=True, validate=Length(1, 255))
-=======
-    type = fields.String(allow_none=True)
->>>>>>> 9840fbf4
     verbose_name = fields.String(allow_none=True, Length=(1, 1024))
     description = fields.String(allow_none=True)
     expression = fields.String(allow_none=True)
