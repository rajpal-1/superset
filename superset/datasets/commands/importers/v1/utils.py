--- conflicted
+++ resolved
@@ -18,11 +18,7 @@
 import json
 import logging
 import re
-<<<<<<< HEAD
 from typing import Any, Dict, List, Optional, Tuple
-=======
-from typing import Any
->>>>>>> c09b8c6e
 from urllib import request
 
 import pandas as pd
@@ -35,11 +31,8 @@
 from superset import security_manager
 from superset.commands.exceptions import ImportFailedError
 from superset.connectors.sqla.models import SqlaTable
-<<<<<<< HEAD
 from superset.extensions import feature_flag_manager
-=======
 from superset.datasets.commands.exceptions import DatasetForbiddenDataURI
->>>>>>> c09b8c6e
 from superset.models.core import Database
 from superset.tags.models import ObjectTypes
 from superset.tags.utils import add_custom_object_tags, update_custom_object_tags
