--- conflicted
+++ resolved
@@ -45,7 +45,6 @@
     def run(self):
         self.validate()
         try:
-<<<<<<< HEAD
             # Creates SqlaTable (Dataset)
             dataset = DatasetDAO.create(self._properties, commit=False)
             # Updates columns and metrics from the dataset
@@ -60,14 +59,9 @@
                     "schema_access", dataset.schema_perm
                 )
             db.session.commit()
-        except (SQLAlchemyError, CreateFailedError) as e:
+        except (SQLAlchemyError, DAOCreateFailedError) as e:
             logger.exception(e)
             db.session.rollback()
-=======
-            dataset = DatasetDAO.create(self._properties)
-        except DAOCreateFailedError as e:
-            logger.exception(e.exception)
->>>>>>> c34df6b7
             raise DatasetCreateFailedError()
         return dataset
 
