--- conflicted
+++ resolved
@@ -145,14 +145,11 @@
     "delete_ssh_tunnel": "write",
     "get_updated_since": "read",
     "stop_query": "read",
-<<<<<<< HEAD
     "schemas_access_for_file_upload": "read",
-=======
     "get_objects": "read",
     "get_all_objects": "read",
     "add_objects": "write",
     "delete_object": "write",
->>>>>>> 42db7e56
 }
 
 EXTRA_FORM_DATA_APPEND_KEYS = {
