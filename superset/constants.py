# Licensed to the Apache Software Foundation (ASF) under one
# or more contributor license agreements.  See the NOTICE file
# distributed with this work for additional information
# regarding copyright ownership.  The ASF licenses this file
# to you under the Apache License, Version 2.0 (the
# "License"); you may not use this file except in compliance
# with the License.  You may obtain a copy of the License at
#
#   http://www.apache.org/licenses/LICENSE-2.0
#
# Unless required by applicable law or agreed to in writing,
# software distributed under the License is distributed on an
# "AS IS" BASIS, WITHOUT WARRANTIES OR CONDITIONS OF ANY
# KIND, either express or implied.  See the License for the
# specific language governing permissions and limitations
# under the License.

# ATTENTION: If you change any constants, make sure to also change utils/common.js

# string to use when None values *need* to be converted to/from strings
from enum import Enum

from superset.utils.backports import StrEnum

USER_AGENT = "Apache Superset"

NULL_STRING = "<NULL>"
EMPTY_STRING = "<empty string>"

CHANGE_ME_SECRET_KEY = "CHANGE_ME_TO_A_COMPLEX_RANDOM_SECRET"

# UUID for the examples database
EXAMPLES_DB_UUID = "a2dc77af-e654-49bb-b321-40f6b559a1ee"

PASSWORD_MASK = "X" * 10

NO_TIME_RANGE = "No filter"

QUERY_CANCEL_KEY = "cancel_query"
QUERY_EARLY_CANCEL_KEY = "early_cancel_query"

LRU_CACHE_MAX_SIZE = 256

<<<<<<< HEAD
=======

# Used when calculating the time shift for time comparison
class InstantTimeComparison(StrEnum):
    INHERITED = "r"
    YEAR = "y"
    MONTH = "m"
    WEEK = "w"

>>>>>>> 66bf7017

class RouteMethod:  # pylint: disable=too-few-public-methods
    """
    Route methods are a FAB concept around ModelView and RestModelView
    classes in FAB. Derivatives can define `include_route_method` and
    `exclude_route_methods` class attribute as a set of methods that
    will or won't get exposed.

    This class is a collection of static constants to reference common
    route methods, namely the ones defined in the base classes in FAB
    """

    # ModelView specific
    ACTION = "action"
    ACTION_POST = "action_post"
    ADD = "add"
    API_CREATE = "api_create"
    API_DELETE = "api_delete"
    API_GET = "api_get"
    API_READ = "api_read"
    API_UPDATE = "api_update"
    DELETE = "delete"
    DOWNLOAD = "download"
    EDIT = "edit"
    LIST = "list"
    SHOW = "show"
    INFO = "info"

    # RestModelView specific
    EXPORT = "export"
    IMPORT = "import_"
    GET = "get"
    GET_LIST = "get_list"
    POST = "post"
    PUT = "put"
    RELATED = "related"
    DISTINCT = "distinct"

    # Commonly used sets
    API_SET = {API_CREATE, API_DELETE, API_GET, API_READ, API_UPDATE}
    CRUD_SET = {ADD, LIST, EDIT, DELETE, ACTION_POST, SHOW}
    RELATED_VIEW_SET = {ADD, LIST, EDIT, DELETE}
    REST_MODEL_VIEW_CRUD_SET = {DELETE, GET, GET_LIST, POST, PUT, INFO}


MODEL_VIEW_RW_METHOD_PERMISSION_MAP = {
    "add": "write",
    "api": "read",
    "api_column_add": "write",
    "api_column_edit": "write",
    "api_create": "write",
    "api_delete": "write",
    "api_get": "read",
    "api_read": "read",
    "api_readvalues": "read",
    "api_update": "write",
    "annotation": "read",
    "delete": "write",
    "download": "read",
    "download_dashboards": "read",
    "edit": "write",
    "list": "read",
    "muldelete": "write",
    "mulexport": "read",
    "show": "read",
    "new": "write",
    "yaml_export": "read",
    "refresh": "write",
}

MODEL_API_RW_METHOD_PERMISSION_MAP = {
    "bulk_delete": "write",
    "delete": "write",
    "distinct": "read",
    "get": "read",
    "get_list": "read",
    "info": "read",
    "post": "write",
    "put": "write",
    "related": "read",
    "related_objects": "read",
    "tables": "read",
    "schemas": "read",
    "select_star": "read",
    "table_metadata": "read",
    "table_extra_metadata": "read",
    "test_connection": "write",
    "validate_parameters": "write",
    "favorite_status": "read",
    "add_favorite": "read",
    "remove_favorite": "read",
    "thumbnail": "read",
    "import_": "write",
    "refresh": "write",
    "cache_screenshot": "read",
    "screenshot": "read",
    "data": "read",
    "data_from_cache": "read",
    "get_charts": "read",
    "get_datasets": "read",
    "function_names": "read",
    "available": "read",
    "validate_sql": "read",
    "get_data": "read",
    "samples": "read",
    "delete_ssh_tunnel": "write",
    "get_updated_since": "read",
    "stop_query": "read",
    "get_user_slices": "read",
    "schemas_access_for_file_upload": "read",
    "get_objects": "read",
    "get_all_objects": "read",
    "add_objects": "write",
    "delete_object": "write",
    "copy_dash": "write",
    "get_connection": "write",
}

EXTRA_FORM_DATA_APPEND_KEYS = {
    "adhoc_filters",
    "filters",
    "interactive_groupby",
    "interactive_highlight",
    "interactive_drilldown",
    "custom_form_data",
}

EXTRA_FORM_DATA_OVERRIDE_REGULAR_MAPPINGS = {
    "granularity_sqla": "granularity",
    "time_column": "time_column",
    "time_grain": "time_grain",
    "time_range": "time_range",
    "time_grain_sqla": "time_grain_sqla",
}

EXTRA_FORM_DATA_OVERRIDE_EXTRA_KEYS = {
    "relative_start",
    "relative_end",
}

EXTRA_FORM_DATA_OVERRIDE_KEYS = (
    set(EXTRA_FORM_DATA_OVERRIDE_REGULAR_MAPPINGS.values())
    | EXTRA_FORM_DATA_OVERRIDE_EXTRA_KEYS
)


class TimeGrain(StrEnum):
    SECOND = "PT1S"
    FIVE_SECONDS = "PT5S"
    THIRTY_SECONDS = "PT30S"
    MINUTE = "PT1M"
    FIVE_MINUTES = "PT5M"
    TEN_MINUTES = "PT10M"
    FIFTEEN_MINUTES = "PT15M"
    THIRTY_MINUTES = "PT30M"
    HALF_HOUR = "PT0.5H"
    HOUR = "PT1H"
    SIX_HOURS = "PT6H"
    DAY = "P1D"
    WEEK = "P1W"
    WEEK_STARTING_SUNDAY = "1969-12-28T00:00:00Z/P1W"
    WEEK_STARTING_MONDAY = "1969-12-29T00:00:00Z/P1W"
    WEEK_ENDING_SATURDAY = "P1W/1970-01-03T00:00:00Z"
    WEEK_ENDING_SUNDAY = "P1W/1970-01-04T00:00:00Z"
    MONTH = "P1M"
    QUARTER = "P3M"
    QUARTER_YEAR = "P0.25Y"
    YEAR = "P1Y"


class PandasAxis(int, Enum):
    ROW = 0
    COLUMN = 1


class PandasPostprocessingCompare(StrEnum):
    DIFF = "difference"
    PCT = "percentage"
    RAT = "ratio"


class CacheRegion(StrEnum):
    DEFAULT = "default"
    DATA = "data"
    THUMBNAIL = "thumbnail"<|MERGE_RESOLUTION|>--- conflicted
+++ resolved
@@ -41,8 +41,6 @@
 
 LRU_CACHE_MAX_SIZE = 256
 
-<<<<<<< HEAD
-=======
 
 # Used when calculating the time shift for time comparison
 class InstantTimeComparison(StrEnum):
@@ -51,7 +49,6 @@
     MONTH = "m"
     WEEK = "w"
 
->>>>>>> 66bf7017
 
 class RouteMethod:  # pylint: disable=too-few-public-methods
     """
