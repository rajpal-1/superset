# Licensed to the Apache Software Foundation (ASF) under one
# or more contributor license agreements.  See the NOTICE file
# distributed with this work for additional information
# regarding copyright ownership.  The ASF licenses this file
# to you under the Apache License, Version 2.0 (the
# "License"); you may not use this file except in compliance
# with the License.  You may obtain a copy of the License at
#
#   http://www.apache.org/licenses/LICENSE-2.0
#
# Unless required by applicable law or agreed to in writing,
# software distributed under the License is distributed on an
# "AS IS" BASIS, WITHOUT WARRANTIES OR CONDITIONS OF ANY
# KIND, either express or implied.  See the License for the
# specific language governing permissions and limitations
# under the License.

# ATTENTION: If you change any constants, make sure to also change utils/common.js

# string to use when None values *need* to be converted to/from strings
NULL_STRING = "<NULL>"


class RouteMethod:  # pylint: disable=too-few-public-methods
    """
    Route methods are a FAB concept around ModelView and RestModelView
    classes in FAB. Derivatives can define `include_route_method` and
    `exclude_route_methods` class attribute as a set of methods that
    will or won't get exposed.

    This class is a collection of static constants to reference common
    route methods, namely the ones defined in the base classes in FAB
    """

    # ModelView specific
    ACTION = "action"
    ACTION_POST = "action_post"
    ADD = "add"
    API_CREATE = "api_create"
    API_DELETE = "api_delete"
    API_GET = "api_get"
    API_READ = "api_read"
    API_UPDATE = "api_update"
    DELETE = "delete"
    DOWNLOAD = "download"
    EDIT = "edit"
    LIST = "list"
    SHOW = "show"
    INFO = "info"

    # RestModelView specific
    EXPORT = "export"
    IMPORT = "import_"
    GET = "get"
    GET_LIST = "get_list"
    POST = "post"
    PUT = "put"
    RELATED = "related"
    DISTINCT = "distinct"

    # Commonly used sets
    API_SET = {API_CREATE, API_DELETE, API_GET, API_READ, API_UPDATE}
    CRUD_SET = {ADD, LIST, EDIT, DELETE, ACTION_POST, SHOW}
    RELATED_VIEW_SET = {ADD, LIST, EDIT, DELETE}
    REST_MODEL_VIEW_CRUD_SET = {DELETE, GET, GET_LIST, POST, PUT, INFO}


MODEL_VIEW_RW_METHOD_PERMISSION_MAP = {
    "add": "write",
    "api": "read",
    "api_column_add": "write",
    "api_column_edit": "write",
    "api_create": "write",
    "api_delete": "write",
    "api_get": "read",
    "api_read": "read",
    "api_readvalues": "read",
    "api_update": "write",
    "delete": "write",
    "download": "read",
    "download_dashboards": "read",
    "edit": "write",
    "list": "read",
    "muldelete": "write",
    "show": "read",
<<<<<<< HEAD
    "new": "write",
=======
    "yaml_export": "read",
>>>>>>> 48fb8c0b
}

MODEL_API_RW_METHOD_PERMISSION_MAP = {
    "bulk_delete": "write",
    "delete": "write",
    "distinct": "read",
    "export": "read",
    "get": "read",
    "get_list": "read",
    "info": "read",
    "post": "write",
    "put": "write",
    "related": "read",
<<<<<<< HEAD
    "favorite_status": "read",
    "thumbnail": "read",
    "import_": "write",
=======
    "refresh": "read",
    "related_objects": "read",
    "import_": "write",
    "favorite_status": "write",
    "cache_screenshot": "read",
    "screenshot": "read",
    "data": "read",
    "thumbnail": "read",
    "data_from_cache": "read",
>>>>>>> 48fb8c0b
}<|MERGE_RESOLUTION|>--- conflicted
+++ resolved
@@ -83,11 +83,8 @@
     "list": "read",
     "muldelete": "write",
     "show": "read",
-<<<<<<< HEAD
     "new": "write",
-=======
     "yaml_export": "read",
->>>>>>> 48fb8c0b
 }
 
 MODEL_API_RW_METHOD_PERMISSION_MAP = {
@@ -101,19 +98,13 @@
     "post": "write",
     "put": "write",
     "related": "read",
-<<<<<<< HEAD
     "favorite_status": "read",
     "thumbnail": "read",
     "import_": "write",
-=======
     "refresh": "read",
     "related_objects": "read",
-    "import_": "write",
-    "favorite_status": "write",
     "cache_screenshot": "read",
     "screenshot": "read",
     "data": "read",
-    "thumbnail": "read",
     "data_from_cache": "read",
->>>>>>> 48fb8c0b
 }