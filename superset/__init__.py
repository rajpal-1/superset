--- conflicted
+++ resolved
@@ -33,179 +33,6 @@
     talisman,
 )
 from superset.security import SupersetSecurityManager
-<<<<<<< HEAD
-from superset.utils.core import (
-    get_update_perms_flag, pessimistic_connection_handling, setup_cache)
-
-APP_DIR = os.path.dirname(__file__)
-CONFIG_MODULE = os.environ.get('SUPERSET_CONFIG', 'superset.config')
-
-if not os.path.exists(config.DATA_DIR):
-    os.makedirs(config.DATA_DIR)
-
-with open(APP_DIR + '/static/assets/backendSync.json', 'r') as f:
-    frontend_config = json.load(f)
-
-app = Flask(__name__)
-app.config.from_object(CONFIG_MODULE)
-app.config['PREFERRED_URL_SCHEME'] = 'https'
-conf = app.config
-
-#################################################################
-# Handling manifest file logic at app start
-#################################################################
-MANIFEST_FILE = APP_DIR + '/static/assets/dist/manifest.json'
-manifest = {}
-
-
-def parse_manifest_json():
-    global manifest
-    try:
-        with open(MANIFEST_FILE, 'r') as f:
-            # the manifest inclues non-entry files
-            # we only need entries in templates
-            full_manifest = json.load(f)
-            manifest = full_manifest.get('entrypoints', {})
-    except Exception:
-        pass
-
-
-def get_js_manifest_files(filename):
-    if app.debug:
-        parse_manifest_json()
-    entry_files = manifest.get(filename, {})
-    return entry_files.get('js', [])
-
-
-def get_css_manifest_files(filename):
-    if app.debug:
-        parse_manifest_json()
-    entry_files = manifest.get(filename, {})
-    return entry_files.get('css', [])
-
-
-def get_unloaded_chunks(files, loaded_chunks):
-    filtered_files = [f for f in files if f not in loaded_chunks]
-    for f in filtered_files:
-        loaded_chunks.add(f)
-    return filtered_files
-
-
-parse_manifest_json()
-
-
-@app.context_processor
-def get_manifest():
-    return dict(
-        loaded_chunks=set(),
-        get_unloaded_chunks=get_unloaded_chunks,
-        js_manifest=get_js_manifest_files,
-        css_manifest=get_css_manifest_files,
-    )
-
-
-#################################################################
-
-for bp in conf.get('BLUEPRINTS'):
-    try:
-        print("Registering blueprint: '{}'".format(bp.name))
-        app.register_blueprint(bp)
-    except Exception as e:
-        print('blueprint registration failed')
-        logging.exception(e)
-
-if conf.get('SILENCE_FAB'):
-    logging.getLogger('flask_appbuilder').setLevel(logging.ERROR)
-
-if app.debug:
-    app.logger.setLevel(logging.DEBUG)  # pylint: disable=no-member
-else:
-    # In production mode, add log handler to sys.stderr.
-    app.logger.addHandler(logging.StreamHandler())  # pylint: disable=no-member
-    app.logger.setLevel(logging.INFO)  # pylint: disable=no-member
-logging.getLogger('pyhive.presto').setLevel(logging.INFO)
-
-db = SQLA(app)
-
-if conf.get('WTF_CSRF_ENABLED'):
-    csrf = CSRFProtect(app)
-    csrf_exempt_list = conf.get('WTF_CSRF_EXEMPT_LIST', [])
-    for ex in csrf_exempt_list:
-        csrf.exempt(ex)
-
-pessimistic_connection_handling(db.engine)
-
-cache = setup_cache(app, conf.get('CACHE_CONFIG'))
-tables_cache = setup_cache(app, conf.get('TABLE_NAMES_CACHE_CONFIG'))
-
-migrate = Migrate(app, db, directory=APP_DIR + '/migrations')
-
-# Logging configuration
-logging.basicConfig(format=app.config.get('LOG_FORMAT'))
-logging.getLogger().setLevel(app.config.get('LOG_LEVEL'))
-
-if app.config.get('ENABLE_TIME_ROTATE'):
-    logging.getLogger().setLevel(app.config.get('TIME_ROTATE_LOG_LEVEL'))
-    handler = TimedRotatingFileHandler(
-        app.config.get('FILENAME'),
-        when=app.config.get('ROLLOVER'),
-        interval=app.config.get('INTERVAL'),
-        backupCount=app.config.get('BACKUP_COUNT'))
-    logging.getLogger().addHandler(handler)
-
-if app.config.get('ENABLE_CORS'):
-    from flask_cors import CORS
-    CORS(app, **app.config.get('CORS_OPTIONS'))
-
-if app.config.get('ENABLE_PROXY_FIX'):
-    app.wsgi_app = ProxyFix(app.wsgi_app)
-
-if app.config.get('ENABLE_CHUNK_ENCODING'):
-
-    class ChunkedEncodingFix(object):
-        def __init__(self, app):
-            self.app = app
-
-        def __call__(self, environ, start_response):
-            # Setting wsgi.input_terminated tells werkzeug.wsgi to ignore
-            # content-length and read the stream till the end.
-            if environ.get('HTTP_TRANSFER_ENCODING', '').lower() == u'chunked':
-                environ['wsgi.input_terminated'] = True
-            return self.app(environ, start_response)
-
-    app.wsgi_app = ChunkedEncodingFix(app.wsgi_app)
-
-if app.config.get('UPLOAD_FOLDER'):
-    try:
-        os.makedirs(app.config.get('UPLOAD_FOLDER'))
-    except OSError:
-        pass
-
-for middleware in app.config.get('ADDITIONAL_MIDDLEWARE'):
-    app.wsgi_app = middleware(app.wsgi_app)
-
-
-class MyIndexView(IndexView):
-    @expose('/')
-    def index(self):
-        return redirect('/superset/welcome')
-
-
-custom_sm = app.config.get('CUSTOM_SECURITY_MANAGER') or SupersetSecurityManager
-if not issubclass(custom_sm, SupersetSecurityManager):
-    raise Exception(
-        """Your CUSTOM_SECURITY_MANAGER must now extend SupersetSecurityManager,
-         not FAB's security manager.
-         See [4565] in UPDATING.md""")
-
-appbuilder = AppBuilder(
-    app,
-    db.session,
-    base_template='superset/base.html',
-    indexview=MyIndexView,
-    security_manager_class=custom_sm,
-    update_perms=get_update_perms_flag(),
-=======
 from superset.utils.log import DBEventLogger, get_event_logger_from_cfg_value
 
 #  All of the fields located here should be considered legacy. The correct way
@@ -222,6 +49,5 @@
 results_backend = LocalProxy(lambda: results_backend_manager.results_backend)
 results_backend_use_msgpack = LocalProxy(
     lambda: results_backend_manager.should_use_msgpack
->>>>>>> 801e2f17
 )
 tables_cache = LocalProxy(lambda: cache_manager.tables_cache)