# Licensed to the Apache Software Foundation (ASF) under one
# or more contributor license agreements.  See the NOTICE file
# distributed with this work for additional information
# regarding copyright ownership.  The ASF licenses this file
# to you under the Apache License, Version 2.0 (the
# "License"); you may not use this file except in compliance
# with the License.  You may obtain a copy of the License at
#
#   http://www.apache.org/licenses/LICENSE-2.0
#
# Unless required by applicable law or agreed to in writing,
# software distributed under the License is distributed on an
# "AS IS" BASIS, WITHOUT WARRANTIES OR CONDITIONS OF ANY
# KIND, either express or implied.  See the License for the
# specific language governing permissions and limitations
# under the License.
from __future__ import annotations

from hashlib import md5
from secrets import token_urlsafe
<<<<<<< HEAD
from typing import Union
from uuid import UUID

import hashids
=======
from typing import Optional, Union
from uuid import UUID

import hashids
from flask_appbuilder.security.sqla.models import User
>>>>>>> 16654034
from flask_babel import gettext as _

from superset.key_value.exceptions import KeyValueParseKeyError
from superset.key_value.types import KeyValueFilter, KeyValueResource

HASHIDS_MIN_LENGTH = 11


def random_key() -> str:
    return token_urlsafe(48)


def get_filter(resource: KeyValueResource, key: Union[int, UUID]) -> KeyValueFilter:
    try:
        filter_: KeyValueFilter = {"resource": resource.value}
        if isinstance(key, UUID):
            filter_["uuid"] = key
        else:
            filter_["id"] = key
        return filter_
    except ValueError as ex:
        raise KeyValueParseKeyError() from ex


def encode_permalink_key(key: int, salt: str) -> str:
    obj = hashids.Hashids(salt, min_length=HASHIDS_MIN_LENGTH)
    return obj.encode(key)


def decode_permalink_id(key: str, salt: str) -> int:
    obj = hashids.Hashids(salt, min_length=HASHIDS_MIN_LENGTH)
    ids = obj.decode(key)
    if len(ids) == 1:
        return ids[0]
    raise KeyValueParseKeyError(_("Invalid permalink key"))


def get_uuid_namespace(seed: str) -> UUID:
    md5_obj = md5()
    md5_obj.update(seed.encode("utf-8"))
<<<<<<< HEAD
    return UUID(md5_obj.hexdigest())
=======
    return UUID(md5_obj.hexdigest())


def get_owner(user: User) -> Optional[int]:
    return user.get_user_id() if not user.is_anonymous else None
>>>>>>> 16654034
<|MERGE_RESOLUTION|>--- conflicted
+++ resolved
@@ -18,18 +18,11 @@
 
 from hashlib import md5
 from secrets import token_urlsafe
-<<<<<<< HEAD
-from typing import Union
-from uuid import UUID
-
-import hashids
-=======
 from typing import Optional, Union
 from uuid import UUID
 
 import hashids
 from flask_appbuilder.security.sqla.models import User
->>>>>>> 16654034
 from flask_babel import gettext as _
 
 from superset.key_value.exceptions import KeyValueParseKeyError
@@ -70,12 +63,8 @@
 def get_uuid_namespace(seed: str) -> UUID:
     md5_obj = md5()
     md5_obj.update(seed.encode("utf-8"))
-<<<<<<< HEAD
-    return UUID(md5_obj.hexdigest())
-=======
     return UUID(md5_obj.hexdigest())
 
 
 def get_owner(user: User) -> Optional[int]:
-    return user.get_user_id() if not user.is_anonymous else None
->>>>>>> 16654034
+    return user.get_user_id() if not user.is_anonymous else None