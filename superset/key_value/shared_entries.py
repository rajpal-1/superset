# Licensed to the Apache Software Foundation (ASF) under one
# or more contributor license agreements.  See the NOTICE file
# distributed with this work for additional information
# regarding copyright ownership.  The ASF licenses this file
# to you under the Apache License, Version 2.0 (the
# "License"); you may not use this file except in compliance
# with the License.  You may obtain a copy of the License at
#
#   http://www.apache.org/licenses/LICENSE-2.0
#
# Unless required by applicable law or agreed to in writing,
# software distributed under the License is distributed on an
# "AS IS" BASIS, WITHOUT WARRANTIES OR CONDITIONS OF ANY
# KIND, either express or implied.  See the License for the
# specific language governing permissions and limitations
# under the License.

from typing import Any, Optional
from uuid import uuid3

from superset.key_value.types import JsonKeyValueCodec, KeyValueResource, SharedKey
from superset.key_value.utils import get_uuid_namespace, random_key

RESOURCE = KeyValueResource.APP
NAMESPACE = get_uuid_namespace("")
CODEC = JsonKeyValueCodec()


def get_shared_value(key: SharedKey) -> Optional[Any]:
    # pylint: disable=import-outside-toplevel
    from superset.daos.key_value import KeyValueDAO

    uuid_key = uuid3(NAMESPACE, key)
    return KeyValueDAO.get_value(RESOURCE, uuid_key, CODEC)


def set_shared_value(key: SharedKey, value: Any) -> None:
    # pylint: disable=import-outside-toplevel
    from superset.daos.key_value import KeyValueDAO

    uuid_key = uuid3(NAMESPACE, key)
<<<<<<< HEAD
    KeyValueDAO.create_entry(RESOURCE, value, CODEC, uuid_key)
    db.session.commit()
=======
    CreateKeyValueCommand(
        resource=RESOURCE,
        value=value,
        key=uuid_key,
        codec=CODEC,
    ).run()
>>>>>>> 5c9352fa


def get_permalink_salt(key: SharedKey) -> str:
    salt = get_shared_value(key)
    if salt is None:
        salt = random_key()
        set_shared_value(key, value=salt)
    return salt<|MERGE_RESOLUTION|>--- conflicted
+++ resolved
@@ -18,6 +18,7 @@
 from typing import Any, Optional
 from uuid import uuid3
 
+from superset import db
 from superset.key_value.types import JsonKeyValueCodec, KeyValueResource, SharedKey
 from superset.key_value.utils import get_uuid_namespace, random_key
 
@@ -39,17 +40,8 @@
     from superset.daos.key_value import KeyValueDAO
 
     uuid_key = uuid3(NAMESPACE, key)
-<<<<<<< HEAD
     KeyValueDAO.create_entry(RESOURCE, value, CODEC, uuid_key)
-    db.session.commit()
-=======
-    CreateKeyValueCommand(
-        resource=RESOURCE,
-        value=value,
-        key=uuid_key,
-        codec=CODEC,
-    ).run()
->>>>>>> 5c9352fa
+    db.session.commit()  # pylint: disable=consider-using-transaction
 
 
 def get_permalink_salt(key: SharedKey) -> str:
