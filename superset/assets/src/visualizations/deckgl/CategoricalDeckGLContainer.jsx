--- conflicted
+++ resolved
@@ -105,17 +105,12 @@
       features = features.filter(d => this.state.categories[d.cat_color].enabled);
     }
 
-<<<<<<< HEAD
     const filteredPayload = {
       ...payload,
       data: { ...payload.data, features },
     };
 
-    return [getLayer(fd, filteredPayload, onAddFilter, onTooltip)];
-=======
-    payload.data.features = data;
-    return [getLayer(fd, payload, onAddFilter, setTooltip)];
->>>>>>> 46c86672
+    return [getLayer(fd, filteredPayload, onAddFilter, setTooltip)];
   }
   addColor(data, fd) {
     const c = fd.color_picker || { r: 0, g: 0, b: 0, a: 1 };
