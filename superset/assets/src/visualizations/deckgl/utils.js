import { extent } from 'd3-array';
import { scaleThreshold } from 'd3-scale';
import { getSequentialSchemeRegistry, SequentialScheme } from '@superset-ui/color';
import { hexToRGB } from '../../modules/colors';

const DEFAULT_NUM_BUCKETS = 10;

export function getBreakPoints({
    break_points: formDataBreakPoints,
    num_buckets: formDataNumBuckets,
  }, features, accessor) {
  if (!features) {
    return [];
  }
  if (formDataBreakPoints === undefined || formDataBreakPoints.length === 0) {
    // compute evenly distributed break points based on number of buckets
    const numBuckets = formDataNumBuckets ? parseInt(formDataNumBuckets, 10) : DEFAULT_NUM_BUCKETS;
    const [minValue, maxValue] = extent(features, accessor);
    const delta = (maxValue - minValue) / numBuckets;
    const precision = delta === 0
      ? 0
      : Math.max(0, Math.ceil(Math.log10(1 / delta)));
    return Array(numBuckets + 1)
      .fill()
      .map((_, i) => (minValue + i * delta).toFixed(precision));
  }
  return formDataBreakPoints.sort((a, b) => parseFloat(a) - parseFloat(b));
}

export function getBreakPointColorScaler({
    break_points: formDataBreakPoints,
    num_buckets: formDataNumBuckets,
    linear_color_scheme: linearColorScheme,
    opacity,
  }, features, accessor) {
  const breakPoints = formDataBreakPoints || formDataNumBuckets
    ? getBreakPoints({
      break_points: formDataBreakPoints,
      num_buckets: formDataNumBuckets,
    }, features, accessor)
    : null;
  const colorScheme = Array.isArray(linearColorScheme)
    ? new SequentialScheme({
      id: 'custom',
      colors: linearColorScheme,
    })
    : getSequentialSchemeRegistry().get(linearColorScheme);

  let scaler;
  let maskPoint;
  if (breakPoints !== null) {
    // bucket colors into discrete colors
    const n = breakPoints.length - 1;
    const bucketedColors = n > 1
      ? colorScheme.getColors(n)
      : [colorScheme.colors[colorScheme.colors.length - 1]];

    // repeat ends
    const first = bucketedColors[0];
    const last = bucketedColors[bucketedColors.length - 1];
    bucketedColors.unshift(first);
    bucketedColors.push(last);

    const points = breakPoints.map(p => parseFloat(p));
    scaler = scaleThreshold().domain(points).range(bucketedColors);
    maskPoint = value => value > breakPoints[n] || value < breakPoints[0];
  } else {
    // interpolate colors linearly
    scaler = colorScheme.createLinearScale(extent(features, accessor));
    maskPoint = () => false;
  }

  return (d) => {
    const v = accessor(d);
    const c = hexToRGB(scaler(v));
    if (maskPoint(v)) {
      c[3] = 0;
    } else {
      c[3] = (opacity / 100.0) * 255;
    }
    return c;
  };
}

export function getBuckets(fd, features, accessor) {
  const breakPoints = getBreakPoints(fd, features, accessor);
  const colorScaler = getBreakPointColorScaler(fd, features, accessor);
  const buckets = {};
  breakPoints.slice(1).forEach((value, i) => {
    const range = breakPoints[i] + ' - ' + breakPoints[i + 1];
    const mid = 0.5 * (parseInt(breakPoints[i], 10) + parseInt(breakPoints[i + 1], 10));
   // fix polygon doesn't show
   const metricLabel = fd.metric ? fd.metric.label || fd.metric : null;
    buckets[range] = {
<<<<<<< HEAD
      color: colorScaler({ [fd.metric.label || fd.metric]: mid }),
=======
      color: colorScaler({ [metricLabel || fd.metric]: mid }),
>>>>>>> 2b35ccef
      enabled: true,
    };
  });
  return buckets;
}<|MERGE_RESOLUTION|>--- conflicted
+++ resolved
@@ -92,11 +92,7 @@
    // fix polygon doesn't show
    const metricLabel = fd.metric ? fd.metric.label || fd.metric : null;
     buckets[range] = {
-<<<<<<< HEAD
-      color: colorScaler({ [fd.metric.label || fd.metric]: mid }),
-=======
       color: colorScaler({ [metricLabel || fd.metric]: mid }),
->>>>>>> 2b35ccef
       enabled: true,
     };
   });
