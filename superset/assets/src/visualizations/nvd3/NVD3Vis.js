--- conflicted
+++ resolved
@@ -463,15 +463,9 @@
     if (isTimeSeries) {
       xAxisFormatter = getTimeFormatter(xAxisFormat);
       // In tooltips, always use the verbose time format
-<<<<<<< HEAD
-      chart.interactiveLayer.tooltip.headerFormatter(formatDateVerbose);
-    } else {
-      xAxisFormatter = d3FormatPreset(xAxisFormat);
-=======
       chart.interactiveLayer.tooltip.headerFormatter(smartDateVerboseFormatter);
     } else {
       xAxisFormatter = getTimeOrNumberFormatter(xAxisFormat);
->>>>>>> 2b35ccef
     }
     if (chart.x2Axis && chart.x2Axis.tickFormat) {
       chart.x2Axis.tickFormat(xAxisFormatter);
