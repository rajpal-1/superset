/* eslint-disable no-param-reassign */
import d3 from 'd3';
import PropTypes from 'prop-types';
import { CategoricalColorNamespace } from '@superset-ui/color';
import { getNumberFormatter } from '@superset-ui/number-format';
import './Chord.css';

const propTypes = {
  data: PropTypes.shape({
    nodes: PropTypes.arrayOf(PropTypes.string),
    matrix: PropTypes.arrayOf(PropTypes.arrayOf(PropTypes.number)),
  }),
  width: PropTypes.number,
  height: PropTypes.number,
  numberFormat: PropTypes.string,
  colorScheme: PropTypes.string,
};

function Chord(element, props) {
  const {
    data,
    width,
    height,
    numberFormat,
    colorScheme,
  } = props;

  element.innerHTML = '';

  const div = d3.select(element);
  const { nodes, matrix } = data;
<<<<<<< HEAD
  const f = d3.format(numberFormat);
=======
  const f = getNumberFormatter(numberFormat);
>>>>>>> 2b35ccef
  const colorFn = CategoricalColorNamespace.getScale(colorScheme);

  const outerRadius = Math.min(width, height) / 2 - 10;
  const innerRadius = outerRadius - 24;

  let chord;

  const arc = d3.svg.arc()
    .innerRadius(innerRadius)
    .outerRadius(outerRadius);

  const layout = d3.layout.chord()
    .padding(0.04)
    .sortSubgroups(d3.descending)
    .sortChords(d3.descending);

  const path = d3.svg.chord()
    .radius(innerRadius);

  const svg = div.append('svg')
    .attr('width', width)
    .attr('height', height)
    .on('mouseout', () => chord.classed('fade', false))
    .append('g')
    .attr('id', 'circle')
    .attr('transform', `translate(${width / 2}, ${height / 2})`);

  svg.append('circle')
    .attr('r', outerRadius);

  // Compute the chord layout.
  layout.matrix(matrix);

  const group = svg.selectAll('.group')
    .data(layout.groups)
    .enter().append('g')
    .attr('class', 'group')
    .on('mouseover', (d, i) => {
      chord.classed('fade', p => p.source.index !== i && p.target.index !== i);
    });

  // Add a mouseover title.
  group.append('title').text((d, i) => `${nodes[i]}: ${f(d.value)}`);

  // Add the group arc.
  const groupPath = group.append('path')
    .attr('id', (d, i) => 'group' + i)
    .attr('d', arc)
    .style('fill', (d, i) => colorFn(nodes[i]));

  // Add a text label.
  const groupText = group.append('text')
    .attr('x', 6)
    .attr('dy', 15);

  groupText.append('textPath')
    .attr('xlink:href', (d, i) => `#group${i}`)
    .text((d, i) => nodes[i]);
  // Remove the labels that don't fit. :(
  groupText.filter(function (d, i) {
    return groupPath[0][i].getTotalLength() / 2 - 16 < this.getComputedTextLength();
  })
  .remove();

  // Add the chords.
  chord = svg.selectAll('.chord')
    .data(layout.chords)
    .enter().append('path')
    .attr('class', 'chord')
    .on('mouseover', (d) => {
      chord.classed('fade', p => p !== d);
    })
    .style('fill', d => colorFn(nodes[d.source.index]))
    .attr('d', path);

  // Add an elaborate mouseover title for each chord.
  chord.append('title').text(function (d) {
    return nodes[d.source.index]
    + ' → ' + nodes[d.target.index]
    + ': ' + f(d.source.value)
    + '\n' + nodes[d.target.index]
    + ' → ' + nodes[d.source.index]
    + ': ' + f(d.target.value);
  });
}

Chord.displayName = 'Chord';
Chord.propTypes = propTypes;

export default Chord;<|MERGE_RESOLUTION|>--- conflicted
+++ resolved
@@ -29,11 +29,7 @@
 
   const div = d3.select(element);
   const { nodes, matrix } = data;
-<<<<<<< HEAD
-  const f = d3.format(numberFormat);
-=======
   const f = getNumberFormatter(numberFormat);
->>>>>>> 2b35ccef
   const colorFn = CategoricalColorNamespace.getScale(colorScheme);
 
   const outerRadius = Math.min(width, height) / 2 - 10;
