--- conflicted
+++ resolved
@@ -90,12 +90,8 @@
   [VIZ_TYPES.line_multi]: () =>
     loadVis(import(/* webpackChunkName: "line_multi" */ './nvd3/LineMulti.js')),
   [VIZ_TYPES.time_pivot]: loadNvd3,
-<<<<<<< HEAD
   [VIZ_TYPES.mapbox]: () => loadVis(import(/* webpackChunkName: "mapbox" */ './MapBox/adaptor.jsx')),
-=======
-  [VIZ_TYPES.mapbox]: () => loadVis(import(/* webpackChunkName: "mapbox" */ './mapbox.jsx')),
   [VIZ_TYPES.map_filter]: () => loadVis(import(/* webpackChunkName: "mapbox" */ './map_filter.jsx')),
->>>>>>> 9282453e
   [VIZ_TYPES.markup]: () => loadVis(import(/* webpackChunkName: "markup" */ './markup.js')),
   [VIZ_TYPES.para]: () =>
     loadVis(import(/* webpackChunkName: "parallel_coordinates" */ './ParallelCoordinates/adaptor.jsx')),
