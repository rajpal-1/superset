--- conflicted
+++ resolved
@@ -94,13 +94,8 @@
   // Chart options
   const chartType = timeSeriesOption;
   const hasTime = ['adv_anal', 'time_series'].indexOf(chartType) >= 0;
-<<<<<<< HEAD
-  const format = d3.format(numberFormat);
-  const timeFormat = d3TimeFormatPreset(dateTimeFormat);
-=======
   const format = getNumberFormatter(numberFormat);
   const timeFormat = getTimeFormatter(dateTimeFormat);
->>>>>>> 2b35ccef
   const colorFn = CategoricalColorNamespace.getScale(colorScheme);
 
   div.selectAll('*').remove();
