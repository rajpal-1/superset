/**
 * Licensed to the Apache Software Foundation (ASF) under one
 * or more contributor license agreements.  See the NOTICE file
 * distributed with this work for additional information
 * regarding copyright ownership.  The ASF licenses this file
 * to you under the Apache License, Version 2.0 (the
 * "License"); you may not use this file except in compliance
 * with the License.  You may obtain a copy of the License at
 *
 *   http://www.apache.org/licenses/LICENSE-2.0
 *
 * Unless required by applicable law or agreed to in writing,
 * software distributed under the License is distributed on an
 * "AS IS" BASIS, WITHOUT WARRANTIES OR CONDITIONS OF ANY
 * KIND, either express or implied.  See the License for the
 * specific language governing permissions and limitations
 * under the License.
 */
import React from 'react';
import PropTypes from 'prop-types';
import { Panel, Row, Col, Tabs, Tab, FormControl } from 'react-bootstrap';
<<<<<<< HEAD
import URI from 'urijs';
import RecentActivity from '../profile/components/RecentActivity';
import Favorites from '../profile/components/Favorites';
import DashboardTable from './DashboardTable';
import SelectControl from '../explore/components/controls/SelectControl';
import TagsTable from './TagsTable';
import { fetchSuggestions } from '../tags';
import { t } from '../locales';
import { STANDARD_TAGS } from '../dashboard/util/constants';

const OWNED_BY_ME = 'owner:{{ current_user_id() }}';
=======
import { t } from '@superset-ui/translation';
import RecentActivity from '../profile/components/RecentActivity';
import Favorites from '../profile/components/Favorites';
import DashboardTable from './DashboardTable';
>>>>>>> 97cb10db

const propTypes = {
  user: PropTypes.object.isRequired,
};

export default class Welcome extends React.PureComponent {
  constructor(props) {
    super(props);

    const parsedUrl = new URI(window.location);
    const key = parsedUrl.fragment() || 'dashboards';
    const searchParams = parsedUrl.search(true);
    const dashboardSearch = searchParams.search || '';
    const tagSearch = searchParams.tags || OWNED_BY_ME;
    this.state = {
      key,
      dashboardSearch,
      tagSearch,
      tagSuggestions: STANDARD_TAGS,
    };

    this.handleSelect = this.handleSelect.bind(this);
    this.onDashboardSearchChange = this.onDashboardSearchChange.bind(this);
    this.onTagSearchChange = this.onTagSearchChange.bind(this);
  }
  componentDidMount() {
    fetchSuggestions({ includeTypes: false }, (suggestions) => {
      const tagSuggestions = [
        ...STANDARD_TAGS,
        ...suggestions.map(tag => tag.name),
      ];
      this.setState({ tagSuggestions });
    });
  }
  onDashboardSearchChange(event) {
    const dashboardSearch = event.target.value;
    this.setState({ dashboardSearch }, () => this.updateURL('search', dashboardSearch));
  }
  onTagSearchChange(tags) {
    const tagSearch = tags.join(',');
    this.setState({ tagSearch }, () => this.updateURL('tags', tagSearch));
  }
  updateURL(key, value) {
    const parsedUrl = new URI(window.location);
    parsedUrl.search(data => ({ ...data, [key]: value }));
    window.history.pushState({ value }, value, parsedUrl.href());
  }
  handleSelect(key) {
    // store selected tab in URL
    window.history.pushState({ tab: key }, key, `#${key}`);
    this.setState({ key });
  }
  render() {
    return (
      <div className="container welcome">
        <Tabs
          activeKey={this.state.key}
          onSelect={this.handleSelect}
          id="controlled-tab-example"
        >
          <Tab eventKey="dashboards" title={t('Dashboards')}>
            <Panel>
              <Row>
                <Col md={8}><h2>{t('Dashboards')}</h2></Col>
                <Col md={4}>
                  <FormControl
                    type="text"
                    bsSize="sm"
                    style={{ marginTop: '25px' }}
                    placeholder="Search"
                    value={this.state.dashboardSearch}
                    onChange={this.onDashboardSearchChange}
                  />
                </Col>
              </Row>
              <hr />
              <DashboardTable search={this.state.dashboardSearch} />
            </Panel>
          </Tab>
          <Tab eventKey="recent" title={t('Recently Viewed')}>
            <Panel>
              <Row>
                <Col md={8}><h2>{t('Recently Viewed')}</h2></Col>
              </Row>
              <hr />
              <RecentActivity user={this.props.user} />
            </Panel>
          </Tab>
          <Tab eventKey="favorites" title={t('Favorites')}>
            <Panel>
              <Row>
                <Col md={8}><h2>{t('Favorites')}</h2></Col>
              </Row>
              <hr />
              <Favorites user={this.props.user} />
            </Panel>
          </Tab>
          <Tab eventKey="tags" title={t('Tags')}>
            <Panel>
              <Row>
                <Col md={8}><h2>{t('Tags')}</h2></Col>
              </Row>
              <Row>
                <Col md={12}>
                  <SelectControl
                    name="tags"
                    value={this.state.tagSearch.split(',')}
                    multi
                    onChange={this.onTagSearchChange}
                    choices={this.state.tagSuggestions}
                  />
                </Col>
              </Row>
              <hr />
              <TagsTable search={this.state.tagSearch} />
            </Panel>
          </Tab>
        </Tabs>
      </div>
    );
  }
}

Welcome.propTypes = propTypes;<|MERGE_RESOLUTION|>--- conflicted
+++ resolved
@@ -19,24 +19,17 @@
 import React from 'react';
 import PropTypes from 'prop-types';
 import { Panel, Row, Col, Tabs, Tab, FormControl } from 'react-bootstrap';
-<<<<<<< HEAD
 import URI from 'urijs';
-import RecentActivity from '../profile/components/RecentActivity';
-import Favorites from '../profile/components/Favorites';
-import DashboardTable from './DashboardTable';
 import SelectControl from '../explore/components/controls/SelectControl';
 import TagsTable from './TagsTable';
 import { fetchSuggestions } from '../tags';
-import { t } from '../locales';
 import { STANDARD_TAGS } from '../dashboard/util/constants';
-
-const OWNED_BY_ME = 'owner:{{ current_user_id() }}';
-=======
 import { t } from '@superset-ui/translation';
 import RecentActivity from '../profile/components/RecentActivity';
 import Favorites from '../profile/components/Favorites';
 import DashboardTable from './DashboardTable';
->>>>>>> 97cb10db
+
+const OWNED_BY_ME = 'owner:{{ current_user_id() }}';
 
 const propTypes = {
   user: PropTypes.object.isRequired,
