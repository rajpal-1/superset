/**
 * Licensed to the Apache Software Foundation (ASF) under one
 * or more contributor license agreements.  See the NOTICE file
 * distributed with this work for additional information
 * regarding copyright ownership.  The ASF licenses this file
 * to you under the Apache License, Version 2.0 (the
 * "License"); you may not use this file except in compliance
 * with the License.  You may obtain a copy of the License at
 *
 *   http://www.apache.org/licenses/LICENSE-2.0
 *
 * Unless required by applicable law or agreed to in writing,
 * software distributed under the License is distributed on an
 * "AS IS" BASIS, WITHOUT WARRANTIES OR CONDITIONS OF ANY
 * KIND, either express or implied.  See the License for the
 * specific language governing permissions and limitations
 * under the License.
 */
<<<<<<< HEAD
 .hide-component {
    display: none;
  }
=======
 .disable-component {
    background: #f5f5f5;
  }
  
>>>>>>> a35e0d9a
<|MERGE_RESOLUTION|>--- conflicted
+++ resolved
@@ -16,13 +16,6 @@
  * specific language governing permissions and limitations
  * under the License.
  */
-<<<<<<< HEAD
- .hide-component {
-    display: none;
-  }
-=======
  .disable-component {
     background: #f5f5f5;
-  }
-  
->>>>>>> a35e0d9a
+  }