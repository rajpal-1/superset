/* eslint global-require: 0 */
import $ from 'jquery';
<<<<<<< HEAD
import URI from 'urijs';
=======
import { t } from '../locales';
>>>>>>> fdd44ace

const d3 = require('d3');

export const EARTH_CIRCUMFERENCE_KM = 40075.16;
export const LUMINANCE_RED_WEIGHT = 0.2126;
export const LUMINANCE_GREEN_WEIGHT = 0.7152;
export const LUMINANCE_BLUE_WEIGHT = 0.0722;
export const MILES_PER_KM = 1.60934;

// Regexp for the label added to time shifted series (1 hour offset, 2 days offset, etc.)
export const TIME_SHIFT_PATTERN = /\d+ \w+ offset/;

export function kmToPixels(kilometers, latitude, zoomLevel) {
  // Algorithm from: http://wiki.openstreetmap.org/wiki/Zoom_levels
  const latitudeRad = latitude * (Math.PI / 180);
  // Seems like the zoomLevel is off by one
  const kmPerPixel = EARTH_CIRCUMFERENCE_KM * Math.cos(latitudeRad) / Math.pow(2, zoomLevel + 9);
  return d3.round(kilometers / kmPerPixel, 2);
}

export function isNumeric(num) {
  return !isNaN(parseFloat(num)) && isFinite(num);
}

export function rgbLuminance(r, g, b) {
  // Formula: https://en.wikipedia.org/wiki/Relative_luminance
  return (LUMINANCE_RED_WEIGHT * r) + (LUMINANCE_GREEN_WEIGHT * g) + (LUMINANCE_BLUE_WEIGHT * b);
}

export function getParamFromQuery(query, param) {
  const vars = query.split('&');
  for (let i = 0; i < vars.length; i += 1) {
    const pair = vars[i].split('=');
    if (decodeURIComponent(pair[0]) === param) {
      return decodeURIComponent(pair[1]);
    }
  }
  return null;
}

export function storeQuery(query, callback) {
  $.ajax({
    type: 'POST',
    url: '/kv/store/',
    async: false,
    data: {
      data: JSON.stringify(query),
    },
    success: (data) => {
      const baseUrl = window.location.origin + window.location.pathname;
      const url = `${baseUrl}?id=${JSON.parse(data).id}`;
      callback(url);
    },
  });
}

export function getParamsFromUrl() {
  const hash = window.location.search;
  const params = hash.split('?')[1].split('&');
  const newParams = {};
  params.forEach((p) => {
    const value = p.split('=')[1].replace(/\+/g, ' ');
    const key = p.split('=')[0];
    newParams[key] = value;
  });
  return newParams;
}

export function getShortUrl(longUrl, callback, onError) {
  $.ajax({
    type: 'POST',
    url: '/r/shortner/',
    async: false,
    data: {
      data: '/' + longUrl,
    },
    success: callback,
    error: () => {
      if (onError) {
        onError('Error getting the short URL');
      }
      callback(longUrl);
    },
  });
}

export function supersetURL(rootUrl, getParams = {}) {
  const parsedUrl = new URI(rootUrl).absoluteTo(window.location.origin);
  parsedUrl.search(getParams);
  return parsedUrl.href();
}

export function isTruthy(obj) {
  if (typeof obj === 'boolean') {
    return obj;
  } else if (typeof obj === 'string') {
    return ['yes', 'y', 'true', 't', '1'].indexOf(obj.toLowerCase()) >= 0;
  }
  return !!obj;
}

export function optionLabel(opt) {
  if (opt === null) {
    return '<NULL>';
  } else if (opt === '') {
    return '<empty string>';
  } else if (opt === true) {
    return '<true>';
  } else if (opt === false) {
    return '<false>';
  } else if (typeof opt !== 'string' && opt.toString) {
    return opt.toString();
  }
  return opt;
}

export function optionValue(opt) {
  if (opt === null) {
    return '<NULL>';
  }
  return opt;
}

export function optionFromValue(opt) {
  // From a list of options, handles special values & labels
  return { value: optionValue(opt), label: optionLabel(opt) };
}

// Error messages used in many places across applications
export const COMMON_ERR_MESSAGES = {
  SESSION_TIMED_OUT: t('Your session timed out, please refresh your page and try again.'),
};<|MERGE_RESOLUTION|>--- conflicted
+++ resolved
@@ -1,10 +1,7 @@
 /* eslint global-require: 0 */
 import $ from 'jquery';
-<<<<<<< HEAD
 import URI from 'urijs';
-=======
 import { t } from '../locales';
->>>>>>> fdd44ace
 
 const d3 = require('d3');
 
