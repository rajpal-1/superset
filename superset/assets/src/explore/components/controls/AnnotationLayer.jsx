import React from 'react';
import PropTypes from 'prop-types';
import { CompactPicker } from 'react-color';
import { Button } from 'react-bootstrap';
import mathjs from 'mathjs';

import { SupersetClient } from '@superset-ui/core';
import SelectControl from './SelectControl';
import TextControl from './TextControl';
import CheckboxControl from './CheckboxControl';

import AnnotationTypes, {
  DEFAULT_ANNOTATION_TYPE,
  ANNOTATION_SOURCE_TYPES,
  getAnnotationSourceTypeLabels,
  getAnnotationTypeLabel,
  getSupportedSourceTypes,
  getSupportedAnnotationTypes,
  requiresQuery,
} from '../../../modules/AnnotationTypes';

import PopoverSection from '../../../components/PopoverSection';
import ControlHeader from '../ControlHeader';
import { nonEmpty } from '../../validators';
import vizTypes from '../../visTypes';

import { t } from '../../../locales';
import { getScheme } from '../../../modules/ColorSchemeManager';

const AUTOMATIC_COLOR = '';

const propTypes = {
  name: PropTypes.string,
  annotationType: PropTypes.string,
  sourceType: PropTypes.string,
  color: PropTypes.string,
  opacity: PropTypes.string,
  style: PropTypes.string,
  width: PropTypes.number,
  showMarkers: PropTypes.bool,
  hideLine: PropTypes.bool,
  value: PropTypes.oneOfType([PropTypes.string, PropTypes.number]),
  overrides: PropTypes.object,
  show: PropTypes.bool,
  titleColumn: PropTypes.string,
  descriptionColumns: PropTypes.arrayOf(PropTypes.string),
  timeColumn: PropTypes.string,
  intervalEndColumn: PropTypes.string,
  vizType: PropTypes.string,

  error: PropTypes.string,
  colorScheme: PropTypes.string,

  addAnnotationLayer: PropTypes.func,
  removeAnnotationLayer: PropTypes.func,
  close: PropTypes.func,
};

const defaultProps = {
  name: '',
  annotationType: DEFAULT_ANNOTATION_TYPE,
  sourceType: '',
  color: AUTOMATIC_COLOR,
  opacity: '',
  style: 'solid',
  width: 1,
  showMarkers: false,
  hideLine: false,
  overrides: {},
  colorScheme: 'd3Category10',
  show: true,
  titleColumn: '',
  descriptionColumns: [],
  timeColumn: '',
  intervalEndColumn: '',

  addAnnotationLayer: () => {},
  removeAnnotationLayer: () => {},
  close: () => {},
};

export default class AnnotationLayer extends React.PureComponent {
  constructor(props) {
    super(props);
    const {
      name,
      annotationType,
      sourceType,
      color,
      opacity,
      style,
      width,
      showMarkers,
      hideLine,
      value,
      overrides,
      show,
      titleColumn,
      descriptionColumns,
      timeColumn,
      intervalEndColumn,
    } = props;
    this.state = {
      // base
      name,
      oldName: !this.props.name ? null : name,
      annotationType,
      sourceType,
      value,
      overrides,
      show,
      // slice
      titleColumn,
      descriptionColumns,
      timeColumn,
      intervalEndColumn,
      // display
      color: color || AUTOMATIC_COLOR,
      opacity,
      style,
      width,
      showMarkers,
      hideLine,
      // refData
      isNew: !this.props.name,
      isLoadingOptions: true,
      valueOptions: [],
      validationErrors: {},
    };
    this.submitAnnotation = this.submitAnnotation.bind(this);
    this.deleteAnnotation = this.deleteAnnotation.bind(this);
    this.applyAnnotation = this.applyAnnotation.bind(this);
    this.fetchOptions = this.fetchOptions.bind(this);
    this.handleAnnotationType = this.handleAnnotationType.bind(this);
    this.handleAnnotationSourceType = this.handleAnnotationSourceType.bind(this);
    this.handleValue = this.handleValue.bind(this);
    this.isValidForm = this.isValidForm.bind(this);
  }

  componentDidMount() {
    const { annotationType, sourceType, isLoadingOptions } = this.state;
    this.fetchOptions(annotationType, sourceType, isLoadingOptions);
  }

  componentDidUpdate(prevProps, prevState) {
    if (prevState.sourceType !== this.state.sourceType) {
      this.fetchOptions(this.state.annotationType, this.state.sourceType, true);
    }
  }

  isValidFormula(value, annotationType) {
    if (annotationType === AnnotationTypes.FORMULA) {
      try {
        mathjs
          .parse(value)
          .compile()
          .eval({ x: 0 });
      } catch (err) {
        return true;
      }
    }
    return false;
  }

  isValidForm() {
    const { name, annotationType, sourceType, value, timeColumn, intervalEndColumn } = this.state;
    const errors = [nonEmpty(name), nonEmpty(annotationType), nonEmpty(value)];
    if (sourceType !== ANNOTATION_SOURCE_TYPES.NATIVE) {
      if (annotationType === AnnotationTypes.EVENT) {
        errors.push(nonEmpty(timeColumn));
      }
      if (annotationType === AnnotationTypes.INTERVAL) {
        errors.push(nonEmpty(timeColumn));
        errors.push(nonEmpty(intervalEndColumn));
      }
    }
    errors.push(this.isValidFormula(value, annotationType));
    return !errors.filter(x => x).length;
  }

  handleAnnotationType(annotationType) {
    this.setState({
      annotationType,
      sourceType: null,
      validationErrors: {},
      value: null,
    });
  }

  handleAnnotationSourceType(sourceType) {
    this.setState({
      sourceType,
      isLoadingOptions: true,
      validationErrors: {},
      value: null,
    });
  }

  handleValue(value) {
    this.setState({
      value,
      descriptionColumns: null,
      intervalEndColumn: null,
      timeColumn: null,
      titleColumn: null,
      overrides: { since: null, until: null },
    });
  }

  fetchOptions(annotationType, sourceType, isLoadingOptions) {
    if (isLoadingOptions === true) {
      if (sourceType === ANNOTATION_SOURCE_TYPES.NATIVE) {
        SupersetClient.get({ endpoint: '/annotationlayermodelview/api/read?' }).then(({ json }) => {
          const layers = json
            ? json.result.map(layer => ({
                value: layer.id,
                label: layer.name,
              }))
            : [];
          this.setState({
            isLoadingOptions: false,
            valueOptions: layers,
          });
        });
      } else if (requiresQuery(sourceType)) {
        SupersetClient.get({ endpoint: '/superset/user_slices' }).then(({ json }) =>
          this.setState({
            isLoadingOptions: false,
            valueOptions: json
              .filter(x => getSupportedSourceTypes(annotationType).find(v => v === x.viz_type))
              .map(x => ({ value: x.id, label: x.title, slice: x })),
          }),
        );
      } else {
        this.setState({
          isLoadingOptions: false,
          valueOptions: [],
        });
      }
    }
  }

  deleteAnnotation() {
    this.props.close();
    if (!this.state.isNew) {
      this.props.removeAnnotationLayer(this.state);
    }
  }

  applyAnnotation() {
    if (this.state.name.length) {
      const annotation = {};
      Object.keys(this.state).forEach((k) => {
        if (this.state[k] !== null) {
          annotation[k] = this.state[k];
        }
      });
      delete annotation.isNew;
      delete annotation.valueOptions;
      delete annotation.isLoadingOptions;
      delete annotation.validationErrors;
      annotation.color = annotation.color === AUTOMATIC_COLOR ? null : annotation.color;
      this.props.addAnnotationLayer(annotation);
      this.setState({ isNew: false, oldName: this.state.name });
    }
  }

  submitAnnotation() {
    this.applyAnnotation();
    this.props.close();
  }

  renderValueConfiguration() {
    const { annotationType, sourceType, value, valueOptions, isLoadingOptions } = this.state;
    let label = '';
    let description = '';
    if (requiresQuery(sourceType)) {
      if (sourceType === ANNOTATION_SOURCE_TYPES.NATIVE) {
        label = 'Annotation Layer';
        description = 'Select the Annotation Layer you would like to use.';
      } else {
        label = label = t('Chart');
        description = `Use a pre defined Superset Chart as a source for annotations and overlays.
<<<<<<< HEAD
        'your chart must be one of these visualization types:
        '[${getSupportedSourceTypes(annotationType)
            .map(x => ((x in vizTypes && 'label' in vizTypes[x]) ? vizTypes[x].label : '')).join(', ')}]'`;
=======
        your chart must be one of these visualization types:
        [${getSupportedSourceTypes(annotationType)
          .map(x => (x in vizTypes && 'label' in vizTypes[x] ? vizTypes[x].label : ''))
          .join(', ')}]`;
>>>>>>> 48b7ebea
      }
    } else if (annotationType === AnnotationTypes.FORMULA) {
      label = 'Formula';
      description = `Expects a formula with depending time parameter 'x'
        in milliseconds since epoch. mathjs is used to evaluate the formulas.
        Example: '2x+5'`;
    }
    if (requiresQuery(sourceType)) {
      return (
        <SelectControl
          name="annotation-layer-value"
          showHeader
          hovered
          description={description}
          label={label}
          placeholder=""
          options={valueOptions}
          isLoading={isLoadingOptions}
          value={value}
          onChange={this.handleValue}
          validationErrors={!value ? ['Mandatory'] : []}
        />
      );
    }
    if (annotationType === AnnotationTypes.FORMULA) {
      return (
        <TextControl
          name="annotation-layer-value"
          hovered
          showHeader
          description={description}
          label={label}
          placeholder=""
          value={value}
          onChange={this.handleValue}
          validationErrors={this.isValidFormula(value, annotationType) ? ['Bad formula.'] : []}
        />
      );
    }
    return '';
  }

  renderSliceConfiguration() {
    const {
      annotationType,
      sourceType,
      value,
      valueOptions,
      overrides,
      titleColumn,
      timeColumn,
      intervalEndColumn,
      descriptionColumns,
    } = this.state;
    const slice = (valueOptions.find(x => x.value === value) || {}).slice;
    if (sourceType !== ANNOTATION_SOURCE_TYPES.NATIVE && slice) {
      const columns = (slice.data.groupby || [])
        .concat(slice.data.all_columns || [])
        .map(x => ({ value: x, label: x }));
      const timeColumnOptions = slice.data.include_time
        ? [{ value: '__timestamp', label: '__timestamp' }].concat(columns)
        : columns;
      return (
        <div style={{ marginRight: '2rem' }}>
          <PopoverSection
            isSelected
            onSelect={() => {}}
            title="Annotation Slice Configuration"
            info={`This section allows you to configure how to use the slice
               to generate annotations.`}
          >
            {(annotationType === AnnotationTypes.EVENT ||
              annotationType === AnnotationTypes.INTERVAL) && (
              <SelectControl
                hovered
                name="annotation-layer-time-column"
                label={
                  annotationType === AnnotationTypes.INTERVAL
                    ? 'Interval Start column'
                    : 'Event Time Column'
                }
                description={'This column must contain date/time information.'}
                validationErrors={!timeColumn ? ['Mandatory'] : []}
                clearable={false}
                options={timeColumnOptions}
                value={timeColumn}
                onChange={v => this.setState({ timeColumn: v })}
              />
            )}
            {annotationType === AnnotationTypes.INTERVAL && (
              <SelectControl
                hovered
                name="annotation-layer-intervalEnd"
                label="Interval End column"
                description={'This column must contain date/time information.'}
                validationErrors={!intervalEndColumn ? ['Mandatory'] : []}
                options={columns}
                value={intervalEndColumn}
                onChange={v => this.setState({ intervalEndColumn: v })}
              />
            )}
            <SelectControl
              hovered
              name="annotation-layer-title"
              label="Title Column"
              description={'Pick a title for you annotation.'}
              options={[{ value: '', label: 'None' }].concat(columns)}
              value={titleColumn}
              onChange={v => this.setState({ titleColumn: v })}
            />
            {annotationType !== AnnotationTypes.TIME_SERIES && (
              <SelectControl
                hovered
                name="annotation-layer-title"
                label="Description Columns"
                description={`Pick one or more columns that should be shown in the
                  annotation. If you don't select a column all of them will be shown.`}
                multi
                options={columns}
                value={descriptionColumns}
                onChange={v => this.setState({ descriptionColumns: v })}
              />
            )}
            <div style={{ marginTop: '1rem' }}>
              <CheckboxControl
                hovered
                name="annotation-override-since"
                label="Override 'Since'"
                description={`This controls whether the "Since" field from the current
                  view should be passed down to the chart containing the annotation data.`}
                value={!!Object.keys(overrides).find(x => x === 'since')}
                onChange={(v) => {
                  delete overrides.since;
                  if (v) {
                    this.setState({ overrides: { ...overrides, since: null } });
                  } else {
                    this.setState({ overrides: { ...overrides } });
                  }
                }}
              />
              <CheckboxControl
                hovered
                name="annotation-override-until"
                label="Override 'Until'"
                description={`This controls whether the "Until" field from the current
                  view should be passed down to the chart containing the annotation data.`}
                value={!!Object.keys(overrides).find(x => x === 'until')}
                onChange={(v) => {
                  delete overrides.until;
                  if (v) {
                    this.setState({ overrides: { ...overrides, until: null } });
                  } else {
                    this.setState({ overrides: { ...overrides } });
                  }
                }}
              />
              <CheckboxControl
                hovered
                name="annotation-override-timegrain"
                label="Override time grain"
                description={`This controls whether the time grain field from the current
                  view should be passed down to the chart containing the annotation data.`}
                value={!!Object.keys(overrides).find(x => x === 'time_grain_sqla')}
                onChange={(v) => {
                  delete overrides.time_grain_sqla;
                  delete overrides.granularity;
                  if (v) {
                    this.setState({
                      overrides: {
                        ...overrides,
                        time_grain_sqla: null,
                        granularity: null,
                      },
                    });
                  } else {
                    this.setState({ overrides: { ...overrides } });
                  }
                }}
              />
              <TextControl
                hovered
                name="annotation-layer-timeshift"
                label="Time Shift"
                description={`Time delta in natural language
                  (example:  24 hours, 7 days, 56 weeks, 365 days)`}
                placeholder=""
                value={overrides.time_shift}
                onChange={v => this.setState({ overrides: { ...overrides, time_shift: v } })}
              />
            </div>
          </PopoverSection>
        </div>
      );
    }
    return '';
  }

  renderDisplayConfiguration() {
    const { color, opacity, style, width, showMarkers, hideLine, annotationType } = this.state;
    const colorScheme = [...getScheme(this.props.colorScheme)];
    if (
      color &&
      color !== AUTOMATIC_COLOR &&
      !colorScheme.find(x => x.toLowerCase() === color.toLowerCase())
    ) {
      colorScheme.push(color);
    }
    return (
      <PopoverSection
        isSelected
        onSelect={() => {}}
        title={t('Display configuration')}
        info={t('Configure your how you overlay is displayed here.')}
      >
        <SelectControl
          name="annotation-layer-stroke"
          label={t('Style')}
          // see '../../../visualizations/nvd3_vis.css'
          options={[
            { value: 'solid', label: 'Solid' },
            { value: 'dashed', label: 'Dashed' },
            { value: 'longDashed', label: 'Long Dashed' },
            { value: 'dotted', label: 'Dotted' },
          ]}
          value={style}
          onChange={v => this.setState({ style: v })}
        />
        <SelectControl
          name="annotation-layer-opacity"
          label={t('Opacity')}
          // see '../../../visualizations/nvd3_vis.css'
          options={[
            { value: '', label: 'Solid' },
            { value: 'opacityLow', label: '0.2' },
            { value: 'opacityMedium', label: '0.5' },
            { value: 'opacityHigh', label: '0.8' },
          ]}
          value={opacity}
          onChange={v => this.setState({ opacity: v })}
        />
        <div>
          <ControlHeader label={t('Color')} />
          <div style={{ display: 'flex', flexDirection: 'column' }}>
            <CompactPicker
              color={color}
              colors={colorScheme}
              onChangeComplete={v => this.setState({ color: v.hex })}
            />
            <Button
              style={{ marginTop: '0.5rem', marginBottom: '0.5rem' }}
              bsStyle={color === AUTOMATIC_COLOR ? 'success' : 'default'}
              bsSize="xsmall"
              onClick={() => this.setState({ color: AUTOMATIC_COLOR })}
            >
              Automatic Color
            </Button>
          </div>
        </div>
        <TextControl
          name="annotation-layer-stroke-width"
          label={t('Line Width')}
          isInt
          value={width}
          onChange={v => this.setState({ width: v })}
        />
        {annotationType === AnnotationTypes.TIME_SERIES && (
          <CheckboxControl
            hovered
            name="annotation-layer-show-markers"
            label="Show Markers"
            description={'Shows or hides markers for the time series'}
            value={showMarkers}
            onChange={v => this.setState({ showMarkers: v })}
          />
        )}
        {annotationType === AnnotationTypes.TIME_SERIES && (
          <CheckboxControl
            hovered
            name="annotation-layer-hide-line"
            label="Hide Line"
            description={'Hides the Line for the time series'}
            value={hideLine}
            onChange={v => this.setState({ hideLine: v })}
          />
        )}
      </PopoverSection>
    );
  }

  render() {
    const { isNew, name, annotationType, sourceType, show } = this.state;
    const isValid = this.isValidForm();
    return (
      <div>
        {this.props.error && <span style={{ color: 'red' }}>ERROR: {this.props.error}</span>}
        <div style={{ display: 'flex', flexDirection: 'row' }}>
          <div style={{ marginRight: '2rem' }}>
            <PopoverSection
              isSelected
              onSelect={() => {}}
              title={t('Layer Configuration')}
              info={t('Configure the basics of your Annotation Layer.')}
            >
              <TextControl
                name="annotation-layer-name"
                label={t('Name')}
                placeholder=""
                value={name}
                onChange={v => this.setState({ name: v })}
                validationErrors={!name ? [t('Mandatory')] : []}
              />
              <CheckboxControl
                name="annotation-layer-hide"
                label={t('Hide Layer')}
                value={!show}
                onChange={v => this.setState({ show: !v })}
              />
              <SelectControl
                hovered
                description={t('Choose the Annotation Layer Type')}
                label={t('Annotation Layer Type')}
                name="annotation-layer-type"
                options={getSupportedAnnotationTypes(this.props.vizType).map(x => ({
                  value: x,
                  label: getAnnotationTypeLabel(x),
                }))}
                value={annotationType}
                onChange={this.handleAnnotationType}
              />
              {!!getSupportedSourceTypes(annotationType).length && (
                <SelectControl
                  hovered
                  description="Choose the source of your annotations"
                  label="Annotation Source"
                  name="annotation-source-type"
                  options={getSupportedSourceTypes(annotationType).map(x => ({
                    value: x,
                    label: getAnnotationSourceTypeLabels(x),
                  }))}
                  value={sourceType}
                  onChange={this.handleAnnotationSourceType}
                />
              )}
              {this.renderValueConfiguration()}
            </PopoverSection>
          </div>
          {this.renderSliceConfiguration()}
          {this.renderDisplayConfiguration()}
        </div>
        <div style={{ display: 'flex', justifyContent: 'space-between' }}>
          <Button bsSize="sm" onClick={this.deleteAnnotation}>
            {!isNew ? t('Remove') : t('Cancel')}
          </Button>
          <div>
            <Button bsSize="sm" disabled={!isValid} onClick={this.applyAnnotation}>
              {t('Apply')}
            </Button>

            <Button bsSize="sm" disabled={!isValid} onClick={this.submitAnnotation}>
              {t('OK')}
            </Button>
          </div>
        </div>
      </div>
    );
  }
}

AnnotationLayer.propTypes = propTypes;
AnnotationLayer.defaultProps = defaultProps;<|MERGE_RESOLUTION|>--- conflicted
+++ resolved
@@ -281,16 +281,10 @@
       } else {
         label = label = t('Chart');
         description = `Use a pre defined Superset Chart as a source for annotations and overlays.
-<<<<<<< HEAD
-        'your chart must be one of these visualization types:
-        '[${getSupportedSourceTypes(annotationType)
-            .map(x => ((x in vizTypes && 'label' in vizTypes[x]) ? vizTypes[x].label : '')).join(', ')}]'`;
-=======
         your chart must be one of these visualization types:
         [${getSupportedSourceTypes(annotationType)
           .map(x => (x in vizTypes && 'label' in vizTypes[x] ? vizTypes[x].label : ''))
           .join(', ')}]`;
->>>>>>> 48b7ebea
       }
     } else if (annotationType === AnnotationTypes.FORMULA) {
       label = 'Formula';
