--- conflicted
+++ resolved
@@ -122,23 +122,13 @@
               isStarred={this.props.isStarred}
             />
 
-<<<<<<< HEAD
             <TooltipWrapper
               label="edit-desc"
               tooltip={t('Edit chart properties')}
-=======
-          <TooltipWrapper
-            label="edit-desc"
-            tooltip={t('Edit chart properties')}
-          >
-            <a
-              className="edit-desc-icon"
-              href={`/chart/edit/${this.props.slice.slice_id}`}
->>>>>>> 51bd17d6
             >
               <a
                 className="edit-desc-icon"
-                href={`/slicemodelview/edit/${this.props.slice.slice_id}`}
+                href={`/chart/edit/${this.props.slice.slice_id}`}
               >
                 <i className="fa fa-edit" />
               </a>
