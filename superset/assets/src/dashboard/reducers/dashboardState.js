--- conflicted
+++ resolved
@@ -95,18 +95,17 @@
       let filters = state.filters;
         const { chart, col, vals: nextVals, merge, refresh, op } = action;
       const sliceId = chart.id;
-<<<<<<< HEAD
       let newFilter = {};
       if (!(sliceId in filters)) {
         // if no filters existed for the slice, set them
-        newFilter = { [col]: nextVals };
+        newFilter = { [col]: {values: nextVals, operator: op}};
       } else if ((filters[sliceId] && !(col in filters[sliceId])) || !merge) {
         // If no filters exist for this column, or we are overwriting them
-        newFilter = { ...filters[sliceId], [col]: nextVals };
+        newFilter = { ...filters[sliceId], [col]: {values: nextVals, operator: op}};
       } else if (filters[sliceId][col] instanceof Array) {
-        newFilter[col] = [...filters[sliceId][col], ...nextVals];
+        newFilter[col] = {operator: op, values: [...filters[sliceId][col], ...nextVals]};
       } else {
-        newFilter[col] = [filters[sliceId][col], ...nextVals];
+        newFilter[col] = {oerator: op, values: [filters[sliceId][col], ...nextVals]};
       }
       filters = { ...filters, [sliceId]: newFilter };
 
@@ -115,52 +114,9 @@
         Object.keys(filters[chartId]).forEach(column => {
           if (
             !filters[chartId][column] ||
-            filters[chartId][column].length === 0
+            filters[chartId][column].values.length === 0
           ) {
             delete filters[chartId][column];
-=======
-      const filterKeys = [
-        '__time_range',
-        '__time_col',
-        '__time_grain',
-        '__time_origin',
-        '__granularity',
-      ];
-      if (
-          filterKeys.indexOf(col) >= 0 ||
-              action.chart.formData.viz_type == "map_filter" ||
-              action.chart.formData.groupby.indexOf(col) !== -1 
-              
-      ) {
-        let newFilter = {};
-        if (!(sliceId in filters)) {
-          // if no filters existed for the slice, set them
-            newFilter = { [col]: {values: nextVals,
-                                  operator: op}};
-        } else if ((filters[sliceId] && !(col in filters[sliceId])) || !merge) {
-          // If no filters exist for this column, or we are overwriting them
-            newFilter = { ...filters[sliceId], [col]: {values: nextVals,
-                                                       operator: op}};
-        } else if (filters[sliceId][col] instanceof Array) {
-            newFilter[col] = {operator: op, values: [...filters[sliceId][col], ...nextVals]};
-        } else {
-            newFilter[col] = {oerator: op, values: [filters[sliceId][col], ...nextVals]};
-        }
-        filters = { ...filters, [sliceId]: newFilter };
-          console.log(filters);
-        // remove any empty filters so they don't pollute the logs
-        Object.keys(filters).forEach(chartId => {
-          Object.keys(filters[chartId]).forEach(column => {
-            if (
-              !filters[chartId][column] ||
-              filters[chartId][column].values.length === 0
-            ) {
-              delete filters[chartId][column];
-            }
-          });
-          if (Object.keys(filters[chartId]).length === 0) {
-            delete filters[chartId];
->>>>>>> 9282453e
           }
         });
         if (Object.keys(filters[chartId]).length === 0) {
