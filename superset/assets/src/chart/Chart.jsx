--- conflicted
+++ resolved
@@ -59,18 +59,6 @@
     const { actions, chartId } = this.props;
     console.warn(error); // eslint-disable-line
     actions.chartRenderingFailed(error.toString(), chartId, info ? info.componentStack : null);
-<<<<<<< HEAD
-
-    Logger.append(LOG_ACTIONS_RENDER_CHART, {
-      slice_id: chartId,
-      has_err: true,
-      error_details: error.toString(),
-      start_offset: this.renderStartTime,
-      duration: Logger.getTimestamp() - this.renderStartTime,
-    });
-  }
-=======
->>>>>>> 2b35ccef
 
     Logger.append(LOG_ACTIONS_RENDER_CHART_CONTAINER, {
       slice_id: chartId,
@@ -81,33 +69,6 @@
     });
   }
 
-<<<<<<< HEAD
-  renderTooltip() {
-    const { tooltip } = this.state;
-    if (tooltip && tooltip.content) {
-      return (
-        <Tooltip
-          className="chart-tooltip"
-          id="chart-tooltip"
-          placement="right"
-          positionTop={tooltip.y + 30}
-          positionLeft={tooltip.x + 30}
-          arrowOffsetTop={10}
-        >
-          {typeof (tooltip.content) === 'string' ?
-            <div // eslint-disable-next-line react/no-danger
-              dangerouslySetInnerHTML={{ __html: dompurify.sanitize(tooltip.content) }}
-            />
-            : tooltip.content
-          }
-        </Tooltip>
-      );
-    }
-    return null;
-  }
-
-=======
->>>>>>> 2b35ccef
   render() {
     const {
       width,
@@ -129,29 +90,11 @@
     this.renderContainerStartTime = Logger.getTimestamp();
 
     return (
-<<<<<<< HEAD
-      <ErrorBoundary onError={this.handleRenderFailure} showMessage={false}>
-=======
       <ErrorBoundary onError={this.handleRenderContainerFailure} showMessage={false}>
->>>>>>> 2b35ccef
         <div
           className={`chart-container ${isLoading ? 'is-loading' : ''}`}
           style={containerStyles}
         >
-<<<<<<< HEAD
-          {this.renderTooltip()}
-
-          {['loading', 'success'].indexOf(chartStatus) >= 0 && <Loading size={50} />}
-
-          {chartAlert && (
-            <StackTraceMessage
-              message={chartAlert}
-              link={queryResponse ? queryResponse.link : null}
-              stackTrace={chartStackTrace}
-            />
-          )}
-
-=======
 
           {isLoading && <Loading size={50} />}
 
@@ -163,25 +106,11 @@
             />
           )}
 
->>>>>>> 2b35ccef
           {!isLoading && !chartAlert && isFaded && (
             <RefreshChartOverlay
               width={width}
               height={height}
               onQuery={onQuery}
-<<<<<<< HEAD
-              onDismiss={onDismissRefreshOverlay}
-            />
-          )}
-          <SuperChart
-            className={`slice_container ${snakeCase(vizType)} ${isFaded ? ' faded' : ''}`}
-            chartType={vizType}
-            chartProps={skipChartRendering ? null : this.prepareChartProps()}
-            onRenderSuccess={this.handleRenderSuccess}
-            onRenderFailure={this.handleRenderFailure}
-            skipRendering={skipChartRendering}
-          />
-=======
             />
           )}
           <div className={`slice_container ${isFaded ? ' faded' : ''}`}>
@@ -189,7 +118,6 @@
               {...this.props}
             />
           </div>
->>>>>>> 2b35ccef
         </div>
       </ErrorBoundary>
     );
