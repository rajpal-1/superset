--- conflicted
+++ resolved
@@ -298,15 +298,10 @@
             onChange={this.onSqlChanged}
             queryEditor={this.props.queryEditor}
             sql={this.props.queryEditor.sql}
-<<<<<<< HEAD
             schemas={this.props.queryEditor.schemaOptions}
             tables={this.props.queryEditor.tableOptions}
             extendedTables={this.props.tables}
-            height={`${this.state.aceEditorHeight || aceEditorHeight}px`}
-=======
-            tables={this.props.tables}
             height={`${aceEditorHeight}px`}
->>>>>>> 722043c6
             hotkeys={hotkeys}
           />
           {this.renderEditorBottomBar(hotkeys)}
