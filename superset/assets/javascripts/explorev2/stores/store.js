/* eslint camelcase: 0 */
<<<<<<< HEAD
import { formatSelectOptionsForRange, formatSelectOptions } from '../../modules/utils';

export const fieldTypes = [
  'CheckboxField',
  'FreeFormSelectField',
  'IntegerField',
  'SelectCustomMultiField',
  'SelectField',
  'SelectMultipleSortableField',
  'TextAreaFeild',
  'TextField',
];
const D3_FORMAT_DOCS = 'D3 format syntax: https://github.com/d3/d3-format';

// input choices & options
const D3_TIME_FORMAT_OPTIONS = [
  ['.3s', '.3s | 12.3k'],
  ['.3%', '.3% | 1234543.210%'],
  ['.4r', '.4r | 12350'],
  ['.3f', '.3f | 12345.432'],
  ['+,', '+, | +12,345.4321'],
  ['$,.2f', '$,.2f | $12,345.43'],
];

const ROW_LIMIT_OPTIONS = [10, 50, 100, 250, 500, 1000, 5000, 10000, 50000];

const SERIES_LIMITS = [0, 5, 10, 25, 50, 100, 500];

const TIME_STAMP_OPTIONS = [
  ['smart_date', 'Adaptative formating'],
  ['%m/%d/%Y', '%m/%d/%Y | 01/14/2019'],
  ['%Y-%m-%d', '%Y-%m-%d | 2019-01-14'],
  ['%Y-%m-%d %H:%M:%S', '%Y-%m-%d %H:%M:%S | 2019-01-14 01:32:10'],
  ['%H:%M:%S', '%H:%M:%S | 01:32:10'],
];

const SQLA_FILTER_OPTIONS = ['in', 'not in', 'regex'];

const DRUID_FILTER_OPTIONS = SQLA_FILTER_OPTIONS.push('regex');

const DRUID_HAVING_OPTIONS = ['==', '!=', '>', '<', '>=', '<='];

export const FIELD_CHOICES_OPTIONS = {
  D3_TIME_FORMAT_OPTIONS,
  ROW_LIMIT_OPTIONS,
  SERIES_LIMITS,
  TIME_STAMP_OPTIONS,
  SQLA_FILTER_OPTIONS,
  DRUID_FILTER_OPTIONS,
  DRUID_HAVING_OPTIONS,
};

export const commonControlPanelSections = {
  druidTimeSeries: {
    label: 'Time',
    description: 'Time related form attributes',
    fieldSetRows: [
      ['granularity', 'druid_time_origin'],
      ['since', 'until'],
    ],
  },
  datasourceAndVizType: {
    label: 'Datasource & Chart Type',
    fieldSetRows: [
      ['datasource'],
      ['viz_type'],
    ],
  },
  sqlaTimeSeries: {
    label: 'Time',
    description: 'Time related form attributes',
    fieldSetRows: [
      ['granularity_sqla', 'time_grain_sqla'],
      ['since', 'until'],
    ],
  },
  sqlClause: {
    label: 'SQL',
    fieldSetRows: [
      ['where', 'having'],
    ],
    description: 'This section exposes ways to include snippets of SQL in your query',
  },
  NVD3TimeSeries: [
    {
      label: null,
      fieldSetRows: [
        ['metrics'],
        ['groupby'],
        ['limit', 'timeseries_limit_metric'],
      ],
    },
    {
      label: 'Advanced Analytics',
      description: 'This section contains options ' +
                   'that allow for advanced analytical post processing ' +
                    'of query results',
      fieldSetRows: [
          ['rolling_type', 'rolling_periods'],
          ['time_compare'],
          ['num_period_compare', 'period_ratio_type'],
          ['resample_how', 'resample_rule'],
          ['resample_fillmethod'],
      ],
    },
  ],
  filters: [
    {
      label: 'Filters',
      description: 'Filters are defined using comma delimited strings as in <US,FR,Other>' +
        'Leave the value field empty to filter empty strings or nulls' +
        'For filters with comma in values, wrap them in single quotes' +
        "as in <NY, 'Tahoe, CA', DC>",
    },
    {
      label: 'Result Filters',
      description: 'The filters to apply after post-aggregation.' +
        'Leave the value field empty to filter empty strings or nulls',
    },
  ],
};

export const visTypes = {
  dist_bar: {
    label: 'Distribution - Bar Chart',
    controlPanelSections: [
      {
        label: 'Chart Options',
        description: 'tooltip text here',
        fieldSetRows: [
          ['metrics'],
          ['groupby'],
          ['columns'],
          ['row_limit'],
          ['show_legend', 'show_bar_value'],
          ['bar_stacked', 'order_bars'],
          ['y_axis_format', 'bottom_margin'],
          ['x_axis_label', 'y_axis_label'],
          ['reduce_x_ticks', 'contribution'],
          ['show_controls'],
        ],
      },
    ],
    fieldOverrides: {
      groupby: {
        label: 'Series',
      },
      columns: {
        label: 'Breakdowns',
        description: 'Defines how each series is broken down',
      },
    },
  },

  pie: {
    label: 'Pie Chart',
    controlPanelSections: [
      {
        label: null,
        fieldSetRows: [
          ['metrics', 'groupby'],
          ['limit'],
          ['pie_label_type'],
          ['donut', 'show_legend'],
          ['labels_outside'],
        ],
      },
    ],
  },

  line: {
    label: 'Time Series - Line Chart',
    requiresTime: true,
    controlPanelSections: [
      commonControlPanelSections.NVD3TimeSeries[0],
      {
        label: 'Chart Options',
        fieldSetRows: [
          ['show_brush', 'show_legend'],
          ['rich_tooltip', 'y_axis_zero'],
          ['y_log_scale', 'contribution'],
          ['show_markers', 'x_axis_showminmax'],
          ['line_interpolation'],
          ['x_axis_format', 'y_axis_format'],
          ['x_axis_label', 'y_axis_label'],
        ],
      },
      commonControlPanelSections.NVD3TimeSeries[1],
    ],
  },

  bar: {
    label: 'Time Series - Bar Chart',
    requiresTime: true,
    controlPanelSections: [
      commonControlPanelSections.NVD3TimeSeries[0],
      {
        label: 'Chart Options',
        fieldSetRows: [
          ['show_brush', 'show_legend', 'show_bar_value'],
          ['rich_tooltip', 'y_axis_zero'],
          ['y_log_scale', 'contribution'],
          ['x_axis_format', 'y_axis_format'],
          ['line_interpolation', 'bar_stacked'],
          ['x_axis_showminmax', 'bottom_margin'],
          ['x_axis_label', 'y_axis_label'],
          ['reduce_x_ticks', 'show_controls'],
        ],
      },
      commonControlPanelSections.NVD3TimeSeries[1],
    ],
  },

  compare: {
    label: 'Time Series - Percent Change',
    requiresTime: true,
    controlPanelSections: [
      commonControlPanelSections.NVD3TimeSeries[0],
      commonControlPanelSections.NVD3TimeSeries[1],
    ],
  },

  area: {
    label: 'Time Series - Stacked',
    requiresTime: true,
    controlPanelSections: [
      commonControlPanelSections.NVD3TimeSeries[0],
      {
        label: 'Chart Options',
        fieldSetRows: [
          ['show_brush', 'show_legend'],
          ['rich_tooltip', 'y_axis_zero'],
          ['y_log_scale', 'contribution'],
          ['x_axis_format', 'y_axis_format'],
          ['x_axis_showminmax', 'show_controls'],
          ['line_interpolation', 'stacked_style'],
        ],
      },
      commonControlPanelSections.NVD3TimeSeries[1],
    ],
  },

  table: {
    label: 'Table View',
    controlPanelSections: [
      {
        label: 'GROUP BY',
        description: 'Use this section if you want a query that aggregates',
        fieldSetRows: [
          ['groupby', 'metrics'],
        ],
      },
      {
        label: 'NOT GROUPED BY',
        description: 'Use this section if you want to query atomic rows',
        fieldSetRows: [
          ['all_columns', 'order_by_cols'],
        ],
      },
      {
        label: 'Options',
        fieldSetRows: [
          ['table_timestamp_format'],
          ['row_limit'],
          ['page_length'],
          ['include_search'],
        ],
      },
    ],
  },

  markup: {
    label: 'Markup',
    controlPanelSections: [
      {
        label: null,
        fieldSetRows: [
          ['markup_type', 'code'],
        ],
      },
    ],
  },

  pivot_table: {
    label: 'Pivot Table',
    controlPanelSections: [
      {
        label: null,
        fieldSetRows: [
          ['groupby', 'columns'],
          ['metrics', 'pandas_aggfunc'],
        ],
      },
    ],
  },

  separator: {
    label: 'Separator',
    controlPanelSections: [
      {
        label: null,
        fieldSetRows: [
          ['code'],
        ],
      },
    ],
    fieldOverrides: {
      code: {
        default: '####Section Title\n' +
                 'A paragraph describing the section' +
                 'of the dashboard, right before the separator line ' +
                 '\n\n' +
                 '---------------',
      },
    },
  },

  word_cloud: {
    label: 'Word Cloud',
    controlPanelSections: [
      {
        label: null,
        fieldSetRows: [
          ['series', 'metric', 'limit'],
          ['size_from', 'size_to'],
          ['rotation'],
        ],
      },
    ],
  },

  treemap: {
    label: 'Treemap',
    controlPanelSections: [
      {
        label: null,
        fieldSetRows: [
          ['metrics'],
          ['groupby'],
        ],
      },
      {
        label: 'Chart Options',
        fieldSetRows: [
          ['treemap_ratio'],
          ['number_format'],
        ],
      },
    ],
  },

  cal_heatmap: {
    label: 'Calendar Heatmap',
    requiresTime: true,
    controlPanelSections: [
      {
        label: null,
        fieldSetRows: [
          ['metric'],
          ['domain_granularity'],
          ['subdomain_granularity'],
        ],
      },
    ],
  },

  box_plot: {
    label: 'Box Plot',
    controlPanelSections: [
      {
        label: null,
        fieldSetRows: [
          ['metrics'],
          ['groupby', 'limit'],
        ],
      },
      {
        label: 'Chart Options',
        fieldSetRows: [
          ['whisker_options'],
        ],
      },
    ],
  },

  bubble: {
    label: 'Bubble Chart',
    controlPanelSections: [
      {
        label: null,
        fieldSetRows: [
          ['series', 'entity'],
          ['x', 'y'],
          ['size', 'limit'],
        ],
      },
      {
        label: 'Chart Options',
        fieldSetRows: [
          ['x_log_scale', 'y_log_scale'],
          ['show_legend'],
          ['max_bubble_size'],
          ['x_axis_label', 'y_axis_label'],
        ],
      },
    ],
  },

  bullet: {
    label: 'Bullet Chart',
    requiresTime: false,
    controlPanelSections: [
      {
        label: null,
        fieldSetRows: [
          ['metric'],
          ['ranges', 'range_labels'],
          ['markers', 'marker_labels'],
          ['marker_lines', 'marker_line_labels'],
        ],
      },
    ],
  },

  big_number: {
    label: 'Big Number with Trendline',
    controlPanelSections: [
      {
        label: null,
        fieldSetRows: [
          ['metric'],
          ['compare_lag'],
          ['compare_suffix'],
          ['y_axis_format'],
        ],
      },
    ],
    fieldOverrides: {
      y_axis_format: {
        label: 'Number format',
      },
    },
  },

  big_number_total: {
    controlPanelSections: [
      {
        label: null,
        fieldSetRows: [
          ['metric'],
          ['subheader'],
          ['y_axis_format'],
        ],
      },
    ],
    fieldOverrides: {
      y_axis_format: {
        label: 'Number format',
      },
    },
  },

  histogram: {
    label: 'Histogram',
    controlPanelSections: [
      {
        label: null,
        fieldSetRows: [
          ['all_columns_x'],
          ['row_limit'],
        ],
      },
      {
        label: 'Histogram Options',
        fieldSetRows: [
          ['link_length'],
        ],
      },
    ],
    fieldOverrides: {
      all_columns_x: {
        label: 'Numeric Column',
        description: 'Select the numeric column to draw the histogram',
      },
      link_length: {
        label: 'No of Bins',
        description: 'Select number of bins for the histogram',
        default: 5,
      },
    },
  },

  sunburst: {
    label: 'Sunburst',
    controlPanelSections: [
      {
        label: null,
        fieldSetRows: [
          ['groupby'],
          ['metric', 'secondary_metric'],
          ['row_limit'],
        ],
      },
    ],
    fieldOverrides: {
      metric: {
        label: 'Primary Metric',
        description: 'The primary metric is used to define the arc segment sizes',
      },
      secondary_metric: {
        label: 'Secondary Metric',
        description: 'This secondary metric is used to ' +
                     'define the color as a ratio against the primary metric. ' +
                     'If the two metrics match, color is mapped level groups',
      },
      groupby: {
        label: 'Hierarchy',
        description: 'This defines the level of the hierarchy',
      },
    },
  },

  sankey: {
    label: 'Sankey',
    controlPanelSections: [
      {
        label: null,
        fieldSetRows: [
          ['groupby'],
          ['metric'],
          ['row_limit'],
        ],
      },
    ],
    fieldOverrides: {
      groupby: {
        label: 'Source / Target',
        description: 'Choose a source and a target',
      },
    },
  },

  directed_force: {
    label: 'Directed Force Layout',
    controlPanelSections: [
      {
        label: null,
        fieldSetRows: [
          ['groupby'],
          ['metric'],
          ['row_limit'],
        ],
      },
      {
        label: 'Force Layout',
        fieldSetRows: [
          ['link_length'],
          ['charge'],
        ],
      },
    ],
    fieldOverrides: {
      groupby: {
        label: 'Source / Target',
        description: 'Choose a source and a target',
      },
    },
  },

  world_map: {
    label: 'World Map',
    controlPanelSections: [
      {
        label: null,
        fieldSetRows: [
          ['entity'],
          ['country_fieldtype'],
          ['metric'],
        ],
      },
      {
        label: 'Bubbles',
        fieldSetRows: [
          ['show_bubbles'],
          ['secondary_metric'],
          ['max_bubble_size'],
        ],
      },
    ],
    fieldOverrides: {
      entity: {
        label: 'Country Field',
        description: '3 letter code of the country',
      },
      metric: {
        label: 'Metric for color',
        description: 'Metric that defines the color of the country',
      },
      secondary_metric: {
        label: 'Bubble size',
        description: 'Metric that defines the size of the bubble',
      },
    },
  },

  filter_box: {
    label: 'Filter Box',
    controlPanelSections: [
      {
        label: null,
        fieldSetRows: [
          ['date_filter'],
          ['groupby'],
          ['metric'],
        ],
      },
    ],
    fieldOverrides: {
      groupby: {
        label: 'Filter fields',
        description: 'The fields you want to filter on',
        default: [],
      },
    },
  },

  iframe: {
    label: 'iFrame',
    controlPanelSections: [
      {
        label: null,
        fieldSetRows: [
          ['url'],
        ],
      },
    ],
  },

  para: {
    label: 'Parallel Coordinates',
    controlPanelSections: [
      {
        label: null,
        fieldSetRows: [
          ['series'],
          ['metrics'],
          ['secondary_metric'],
          ['limit'],
          ['show_datatable', 'include_series'],
        ],
      },
    ],
  },

  heatmap: {
    label: 'Heatmap',
    controlPanelSections: [
      {
        label: 'Axis & Metrics',
        fieldSetRows: [
          ['all_columns_x'],
          ['all_columns_y'],
          ['metric'],
        ],
      },
      {
        label: 'Heatmap Options',
        fieldSetRows: [
          ['linear_color_scheme'],
          ['xscale_interval', 'yscale_interval'],
          ['canvas_image_rendering'],
          ['normalize_across'],
        ],
      },
    ],
  },

  horizon: {
    label: 'Horizon',
    controlPanelSections: [
      commonControlPanelSections.NVD3TimeSeries[0],
      {
        label: 'Chart Options',
        fieldSetRows: [
          ['series_height', 'horizon_color_scale'],
        ],
      },
    ],
  },

  mapbox: {
    label: 'Mapbox',
    controlPanelSections: [
      {
        label: null,
        fieldSetRows: [
          ['all_columns_x', 'all_columns_y'],
          ['clustering_radius'],
          ['row_limit'],
          ['groupby'],
          ['render_while_dragging'],
        ],
      },
      {
        label: 'Points',
        fieldSetRows: [
          ['point_radius'],
          ['point_radius_unit'],
        ],
      },
      {
        label: 'Labelling',
        fieldSetRows: [
          ['mapbox_label'],
          ['pandas_aggfunc'],
        ],
      },
      {
        label: 'Visual Tweaks',
        fieldSetRows: [
          ['mapbox_style'],
          ['global_opacity'],
          ['mapbox_color'],
        ],
      },
      {
        label: 'Viewport',
        fieldSetRows: [
          ['viewport_longitude'],
          ['viewport_latitude'],
          ['viewport_zoom'],
        ],
      },
    ],
    fieldOverrides: {
      all_columns_x: {
        label: 'Longitude',
        description: 'Column containing longitude data',
      },
      all_columns_y: {
        label: 'Latitude',
        description: 'Column containing latitude data',
      },
      pandas_aggfunc: {
        label: 'Cluster label aggregator',
        description: 'Aggregate function applied to the list of points ' +
                     'in each cluster to produce the cluster label.',
      },
      rich_tooltip: {
        label: 'Tooltip',
        description: 'Show a tooltip when hovering over points and clusters ' +
                     'describing the label',
      },
      groupby: {
        description: 'One or many fields to group by. If grouping, latitude ' +
                     'and longitude columns must be present.',
      },
    },
  },
};

export const fields = {
  datasource: {
    type: 'SelectField',
    label: 'Datasource',
    default: null,
    choices: [],
    description: '',
  },

  viz_type: {
    type: 'SelectField',
    label: 'Viz',
    default: 'table',
    choices: formatSelectOptions(Object.keys(visTypes)),
    description: 'The type of visualization to display',
  },

  metrics: {
    type: 'SelectMultipleSortableField',
    label: 'Metrics',
    choices: [],
    default: [],
    description: 'One or many metrics to display',
  },

  order_by_cols: {
    type: 'SelectMultipleSortableField',
    label: 'Ordering',
    choices: [],
    default: [],
    description: 'One or many metrics to display',
  },

  metric: {
    type: 'SelectField',
    label: 'Metric',
    choices: [],
    default: null,
    description: 'Choose the metric',
  },

  stacked_style: {
    type: 'SelectField',
    label: 'Stacked Style',
    choices: [
      ['stack', 'stack'],
      ['stream', 'stream'],
      ['expand', 'expand'],
    ],
    default: 'stack',
    description: '',
  },

  linear_color_scheme: {
    type: 'SelectField',
    label: 'Linear Color Scheme',
    choices: [
      ['fire', 'fire'],
      ['blue_white_yellow', 'blue/white/yellow'],
      ['white_black', 'white/black'],
      ['black_white', 'black/white'],
    ],
    default: 'blue_white_yellow',
    description: '',
  },

  normalize_across: {
    type: 'SelectField',
    label: 'Normalize Across',
    choices: [
      ['heatmap', 'heatmap'],
      ['x', 'x'],
      ['y', 'y'],
    ],
    default: 'heatmap',
    description: 'Color will be rendered based on a ratio ' +
                 'of the cell against the sum of across this ' +
                 'criteria',
  },

  horizon_color_scale: {
    type: 'SelectField',
    label: 'Horizon Color Scale',
    choices: [
      ['series', 'series'],
      ['overall', 'overall'],
      ['change', 'change'],
    ],
    default: 'series',
    description: 'Defines how the color are attributed.',
  },

  canvas_image_rendering: {
    type: 'SelectField',
    label: 'Rendering',
    choices: [
      ['pixelated', 'pixelated (Sharp)'],
      ['auto', 'auto (Smooth)'],
    ],
    default: 'pixelated',
    description: 'image-rendering CSS attribute of the canvas object that ' +
                 'defines how the browser scales up the image',
  },

  xscale_interval: {
    type: 'SelectField',
    label: 'XScale Interval',
    choices: formatSelectOptionsForRange(1, 50),
    default: '1',
    description: 'Number of steps to take between ticks when ' +
                 'displaying the X scale',
  },

  yscale_interval: {
    type: 'SelectField',
    label: 'YScale Interval',
    choices: formatSelectOptionsForRange(1, 50),
    default: null,
    description: 'Number of steps to take between ticks when ' +
                 'displaying the Y scale',
  },

  bar_stacked: {
    type: 'CheckboxField',
    label: 'Stacked Bars',
    default: false,
    description: null,
  },

  show_markers: {
    type: 'CheckboxField',
    label: 'Show Markers',
    default: false,
    description: 'Show data points as circle markers on the lines',
  },

  show_bar_value: {
    type: 'CheckboxField',
    label: 'Bar Values',
    default: false,
    description: 'Show the value on top of the bar',
  },

  order_bars: {
    type: 'CheckboxField',
    label: 'Sort Bars',
    default: false,
    description: 'Sort bars by x labels.',
  },

  show_controls: {
    type: 'CheckboxField',
    label: 'Extra Controls',
    default: false,
    description: 'Whether to show extra controls or not. Extra controls ' +
                 'include things like making mulitBar charts stacked ' +
                 'or side by side.',
  },

  reduce_x_ticks: {
    type: 'CheckboxField',
    label: 'Reduce X ticks',
    default: false,
    description: 'Reduces the number of X axis ticks to be rendered. ' +
                 'If true, the x axis wont overflow and labels may be ' +
                 'missing. If false, a minimum width will be applied ' +
                 'to columns and the width may overflow into an ' +
                 'horizontal scroll.',
  },

  include_series: {
    type: 'CheckboxField',
    label: 'Include Series',
    default: false,
    description: 'Include series name as an axis',
  },

  secondary_metric: {
    type: 'SelectField',
    label: 'Color Metric',
    choices: [],
    default: null,
    description: 'A metric to use for color',
  },

  country_fieldtype: {
    type: 'SelectField',
    label: 'Country Field Type',
    default: 'cca2',
    choices: [
        ['name', 'Full name'],
        ['cioc', 'code International Olympic Committee (cioc)'],
        ['cca2', 'code ISO 3166-1 alpha-2 (cca2)'],
        ['cca3', 'code ISO 3166-1 alpha-3 (cca3)'],
    ],
    description: 'The country code standard that Superset should expect ' +
                 'to find in the [country] column',
  },

  groupby: {
    type: 'SelectMultipleSortableField',
    label: 'Group by',
    choices: [],
    default: [],
    description: 'One or many fields to group by',
  },

  columns: {
    type: 'SelectMultipleSortableField',
    label: 'Columns',
    choices: [],
    default: [],
    description: 'One or many fields to pivot as columns',
  },

  all_columns: {
    type: 'SelectMultipleSortableField',
    label: 'Columns',
    choices: [],
    default: [],
    description: 'Columns to display',
  },

  all_columns_x: {
    type: 'SelectField',
    label: 'X',
    choices: [],
    default: null,
    description: 'Columns to display',
  },

  all_columns_y: {
    type: 'SelectField',
    label: 'Y',
    choices: [],
    default: null,
    description: 'Columns to display',
  },

  druid_time_origin: {
    type: 'FreeFormSelectField',
    label: 'Origin',
    choices: [
      ['', 'default'],
      ['now', 'now'],
    ],
    default: null,
    description: 'Defines the origin where time buckets start, ' +
                 'accepts natural dates as in `now`, `sunday` or `1970-01-01`',
  },

  bottom_margin: {
    type: 'FreeFormSelectField',
    label: 'Bottom Margin',
    choices: formatSelectOptions(['auto', 50, 75, 100, 125, 150, 200]),
    default: 'auto',
    description: 'Bottom marging, in pixels, allowing for more room for axis labels',
  },

  granularity: {
    type: 'FreeFormSelectField',
    label: 'Time Granularity',
    default: 'one day',
    choices: formatSelectOptions([
      'all',
      '5 seconds',
      '30 seconds',
      '1 minute',
      '5 minutes',
      '1 hour',
      '6 hour',
      '1 day',
      '7 days',
      'week',
      'week_starting_sunday',
      'week_ending_saturday',
      'month',
    ]),
    description: 'The time granularity for the visualization. Note that you ' +
                 'can type and use simple natural language as in `10 seconds`, ' +
                 '`1 day` or `56 weeks`',
  },

  domain_granularity: {
    type: 'SelectField',
    label: 'Domain',
    default: 'month',
    choices: formatSelectOptions(['hour', 'day', 'week', 'month', 'year']),
    description: 'The time unit used for the grouping of blocks',
  },

  subdomain_granularity: {
    type: 'SelectField',
    label: 'Subdomain',
    default: 'day',
    choices: formatSelectOptions(['min', 'hour', 'day', 'week', 'month']),
    description: 'The time unit for each block. Should be a smaller unit than ' +
                 'domain_granularity. Should be larger or equal to Time Grain',
  },

  link_length: {
    type: 'FreeFormSelectField',
    label: 'Link Length',
    default: '200',
    choices: formatSelectOptions(['10', '25', '50', '75', '100', '150', '200', '250']),
    description: 'Link length in the force layout',
  },

  charge: {
    type: 'FreeFormSelectField',
    label: 'Charge',
    default: '-500',
    choices: formatSelectOptions([
      '-50',
      '-75',
      '-100',
      '-150',
      '-200',
      '-250',
      '-500',
      '-1000',
      '-2500',
      '-5000',
    ]),
    description: 'Charge in the force layout',
  },

  granularity_sqla: {
    type: 'SelectField',
    label: 'Time Column',
    default: null,
    choices: [],
    description: 'The time column for the visualization. Note that you ' +
                 'can define arbitrary expression that return a DATETIME ' +
                 'column in the table or. Also note that the ' +
                 'filter below is applied against this column or ' +
                 'expression',
  },

  time_grain_sqla: {
    type: 'SelectField',
    label: 'Time Grain',
    choices: [],
    default: 'Time Column',
    description: 'The time granularity for the visualization. This ' +
                 'applies a date transformation to alter ' +
                 'your time column and defines a new time granularity. ' +
                 'The options here are defined on a per database ' +
                 'engine basis in the Superset source code.',
  },

  resample_rule: {
    type: 'FreeFormSelectField',
    label: 'Resample Rule',
    default: null,
    choices: formatSelectOptions(['', '1T', '1H', '1D', '7D', '1M', '1AS']),
    description: 'Pandas resample rule',
  },

  resample_how: {
    type: 'FreeFormSelectField',
    label: 'Resample How',
    default: null,
    choices: formatSelectOptions(['', 'mean', 'sum', 'median']),
    description: 'Pandas resample how',
  },

  resample_fillmethod: {
    type: 'FreeFormSelectField',
    label: 'Resample Fill Method',
    default: null,
    choices: formatSelectOptions(['', 'ffill', 'bfill']),
    description: 'Pandas resample fill method',
  },

  since: {
    type: 'FreeFormSelectField',
    label: 'Since',
    default: '7 days ago',
    choices: formatSelectOptions([
      '1 hour ago',
      '12 hours ago',
      '1 day ago',
      '7 days ago',
      '28 days ago',
      '90 days ago',
      '1 year ago',
      '100 year ago',
    ]),
    description: 'Timestamp from filter. This supports free form typing and ' +
                 'natural language as in `1 day ago`, `28 days` or `3 years`',
  },

  until: {
    type: 'FreeFormSelectField',
    label: 'Until',
    default: 'now',
    choices: formatSelectOptions([
      'now',
      '1 day ago',
      '7 days ago',
      '28 days ago',
      '90 days ago',
      '1 year ago',
    ]),
  },

  max_bubble_size: {
    type: 'FreeFormSelectField',
    label: 'Max Bubble Size',
    default: '25',
    choices: formatSelectOptions(['5', '10', '15', '25', '50', '75', '100']),
  },

  whisker_options: {
    type: 'FreeFormSelectField',
    label: 'Whisker/outlier options',
    default: 'Tukey',
    description: 'Determines how whiskers and outliers are calculated.',
    choices: formatSelectOptions([
      'Tukey',
      'Min/max (no outliers)',
      '2/98 percentiles',
      '9/91 percentiles',
    ]),
  },

  treemap_ratio: {
    type: 'IntegerField',
    label: 'Ratio',
    default: 0.5 * (1 + Math.sqrt(5)),  // d3 default, golden ratio
    description: 'Target aspect ratio for treemap tiles.',
  },

  number_format: {
    type: 'FreeFormSelectField',
    label: 'Number format',
    default: D3_TIME_FORMAT_OPTIONS[0],
    choices: D3_TIME_FORMAT_OPTIONS,
    description: D3_FORMAT_DOCS,
  },

  row_limit: {
    type: 'FreeFormSelectField',
    label: 'Row limit',
    default: null,
    choices: formatSelectOptions(ROW_LIMIT_OPTIONS),
  },

  limit: {
    type: 'FreeFormSelectField',
    label: 'Series limit',
    choices: formatSelectOptions(SERIES_LIMITS),
    default: 50,
    description: 'Limits the number of time series that get displayed',
  },

  timeseries_limit_metric: {
    type: 'SelectField',
    label: 'Sort By',
    choices: [],
    default: null,
    description: 'Metric used to define the top series',
  },

  rolling_type: {
    type: 'SelectField',
    label: 'Rolling',
    default: 'None',
    choices: formatSelectOptions(['None', 'mean', 'sum', 'std', 'cumsum']),
    description: 'Defines a rolling window function to apply, works along ' +
                 'with the [Periods] text box',
  },

  rolling_periods: {
    type: 'IntegerField',
    label: 'Periods',
    validators: [],
    description: 'Defines the size of the rolling window function, ' +
                 'relative to the time granularity selected',
  },

  series: {
    type: 'SelectField',
    label: 'Series',
    choices: [],
    default: null,
    description: 'Defines the grouping of entities. ' +
                 'Each series is shown as a specific color on the chart and ' +
                 'has a legend toggle',
  },

  entity: {
    type: 'SelectField',
    label: 'Entity',
    choices: [],
    default: null,
    description: 'This define the element to be plotted on the chart',
  },

  x: {
    type: 'SelectField',
    label: 'X Axis',
    choices: [],
    default: null,
    description: 'Metric assigned to the [X] axis',
  },

  y: {
    type: 'SelectField',
    label: 'Y Axis',
    choices: [],
    default: null,
    description: 'Metric assigned to the [Y] axis',
  },

  size: {
    type: 'SelectField',
    label: 'Bubble Size',
    default: null,
    choices: [],
  },

  url: {
    type: 'TextField',
    label: 'URL',
    description: 'The URL, this field is templated, so you can integrate ' +
                 '{{ width }} and/or {{ height }} in your URL string.',
    default: 'https: //www.youtube.com/embed/JkI5rg_VcQ4',
  },

  x_axis_label: {
    type: 'TextField',
    label: 'X Axis Label',
    default: '',
  },

  y_axis_label: {
    type: 'TextField',
    label: 'Y Axis Label',
    default: '',
  },

  where: {
    type: 'TextField',
    label: 'Custom WHERE clause',
    default: '',
    description: 'The text in this box gets included in your query\'s WHERE ' +
                 'clause, as an AND to other criteria. You can include ' +
                 'complex expression, parenthesis and anything else ' +
                 'supported by the backend it is directed towards.',
  },

  having: {
    type: 'TextField',
    label: 'Custom HAVING clause',
    default: '',
    description: 'The text in this box gets included in your query\'s HAVING ' +
                 'clause, as an AND to other criteria. You can include ' +
                 'complex expression, parenthesis and anything else ' +
                 'supported by the backend it is directed towards.',
  },

  compare_lag: {
    type: 'TextField',
    label: 'Comparison Period Lag',
    description: 'Based on granularity, number of time periods to compare against',
  },

  compare_suffix: {
    type: 'TextField',
    label: 'Comparison suffix',
    description: 'Suffix to apply after the percentage display',
  },

  table_timestamp_format: {
    type: 'FreeFormSelectField',
    label: 'Table Timestamp Format',
    default: 'smart_date',
    choices: TIME_STAMP_OPTIONS,
    description: 'Timestamp Format',
  },

  series_height: {
    type: 'FreeFormSelectField',
    label: 'Series Height',
    default: '25',
    choices: formatSelectOptions(['10', '25', '40', '50', '75', '100', '150', '200']),
    description: 'Pixel height of each series',
  },

  page_length: {
    type: 'FreeFormSelectField',
    label: 'Page Length',
    default: 0,
    choices: formatSelectOptions([0, 10, 25, 40, 50, 75, 100, 150, 200]),
    description: 'Rows per page, 0 means no pagination',
  },

  x_axis_format: {
    type: 'FreeFormSelectField',
    label: 'X axis format',
    default: 'smart_date',
    choices: TIME_STAMP_OPTIONS,
    description: D3_FORMAT_DOCS,
  },

  y_axis_format: {
    type: 'FreeFormSelectField',
    label: 'Y axis format',
    default: '.3s',
    choices: D3_TIME_FORMAT_OPTIONS,
    description: D3_FORMAT_DOCS,
  },

  markup_type: {
    type: 'SelectField',
    label: 'Markup Type',
    choices: formatSelectOptions(['markdown', 'html']),
    default: 'markdown',
    description: 'Pick your favorite markup language',
  },

  rotation: {
    type: 'SelectField',
    label: 'Rotation',
    choices: formatSelectOptions(['random', 'flat', 'square']),
    default: 'random',
    description: 'Rotation to apply to words in the cloud',
  },

  line_interpolation: {
    type: 'SelectField',
    label: 'Line Style',
    choices: formatSelectOptions(['linear', 'basis', 'cardinal',
      'monotone', 'step-before', 'step-after']),
    default: 'linear',
    description: 'Line interpolation as defined by d3.js',
  },

  pie_label_type: {
    type: 'SelectField',
    label: 'Label Type',
    default: 'key',
    choices: [
      ['key', 'Category Name'],
      ['value', 'Value'],
      ['percent', 'Percentage'],
    ],
    description: 'What should be shown on the label?',
  },

  code: {
    type: 'TextAreaField',
    label: 'Code',
    description: 'Put your code here',
    default: '',
  },

  pandas_aggfunc: {
    type: 'SelectField',
    label: 'Aggregation function',
    choices: formatSelectOptions([
      'sum',
      'mean',
      'min',
      'max',
      'median',
      'stdev',
      'var',
    ]),
    default: 'sum',
    description: 'Aggregate function to apply when pivoting and ' +
                 'computing the total rows and columns',
  },

  size_from: {
    type: 'TextField',
    label: 'Font Size From',
    default: '20',
    description: 'Font size for the smallest value in the list',
  },

  size_to: {
    type: 'TextField',
    label: 'Font Size To',
    default: '150',
    description: 'Font size for the biggest value in the list',
  },

  show_brush: {
    type: 'CheckboxField',
    label: 'Range Filter',
    default: false,
    description: 'Whether to display the time range interactive selector',
  },

  date_filter: {
    type: 'CheckboxField',
    label: 'Date Filter',
    default: false,
    description: 'Whether to include a time filter',
  },

  show_datatable: {
    type: 'CheckboxField',
    label: 'Data Table',
    default: false,
    description: 'Whether to display the interactive data table',
  },

  include_search: {
    type: 'CheckboxField',
    label: 'Search Box',
    default: false,
    description: 'Whether to include a client side search box',
  },

  show_bubbles: {
    type: 'CheckboxField',
    label: 'Show Bubbles',
    default: false,
    description: 'Whether to display bubbles on top of countries',
  },

  show_legend: {
    type: 'CheckboxField',
    label: 'Legend',
    default: true,
    description: 'Whether to display the legend (toggles)',
  },

  x_axis_showminmax: {
    type: 'CheckboxField',
    label: 'X bounds',
    default: true,
    description: 'Whether to display the min and max values of the X axis',
  },

  rich_tooltip: {
    type: 'CheckboxField',
    label: 'Rich Tooltip',
    default: true,
    description: 'The rich tooltip shows a list of all series for that ' +
                 'point in time',
  },

  y_axis_zero: {
    type: 'CheckboxField',
    label: 'Y Axis Zero',
    default: false,
    description: 'Force the Y axis to start at 0 instead of the minimum value',
  },

  y_log_scale: {
    type: 'CheckboxField',
    label: 'Y Log Scale',
    default: false,
    description: 'Use a log scale for the Y axis',
  },

  x_log_scale: {
    type: 'CheckboxField',
    label: 'X Log Scale',
    default: false,
    description: 'Use a log scale for the X axis',
  },

  donut: {
    type: 'CheckboxField',
    label: 'Donut',
    default: false,
    description: 'Do you want a donut or a pie?',
  },

  labels_outside: {
    type: 'CheckboxField',
    label: 'Put labels outside',
    default: true,
    description: 'Put the labels outside the pie?',
  },

  contribution: {
    type: 'CheckboxField',
    label: 'Contribution',
    default: false,
    description: 'Compute the contribution to the total',
  },

  num_period_compare: {
    type: 'IntegerField',
    label: 'Period Ratio',
    default: '',
    validators: [],
    description: '[integer] Number of period to compare against, ' +
                 'this is relative to the granularity selected',
  },

  period_ratio_type: {
    type: 'SelectField',
    label: 'Period Ratio Type',
    default: 'growth',
    choices: formatSelectOptions(['factor', 'growth', 'value']),
    description: '`factor` means (new/previous), `growth` is ' +
                 '((new/previous) - 1), `value` is (new-previous)',
  },

  time_compare: {
    type: 'TextField',
    label: 'Time Shift',
    default: null,
    description: 'Overlay a timeseries from a ' +
                 'relative time period. Expects relative time delta ' +
                 'in natural language (example:  24 hours, 7 days, ' +
                 '56 weeks, 365 days',
  },

  subheader: {
    type: 'TextField',
    label: 'Subheader',
    description: 'Description text that shows up below your Big Number',
  },

  mapbox_label: {
    type: 'SelectMultipleSortableField',
    label: 'label',
    choices: [],
    default: [],
    description: '`count` is COUNT(*) if a group by is used. ' +
                 'Numerical columns will be aggregated with the aggregator. ' +
                 'Non-numerical columns will be used to label points. ' +
                 'Leave empty to get a count of points in each cluster.',
  },

  mapbox_style: {
    type: 'SelectField',
    label: 'Map Style',
    choices: [
        ['mapbox://styles/mapbox/streets-v9', 'Streets'],
        ['mapbox://styles/mapbox/dark-v9', 'Dark'],
        ['mapbox://styles/mapbox/light-v9', 'Light'],
        ['mapbox://styles/mapbox/satellite-streets-v9', 'Satellite Streets'],
        ['mapbox://styles/mapbox/satellite-v9', 'Satellite'],
        ['mapbox://styles/mapbox/outdoors-v9', 'Outdoors'],
    ],
    default: 'mapbox://styles/mapbox/streets-v9',
    description: 'Base layer map style',
  },

  clustering_radius: {
    type: 'FreeFormSelectField',
    label: 'Clustering Radius',
    default: '60',
    choices: formatSelectOptions([
      '0',
      '20',
      '40',
      '60',
      '80',
      '100',
      '200',
      '500',
      '1000',
    ]),
    description: 'The radius (in pixels) the algorithm uses to define a cluster. ' +
                 'Choose 0 to turn off clustering, but beware that a large ' +
                 'number of points (>1000) will cause lag.',
  },

  point_radius: {
    type: 'SelectField',
    label: 'Point Radius',
    default: null,
    choices: [],
    description: 'The radius of individual points (ones that are not in a cluster). ' +
                 'Either a numerical column or `Auto`, which scales the point based ' +
                 'on the largest cluster',
  },

  point_radius_unit: {
    type: 'SelectField',
    label: 'Point Radius Unit',
    default: 'Pixels',
    choices: formatSelectOptions(['Pixels', 'Miles', 'Kilometers']),
    description: 'The unit of measure for the specified point radius',
  },

  global_opacity: {
    type: 'IntegerField',
    label: 'Opacity',
    default: 1,
    description: 'Opacity of all clusters, points, and labels. ' +
                 'Between 0 and 1.',
  },

  viewport_zoom: {
    type: 'IntegerField',
    label: 'Zoom',
    default: 11,
    validators: [],
    description: 'Zoom level of the map',
    places: 8,
  },

  viewport_latitude: {
    type: 'IntegerField',
    label: 'Default latitude',
    default: 37.772123,
    description: 'Latitude of default viewport',
    places: 8,
  },

  viewport_longitude: {
    type: 'IntegerField',
    label: 'Default longitude',
    default: -122.405293,
    description: 'Longitude of default viewport',
    places: 8,
  },

  render_while_dragging: {
    type: 'CheckboxField',
    label: 'Live render',
    default: true,
    description: 'Points and clusters will update as viewport is being changed',
  },

  mapbox_color: {
    type: 'FreeFormSelectField',
    label: 'RGB Color',
    default: 'rgb(0, 122, 135)',
    choices: [
      ['rgb(0, 139, 139)', 'Dark Cyan'],
      ['rgb(128, 0, 128)', 'Purple'],
      ['rgb(255, 215, 0)', 'Gold'],
      ['rgb(69, 69, 69)', 'Dim Gray'],
      ['rgb(220, 20, 60)', 'Crimson'],
      ['rgb(34, 139, 34)', 'Forest Green'],
    ],
    description: 'The color for points and clusters in RGB',
  },

  ranges: {
    type: 'TextField',
    label: 'Ranges',
    default: '',
    description: 'Ranges to highlight with shading',
  },

  range_labels: {
    type: 'TextField',
    label: 'Range labels',
    default: '',
    description: 'Labels for the ranges',
  },

  markers: {
    type: 'TextField',
    label: 'Markers',
    default: '',
    description: 'List of values to mark with triangles',
  },

  marker_labels: {
    type: 'TextField',
    label: 'Marker labels',
    default: '',
    description: 'Labels for the markers',
  },

  marker_lines: {
    type: 'TextField',
    label: 'Marker lines',
    default: '',
    description: 'List of values to mark with lines',
  },

  marker_line_labels: {
    type: 'TextField',
    label: 'Marker line labels',
    default: '',
    description: 'Labels for the marker lines',
  },
};

export function sectionsToRender(vizType, datasourceType) {
  const viz = visTypes[vizType];
  const timeSection = datasourceType === 'table' ?
    commonControlPanelSections.sqlaTimeSeries : commonControlPanelSections.druidTimeSeries;
  const { datasourceAndVizType, sqlClause } = commonControlPanelSections;
  const sections = [datasourceAndVizType].concat(
    viz.controlPanelSections, timeSection, sqlClause);
  return sections;
}
=======
import { sectionsToRender } from './visTypes';
import fields from './fields';
>>>>>>> afb3c24d

export function defaultFormData(vizType = 'table', datasourceType = 'table') {
  const data = {
    slice_name: null,
    slice_id: null,
    datasource_name: null,
    filters: [],
  };
  const sections = sectionsToRender(vizType, datasourceType);
  sections.forEach((section) => {
    section.fieldSetRows.forEach((fieldSetRow) => {
      fieldSetRow.forEach((k) => {
        data[k] = fields[k].default;
      });
    });
  });
  return data;
}

export function defaultViz(vizType, datasourceType = 'table') {
  return {
    cached_key: null,
    cached_timeout: null,
    cached_dttm: null,
    column_formats: null,
    csv_endpoint: null,
    is_cached: false,
    data: [],
    form_data: defaultFormData(vizType, datasourceType),
    json_endpoint: null,
    query: null,
    standalone_endpoint: null,
  };
}

export function initialState(vizType = 'table', datasourceType = 'table') {
  return {
    dashboards: [],
    isDatasourceMetaLoading: false,
    datasources: null,
    datasource_type: null,
    filterColumnOpts: [],
    fields,
    viz: defaultViz(vizType, datasourceType),
    isStarred: false,
  };
}
<|MERGE_RESOLUTION|>--- conflicted
+++ resolved
@@ -1,1764 +1,6 @@
 /* eslint camelcase: 0 */
-<<<<<<< HEAD
-import { formatSelectOptionsForRange, formatSelectOptions } from '../../modules/utils';
-
-export const fieldTypes = [
-  'CheckboxField',
-  'FreeFormSelectField',
-  'IntegerField',
-  'SelectCustomMultiField',
-  'SelectField',
-  'SelectMultipleSortableField',
-  'TextAreaFeild',
-  'TextField',
-];
-const D3_FORMAT_DOCS = 'D3 format syntax: https://github.com/d3/d3-format';
-
-// input choices & options
-const D3_TIME_FORMAT_OPTIONS = [
-  ['.3s', '.3s | 12.3k'],
-  ['.3%', '.3% | 1234543.210%'],
-  ['.4r', '.4r | 12350'],
-  ['.3f', '.3f | 12345.432'],
-  ['+,', '+, | +12,345.4321'],
-  ['$,.2f', '$,.2f | $12,345.43'],
-];
-
-const ROW_LIMIT_OPTIONS = [10, 50, 100, 250, 500, 1000, 5000, 10000, 50000];
-
-const SERIES_LIMITS = [0, 5, 10, 25, 50, 100, 500];
-
-const TIME_STAMP_OPTIONS = [
-  ['smart_date', 'Adaptative formating'],
-  ['%m/%d/%Y', '%m/%d/%Y | 01/14/2019'],
-  ['%Y-%m-%d', '%Y-%m-%d | 2019-01-14'],
-  ['%Y-%m-%d %H:%M:%S', '%Y-%m-%d %H:%M:%S | 2019-01-14 01:32:10'],
-  ['%H:%M:%S', '%H:%M:%S | 01:32:10'],
-];
-
-const SQLA_FILTER_OPTIONS = ['in', 'not in', 'regex'];
-
-const DRUID_FILTER_OPTIONS = SQLA_FILTER_OPTIONS.push('regex');
-
-const DRUID_HAVING_OPTIONS = ['==', '!=', '>', '<', '>=', '<='];
-
-export const FIELD_CHOICES_OPTIONS = {
-  D3_TIME_FORMAT_OPTIONS,
-  ROW_LIMIT_OPTIONS,
-  SERIES_LIMITS,
-  TIME_STAMP_OPTIONS,
-  SQLA_FILTER_OPTIONS,
-  DRUID_FILTER_OPTIONS,
-  DRUID_HAVING_OPTIONS,
-};
-
-export const commonControlPanelSections = {
-  druidTimeSeries: {
-    label: 'Time',
-    description: 'Time related form attributes',
-    fieldSetRows: [
-      ['granularity', 'druid_time_origin'],
-      ['since', 'until'],
-    ],
-  },
-  datasourceAndVizType: {
-    label: 'Datasource & Chart Type',
-    fieldSetRows: [
-      ['datasource'],
-      ['viz_type'],
-    ],
-  },
-  sqlaTimeSeries: {
-    label: 'Time',
-    description: 'Time related form attributes',
-    fieldSetRows: [
-      ['granularity_sqla', 'time_grain_sqla'],
-      ['since', 'until'],
-    ],
-  },
-  sqlClause: {
-    label: 'SQL',
-    fieldSetRows: [
-      ['where', 'having'],
-    ],
-    description: 'This section exposes ways to include snippets of SQL in your query',
-  },
-  NVD3TimeSeries: [
-    {
-      label: null,
-      fieldSetRows: [
-        ['metrics'],
-        ['groupby'],
-        ['limit', 'timeseries_limit_metric'],
-      ],
-    },
-    {
-      label: 'Advanced Analytics',
-      description: 'This section contains options ' +
-                   'that allow for advanced analytical post processing ' +
-                    'of query results',
-      fieldSetRows: [
-          ['rolling_type', 'rolling_periods'],
-          ['time_compare'],
-          ['num_period_compare', 'period_ratio_type'],
-          ['resample_how', 'resample_rule'],
-          ['resample_fillmethod'],
-      ],
-    },
-  ],
-  filters: [
-    {
-      label: 'Filters',
-      description: 'Filters are defined using comma delimited strings as in <US,FR,Other>' +
-        'Leave the value field empty to filter empty strings or nulls' +
-        'For filters with comma in values, wrap them in single quotes' +
-        "as in <NY, 'Tahoe, CA', DC>",
-    },
-    {
-      label: 'Result Filters',
-      description: 'The filters to apply after post-aggregation.' +
-        'Leave the value field empty to filter empty strings or nulls',
-    },
-  ],
-};
-
-export const visTypes = {
-  dist_bar: {
-    label: 'Distribution - Bar Chart',
-    controlPanelSections: [
-      {
-        label: 'Chart Options',
-        description: 'tooltip text here',
-        fieldSetRows: [
-          ['metrics'],
-          ['groupby'],
-          ['columns'],
-          ['row_limit'],
-          ['show_legend', 'show_bar_value'],
-          ['bar_stacked', 'order_bars'],
-          ['y_axis_format', 'bottom_margin'],
-          ['x_axis_label', 'y_axis_label'],
-          ['reduce_x_ticks', 'contribution'],
-          ['show_controls'],
-        ],
-      },
-    ],
-    fieldOverrides: {
-      groupby: {
-        label: 'Series',
-      },
-      columns: {
-        label: 'Breakdowns',
-        description: 'Defines how each series is broken down',
-      },
-    },
-  },
-
-  pie: {
-    label: 'Pie Chart',
-    controlPanelSections: [
-      {
-        label: null,
-        fieldSetRows: [
-          ['metrics', 'groupby'],
-          ['limit'],
-          ['pie_label_type'],
-          ['donut', 'show_legend'],
-          ['labels_outside'],
-        ],
-      },
-    ],
-  },
-
-  line: {
-    label: 'Time Series - Line Chart',
-    requiresTime: true,
-    controlPanelSections: [
-      commonControlPanelSections.NVD3TimeSeries[0],
-      {
-        label: 'Chart Options',
-        fieldSetRows: [
-          ['show_brush', 'show_legend'],
-          ['rich_tooltip', 'y_axis_zero'],
-          ['y_log_scale', 'contribution'],
-          ['show_markers', 'x_axis_showminmax'],
-          ['line_interpolation'],
-          ['x_axis_format', 'y_axis_format'],
-          ['x_axis_label', 'y_axis_label'],
-        ],
-      },
-      commonControlPanelSections.NVD3TimeSeries[1],
-    ],
-  },
-
-  bar: {
-    label: 'Time Series - Bar Chart',
-    requiresTime: true,
-    controlPanelSections: [
-      commonControlPanelSections.NVD3TimeSeries[0],
-      {
-        label: 'Chart Options',
-        fieldSetRows: [
-          ['show_brush', 'show_legend', 'show_bar_value'],
-          ['rich_tooltip', 'y_axis_zero'],
-          ['y_log_scale', 'contribution'],
-          ['x_axis_format', 'y_axis_format'],
-          ['line_interpolation', 'bar_stacked'],
-          ['x_axis_showminmax', 'bottom_margin'],
-          ['x_axis_label', 'y_axis_label'],
-          ['reduce_x_ticks', 'show_controls'],
-        ],
-      },
-      commonControlPanelSections.NVD3TimeSeries[1],
-    ],
-  },
-
-  compare: {
-    label: 'Time Series - Percent Change',
-    requiresTime: true,
-    controlPanelSections: [
-      commonControlPanelSections.NVD3TimeSeries[0],
-      commonControlPanelSections.NVD3TimeSeries[1],
-    ],
-  },
-
-  area: {
-    label: 'Time Series - Stacked',
-    requiresTime: true,
-    controlPanelSections: [
-      commonControlPanelSections.NVD3TimeSeries[0],
-      {
-        label: 'Chart Options',
-        fieldSetRows: [
-          ['show_brush', 'show_legend'],
-          ['rich_tooltip', 'y_axis_zero'],
-          ['y_log_scale', 'contribution'],
-          ['x_axis_format', 'y_axis_format'],
-          ['x_axis_showminmax', 'show_controls'],
-          ['line_interpolation', 'stacked_style'],
-        ],
-      },
-      commonControlPanelSections.NVD3TimeSeries[1],
-    ],
-  },
-
-  table: {
-    label: 'Table View',
-    controlPanelSections: [
-      {
-        label: 'GROUP BY',
-        description: 'Use this section if you want a query that aggregates',
-        fieldSetRows: [
-          ['groupby', 'metrics'],
-        ],
-      },
-      {
-        label: 'NOT GROUPED BY',
-        description: 'Use this section if you want to query atomic rows',
-        fieldSetRows: [
-          ['all_columns', 'order_by_cols'],
-        ],
-      },
-      {
-        label: 'Options',
-        fieldSetRows: [
-          ['table_timestamp_format'],
-          ['row_limit'],
-          ['page_length'],
-          ['include_search'],
-        ],
-      },
-    ],
-  },
-
-  markup: {
-    label: 'Markup',
-    controlPanelSections: [
-      {
-        label: null,
-        fieldSetRows: [
-          ['markup_type', 'code'],
-        ],
-      },
-    ],
-  },
-
-  pivot_table: {
-    label: 'Pivot Table',
-    controlPanelSections: [
-      {
-        label: null,
-        fieldSetRows: [
-          ['groupby', 'columns'],
-          ['metrics', 'pandas_aggfunc'],
-        ],
-      },
-    ],
-  },
-
-  separator: {
-    label: 'Separator',
-    controlPanelSections: [
-      {
-        label: null,
-        fieldSetRows: [
-          ['code'],
-        ],
-      },
-    ],
-    fieldOverrides: {
-      code: {
-        default: '####Section Title\n' +
-                 'A paragraph describing the section' +
-                 'of the dashboard, right before the separator line ' +
-                 '\n\n' +
-                 '---------------',
-      },
-    },
-  },
-
-  word_cloud: {
-    label: 'Word Cloud',
-    controlPanelSections: [
-      {
-        label: null,
-        fieldSetRows: [
-          ['series', 'metric', 'limit'],
-          ['size_from', 'size_to'],
-          ['rotation'],
-        ],
-      },
-    ],
-  },
-
-  treemap: {
-    label: 'Treemap',
-    controlPanelSections: [
-      {
-        label: null,
-        fieldSetRows: [
-          ['metrics'],
-          ['groupby'],
-        ],
-      },
-      {
-        label: 'Chart Options',
-        fieldSetRows: [
-          ['treemap_ratio'],
-          ['number_format'],
-        ],
-      },
-    ],
-  },
-
-  cal_heatmap: {
-    label: 'Calendar Heatmap',
-    requiresTime: true,
-    controlPanelSections: [
-      {
-        label: null,
-        fieldSetRows: [
-          ['metric'],
-          ['domain_granularity'],
-          ['subdomain_granularity'],
-        ],
-      },
-    ],
-  },
-
-  box_plot: {
-    label: 'Box Plot',
-    controlPanelSections: [
-      {
-        label: null,
-        fieldSetRows: [
-          ['metrics'],
-          ['groupby', 'limit'],
-        ],
-      },
-      {
-        label: 'Chart Options',
-        fieldSetRows: [
-          ['whisker_options'],
-        ],
-      },
-    ],
-  },
-
-  bubble: {
-    label: 'Bubble Chart',
-    controlPanelSections: [
-      {
-        label: null,
-        fieldSetRows: [
-          ['series', 'entity'],
-          ['x', 'y'],
-          ['size', 'limit'],
-        ],
-      },
-      {
-        label: 'Chart Options',
-        fieldSetRows: [
-          ['x_log_scale', 'y_log_scale'],
-          ['show_legend'],
-          ['max_bubble_size'],
-          ['x_axis_label', 'y_axis_label'],
-        ],
-      },
-    ],
-  },
-
-  bullet: {
-    label: 'Bullet Chart',
-    requiresTime: false,
-    controlPanelSections: [
-      {
-        label: null,
-        fieldSetRows: [
-          ['metric'],
-          ['ranges', 'range_labels'],
-          ['markers', 'marker_labels'],
-          ['marker_lines', 'marker_line_labels'],
-        ],
-      },
-    ],
-  },
-
-  big_number: {
-    label: 'Big Number with Trendline',
-    controlPanelSections: [
-      {
-        label: null,
-        fieldSetRows: [
-          ['metric'],
-          ['compare_lag'],
-          ['compare_suffix'],
-          ['y_axis_format'],
-        ],
-      },
-    ],
-    fieldOverrides: {
-      y_axis_format: {
-        label: 'Number format',
-      },
-    },
-  },
-
-  big_number_total: {
-    controlPanelSections: [
-      {
-        label: null,
-        fieldSetRows: [
-          ['metric'],
-          ['subheader'],
-          ['y_axis_format'],
-        ],
-      },
-    ],
-    fieldOverrides: {
-      y_axis_format: {
-        label: 'Number format',
-      },
-    },
-  },
-
-  histogram: {
-    label: 'Histogram',
-    controlPanelSections: [
-      {
-        label: null,
-        fieldSetRows: [
-          ['all_columns_x'],
-          ['row_limit'],
-        ],
-      },
-      {
-        label: 'Histogram Options',
-        fieldSetRows: [
-          ['link_length'],
-        ],
-      },
-    ],
-    fieldOverrides: {
-      all_columns_x: {
-        label: 'Numeric Column',
-        description: 'Select the numeric column to draw the histogram',
-      },
-      link_length: {
-        label: 'No of Bins',
-        description: 'Select number of bins for the histogram',
-        default: 5,
-      },
-    },
-  },
-
-  sunburst: {
-    label: 'Sunburst',
-    controlPanelSections: [
-      {
-        label: null,
-        fieldSetRows: [
-          ['groupby'],
-          ['metric', 'secondary_metric'],
-          ['row_limit'],
-        ],
-      },
-    ],
-    fieldOverrides: {
-      metric: {
-        label: 'Primary Metric',
-        description: 'The primary metric is used to define the arc segment sizes',
-      },
-      secondary_metric: {
-        label: 'Secondary Metric',
-        description: 'This secondary metric is used to ' +
-                     'define the color as a ratio against the primary metric. ' +
-                     'If the two metrics match, color is mapped level groups',
-      },
-      groupby: {
-        label: 'Hierarchy',
-        description: 'This defines the level of the hierarchy',
-      },
-    },
-  },
-
-  sankey: {
-    label: 'Sankey',
-    controlPanelSections: [
-      {
-        label: null,
-        fieldSetRows: [
-          ['groupby'],
-          ['metric'],
-          ['row_limit'],
-        ],
-      },
-    ],
-    fieldOverrides: {
-      groupby: {
-        label: 'Source / Target',
-        description: 'Choose a source and a target',
-      },
-    },
-  },
-
-  directed_force: {
-    label: 'Directed Force Layout',
-    controlPanelSections: [
-      {
-        label: null,
-        fieldSetRows: [
-          ['groupby'],
-          ['metric'],
-          ['row_limit'],
-        ],
-      },
-      {
-        label: 'Force Layout',
-        fieldSetRows: [
-          ['link_length'],
-          ['charge'],
-        ],
-      },
-    ],
-    fieldOverrides: {
-      groupby: {
-        label: 'Source / Target',
-        description: 'Choose a source and a target',
-      },
-    },
-  },
-
-  world_map: {
-    label: 'World Map',
-    controlPanelSections: [
-      {
-        label: null,
-        fieldSetRows: [
-          ['entity'],
-          ['country_fieldtype'],
-          ['metric'],
-        ],
-      },
-      {
-        label: 'Bubbles',
-        fieldSetRows: [
-          ['show_bubbles'],
-          ['secondary_metric'],
-          ['max_bubble_size'],
-        ],
-      },
-    ],
-    fieldOverrides: {
-      entity: {
-        label: 'Country Field',
-        description: '3 letter code of the country',
-      },
-      metric: {
-        label: 'Metric for color',
-        description: 'Metric that defines the color of the country',
-      },
-      secondary_metric: {
-        label: 'Bubble size',
-        description: 'Metric that defines the size of the bubble',
-      },
-    },
-  },
-
-  filter_box: {
-    label: 'Filter Box',
-    controlPanelSections: [
-      {
-        label: null,
-        fieldSetRows: [
-          ['date_filter'],
-          ['groupby'],
-          ['metric'],
-        ],
-      },
-    ],
-    fieldOverrides: {
-      groupby: {
-        label: 'Filter fields',
-        description: 'The fields you want to filter on',
-        default: [],
-      },
-    },
-  },
-
-  iframe: {
-    label: 'iFrame',
-    controlPanelSections: [
-      {
-        label: null,
-        fieldSetRows: [
-          ['url'],
-        ],
-      },
-    ],
-  },
-
-  para: {
-    label: 'Parallel Coordinates',
-    controlPanelSections: [
-      {
-        label: null,
-        fieldSetRows: [
-          ['series'],
-          ['metrics'],
-          ['secondary_metric'],
-          ['limit'],
-          ['show_datatable', 'include_series'],
-        ],
-      },
-    ],
-  },
-
-  heatmap: {
-    label: 'Heatmap',
-    controlPanelSections: [
-      {
-        label: 'Axis & Metrics',
-        fieldSetRows: [
-          ['all_columns_x'],
-          ['all_columns_y'],
-          ['metric'],
-        ],
-      },
-      {
-        label: 'Heatmap Options',
-        fieldSetRows: [
-          ['linear_color_scheme'],
-          ['xscale_interval', 'yscale_interval'],
-          ['canvas_image_rendering'],
-          ['normalize_across'],
-        ],
-      },
-    ],
-  },
-
-  horizon: {
-    label: 'Horizon',
-    controlPanelSections: [
-      commonControlPanelSections.NVD3TimeSeries[0],
-      {
-        label: 'Chart Options',
-        fieldSetRows: [
-          ['series_height', 'horizon_color_scale'],
-        ],
-      },
-    ],
-  },
-
-  mapbox: {
-    label: 'Mapbox',
-    controlPanelSections: [
-      {
-        label: null,
-        fieldSetRows: [
-          ['all_columns_x', 'all_columns_y'],
-          ['clustering_radius'],
-          ['row_limit'],
-          ['groupby'],
-          ['render_while_dragging'],
-        ],
-      },
-      {
-        label: 'Points',
-        fieldSetRows: [
-          ['point_radius'],
-          ['point_radius_unit'],
-        ],
-      },
-      {
-        label: 'Labelling',
-        fieldSetRows: [
-          ['mapbox_label'],
-          ['pandas_aggfunc'],
-        ],
-      },
-      {
-        label: 'Visual Tweaks',
-        fieldSetRows: [
-          ['mapbox_style'],
-          ['global_opacity'],
-          ['mapbox_color'],
-        ],
-      },
-      {
-        label: 'Viewport',
-        fieldSetRows: [
-          ['viewport_longitude'],
-          ['viewport_latitude'],
-          ['viewport_zoom'],
-        ],
-      },
-    ],
-    fieldOverrides: {
-      all_columns_x: {
-        label: 'Longitude',
-        description: 'Column containing longitude data',
-      },
-      all_columns_y: {
-        label: 'Latitude',
-        description: 'Column containing latitude data',
-      },
-      pandas_aggfunc: {
-        label: 'Cluster label aggregator',
-        description: 'Aggregate function applied to the list of points ' +
-                     'in each cluster to produce the cluster label.',
-      },
-      rich_tooltip: {
-        label: 'Tooltip',
-        description: 'Show a tooltip when hovering over points and clusters ' +
-                     'describing the label',
-      },
-      groupby: {
-        description: 'One or many fields to group by. If grouping, latitude ' +
-                     'and longitude columns must be present.',
-      },
-    },
-  },
-};
-
-export const fields = {
-  datasource: {
-    type: 'SelectField',
-    label: 'Datasource',
-    default: null,
-    choices: [],
-    description: '',
-  },
-
-  viz_type: {
-    type: 'SelectField',
-    label: 'Viz',
-    default: 'table',
-    choices: formatSelectOptions(Object.keys(visTypes)),
-    description: 'The type of visualization to display',
-  },
-
-  metrics: {
-    type: 'SelectMultipleSortableField',
-    label: 'Metrics',
-    choices: [],
-    default: [],
-    description: 'One or many metrics to display',
-  },
-
-  order_by_cols: {
-    type: 'SelectMultipleSortableField',
-    label: 'Ordering',
-    choices: [],
-    default: [],
-    description: 'One or many metrics to display',
-  },
-
-  metric: {
-    type: 'SelectField',
-    label: 'Metric',
-    choices: [],
-    default: null,
-    description: 'Choose the metric',
-  },
-
-  stacked_style: {
-    type: 'SelectField',
-    label: 'Stacked Style',
-    choices: [
-      ['stack', 'stack'],
-      ['stream', 'stream'],
-      ['expand', 'expand'],
-    ],
-    default: 'stack',
-    description: '',
-  },
-
-  linear_color_scheme: {
-    type: 'SelectField',
-    label: 'Linear Color Scheme',
-    choices: [
-      ['fire', 'fire'],
-      ['blue_white_yellow', 'blue/white/yellow'],
-      ['white_black', 'white/black'],
-      ['black_white', 'black/white'],
-    ],
-    default: 'blue_white_yellow',
-    description: '',
-  },
-
-  normalize_across: {
-    type: 'SelectField',
-    label: 'Normalize Across',
-    choices: [
-      ['heatmap', 'heatmap'],
-      ['x', 'x'],
-      ['y', 'y'],
-    ],
-    default: 'heatmap',
-    description: 'Color will be rendered based on a ratio ' +
-                 'of the cell against the sum of across this ' +
-                 'criteria',
-  },
-
-  horizon_color_scale: {
-    type: 'SelectField',
-    label: 'Horizon Color Scale',
-    choices: [
-      ['series', 'series'],
-      ['overall', 'overall'],
-      ['change', 'change'],
-    ],
-    default: 'series',
-    description: 'Defines how the color are attributed.',
-  },
-
-  canvas_image_rendering: {
-    type: 'SelectField',
-    label: 'Rendering',
-    choices: [
-      ['pixelated', 'pixelated (Sharp)'],
-      ['auto', 'auto (Smooth)'],
-    ],
-    default: 'pixelated',
-    description: 'image-rendering CSS attribute of the canvas object that ' +
-                 'defines how the browser scales up the image',
-  },
-
-  xscale_interval: {
-    type: 'SelectField',
-    label: 'XScale Interval',
-    choices: formatSelectOptionsForRange(1, 50),
-    default: '1',
-    description: 'Number of steps to take between ticks when ' +
-                 'displaying the X scale',
-  },
-
-  yscale_interval: {
-    type: 'SelectField',
-    label: 'YScale Interval',
-    choices: formatSelectOptionsForRange(1, 50),
-    default: null,
-    description: 'Number of steps to take between ticks when ' +
-                 'displaying the Y scale',
-  },
-
-  bar_stacked: {
-    type: 'CheckboxField',
-    label: 'Stacked Bars',
-    default: false,
-    description: null,
-  },
-
-  show_markers: {
-    type: 'CheckboxField',
-    label: 'Show Markers',
-    default: false,
-    description: 'Show data points as circle markers on the lines',
-  },
-
-  show_bar_value: {
-    type: 'CheckboxField',
-    label: 'Bar Values',
-    default: false,
-    description: 'Show the value on top of the bar',
-  },
-
-  order_bars: {
-    type: 'CheckboxField',
-    label: 'Sort Bars',
-    default: false,
-    description: 'Sort bars by x labels.',
-  },
-
-  show_controls: {
-    type: 'CheckboxField',
-    label: 'Extra Controls',
-    default: false,
-    description: 'Whether to show extra controls or not. Extra controls ' +
-                 'include things like making mulitBar charts stacked ' +
-                 'or side by side.',
-  },
-
-  reduce_x_ticks: {
-    type: 'CheckboxField',
-    label: 'Reduce X ticks',
-    default: false,
-    description: 'Reduces the number of X axis ticks to be rendered. ' +
-                 'If true, the x axis wont overflow and labels may be ' +
-                 'missing. If false, a minimum width will be applied ' +
-                 'to columns and the width may overflow into an ' +
-                 'horizontal scroll.',
-  },
-
-  include_series: {
-    type: 'CheckboxField',
-    label: 'Include Series',
-    default: false,
-    description: 'Include series name as an axis',
-  },
-
-  secondary_metric: {
-    type: 'SelectField',
-    label: 'Color Metric',
-    choices: [],
-    default: null,
-    description: 'A metric to use for color',
-  },
-
-  country_fieldtype: {
-    type: 'SelectField',
-    label: 'Country Field Type',
-    default: 'cca2',
-    choices: [
-        ['name', 'Full name'],
-        ['cioc', 'code International Olympic Committee (cioc)'],
-        ['cca2', 'code ISO 3166-1 alpha-2 (cca2)'],
-        ['cca3', 'code ISO 3166-1 alpha-3 (cca3)'],
-    ],
-    description: 'The country code standard that Superset should expect ' +
-                 'to find in the [country] column',
-  },
-
-  groupby: {
-    type: 'SelectMultipleSortableField',
-    label: 'Group by',
-    choices: [],
-    default: [],
-    description: 'One or many fields to group by',
-  },
-
-  columns: {
-    type: 'SelectMultipleSortableField',
-    label: 'Columns',
-    choices: [],
-    default: [],
-    description: 'One or many fields to pivot as columns',
-  },
-
-  all_columns: {
-    type: 'SelectMultipleSortableField',
-    label: 'Columns',
-    choices: [],
-    default: [],
-    description: 'Columns to display',
-  },
-
-  all_columns_x: {
-    type: 'SelectField',
-    label: 'X',
-    choices: [],
-    default: null,
-    description: 'Columns to display',
-  },
-
-  all_columns_y: {
-    type: 'SelectField',
-    label: 'Y',
-    choices: [],
-    default: null,
-    description: 'Columns to display',
-  },
-
-  druid_time_origin: {
-    type: 'FreeFormSelectField',
-    label: 'Origin',
-    choices: [
-      ['', 'default'],
-      ['now', 'now'],
-    ],
-    default: null,
-    description: 'Defines the origin where time buckets start, ' +
-                 'accepts natural dates as in `now`, `sunday` or `1970-01-01`',
-  },
-
-  bottom_margin: {
-    type: 'FreeFormSelectField',
-    label: 'Bottom Margin',
-    choices: formatSelectOptions(['auto', 50, 75, 100, 125, 150, 200]),
-    default: 'auto',
-    description: 'Bottom marging, in pixels, allowing for more room for axis labels',
-  },
-
-  granularity: {
-    type: 'FreeFormSelectField',
-    label: 'Time Granularity',
-    default: 'one day',
-    choices: formatSelectOptions([
-      'all',
-      '5 seconds',
-      '30 seconds',
-      '1 minute',
-      '5 minutes',
-      '1 hour',
-      '6 hour',
-      '1 day',
-      '7 days',
-      'week',
-      'week_starting_sunday',
-      'week_ending_saturday',
-      'month',
-    ]),
-    description: 'The time granularity for the visualization. Note that you ' +
-                 'can type and use simple natural language as in `10 seconds`, ' +
-                 '`1 day` or `56 weeks`',
-  },
-
-  domain_granularity: {
-    type: 'SelectField',
-    label: 'Domain',
-    default: 'month',
-    choices: formatSelectOptions(['hour', 'day', 'week', 'month', 'year']),
-    description: 'The time unit used for the grouping of blocks',
-  },
-
-  subdomain_granularity: {
-    type: 'SelectField',
-    label: 'Subdomain',
-    default: 'day',
-    choices: formatSelectOptions(['min', 'hour', 'day', 'week', 'month']),
-    description: 'The time unit for each block. Should be a smaller unit than ' +
-                 'domain_granularity. Should be larger or equal to Time Grain',
-  },
-
-  link_length: {
-    type: 'FreeFormSelectField',
-    label: 'Link Length',
-    default: '200',
-    choices: formatSelectOptions(['10', '25', '50', '75', '100', '150', '200', '250']),
-    description: 'Link length in the force layout',
-  },
-
-  charge: {
-    type: 'FreeFormSelectField',
-    label: 'Charge',
-    default: '-500',
-    choices: formatSelectOptions([
-      '-50',
-      '-75',
-      '-100',
-      '-150',
-      '-200',
-      '-250',
-      '-500',
-      '-1000',
-      '-2500',
-      '-5000',
-    ]),
-    description: 'Charge in the force layout',
-  },
-
-  granularity_sqla: {
-    type: 'SelectField',
-    label: 'Time Column',
-    default: null,
-    choices: [],
-    description: 'The time column for the visualization. Note that you ' +
-                 'can define arbitrary expression that return a DATETIME ' +
-                 'column in the table or. Also note that the ' +
-                 'filter below is applied against this column or ' +
-                 'expression',
-  },
-
-  time_grain_sqla: {
-    type: 'SelectField',
-    label: 'Time Grain',
-    choices: [],
-    default: 'Time Column',
-    description: 'The time granularity for the visualization. This ' +
-                 'applies a date transformation to alter ' +
-                 'your time column and defines a new time granularity. ' +
-                 'The options here are defined on a per database ' +
-                 'engine basis in the Superset source code.',
-  },
-
-  resample_rule: {
-    type: 'FreeFormSelectField',
-    label: 'Resample Rule',
-    default: null,
-    choices: formatSelectOptions(['', '1T', '1H', '1D', '7D', '1M', '1AS']),
-    description: 'Pandas resample rule',
-  },
-
-  resample_how: {
-    type: 'FreeFormSelectField',
-    label: 'Resample How',
-    default: null,
-    choices: formatSelectOptions(['', 'mean', 'sum', 'median']),
-    description: 'Pandas resample how',
-  },
-
-  resample_fillmethod: {
-    type: 'FreeFormSelectField',
-    label: 'Resample Fill Method',
-    default: null,
-    choices: formatSelectOptions(['', 'ffill', 'bfill']),
-    description: 'Pandas resample fill method',
-  },
-
-  since: {
-    type: 'FreeFormSelectField',
-    label: 'Since',
-    default: '7 days ago',
-    choices: formatSelectOptions([
-      '1 hour ago',
-      '12 hours ago',
-      '1 day ago',
-      '7 days ago',
-      '28 days ago',
-      '90 days ago',
-      '1 year ago',
-      '100 year ago',
-    ]),
-    description: 'Timestamp from filter. This supports free form typing and ' +
-                 'natural language as in `1 day ago`, `28 days` or `3 years`',
-  },
-
-  until: {
-    type: 'FreeFormSelectField',
-    label: 'Until',
-    default: 'now',
-    choices: formatSelectOptions([
-      'now',
-      '1 day ago',
-      '7 days ago',
-      '28 days ago',
-      '90 days ago',
-      '1 year ago',
-    ]),
-  },
-
-  max_bubble_size: {
-    type: 'FreeFormSelectField',
-    label: 'Max Bubble Size',
-    default: '25',
-    choices: formatSelectOptions(['5', '10', '15', '25', '50', '75', '100']),
-  },
-
-  whisker_options: {
-    type: 'FreeFormSelectField',
-    label: 'Whisker/outlier options',
-    default: 'Tukey',
-    description: 'Determines how whiskers and outliers are calculated.',
-    choices: formatSelectOptions([
-      'Tukey',
-      'Min/max (no outliers)',
-      '2/98 percentiles',
-      '9/91 percentiles',
-    ]),
-  },
-
-  treemap_ratio: {
-    type: 'IntegerField',
-    label: 'Ratio',
-    default: 0.5 * (1 + Math.sqrt(5)),  // d3 default, golden ratio
-    description: 'Target aspect ratio for treemap tiles.',
-  },
-
-  number_format: {
-    type: 'FreeFormSelectField',
-    label: 'Number format',
-    default: D3_TIME_FORMAT_OPTIONS[0],
-    choices: D3_TIME_FORMAT_OPTIONS,
-    description: D3_FORMAT_DOCS,
-  },
-
-  row_limit: {
-    type: 'FreeFormSelectField',
-    label: 'Row limit',
-    default: null,
-    choices: formatSelectOptions(ROW_LIMIT_OPTIONS),
-  },
-
-  limit: {
-    type: 'FreeFormSelectField',
-    label: 'Series limit',
-    choices: formatSelectOptions(SERIES_LIMITS),
-    default: 50,
-    description: 'Limits the number of time series that get displayed',
-  },
-
-  timeseries_limit_metric: {
-    type: 'SelectField',
-    label: 'Sort By',
-    choices: [],
-    default: null,
-    description: 'Metric used to define the top series',
-  },
-
-  rolling_type: {
-    type: 'SelectField',
-    label: 'Rolling',
-    default: 'None',
-    choices: formatSelectOptions(['None', 'mean', 'sum', 'std', 'cumsum']),
-    description: 'Defines a rolling window function to apply, works along ' +
-                 'with the [Periods] text box',
-  },
-
-  rolling_periods: {
-    type: 'IntegerField',
-    label: 'Periods',
-    validators: [],
-    description: 'Defines the size of the rolling window function, ' +
-                 'relative to the time granularity selected',
-  },
-
-  series: {
-    type: 'SelectField',
-    label: 'Series',
-    choices: [],
-    default: null,
-    description: 'Defines the grouping of entities. ' +
-                 'Each series is shown as a specific color on the chart and ' +
-                 'has a legend toggle',
-  },
-
-  entity: {
-    type: 'SelectField',
-    label: 'Entity',
-    choices: [],
-    default: null,
-    description: 'This define the element to be plotted on the chart',
-  },
-
-  x: {
-    type: 'SelectField',
-    label: 'X Axis',
-    choices: [],
-    default: null,
-    description: 'Metric assigned to the [X] axis',
-  },
-
-  y: {
-    type: 'SelectField',
-    label: 'Y Axis',
-    choices: [],
-    default: null,
-    description: 'Metric assigned to the [Y] axis',
-  },
-
-  size: {
-    type: 'SelectField',
-    label: 'Bubble Size',
-    default: null,
-    choices: [],
-  },
-
-  url: {
-    type: 'TextField',
-    label: 'URL',
-    description: 'The URL, this field is templated, so you can integrate ' +
-                 '{{ width }} and/or {{ height }} in your URL string.',
-    default: 'https: //www.youtube.com/embed/JkI5rg_VcQ4',
-  },
-
-  x_axis_label: {
-    type: 'TextField',
-    label: 'X Axis Label',
-    default: '',
-  },
-
-  y_axis_label: {
-    type: 'TextField',
-    label: 'Y Axis Label',
-    default: '',
-  },
-
-  where: {
-    type: 'TextField',
-    label: 'Custom WHERE clause',
-    default: '',
-    description: 'The text in this box gets included in your query\'s WHERE ' +
-                 'clause, as an AND to other criteria. You can include ' +
-                 'complex expression, parenthesis and anything else ' +
-                 'supported by the backend it is directed towards.',
-  },
-
-  having: {
-    type: 'TextField',
-    label: 'Custom HAVING clause',
-    default: '',
-    description: 'The text in this box gets included in your query\'s HAVING ' +
-                 'clause, as an AND to other criteria. You can include ' +
-                 'complex expression, parenthesis and anything else ' +
-                 'supported by the backend it is directed towards.',
-  },
-
-  compare_lag: {
-    type: 'TextField',
-    label: 'Comparison Period Lag',
-    description: 'Based on granularity, number of time periods to compare against',
-  },
-
-  compare_suffix: {
-    type: 'TextField',
-    label: 'Comparison suffix',
-    description: 'Suffix to apply after the percentage display',
-  },
-
-  table_timestamp_format: {
-    type: 'FreeFormSelectField',
-    label: 'Table Timestamp Format',
-    default: 'smart_date',
-    choices: TIME_STAMP_OPTIONS,
-    description: 'Timestamp Format',
-  },
-
-  series_height: {
-    type: 'FreeFormSelectField',
-    label: 'Series Height',
-    default: '25',
-    choices: formatSelectOptions(['10', '25', '40', '50', '75', '100', '150', '200']),
-    description: 'Pixel height of each series',
-  },
-
-  page_length: {
-    type: 'FreeFormSelectField',
-    label: 'Page Length',
-    default: 0,
-    choices: formatSelectOptions([0, 10, 25, 40, 50, 75, 100, 150, 200]),
-    description: 'Rows per page, 0 means no pagination',
-  },
-
-  x_axis_format: {
-    type: 'FreeFormSelectField',
-    label: 'X axis format',
-    default: 'smart_date',
-    choices: TIME_STAMP_OPTIONS,
-    description: D3_FORMAT_DOCS,
-  },
-
-  y_axis_format: {
-    type: 'FreeFormSelectField',
-    label: 'Y axis format',
-    default: '.3s',
-    choices: D3_TIME_FORMAT_OPTIONS,
-    description: D3_FORMAT_DOCS,
-  },
-
-  markup_type: {
-    type: 'SelectField',
-    label: 'Markup Type',
-    choices: formatSelectOptions(['markdown', 'html']),
-    default: 'markdown',
-    description: 'Pick your favorite markup language',
-  },
-
-  rotation: {
-    type: 'SelectField',
-    label: 'Rotation',
-    choices: formatSelectOptions(['random', 'flat', 'square']),
-    default: 'random',
-    description: 'Rotation to apply to words in the cloud',
-  },
-
-  line_interpolation: {
-    type: 'SelectField',
-    label: 'Line Style',
-    choices: formatSelectOptions(['linear', 'basis', 'cardinal',
-      'monotone', 'step-before', 'step-after']),
-    default: 'linear',
-    description: 'Line interpolation as defined by d3.js',
-  },
-
-  pie_label_type: {
-    type: 'SelectField',
-    label: 'Label Type',
-    default: 'key',
-    choices: [
-      ['key', 'Category Name'],
-      ['value', 'Value'],
-      ['percent', 'Percentage'],
-    ],
-    description: 'What should be shown on the label?',
-  },
-
-  code: {
-    type: 'TextAreaField',
-    label: 'Code',
-    description: 'Put your code here',
-    default: '',
-  },
-
-  pandas_aggfunc: {
-    type: 'SelectField',
-    label: 'Aggregation function',
-    choices: formatSelectOptions([
-      'sum',
-      'mean',
-      'min',
-      'max',
-      'median',
-      'stdev',
-      'var',
-    ]),
-    default: 'sum',
-    description: 'Aggregate function to apply when pivoting and ' +
-                 'computing the total rows and columns',
-  },
-
-  size_from: {
-    type: 'TextField',
-    label: 'Font Size From',
-    default: '20',
-    description: 'Font size for the smallest value in the list',
-  },
-
-  size_to: {
-    type: 'TextField',
-    label: 'Font Size To',
-    default: '150',
-    description: 'Font size for the biggest value in the list',
-  },
-
-  show_brush: {
-    type: 'CheckboxField',
-    label: 'Range Filter',
-    default: false,
-    description: 'Whether to display the time range interactive selector',
-  },
-
-  date_filter: {
-    type: 'CheckboxField',
-    label: 'Date Filter',
-    default: false,
-    description: 'Whether to include a time filter',
-  },
-
-  show_datatable: {
-    type: 'CheckboxField',
-    label: 'Data Table',
-    default: false,
-    description: 'Whether to display the interactive data table',
-  },
-
-  include_search: {
-    type: 'CheckboxField',
-    label: 'Search Box',
-    default: false,
-    description: 'Whether to include a client side search box',
-  },
-
-  show_bubbles: {
-    type: 'CheckboxField',
-    label: 'Show Bubbles',
-    default: false,
-    description: 'Whether to display bubbles on top of countries',
-  },
-
-  show_legend: {
-    type: 'CheckboxField',
-    label: 'Legend',
-    default: true,
-    description: 'Whether to display the legend (toggles)',
-  },
-
-  x_axis_showminmax: {
-    type: 'CheckboxField',
-    label: 'X bounds',
-    default: true,
-    description: 'Whether to display the min and max values of the X axis',
-  },
-
-  rich_tooltip: {
-    type: 'CheckboxField',
-    label: 'Rich Tooltip',
-    default: true,
-    description: 'The rich tooltip shows a list of all series for that ' +
-                 'point in time',
-  },
-
-  y_axis_zero: {
-    type: 'CheckboxField',
-    label: 'Y Axis Zero',
-    default: false,
-    description: 'Force the Y axis to start at 0 instead of the minimum value',
-  },
-
-  y_log_scale: {
-    type: 'CheckboxField',
-    label: 'Y Log Scale',
-    default: false,
-    description: 'Use a log scale for the Y axis',
-  },
-
-  x_log_scale: {
-    type: 'CheckboxField',
-    label: 'X Log Scale',
-    default: false,
-    description: 'Use a log scale for the X axis',
-  },
-
-  donut: {
-    type: 'CheckboxField',
-    label: 'Donut',
-    default: false,
-    description: 'Do you want a donut or a pie?',
-  },
-
-  labels_outside: {
-    type: 'CheckboxField',
-    label: 'Put labels outside',
-    default: true,
-    description: 'Put the labels outside the pie?',
-  },
-
-  contribution: {
-    type: 'CheckboxField',
-    label: 'Contribution',
-    default: false,
-    description: 'Compute the contribution to the total',
-  },
-
-  num_period_compare: {
-    type: 'IntegerField',
-    label: 'Period Ratio',
-    default: '',
-    validators: [],
-    description: '[integer] Number of period to compare against, ' +
-                 'this is relative to the granularity selected',
-  },
-
-  period_ratio_type: {
-    type: 'SelectField',
-    label: 'Period Ratio Type',
-    default: 'growth',
-    choices: formatSelectOptions(['factor', 'growth', 'value']),
-    description: '`factor` means (new/previous), `growth` is ' +
-                 '((new/previous) - 1), `value` is (new-previous)',
-  },
-
-  time_compare: {
-    type: 'TextField',
-    label: 'Time Shift',
-    default: null,
-    description: 'Overlay a timeseries from a ' +
-                 'relative time period. Expects relative time delta ' +
-                 'in natural language (example:  24 hours, 7 days, ' +
-                 '56 weeks, 365 days',
-  },
-
-  subheader: {
-    type: 'TextField',
-    label: 'Subheader',
-    description: 'Description text that shows up below your Big Number',
-  },
-
-  mapbox_label: {
-    type: 'SelectMultipleSortableField',
-    label: 'label',
-    choices: [],
-    default: [],
-    description: '`count` is COUNT(*) if a group by is used. ' +
-                 'Numerical columns will be aggregated with the aggregator. ' +
-                 'Non-numerical columns will be used to label points. ' +
-                 'Leave empty to get a count of points in each cluster.',
-  },
-
-  mapbox_style: {
-    type: 'SelectField',
-    label: 'Map Style',
-    choices: [
-        ['mapbox://styles/mapbox/streets-v9', 'Streets'],
-        ['mapbox://styles/mapbox/dark-v9', 'Dark'],
-        ['mapbox://styles/mapbox/light-v9', 'Light'],
-        ['mapbox://styles/mapbox/satellite-streets-v9', 'Satellite Streets'],
-        ['mapbox://styles/mapbox/satellite-v9', 'Satellite'],
-        ['mapbox://styles/mapbox/outdoors-v9', 'Outdoors'],
-    ],
-    default: 'mapbox://styles/mapbox/streets-v9',
-    description: 'Base layer map style',
-  },
-
-  clustering_radius: {
-    type: 'FreeFormSelectField',
-    label: 'Clustering Radius',
-    default: '60',
-    choices: formatSelectOptions([
-      '0',
-      '20',
-      '40',
-      '60',
-      '80',
-      '100',
-      '200',
-      '500',
-      '1000',
-    ]),
-    description: 'The radius (in pixels) the algorithm uses to define a cluster. ' +
-                 'Choose 0 to turn off clustering, but beware that a large ' +
-                 'number of points (>1000) will cause lag.',
-  },
-
-  point_radius: {
-    type: 'SelectField',
-    label: 'Point Radius',
-    default: null,
-    choices: [],
-    description: 'The radius of individual points (ones that are not in a cluster). ' +
-                 'Either a numerical column or `Auto`, which scales the point based ' +
-                 'on the largest cluster',
-  },
-
-  point_radius_unit: {
-    type: 'SelectField',
-    label: 'Point Radius Unit',
-    default: 'Pixels',
-    choices: formatSelectOptions(['Pixels', 'Miles', 'Kilometers']),
-    description: 'The unit of measure for the specified point radius',
-  },
-
-  global_opacity: {
-    type: 'IntegerField',
-    label: 'Opacity',
-    default: 1,
-    description: 'Opacity of all clusters, points, and labels. ' +
-                 'Between 0 and 1.',
-  },
-
-  viewport_zoom: {
-    type: 'IntegerField',
-    label: 'Zoom',
-    default: 11,
-    validators: [],
-    description: 'Zoom level of the map',
-    places: 8,
-  },
-
-  viewport_latitude: {
-    type: 'IntegerField',
-    label: 'Default latitude',
-    default: 37.772123,
-    description: 'Latitude of default viewport',
-    places: 8,
-  },
-
-  viewport_longitude: {
-    type: 'IntegerField',
-    label: 'Default longitude',
-    default: -122.405293,
-    description: 'Longitude of default viewport',
-    places: 8,
-  },
-
-  render_while_dragging: {
-    type: 'CheckboxField',
-    label: 'Live render',
-    default: true,
-    description: 'Points and clusters will update as viewport is being changed',
-  },
-
-  mapbox_color: {
-    type: 'FreeFormSelectField',
-    label: 'RGB Color',
-    default: 'rgb(0, 122, 135)',
-    choices: [
-      ['rgb(0, 139, 139)', 'Dark Cyan'],
-      ['rgb(128, 0, 128)', 'Purple'],
-      ['rgb(255, 215, 0)', 'Gold'],
-      ['rgb(69, 69, 69)', 'Dim Gray'],
-      ['rgb(220, 20, 60)', 'Crimson'],
-      ['rgb(34, 139, 34)', 'Forest Green'],
-    ],
-    description: 'The color for points and clusters in RGB',
-  },
-
-  ranges: {
-    type: 'TextField',
-    label: 'Ranges',
-    default: '',
-    description: 'Ranges to highlight with shading',
-  },
-
-  range_labels: {
-    type: 'TextField',
-    label: 'Range labels',
-    default: '',
-    description: 'Labels for the ranges',
-  },
-
-  markers: {
-    type: 'TextField',
-    label: 'Markers',
-    default: '',
-    description: 'List of values to mark with triangles',
-  },
-
-  marker_labels: {
-    type: 'TextField',
-    label: 'Marker labels',
-    default: '',
-    description: 'Labels for the markers',
-  },
-
-  marker_lines: {
-    type: 'TextField',
-    label: 'Marker lines',
-    default: '',
-    description: 'List of values to mark with lines',
-  },
-
-  marker_line_labels: {
-    type: 'TextField',
-    label: 'Marker line labels',
-    default: '',
-    description: 'Labels for the marker lines',
-  },
-};
-
-export function sectionsToRender(vizType, datasourceType) {
-  const viz = visTypes[vizType];
-  const timeSection = datasourceType === 'table' ?
-    commonControlPanelSections.sqlaTimeSeries : commonControlPanelSections.druidTimeSeries;
-  const { datasourceAndVizType, sqlClause } = commonControlPanelSections;
-  const sections = [datasourceAndVizType].concat(
-    viz.controlPanelSections, timeSection, sqlClause);
-  return sections;
-}
-=======
 import { sectionsToRender } from './visTypes';
 import fields from './fields';
->>>>>>> afb3c24d
 
 export function defaultFormData(vizType = 'table', datasourceType = 'table') {
   const data = {
@@ -1806,3 +48,9 @@
     isStarred: false,
   };
 }
+
+// Control Panel fields that re-render chart without need for 'Query button'
+export const autoQueryFields = [
+  'datasource',
+  'viz_type',
+];