/* eslint camelcase: 0 */
import React from 'react';
import PropTypes from 'prop-types';
import { connect } from 'react-redux';

import { Modal, Alert, Button, Radio } from 'react-bootstrap';
import Select from 'react-select';
<<<<<<< HEAD
import { connect } from 'react-redux';
import { t } from '../../locales';
=======
import { getExploreUrl } from '../exploreUtils';
>>>>>>> b68084b9

const propTypes = {
  can_overwrite: PropTypes.bool,
  onHide: PropTypes.func.isRequired,
  actions: PropTypes.object.isRequired,
  form_data: PropTypes.object,
  user_id: PropTypes.string.isRequired,
  dashboards: PropTypes.array.isRequired,
  alert: PropTypes.string,
  slice: PropTypes.object,
  datasource: PropTypes.object,
};

class SaveModal extends React.Component {
  constructor(props) {
    super(props);
    this.state = {
      saveToDashboardId: null,
      newDashboardName: '',
      newSliceName: '',
      dashboards: [],
      alert: null,
      action: props.can_overwrite ? 'overwrite' : 'saveas',
      addToDash: 'noSave',
    };
  }
  componentDidMount() {
    this.props.actions.fetchDashboards(this.props.user_id);
  }
  onChange(name, event) {
    switch (name) {
      case 'newSliceName':
        this.setState({ newSliceName: event.target.value });
        break;
      case 'saveToDashboardId':
        this.setState({ saveToDashboardId: event.value });
        this.changeDash('existing');
        break;
      case 'newDashboardName':
        this.setState({ newDashboardName: event.target.value });
        break;
      default:
        break;
    }
  }
  changeAction(action) {
    this.setState({ action });
  }
  changeDash(dash) {
    this.setState({ addToDash: dash });
  }
  saveOrOverwrite(gotodash) {
    this.setState({ alert: null });
    this.props.actions.removeSaveModalAlert();
    const sliceParams = {};

    let sliceName = null;
    sliceParams.action = this.state.action;
    if (this.props.slice && this.props.slice.slice_id) {
      sliceParams.slice_id = this.props.slice.slice_id;
    }
    if (sliceParams.action === 'saveas') {
      sliceName = this.state.newSliceName;
      if (sliceName === '') {
        this.setState({ alert: t('Please enter a slice name') });
        return;
      }
      sliceParams.slice_name = sliceName;
    } else {
      sliceParams.slice_name = this.props.slice.slice_name;
    }

    const addToDash = this.state.addToDash;
    sliceParams.add_to_dash = addToDash;
    let dashboard = null;
    switch (addToDash) {
      case ('existing'):
        dashboard = this.state.saveToDashboardId;
        if (!dashboard) {
          this.setState({ alert: t('Please select a dashboard') });
          return;
        }
        sliceParams.save_to_dashboard_id = dashboard;
        break;
      case ('new'):
        dashboard = this.state.newDashboardName;
        if (dashboard === '') {
          this.setState({ alert: t('Please enter a dashboard name') });
          return;
        }
        sliceParams.new_dashboard_name = dashboard;
        break;
      default:
        dashboard = null;
    }
    sliceParams.goto_dash = gotodash;

    const saveUrl = getExploreUrl(this.props.form_data, 'base', false, null, sliceParams);
    this.props.actions.saveSlice(saveUrl)
      .then((data) => {
        // Go to new slice url or dashboard url
        window.location = data;
      });
    this.props.onHide();
  }
  removeAlert() {
    if (this.props.alert) {
      this.props.actions.removeSaveModalAlert();
    }
    this.setState({ alert: null });
  }
  render() {
    return (
      <Modal
        show
        onHide={this.props.onHide}
        bsStyle="large"
      >
        <Modal.Header closeButton>
          <Modal.Title>
            {t('Save A Slice')}
          </Modal.Title>
        </Modal.Header>
        <Modal.Body>
          {(this.state.alert || this.props.alert) &&
            <Alert>
              {this.state.alert ? this.state.alert : this.props.alert}
              <i
                className="fa fa-close pull-right"
                onClick={this.removeAlert.bind(this)}
                style={{ cursor: 'pointer' }}
              />
            </Alert>
          }
          {this.props.slice &&
            <Radio
              id="overwrite-radio"
              disabled={!this.props.can_overwrite}
              checked={this.state.action === 'overwrite'}
              onChange={this.changeAction.bind(this, 'overwrite')}
            >
              {t('Overwrite slice %s', this.props.slice.slice_name)}
            </Radio>
          }

          <Radio
            id="saveas-radio"
            inline
            checked={this.state.action === 'saveas'}
            onChange={this.changeAction.bind(this, 'saveas')}
          > {t('Save as')} &nbsp;
          </Radio>
          <input
            name="new_slice_name"
            placeholder={t('[slice name]')}
            onChange={this.onChange.bind(this, 'newSliceName')}
            onFocus={this.changeAction.bind(this, 'saveas')}
          />


          <br />
          <hr />

          <Radio
            checked={this.state.addToDash === 'noSave'}
            onChange={this.changeDash.bind(this, 'noSave')}
          >
            {t('Do not add to a dashboard')}
          </Radio>

          <Radio
            inline
            checked={this.state.addToDash === 'existing'}
            onChange={this.changeDash.bind(this, 'existing')}
          >
            {t('Add slice to existing dashboard')}
          </Radio>
          <Select
            options={this.props.dashboards}
            onChange={this.onChange.bind(this, 'saveToDashboardId')}
            autoSize={false}
            value={this.state.saveToDashboardId}
          />

          <Radio
            inline
            checked={this.state.addToDash === 'new'}
            onChange={this.changeDash.bind(this, 'new')}
          >
            {t('Add to new dashboard')} &nbsp;
          </Radio>
          <input
            onChange={this.onChange.bind(this, 'newDashboardName')}
            onFocus={this.changeDash.bind(this, 'new')}
            placeholder={t('[dashboard name]')}
          />

        </Modal.Body>

        <Modal.Footer>
          <Button
            type="button"
            id="btn_modal_save"
            className="btn pull-left"
            onClick={this.saveOrOverwrite.bind(this, false)}
          >
            {t('Save')}
          </Button>
          <Button
            type="button"
            id="btn_modal_save_goto_dash"
            className="btn btn-primary pull-left gotodash"
            disabled={this.state.addToDash === 'noSave'}
            onClick={this.saveOrOverwrite.bind(this, true)}
          >
            {t('Save & go to dashboard')}
          </Button>
        </Modal.Footer>
      </Modal>
    );
  }
}

SaveModal.propTypes = propTypes;

function mapStateToProps({ explore, saveModal }) {
  return {
    datasource: explore.datasource,
    slice: explore.slice,
    can_overwrite: explore.can_overwrite,
    user_id: explore.user_id,
    dashboards: saveModal.dashboards,
    alert: explore.saveModalAlert,
  };
}

export { SaveModal };
export default connect(mapStateToProps, () => ({}))(SaveModal);<|MERGE_RESOLUTION|>--- conflicted
+++ resolved
@@ -5,12 +5,8 @@
 
 import { Modal, Alert, Button, Radio } from 'react-bootstrap';
 import Select from 'react-select';
-<<<<<<< HEAD
-import { connect } from 'react-redux';
+import { getExploreUrl } from '../exploreUtils';
 import { t } from '../../locales';
-=======
-import { getExploreUrl } from '../exploreUtils';
->>>>>>> b68084b9
 
 const propTypes = {
   can_overwrite: PropTypes.bool,
