--- conflicted
+++ resolved
@@ -91,11 +91,7 @@
 
   triggerQueryIfNeeded() {
     if (this.props.triggerQuery && !this.hasErrors()) {
-<<<<<<< HEAD
-      this.props.actions.runQuery(this.props.form_data, false, this.props.timeout);
-=======
       this.props.actions.runQuery(this.props.form_data, true, this.props.timeout);
->>>>>>> 13aaa141
     }
   }
 
