--- conflicted
+++ resolved
@@ -193,15 +193,9 @@
 function mapStateToProps({ explore, chart }) {
   const form_data = getFormDataFromControls(explore.controls);
   return {
-<<<<<<< HEAD
     isDatasourceMetaLoading: explore.isDatasourceMetaLoading,
-    datasource_type: explore.datasource_type,
+    datasource_type: explore.datasource.type,
     controls: explore.controls,
-=======
-    chartStatus: state.chartStatus,
-    datasource_type: state.datasource.type,
-    controls: state.controls,
->>>>>>> f68189b5
     form_data,
     standalone: explore.standalone,
     triggerQuery: explore.triggerQuery,
