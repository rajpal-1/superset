--- conflicted
+++ resolved
@@ -337,20 +337,14 @@
     standalone: explore.standalone,
     table_name: formData.datasource_name,
     viz_type: formData.viz_type,
-<<<<<<< HEAD
     triggerRender: explore.triggerRender,
-    datasourceType: explore.datasource_type,
+    datasourceType: explore.datasource.type,
     datasourceId: explore.datasource_id,
     chartStatus: chart.chartStatus,
     chartUpdateEndTime: chart.chartUpdateEndTime,
     chartUpdateStartTime: chart.chartUpdateStartTime,
     latestQueryFormData: chart.latestQueryFormData,
     queryResponse: chart.queryResponse,
-=======
-    triggerRender: state.triggerRender,
-    datasourceType: state.datasource.type,
-    datasourceId: state.datasource_id,
->>>>>>> f68189b5
   };
 }
 
