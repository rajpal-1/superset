/* eslint camelcase: 0 */
import { getControlsState, getFormDataFromControls } from '../stores/store';
import * as actions from '../actions/exploreActions';
<<<<<<< HEAD
import { now } from '../../modules/dates';
import { QUERY_TIMEOUT_THRESHOLD } from '../../constants';
import { t } from '../../locales';
=======
>>>>>>> b68084b9

export default function exploreReducer(state = {}, action) {
  const actionHandlers = {
    [actions.TOGGLE_FAVE_STAR]() {
      return Object.assign({}, state, { isStarred: action.isStarred });
    },
    [actions.FETCH_DATASOURCE_STARTED]() {
      return Object.assign({}, state, { isDatasourceMetaLoading: true });
    },
    [actions.FETCH_DATASOURCE_SUCCEEDED]() {
      return Object.assign({}, state, { isDatasourceMetaLoading: false });
    },
    [actions.FETCH_DATASOURCE_FAILED]() {
      // todo(alanna) handle failure/error state
      return Object.assign({}, state,
        {
          isDatasourceMetaLoading: false,
          controlPanelAlert: action.error,
        });
    },
    [actions.SET_DATASOURCE]() {
      return Object.assign({}, state, { datasource: action.datasource });
    },
    [actions.FETCH_DATASOURCES_STARTED]() {
      return Object.assign({}, state, { isDatasourcesLoading: true });
    },
    [actions.FETCH_DATASOURCES_SUCCEEDED]() {
      return Object.assign({}, state, { isDatasourcesLoading: false });
    },
    [actions.FETCH_DATASOURCES_FAILED]() {
      // todo(alanna) handle failure/error state
      return Object.assign({}, state,
<<<<<<< HEAD
        { saveModalAlert: t('fetching dashboards failed for %s', action.userId) });
=======
        {
          isDatasourcesLoading: false,
          controlPanelAlert: action.error,
        });
    },
    [actions.SET_DATASOURCES]() {
      return Object.assign({}, state, { datasources: action.datasources });
    },
    [actions.REMOVE_CONTROL_PANEL_ALERT]() {
      return Object.assign({}, state, { controlPanelAlert: null });
>>>>>>> b68084b9
    },
    [actions.SET_FIELD_VALUE]() {
      const controls = Object.assign({}, state.controls);
      const control = Object.assign({}, controls[action.controlName]);
      control.value = action.value;
      control.validationErrors = action.validationErrors;
      controls[action.controlName] = control;
      const changes = { controls };
      if (control.renderTrigger) {
        changes.triggerRender = true;
      }
      return Object.assign({}, state, changes);
    },
<<<<<<< HEAD
    [actions.CHART_UPDATE_SUCCEEDED]() {
      return Object.assign(
        {},
        state,
        {
          chartStatus: 'success',
          queryResponse: action.queryResponse,
        },
      );
    },
    [actions.CHART_UPDATE_STARTED]() {
      return Object.assign({}, state,
        {
          chartStatus: 'loading',
          chartUpdateEndTime: null,
          chartUpdateStartTime: now(),
          triggerQuery: false,
          queryRequest: action.queryRequest,
          latestQueryFormData: getFormDataFromControls(state.controls),
        });
    },
    [actions.CHART_UPDATE_STOPPED]() {
      return Object.assign({}, state,
        {
          chartStatus: 'stopped',
          chartAlert: t('Updating chart was stopped'),
        });
    },
    [actions.CHART_RENDERING_FAILED]() {
      return Object.assign({}, state, {
        chartStatus: 'failed',
        chartAlert: t('An error occurred while rendering the visualization: %s', action.error),
      });
    },
=======
>>>>>>> b68084b9
    [actions.TRIGGER_QUERY]() {
      return Object.assign({}, state, {
        triggerQuery: action.value,
      });
    },
<<<<<<< HEAD
    [actions.CHART_UPDATE_TIMEOUT]() {
      return Object.assign({}, state, {
        chartStatus: 'failed',
        chartAlert: '<strong>' + t('Query timeout') + '</strong>' +
        t('- visualization query are set to timeout at %s seconds. ', QUERY_TIMEOUT_THRESHOLD / 1000) +
        t('Perhaps your data has grown, your database is under unusual load, ' +
        'or you are simply querying a data source that is to large to be processed within the timeout range. ' +
        'If that is the case, we recommend that you summarize your data further.'),
      });
    },
    [actions.CHART_UPDATE_FAILED]() {
      return Object.assign({}, state, {
        chartStatus: 'failed',
        chartAlert: action.queryResponse ? action.queryResponse.error : t('Network error.'),
        chartUpdateEndTime: now(),
        queryResponse: action.queryResponse,
      });
    },
    [actions.UPDATE_CHART_STATUS]() {
      const newState = Object.assign({}, state, { chartStatus: action.status });
      if (action.status === 'success' || action.status === 'failed') {
        newState.chartUpdateEndTime = now();
      }
      return newState;
    },
=======
>>>>>>> b68084b9
    [actions.UPDATE_CHART_TITLE]() {
      const updatedSlice = Object.assign({}, state.slice, { slice_name: action.slice_name });
      return Object.assign({}, state, { slice: updatedSlice });
    },
    [actions.REMOVE_CHART_ALERT]() {
      if (state.chartAlert !== null) {
        return Object.assign({}, state, { chartAlert: null });
      }
      return state;
    },
<<<<<<< HEAD
    [actions.SAVE_SLICE_FAILED]() {
      return Object.assign({}, state, { saveModalAlert: t('Failed to save slice') });
    },
    [actions.SAVE_SLICE_SUCCESS](data) {
      return Object.assign({}, state, { data });
    },
    [actions.REMOVE_SAVE_MODAL_ALERT]() {
      return Object.assign({}, state, { saveModalAlert: null });
    },
=======
>>>>>>> b68084b9
    [actions.RESET_FIELDS]() {
      const controls = getControlsState(state, getFormDataFromControls(state.controls));
      return Object.assign({}, state, { controls });
    },
    [actions.RENDER_TRIGGERED]() {
      return Object.assign({}, state, { triggerRender: false });
    },
  };
  if (action.type in actionHandlers) {
    return actionHandlers[action.type]();
  }
  return state;
}<|MERGE_RESOLUTION|>--- conflicted
+++ resolved
@@ -1,12 +1,7 @@
 /* eslint camelcase: 0 */
 import { getControlsState, getFormDataFromControls } from '../stores/store';
 import * as actions from '../actions/exploreActions';
-<<<<<<< HEAD
-import { now } from '../../modules/dates';
-import { QUERY_TIMEOUT_THRESHOLD } from '../../constants';
 import { t } from '../../locales';
-=======
->>>>>>> b68084b9
 
 export default function exploreReducer(state = {}, action) {
   const actionHandlers = {
@@ -39,9 +34,6 @@
     [actions.FETCH_DATASOURCES_FAILED]() {
       // todo(alanna) handle failure/error state
       return Object.assign({}, state,
-<<<<<<< HEAD
-        { saveModalAlert: t('fetching dashboards failed for %s', action.userId) });
-=======
         {
           isDatasourcesLoading: false,
           controlPanelAlert: action.error,
@@ -52,7 +44,6 @@
     },
     [actions.REMOVE_CONTROL_PANEL_ALERT]() {
       return Object.assign({}, state, { controlPanelAlert: null });
->>>>>>> b68084b9
     },
     [actions.SET_FIELD_VALUE]() {
       const controls = Object.assign({}, state.controls);
@@ -66,76 +57,11 @@
       }
       return Object.assign({}, state, changes);
     },
-<<<<<<< HEAD
-    [actions.CHART_UPDATE_SUCCEEDED]() {
-      return Object.assign(
-        {},
-        state,
-        {
-          chartStatus: 'success',
-          queryResponse: action.queryResponse,
-        },
-      );
-    },
-    [actions.CHART_UPDATE_STARTED]() {
-      return Object.assign({}, state,
-        {
-          chartStatus: 'loading',
-          chartUpdateEndTime: null,
-          chartUpdateStartTime: now(),
-          triggerQuery: false,
-          queryRequest: action.queryRequest,
-          latestQueryFormData: getFormDataFromControls(state.controls),
-        });
-    },
-    [actions.CHART_UPDATE_STOPPED]() {
-      return Object.assign({}, state,
-        {
-          chartStatus: 'stopped',
-          chartAlert: t('Updating chart was stopped'),
-        });
-    },
-    [actions.CHART_RENDERING_FAILED]() {
-      return Object.assign({}, state, {
-        chartStatus: 'failed',
-        chartAlert: t('An error occurred while rendering the visualization: %s', action.error),
-      });
-    },
-=======
->>>>>>> b68084b9
     [actions.TRIGGER_QUERY]() {
       return Object.assign({}, state, {
         triggerQuery: action.value,
       });
     },
-<<<<<<< HEAD
-    [actions.CHART_UPDATE_TIMEOUT]() {
-      return Object.assign({}, state, {
-        chartStatus: 'failed',
-        chartAlert: '<strong>' + t('Query timeout') + '</strong>' +
-        t('- visualization query are set to timeout at %s seconds. ', QUERY_TIMEOUT_THRESHOLD / 1000) +
-        t('Perhaps your data has grown, your database is under unusual load, ' +
-        'or you are simply querying a data source that is to large to be processed within the timeout range. ' +
-        'If that is the case, we recommend that you summarize your data further.'),
-      });
-    },
-    [actions.CHART_UPDATE_FAILED]() {
-      return Object.assign({}, state, {
-        chartStatus: 'failed',
-        chartAlert: action.queryResponse ? action.queryResponse.error : t('Network error.'),
-        chartUpdateEndTime: now(),
-        queryResponse: action.queryResponse,
-      });
-    },
-    [actions.UPDATE_CHART_STATUS]() {
-      const newState = Object.assign({}, state, { chartStatus: action.status });
-      if (action.status === 'success' || action.status === 'failed') {
-        newState.chartUpdateEndTime = now();
-      }
-      return newState;
-    },
-=======
->>>>>>> b68084b9
     [actions.UPDATE_CHART_TITLE]() {
       const updatedSlice = Object.assign({}, state.slice, { slice_name: action.slice_name });
       return Object.assign({}, state, { slice: updatedSlice });
@@ -146,18 +72,6 @@
       }
       return state;
     },
-<<<<<<< HEAD
-    [actions.SAVE_SLICE_FAILED]() {
-      return Object.assign({}, state, { saveModalAlert: t('Failed to save slice') });
-    },
-    [actions.SAVE_SLICE_SUCCESS](data) {
-      return Object.assign({}, state, { data });
-    },
-    [actions.REMOVE_SAVE_MODAL_ALERT]() {
-      return Object.assign({}, state, { saveModalAlert: null });
-    },
-=======
->>>>>>> b68084b9
     [actions.RESET_FIELDS]() {
       const controls = getControlsState(state, getFormDataFromControls(state.controls));
       return Object.assign({}, state, { controls });
