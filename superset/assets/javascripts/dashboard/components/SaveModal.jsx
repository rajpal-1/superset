/* global notify */
import React from 'react';
import PropTypes from 'prop-types';
import { Button, FormControl, FormGroup, Radio } from 'react-bootstrap';
import { getAjaxErrorMsg } from '../../modules/utils';
import ModalTrigger from '../../components/ModalTrigger';
<<<<<<< HEAD
import { t } from '../../locales';
=======
import Checkbox from '../../components/Checkbox';
>>>>>>> 3c0e85e2

const $ = window.$ = require('jquery');

const propTypes = {
  css: PropTypes.string,
  dashboard: PropTypes.object.isRequired,
  triggerNode: PropTypes.node.isRequired,
};

class SaveModal extends React.PureComponent {
  constructor(props) {
    super(props);
    this.state = {
      dashboard: props.dashboard,
      css: props.css,
      saveType: 'overwrite',
      newDashName: props.dashboard.dashboard_title + ' [copy]',
      duplicateSlices: false,
    };
    this.modal = null;
    this.handleSaveTypeChange = this.handleSaveTypeChange.bind(this);
    this.handleNameChange = this.handleNameChange.bind(this);
    this.saveDashboard = this.saveDashboard.bind(this);
  }
  toggleDuplicateSlices() {
    this.setState({ duplicateSlices: !this.state.duplicateSlices });
  }
  handleSaveTypeChange(event) {
    this.setState({
      saveType: event.target.value,
    });
  }
  handleNameChange(event) {
    this.setState({
      newDashName: event.target.value,
      saveType: 'newDashboard',
    });
  }
  saveDashboardRequest(data, url, saveType) {
    const dashboard = this.props.dashboard;
    const saveModal = this.modal;
    Object.assign(data, { css: this.props.css });
    $.ajax({
      type: 'POST',
      url,
      data: {
        data: JSON.stringify(data),
      },
      success(resp) {
        saveModal.close();
        dashboard.onSave();
        if (saveType === 'newDashboard') {
          window.location = `/superset/dashboard/${resp.id}/`;
        } else {
          notify.success(t('This dashboard was saved successfully.'));
        }
      },
      error(error) {
        saveModal.close();
        const errorMsg = getAjaxErrorMsg(error);
        notify.error(t('Sorry, there was an error saving this dashboard: ') + '</ br>' + errorMsg);
      },
    });
  }
  saveDashboard(saveType, newDashboardTitle) {
    const dashboard = this.props.dashboard;
    const expandedSlices = {};
    $.each($('.slice_info'), function () {
      const widget = $(this).parents('.widget');
      const sliceDescription = widget.find('.slice_description');
      if (sliceDescription.is(':visible')) {
        expandedSlices[$(widget).attr('data-slice-id')] = true;
      }
    });
    const positions = dashboard.reactGridLayout.serialize();
    const data = {
      positions,
      css: this.state.css,
      expanded_slices: expandedSlices,
      dashboard_title: dashboard.dashboard_title,
      default_filters: dashboard.readFilters(),
      duplicate_slices: this.state.duplicateSlices,
    };
    let url = null;
    if (saveType === 'overwrite') {
      url = `/superset/save_dash/${dashboard.id}/`;
      this.saveDashboardRequest(data, url, saveType);
    } else if (saveType === 'newDashboard') {
      if (!newDashboardTitle) {
        this.modal.close();
        showModal({
          title: t('Error'),
          body: t('You must pick a name for the new dashboard'),
        });
      } else {
        data.dashboard_title = newDashboardTitle;
        url = `/superset/copy_dash/${dashboard.id}/`;
        this.saveDashboardRequest(data, url, saveType);
      }
    }
  }
  render() {
    return (
      <ModalTrigger
        ref={(modal) => { this.modal = modal; }}
        triggerNode={this.props.triggerNode}
        modalTitle={t('Save Dashboard')}
        modalBody={
          <FormGroup>
            <Radio
              value="overwrite"
              onChange={this.handleSaveTypeChange}
              checked={this.state.saveType === 'overwrite'}
            >
              {t('Overwrite Dashboard [%s]', this.props.dashboard.dashboard_title)}
            </Radio>
            <hr />
            <Radio
              value="newDashboard"
              onChange={this.handleSaveTypeChange}
              checked={this.state.saveType === 'newDashboard'}
            >
              {t('Save as:')}
            </Radio>
            <FormControl
              type="text"
<<<<<<< HEAD
              placeholder={t('[dashboard name]')}
=======
              placeholder="[dashboard name]"
              value={this.state.newDashName}
>>>>>>> 3c0e85e2
              onFocus={this.handleNameChange}
              onChange={this.handleNameChange}
            />
            <div className="m-l-25 m-t-5">
              <Checkbox
                checked={this.state.duplicateSlices}
                onChange={this.toggleDuplicateSlices.bind(this)}
              />
              <span className="m-l-5">also copy (duplicate) slices</span>
            </div>
          </FormGroup>
        }
        modalFooter={
          <div>
            <Button
              bsStyle="primary"
              onClick={() => { this.saveDashboard(this.state.saveType, this.state.newDashName); }}
            >
              {t('Save')}
            </Button>
          </div>
        }
      />
    );
  }
}
SaveModal.propTypes = propTypes;

export default SaveModal;<|MERGE_RESOLUTION|>--- conflicted
+++ resolved
@@ -4,11 +4,8 @@
 import { Button, FormControl, FormGroup, Radio } from 'react-bootstrap';
 import { getAjaxErrorMsg } from '../../modules/utils';
 import ModalTrigger from '../../components/ModalTrigger';
-<<<<<<< HEAD
 import { t } from '../../locales';
-=======
 import Checkbox from '../../components/Checkbox';
->>>>>>> 3c0e85e2
 
 const $ = window.$ = require('jquery');
 
@@ -135,12 +132,8 @@
             </Radio>
             <FormControl
               type="text"
-<<<<<<< HEAD
               placeholder={t('[dashboard name]')}
-=======
-              placeholder="[dashboard name]"
               value={this.state.newDashName}
->>>>>>> 3c0e85e2
               onFocus={this.handleNameChange}
               onChange={this.handleNameChange}
             />
