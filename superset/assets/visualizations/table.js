var $ = require ( 'jquery' );
var dt = require('datatables.net-bs') (window, $);
var buttons = require ( 'datatables.net-buttons-bs' ) (window, $);
require ( 'datatables.net-buttons/js/buttons.html5.js') (window, $);
import d3 from 'd3';
import 'datatables-bootstrap3-plugin/media/css/datatables-bootstrap3.css';

import { fixDataTableBodyHeight, d3TimeFormatPreset } from '../javascripts/modules/utils';
import './table.css';

function tableVis(slice, payload) {
  const container = $(slice.selector);
  const fC = d3.format('0,000');

  const data = payload.data;
  const fd = slice.formData;

  // Removing metrics (aggregates) that are strings
  let metrics = fd.metrics || [];
  metrics = metrics.filter(m => !isNaN(data.records[0][m]));

  function col(c) {
    const arr = [];
    for (let i = 0; i < data.records.length; i += 1) {
      arr.push(data.records[i][c]);
    }
    return arr;
  }
  const maxes = {};
  for (let i = 0; i < metrics.length; i += 1) {
    maxes[metrics[i]] = d3.max(col(metrics[i]));
  }

  const tsFormatter = d3TimeFormatPreset(fd.table_timestamp_format);

  const div = d3.select(slice.selector);
  div.html('');
  const table = div.append('table')
    .classed(
      'dataframe dataframe table table-striped table-bordered ' +
      'table-condensed table-hover dataTable no-footer', true)
    .attr('width', '100%');

<<<<<<< HEAD
  const cols = data.columns.map(c => slice.datasource.verbose_map[c] || c);

=======
  const height = slice.height();
  let paging = false;
  let pageLength;
  if (fd.page_length && fd.page_length > 0) {
    paging = true;
    pageLength = parseInt(fd.page_length, 10);
  }
  let buttons = [];
  if (fd.csv_button) {
    buttons.push('csvHtml5');
  }
 
>>>>>>> 7099fa9f
  table.append('thead').append('tr')
    .selectAll('th')
    .data(cols)
    .enter()
    .append('th')
    .text(function (d) {
      return d;
    });
  
  let datatable;

<<<<<<< HEAD
  table.append('tbody')
    .selectAll('tr')
    .data(data.records)
    .enter()
    .append('tr')
    .selectAll('td')
    .data(row => data.columns.map((c) => {
      const val = row[c];
      let html;
      const isMetric = metrics.indexOf(c) >= 0;
      if (c === '__timestamp') {
        html = tsFormatter(val);
      }
      if (typeof (val) === 'string') {
        html = `<span class="like-pre">${val}</span>`;
      }
      if (isMetric) {
        html = slice.d3format(c, val);
      }
      return {
        col: c,
        val,
        html,
        isMetric,
      };
    }))
    .enter()
    .append('td')
    .style('background-image', function (d) {
      if (d.isMetric) {
        const perc = Math.round((d.val / maxes[d.col]) * 100);
        // The 0.01 to 0.001 is a workaround for what appears to be a
        // CSS rendering bug on flat, transparent colors
        return (
          `linear-gradient(to left, rgba(0,0,0,0.2), rgba(0,0,0,0.2) ${perc}%, ` +
          `rgba(0,0,0,0.01) ${perc}%, rgba(0,0,0,0.001) 100%)`
        );
      }
      return null;
    })
    .classed('text-right', d => d.isMetric)
    .attr('title', (d) => {
      if (!isNaN(d.val)) {
        return fC(d.val);
      }
      return null;
    })
    .attr('data-sort', function (d) {
      return (d.isMetric) ? d.val : null;
    })
    .on('click', function (d) {
      if (!d.isMetric && fd.table_filter) {
        const td = d3.select(this);
        if (td.classed('filtered')) {
          slice.removeFilter(d.col, [d.val]);
          d3.select(this).classed('filtered', false);
        } else {
          d3.select(this).classed('filtered', true);
          slice.addFilter(d.col, [d.val]);
=======
  if ((!data.columns.find((c) => {
        return metrics.indexOf(c) >= 0;
      }))) {
    let columns = [];
    data.columns.map((c) => {
      columns.push({data: c});
    });
    console.log(columns);
    datatable = container.find('.dataTable').DataTable({
      data: data.records,
      columns: columns,
      paging: paging,
      deferRender: true,
      pageLength: pageLength,
      searching: fd.include_search,
      buttons: buttons,
    });
  } else {
    table.append('tbody')
      .selectAll('tr')
      .data(data.records)
      .enter()
      .append('tr')
      .selectAll('td')
      .data(row => data.columns.map((c) => {
        const val = row[c];
        let html;
        const isMetric = metrics.indexOf(c) >= 0;
        if (c === 'timestamp') {
          html = timestampFormatter(val);
>>>>>>> 7099fa9f
        }
        if (typeof (val) === 'string') {
          html = `<span class="like-pre">${val}</span>`;
        }
        if (isMetric) {
          html = slice.d3format(c, val);
        }
        return {
          col: c,
          val,
          html,
          isMetric,
        };
      }))
      .enter()
      .append('td')
      .style('background-image', function (d) {
        if (d.isMetric) {
          const perc = Math.round((d.val / maxes[d.col]) * 100);
          // The 0.01 to 0.001 is a workaround for what appears to be a
          // CSS rendering bug on flat, transparent colors
          return (
            `linear-gradient(to right, rgba(0,0,0,0.2), rgba(0,0,0,0.2) ${perc}%, ` +
            `rgba(0,0,0,0.01) ${perc}%, rgba(0,0,0,0.001) 100%)`
          );
        }
        return null;
      })
      .attr('title', (d) => {
        if (!isNaN(d.val)) {
          return fC(d.val);
        }
        return null;
      })
      .attr('data-sort', function (d) {
        return (d.isMetric) ? d.val : null;
      })
      .on('click', function (d) {
        if (!d.isMetric && fd.table_filter) {
          const td = d3.select(this);
          if (td.classed('filtered')) {
            slice.removeFilter(d.col, [d.val]);
            d3.select(this).classed('filtered', false);
          } else {
            d3.select(this).classed('filtered', true);
            slice.addFilter(d.col, [d.val]);
          }
        }
      })
      .style('cursor', function (d) {
        return (!d.isMetric) ? 'pointer' : '';
      })
      .html(d => d.html ? d.html : d.val);

    datatable = container.find('.dataTable').DataTable({
      paging: paging,
      deferRender: true,
      pageLength: pageLength,
      aaSorting: [],
      searching: fd.include_search,
      bInfo: false,
      buttons: buttons,
    });
  }
  datatable.buttons().container().appendTo( '.dataTables_wrapper .col-sm-6:eq(0)' );
 
  fixDataTableBodyHeight(
      container.find('.dataTables_wrapper'), height);
  // Sorting table by main column
  if (metrics.length > 0) {
    const mainMetric = metrics[0];
    datatable.column(data.columns.indexOf(mainMetric)).order('desc').draw();
  }
  container.parents('.widget').find('.tooltip').remove();
}

module.exports = tableVis;<|MERGE_RESOLUTION|>--- conflicted
+++ resolved
@@ -41,10 +41,7 @@
       'table-condensed table-hover dataTable no-footer', true)
     .attr('width', '100%');
 
-<<<<<<< HEAD
   const cols = data.columns.map(c => slice.datasource.verbose_map[c] || c);
-
-=======
   const height = slice.height();
   let paging = false;
   let pageLength;
@@ -57,7 +54,6 @@
     buttons.push('csvHtml5');
   }
  
->>>>>>> 7099fa9f
   table.append('thead').append('tr')
     .selectAll('th')
     .data(cols)
@@ -69,67 +65,6 @@
   
   let datatable;
 
-<<<<<<< HEAD
-  table.append('tbody')
-    .selectAll('tr')
-    .data(data.records)
-    .enter()
-    .append('tr')
-    .selectAll('td')
-    .data(row => data.columns.map((c) => {
-      const val = row[c];
-      let html;
-      const isMetric = metrics.indexOf(c) >= 0;
-      if (c === '__timestamp') {
-        html = tsFormatter(val);
-      }
-      if (typeof (val) === 'string') {
-        html = `<span class="like-pre">${val}</span>`;
-      }
-      if (isMetric) {
-        html = slice.d3format(c, val);
-      }
-      return {
-        col: c,
-        val,
-        html,
-        isMetric,
-      };
-    }))
-    .enter()
-    .append('td')
-    .style('background-image', function (d) {
-      if (d.isMetric) {
-        const perc = Math.round((d.val / maxes[d.col]) * 100);
-        // The 0.01 to 0.001 is a workaround for what appears to be a
-        // CSS rendering bug on flat, transparent colors
-        return (
-          `linear-gradient(to left, rgba(0,0,0,0.2), rgba(0,0,0,0.2) ${perc}%, ` +
-          `rgba(0,0,0,0.01) ${perc}%, rgba(0,0,0,0.001) 100%)`
-        );
-      }
-      return null;
-    })
-    .classed('text-right', d => d.isMetric)
-    .attr('title', (d) => {
-      if (!isNaN(d.val)) {
-        return fC(d.val);
-      }
-      return null;
-    })
-    .attr('data-sort', function (d) {
-      return (d.isMetric) ? d.val : null;
-    })
-    .on('click', function (d) {
-      if (!d.isMetric && fd.table_filter) {
-        const td = d3.select(this);
-        if (td.classed('filtered')) {
-          slice.removeFilter(d.col, [d.val]);
-          d3.select(this).classed('filtered', false);
-        } else {
-          d3.select(this).classed('filtered', true);
-          slice.addFilter(d.col, [d.val]);
-=======
   if ((!data.columns.find((c) => {
         return metrics.indexOf(c) >= 0;
       }))) {
@@ -160,7 +95,6 @@
         const isMetric = metrics.indexOf(c) >= 0;
         if (c === 'timestamp') {
           html = timestampFormatter(val);
->>>>>>> 7099fa9f
         }
         if (typeof (val) === 'string') {
           html = `<span class="like-pre">${val}</span>`;
