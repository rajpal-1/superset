--- conflicted
+++ resolved
@@ -3,11 +3,11 @@
 import throttle from 'lodash.throttle';
 import d3 from 'd3';
 
-import {category21} from '../javascripts/modules/colors';
-import {timeFormatFactory, formatDate} from '../javascripts/modules/dates';
-import {customizeToolTip} from '../javascripts/modules/utils';
-
-import {TIME_STAMP_OPTIONS} from '../javascripts/explorev2/stores/controls';
+import { category21 } from '../javascripts/modules/colors';
+import { timeFormatFactory, formatDate } from '../javascripts/modules/dates';
+import { customizeToolTip } from '../javascripts/modules/utils';
+
+import { TIME_STAMP_OPTIONS } from '../javascripts/explorev2/stores/controls';
 
 const nv = require('nvd3');
 
@@ -15,409 +15,403 @@
 require('../node_modules/nvd3/build/nv.d3.min.css');
 require('./nvd3_vis.css');
 
-const timeStampFormats = TIME_STAMP_OPTIONS.map(opt = > opt[0]
-)
-;
+const timeStampFormats = TIME_STAMP_OPTIONS.map(opt => opt[0]);
 const minBarWidth = 15;
 const animationTime = 1000;
 
 const BREAKPOINTS = {
-    small: 340,
+  small: 340,
 };
 
 const addTotalBarValues = function (svg, chart, data, stacked, axisFormat) {
-    const format = d3.format(axisFormat || '.3s');
-    const countSeriesDisplayed = data.length;
-
-    const totalStackedValues = stacked && data.length !== 0 ?
-        data[0].values.map(function (bar, iBar) {
-            const bars = data.map(function (series) {
-                return series.values[iBar];
-            });
-            return d3.sum(bars, function (d) {
-                return d.y;
-            });
-        }) : [];
-
-    const rectsToBeLabeled = svg.selectAll('g.nv-group').filter(
-        function (d, i) {
-            if (!stacked) {
-                return true;
-            }
-            return i === countSeriesDisplayed - 1;
-        }).selectAll('rect.positive');
-
-    const groupLabels = svg.select('g.nv-barsWrap').append('g');
-    rectsToBeLabeled.each(
-        function (d, index) {
-            const rectObj = d3.select(this);
-            const transformAttr = rectObj.attr('transform');
-            const yPos = parseFloat(rectObj.attr('y'));
-            const xPos = parseFloat(rectObj.attr('x'));
-            const rectWidth = parseFloat(rectObj.attr('width'));
-            const t = groupLabels.append('text')
-                .attr('x', xPos) // rough position first, fine tune later
-                .attr('y', yPos - 5)
-                .text(format(stacked ? totalStackedValues[index] : d.y))
-                .attr('transform', transformAttr)
-                .attr('class', 'bar-chart-label');
-            const labelWidth = t.node().getBBox().width;
-            t.attr('x', xPos + rectWidth / 2 - labelWidth / 2); // fine tune
+  const format = d3.format(axisFormat || '.3s');
+  const countSeriesDisplayed = data.length;
+
+  const totalStackedValues = stacked && data.length !== 0 ?
+    data[0].values.map(function (bar, iBar) {
+      const bars = data.map(function (series) {
+        return series.values[iBar];
+      });
+      return d3.sum(bars, function (d) {
+        return d.y;
+      });
+    }) : [];
+
+  const rectsToBeLabeled = svg.selectAll('g.nv-group').filter(
+    function (d, i) {
+      if (!stacked) {
+        return true;
+      }
+      return i === countSeriesDisplayed - 1;
+    }).selectAll('rect.positive');
+
+  const groupLabels = svg.select('g.nv-barsWrap').append('g');
+  rectsToBeLabeled.each(
+    function (d, index) {
+      const rectObj = d3.select(this);
+      const transformAttr = rectObj.attr('transform');
+      const yPos = parseFloat(rectObj.attr('y'));
+      const xPos = parseFloat(rectObj.attr('x'));
+      const rectWidth = parseFloat(rectObj.attr('width'));
+      const t = groupLabels.append('text')
+        .attr('x', xPos) // rough position first, fine tune later
+        .attr('y', yPos - 5)
+        .text(format(stacked ? totalStackedValues[index] : d.y))
+        .attr('transform', transformAttr)
+        .attr('class', 'bar-chart-label');
+      const labelWidth = t.node().getBBox().width;
+      t.attr('x', xPos + rectWidth / 2 - labelWidth / 2); // fine tune
+    });
+};
+
+function hideTooltips() {
+  $('.nvtooltip').css({ opacity: 0 });
+}
+
+function getMaxLabelSize(container, axisClass) {
+  // axis class = .nv-y2  // second y axis on dual line chart
+  // axis class = .nv-x  // x axis on time series line chart
+  const labelEls = container.find(`.${axisClass} text`).not('.nv-axislabel');
+  const labelDimensions = labelEls.map(i => labelEls[i].getComputedTextLength());
+  return Math.max(...labelDimensions);
+}
+
+function nvd3Vis(slice, payload) {
+  let chart;
+  let colorKey = 'key';
+  const isExplore = $('#explore-container').length === 1;
+
+  slice.container.html('');
+  slice.clearError();
+
+  // Calculates the longest label size for stretching bottom margin
+  function calculateStretchMargins(payloadData) {
+    let stretchMargin = 0;
+    const pixelsPerCharX = 4.5; // approx, depends on font size
+    let maxLabelSize = 10; // accommodate for shorter labels
+    payloadData.data.forEach((d) => {
+      const axisLabels = d.values;
+      for (let i = 0; i < axisLabels.length; i++) {
+        maxLabelSize = Math.max(axisLabels[i].x.toString().length, maxLabelSize);
+      }
+    });
+    stretchMargin = Math.ceil(pixelsPerCharX * maxLabelSize);
+    return stretchMargin;
+  }
+
+  let width = slice.width();
+  const fd = slice.formData;
+
+  const barchartWidth = function () {
+    let bars;
+    if (fd.bar_stacked) {
+      bars = d3.max(payload.data, function (d) { return d.values.length; });
+    } else {
+      bars = d3.sum(payload.data, function (d) { return d.values.length; });
+    }
+    if (bars * minBarWidth > width) {
+      return bars * minBarWidth;
+    }
+    return width;
+  };
+
+  const vizType = fd.viz_type;
+  const f = d3.format('.3s');
+  const reduceXTicks = fd.reduce_x_ticks || false;
+  let stacked = false;
+  let row;
+
+  const drawGraph = function () {
+    let svg = d3.select(slice.selector).select('svg');
+    if (svg.empty()) {
+      svg = d3.select(slice.selector).append('svg');
+    }
+    switch (vizType) {
+      case 'line':
+        if (fd.show_brush) {
+          chart = nv.models.lineWithFocusChart();
+          chart.focus.xScale(d3.time.scale.utc());
+          chart.x2Axis
+          .showMaxMin(fd.x_axis_showminmax)
+          .staggerLabels(false);
+        } else {
+          chart = nv.models.lineChart();
+        }
+        // To alter the tooltip header
+        // chart.interactiveLayer.tooltip.headerFormatter(function(){return '';});
+        chart.xScale(d3.time.scale.utc());
+        chart.interpolate(fd.line_interpolation);
+        chart.xAxis
+        .showMaxMin(fd.x_axis_showminmax)
+        .staggerLabels(false);
+        break;
+
+      case 'dual_line':
+        chart = nv.models.multiChart();
+        chart.interpolate('linear');
+        break;
+
+      case 'bar':
+        chart = nv.models.multiBarChart()
+        .showControls(fd.show_controls)
+        .groupSpacing(0.1);
+
+        if (!reduceXTicks) {
+          width = barchartWidth();
+        }
+        chart.width(width);
+        chart.xAxis
+        .showMaxMin(false)
+        .staggerLabels(true);
+
+        stacked = fd.bar_stacked;
+        chart.stacked(stacked);
+
+        if (fd.show_bar_value) {
+          setTimeout(function () {
+            addTotalBarValues(svg, chart, payload.data, stacked, fd.y_axis_format);
+          }, animationTime);
+        }
+        break;
+
+      case 'dist_bar':
+        chart = nv.models.multiBarChart()
+        .showControls(fd.show_controls)
+        .reduceXTicks(reduceXTicks)
+        .rotateLabels(45)
+        .groupSpacing(0.1); // Distance between each group of bars.
+
+        chart.xAxis
+        .showMaxMin(false);
+
+        stacked = fd.bar_stacked;
+        chart.stacked(stacked);
+        if (fd.order_bars) {
+          payload.data.forEach((d) => {
+            d.values.sort(
+              function compare(a, b) {
+                //consider if x is string
+                if(typeof a.x == "string" && a.x.length!=b.x.length){
+                  if (a.x.length<b.x.length) return -1;
+                  if (a.x.length>b.x.length) return 1;
+            	  }else{
+                  if (a.x < b.x) return -1;
+                  if (a.x > b.x) return 1;
+                }
+                return 0;
+              },
+            );
+          });
+        }
+        if (fd.show_bar_value) {
+          setTimeout(function () {
+            addTotalBarValues(svg, chart, payload.data, stacked, fd.y_axis_format);
+          }, animationTime);
+        }
+        if (!reduceXTicks) {
+          width = barchartWidth();
+        }
+        chart.width(width);
+        break;
+
+      case 'pie':
+        chart = nv.models.pieChart();
+        colorKey = 'x';
+        chart.valueFormat(f);
+        if (fd.donut) {
+          chart.donut(true);
+        }
+        chart.labelsOutside(fd.labels_outside);
+        chart.labelThreshold(0.05)  // Configure the minimum slice size for labels to show up
+          .labelType(fd.pie_label_type);
+        chart.cornerRadius(true);
+
+        if (fd.pie_label_type === 'percent') {
+          let total = 0;
+          payload.data.forEach((d) => { total += d.y; });
+          chart.tooltip.valueFormatter(d => `${((d / total) * 100).toFixed()}%`);
+        }
+
+        break;
+
+      case 'column':
+        chart = nv.models.multiBarChart()
+        .reduceXTicks(false)
+        .rotateLabels(45);
+        break;
+
+      case 'compare':
+        chart = nv.models.cumulativeLineChart();
+        chart.xScale(d3.time.scale.utc());
+        chart.xAxis
+        .showMaxMin(false)
+        .staggerLabels(true);
+        break;
+
+      case 'bubble':
+        row = (col1, col2) => `<tr><td>${col1}</td><td>${col2}</td></tr>`;
+        chart = nv.models.scatterChart();
+        chart.showDistX(true);
+        chart.showDistY(true);
+        chart.tooltip.contentGenerator(function (obj) {
+          const p = obj.point;
+          let s = '<table>';
+          s += (
+            `<tr><td style="color: ${p.color};">` +
+              `<strong>${p[fd.entity]}</strong> (${p.group})` +
+            '</td></tr>');
+          s += row(fd.x, f(p.x));
+          s += row(fd.y, f(p.y));
+          s += row(fd.size, f(p.size));
+          s += '</table>';
+          return s;
         });
-};
-
-function hideTooltips() {
-    $('.nvtooltip').css({opacity: 0});
-}
-
-function getMaxLabelSize(container, axisClass) {
-    // axis class = .nv-y2  // second y axis on dual line chart
-    // axis class = .nv-x  // x axis on time series line chart
-    const labelEls = container.find(`.${axisClass} text`).not('.nv-axislabel');
-    const labelDimensions = labelEls.map(i = > labelEls[i].getComputedTextLength()
-)
-    ;
-    return Math.max(...labelDimensions
-)
-    ;
-}
-
-function nvd3Vis(slice, payload) {
-    let chart;
-    let colorKey = 'key';
-    const isExplore = $('#explore-container').length === 1;
-
-    slice.container.html('');
-    slice.clearError();
-
-    // Calculates the longest label size for stretching bottom margin
-    function calculateStretchMargins(payloadData) {
-        let stretchMargin = 0;
-        const pixelsPerCharX = 4.5; // approx, depends on font size
-        let maxLabelSize = 10; // accommodate for shorter labels
-        payloadData.data.forEach((d) = > {
-            const axisLabels = d.values;
-        for (let i = 0; i < axisLabels.length; i++) {
-            maxLabelSize = Math.max(axisLabels[i].x.toString().length, maxLabelSize);
-        }
-    })
-        ;
-        stretchMargin = Math.ceil(pixelsPerCharX * maxLabelSize);
-        return stretchMargin;
-    }
-
-    let width = slice.width();
-    const fd = slice.formData;
-
-    const barchartWidth = function () {
-        let bars;
-        if (fd.bar_stacked) {
-            bars = d3.max(payload.data, function (d) {
-                return d.values.length;
-            });
-        } else {
-            bars = d3.sum(payload.data, function (d) {
-                return d.values.length;
-            });
-        }
-        if (bars * minBarWidth > width) {
-            return bars * minBarWidth;
-        }
-        return width;
-    };
-
-    const vizType = fd.viz_type;
-    const f = d3.format('.3s');
-    const reduceXTicks = fd.reduce_x_ticks || false;
-    let stacked = false;
-    let row;
-
-    const drawGraph = function () {
-        let svg = d3.select(slice.selector).select('svg');
-        if (svg.empty()) {
-            svg = d3.select(slice.selector).append('svg');
-        }
-        switch (vizType) {
-            case 'line':
-                if (fd.show_brush) {
-                    chart = nv.models.lineWithFocusChart();
-                    chart.focus.xScale(d3.time.scale.utc());
-                    chart.x2Axis
-                        .showMaxMin(fd.x_axis_showminmax)
-                        .staggerLabels(false);
-                } else {
-                    chart = nv.models.lineChart();
-                }
-                // To alter the tooltip header
-                // chart.interactiveLayer.tooltip.headerFormatter(function(){return '';});
-                chart.xScale(d3.time.scale.utc());
-                chart.interpolate(fd.line_interpolation);
-                chart.xAxis
-                    .showMaxMin(fd.x_axis_showminmax)
-                    .staggerLabels(false);
-                break;
-
-            case 'dual_line':
-                chart = nv.models.multiChart();
-                chart.interpolate('linear');
-                break;
-
-            case 'bar':
-                chart = nv.models.multiBarChart()
-                    .showControls(fd.show_controls)
-                    .groupSpacing(0.1);
-
-                if (!reduceXTicks) {
-                    width = barchartWidth();
-                }
-                chart.width(width);
-                chart.xAxis
-                    .showMaxMin(false)
-                    .staggerLabels(true);
-
-                stacked = fd.bar_stacked;
-                chart.stacked(stacked);
-
-                if (fd.show_bar_value) {
-                    setTimeout(function () {
-                        addTotalBarValues(svg, chart, payload.data, stacked, fd.y_axis_format);
-                    }, animationTime);
-                }
-                break;
-
-            case 'dist_bar':
-                chart = nv.models.multiBarChart()
-                    .showControls(fd.show_controls)
-                    .reduceXTicks(reduceXTicks)
-                    .rotateLabels(45)
-                    .groupSpacing(0.1); // Distance between each group of bars.
-
-                chart.xAxis
-                    .showMaxMin(false);
-
-                stacked = fd.bar_stacked;
-                chart.stacked(stacked);
-                if (fd.order_bars) {
-                    payload.data.forEach((d) = > {
-                        d.values.sort(
-                        function compare(a, b) {
-                            if (typeof a.x === 'string' && a.x.length !== b.x.length) {
-                                if (isNaN(Number(a.x))) {
-                                    if (a.x.length < b.x.length) return -1;
-                                    if (a.x.length > b.x.length) return 1;
-                                } else {
-                                    a_x = Number(a.x);
-                                    b_x = Number(b.x);
-                                    if (a_x < b_x) return -1;
-                                    if (a_x > b_x) return 1;
-                                }
-                            } else {
-                                if (a.x < b.x) return -1;
-                                if (a.x > b.x) return 1;
-                            }
-                            return 0;
-                        },
-                    );
-                })
-                    ;
-                }
-                if (fd.show_bar_value) {
-                    setTimeout(function () {
-                        addTotalBarValues(svg, chart, payload.data, stacked, fd.y_axis_format);
-                    }, animationTime);
-                }
-                if (!reduceXTicks) {
-                    width = barchartWidth();
-                }
-                chart.width(width);
-                break;
-
-            case 'pie':
-                chart = nv.models.pieChart();
-                colorKey = 'x';
-                chart.valueFormat(f);
-                if (fd.donut) {
-                    chart.donut(true);
-                }
-                chart.labelsOutside(fd.labels_outside);
-                chart.labelThreshold(0.05)  // Configure the minimum slice size for labels to show up
-                    .labelType(fd.pie_label_type);
-                chart.cornerRadius(true);
-
-                if (fd.pie_label_type === 'percent') {
-                    let total = 0;
-                    payload.data.forEach((d) = > {total += d.y;
-                })
-                    ;
-                    chart.tooltip.valueFormatter(d = > `${((d / total) * 100).toFixed()}%`
-                )
-                    ;
-                }
-
-                break;
-
-            case 'column':
-                chart = nv.models.multiBarChart()
-                    .reduceXTicks(false)
-                    .rotateLabels(45);
-                break;
-
-            case 'compare':
-                chart = nv.models.cumulativeLineChart();
-                chart.xScale(d3.time.scale.utc());
-                chart.xAxis
-                    .showMaxMin(false)
-                    .staggerLabels(true);
-                break;
-
-            case 'bubble':
-                row = (col1, col2) =
-            >
-                `<tr><td>${col1}</td><td>${col2}</td></tr>`;
-                chart = nv.models.scatterChart();
-                chart.showDistX(true);
-                chart.showDistY(true);
-                chart.tooltip.contentGenerator(function (obj) {
-                    const p = obj.point;
-                    let s = '<table>';
-                    s += (
-                    `<tr><td style="color: ${p.color};">` +
-                    `<strong>${p[fd.entity]}</strong> (${p.group})` +
-                    '</td></tr>');
-                    s += row(fd.x, f(p.x));
-                    s += row(fd.y, f(p.y));
-                    s += row(fd.size, f(p.size));
-                    s += '</table>';
-                    return s;
-                });
-                chart.pointRange([5, fd.max_bubble_size * fd.max_bubble_size]);
-                break;
-
-            case 'area':
-                chart = nv.models.stackedAreaChart();
-                chart.showControls(fd.show_controls);
-                chart.style(fd.stacked_style);
-                chart.xScale(d3.time.scale.utc());
-                chart.xAxis
-                    .showMaxMin(fd.x_axis_showminmax)
-                    .staggerLabels(true);
-                break;
-
-            case 'box_plot':
-                colorKey = 'label';
-                chart = nv.models.boxPlotChart();
-                chart.x(function (d) {
-                    return d.label;
-                });
-                chart.staggerLabels(true);
-                chart.maxBoxWidth(75); // prevent boxes from being incredibly wide
-                break;
-
-            case 'bullet':
-                chart = nv.models.bulletChart();
-                break;
-
-            default:
-                throw new Error('Unrecognized visualization for nvd3' + vizType);
-        }
-
-        if ('showLegend' in chart && typeof fd.show_legend !== 'undefined') {
-            if (width < BREAKPOINTS.small && vizType !== 'pie') {
-                chart.showLegend(false);
-            } else {
-                chart.showLegend(fd.show_legend);
-            }
-        }
-
-        let height = slice.height() - 15;
-        if (vizType === 'bullet') {
-            height = Math.min(height, 50);
-        }
-
-        chart.height(height);
-        slice.container.css('height', height + 'px');
-
-        if ((vizType === 'line' || vizType === 'area') && fd.rich_tooltip) {
-            chart.useInteractiveGuideline(true);
-        }
-        if (fd.y_axis_zero) {
-            chart.forceY([0]);
-        } else if (fd.y_log_scale) {
-            chart.yScale(d3.scale.log());
-        }
-        if (fd.x_log_scale) {
-            chart.xScale(d3.scale.log());
-        }
-        let xAxisFormatter;
-        if (vizType === 'bubble') {
-            xAxisFormatter = d3.format('.3s');
-        } else if (fd.x_axis_format === 'smart_date') {
-            xAxisFormatter = formatDate;
-            chart.xAxis.tickFormat(xAxisFormatter);
-        } else if (fd.x_axis_format !== undefined) {
-            xAxisFormatter = timeFormatFactory(fd.x_axis_format);
-            chart.xAxis.tickFormat(xAxisFormatter);
-        }
-
-        const isTimeSeries = timeStampFormats.indexOf(fd.x_axis_format) > -1;
-        // if x axis format is a date format, rotate label 90 degrees
-        if (isTimeSeries) {
-            chart.xAxis.rotateLabels(45);
-        }
-
-        if (chart.hasOwnProperty('x2Axis')) {
-            chart.x2Axis.tickFormat(xAxisFormatter);
-            height += 30;
-        }
-
-        if (vizType === 'bubble') {
-            chart.xAxis.tickFormat(d3.format('.3s'));
-        } else if (fd.x_axis_format === 'smart_date') {
-            chart.xAxis.tickFormat(formatDate);
-        } else if (fd.x_axis_format !== undefined) {
-            chart.xAxis.tickFormat(timeFormatFactory(fd.x_axis_format));
-        }
-        if (chart.yAxis !== undefined) {
-            chart.yAxis.tickFormat(d3.format('.3s'));
-        }
-
-        if (fd.y_axis_format && chart.yAxis) {
-            chart.yAxis.tickFormat(d3.format(fd.y_axis_format));
-            if (chart.y2Axis !== undefined) {
-                chart.y2Axis.tickFormat(d3.format(fd.y_axis_format));
-            }
-        }
-        if (vizType !== 'bullet') {
-            chart.color(d = > category21(d[colorKey])
-        )
-            ;
-        }
-
-        if (fd.x_axis_label && fd.x_axis_label !== '' && chart.xAxis) {
-            let distance = 0;
-            if (fd.bottom_margin && !isNaN(fd.bottom_margin)) {
-                distance = fd.bottom_margin - 50;
-            }
-            chart.xAxis.axisLabel(fd.x_axis_label).axisLabelDistance(distance);
-        }
-
-        if (fd.y_axis_label && fd.y_axis_label !== '' && chart.yAxis) {
-            chart.yAxis.axisLabel(fd.y_axis_label);
-            chart.margin({left: 90});
-        }
-
-<<<<<<< HEAD
-        if (fd.bottom_margin === 'auto') {
-            if (vizType === 'dist_bar') {
-                const stretchMargin = calculateStretchMargins(payload);
-                chart.margin({bottom: stretchMargin});
-            } else {
-                chart.margin({bottom: 50});
-            }
-        } else {
-            chart.margin({bottom: fd.bottom_margin});
-        }
-=======
+        chart.pointRange([5, fd.max_bubble_size * fd.max_bubble_size]);
+        break;
+
+      case 'area':
+        chart = nv.models.stackedAreaChart();
+        chart.showControls(fd.show_controls);
+        chart.style(fd.stacked_style);
+        chart.xScale(d3.time.scale.utc());
+        chart.xAxis
+        .showMaxMin(fd.x_axis_showminmax)
+        .staggerLabels(true);
+        break;
+
+      case 'box_plot':
+        colorKey = 'label';
+        chart = nv.models.boxPlotChart();
+        chart.x(function (d) {
+          return d.label;
+        });
+        chart.staggerLabels(true);
+        chart.maxBoxWidth(75); // prevent boxes from being incredibly wide
+        break;
+
+      case 'bullet':
+        chart = nv.models.bulletChart();
+        break;
+
+      default:
+        throw new Error('Unrecognized visualization for nvd3' + vizType);
+    }
+
+    if ('showLegend' in chart && typeof fd.show_legend !== 'undefined') {
+      if (width < BREAKPOINTS.small && vizType !== 'pie') {
+        chart.showLegend(false);
+      } else {
+        chart.showLegend(fd.show_legend);
+      }
+    }
+
+    let height = slice.height() - 15;
+    if (vizType === 'bullet') {
+      height = Math.min(height, 50);
+    }
+
+    chart.height(height);
+    slice.container.css('height', height + 'px');
+
+    if ((vizType === 'line' || vizType === 'area') && fd.rich_tooltip) {
+      chart.useInteractiveGuideline(true);
+    }
+    if (fd.y_axis_zero) {
+      chart.forceY([0]);
+    } else if (fd.y_log_scale) {
+      chart.yScale(d3.scale.log());
+    }
+    if (fd.x_log_scale) {
+      chart.xScale(d3.scale.log());
+    }
+    let xAxisFormatter;
+    if (vizType === 'bubble') {
+      xAxisFormatter = d3.format('.3s');
+    } else if (fd.x_axis_format === 'smart_date') {
+      xAxisFormatter = formatDate;
+      chart.xAxis.tickFormat(xAxisFormatter);
+    } else if (fd.x_axis_format !== undefined) {
+      xAxisFormatter = timeFormatFactory(fd.x_axis_format);
+      chart.xAxis.tickFormat(xAxisFormatter);
+    }
+
+    const isTimeSeries = timeStampFormats.indexOf(fd.x_axis_format) > -1;
+    // if x axis format is a date format, rotate label 90 degrees
+    if (isTimeSeries) {
+      chart.xAxis.rotateLabels(45);
+    }
+
+    if (chart.hasOwnProperty('x2Axis')) {
+      chart.x2Axis.tickFormat(xAxisFormatter);
+      height += 30;
+    }
+
+    if (vizType === 'bubble') {
+      chart.xAxis.tickFormat(d3.format('.3s'));
+    } else if (fd.x_axis_format === 'smart_date') {
+      chart.xAxis.tickFormat(formatDate);
+    } else if (fd.x_axis_format !== undefined) {
+      chart.xAxis.tickFormat(timeFormatFactory(fd.x_axis_format));
+    }
+    if (chart.yAxis !== undefined) {
+      chart.yAxis.tickFormat(d3.format('.3s'));
+    }
+
+    if (fd.y_axis_format && chart.yAxis) {
+      chart.yAxis.tickFormat(d3.format(fd.y_axis_format));
+      if (chart.y2Axis !== undefined) {
+        chart.y2Axis.tickFormat(d3.format(fd.y_axis_format));
+      }
+    }
+    if (vizType !== 'bullet') {
+      chart.color(d => category21(d[colorKey]));
+    }
+
+    if (fd.x_axis_label && fd.x_axis_label !== '' && chart.xAxis) {
+      let distance = 0;
+      if (fd.bottom_margin && !isNaN(fd.bottom_margin)) {
+        distance = fd.bottom_margin - 50;
+      }
+      chart.xAxis.axisLabel(fd.x_axis_label).axisLabelDistance(distance);
+    }
+
+    if (fd.y_axis_label && fd.y_axis_label !== '' && chart.yAxis) {
+      chart.yAxis.axisLabel(fd.y_axis_label);
+      chart.margin({ left: 90 });
+    }
+
+    if (fd.bottom_margin === 'auto') {
+      if (vizType === 'dist_bar') {
+        const stretchMargin = calculateStretchMargins(payload);
+        chart.margin({ bottom: stretchMargin });
+      } else {
+        chart.margin({ bottom: 50 });
+      }
+    } else {
+      chart.margin({ bottom: fd.bottom_margin });
+    }
+
+    if (vizType === 'dual_line') {
+      const yAxisFormatter1 = d3.format(fd.y_axis_format);
+      const yAxisFormatter2 = d3.format(fd.y_axis_2_format);
+      chart.yAxis1.tickFormat(yAxisFormatter1);
+      chart.yAxis2.tickFormat(yAxisFormatter2);
+      customizeToolTip(chart, xAxisFormatter, [yAxisFormatter1, yAxisFormatter2]);
+      chart.showLegend(width > BREAKPOINTS.small);
+    }
+    svg
+    .datum(payload.data)
+    .transition().duration(500)
+    .attr('height', height)
+    .attr('width', width)
+    .call(chart);
+
+    if (fd.show_markers) {
+      svg.selectAll('.nv-point')
+      .style('stroke-opacity', 1)
+      .style('fill-opacity', 1);
+    }
+
     if (chart.yAxis !== undefined || chart.yAxis2 !== undefined) {
       // Hack to adjust y axis left margin to accommodate long numbers
       const marginPad = isExplore ? width * 0.01 : width * 0.03;
@@ -438,85 +432,43 @@
           bottom: maxXAxisLabelHeight + marginPad,
           right: maxXAxisLabelHeight + marginPad,
         };
->>>>>>> 98d4adc1
 
         if (vizType === 'dual_line') {
-            const yAxisFormatter1 = d3.format(fd.y_axis_format);
-            const yAxisFormatter2 = d3.format(fd.y_axis_2_format);
-            chart.yAxis1.tickFormat(yAxisFormatter1);
-            chart.yAxis2.tickFormat(yAxisFormatter2);
-            customizeToolTip(chart, xAxisFormatter, [yAxisFormatter1, yAxisFormatter2]);
-            chart.showLegend(width > BREAKPOINTS.small);
-        }
-        svg
-            .datum(payload.data)
-            .transition().duration(500)
-            .attr('height', height)
-            .attr('width', width)
-            .call(chart);
-
-        if (fd.show_markers) {
-            svg.selectAll('.nv-point')
-                .style('stroke-opacity', 1)
-                .style('fill-opacity', 1);
-        }
-
-        if (chart.yAxis !== undefined) {
-            // Hack to adjust y axis left margin to accommodate long numbers
-            const marginPad = isExplore ? width * 0.01 : width * 0.03;
-            const maxYAxisLabelWidth = getMaxLabelSize(slice.container, 'nv-y');
-            const maxXAxisLabelHeight = getMaxLabelSize(slice.container, 'nv-x');
-            chart.margin({left: maxYAxisLabelWidth + marginPad});
-            if (fd.y_axis_label && fd.y_axis_label !== '') {
-                chart.margin({left: maxYAxisLabelWidth + marginPad + 25});
-            }
-            // Hack to adjust margins to accommodate long axis tick labels.
-            // - has to be done only after the chart has been rendered once
-            // - measure the width or height of the labels
-            // ---- (x axis labels are rotated 45 degrees so we use height),
-            // - adjust margins based on these measures and render again
-            if (isTimeSeries && vizType !== 'bar') {
-                const chartMargins = {
-                    bottom: maxXAxisLabelHeight + marginPad,
-                    right: maxXAxisLabelHeight + marginPad,
-                };
-
-                if (vizType === 'dual_line') {
-                    const maxYAxis2LabelWidth = getMaxLabelSize(slice.container, 'nv-y2');
-                    // use y axis width if it's wider than axis width/height
-                    if (maxYAxis2LabelWidth > maxXAxisLabelHeight) {
-                        chartMargins.right = maxYAxis2LabelWidth + marginPad;
-                    }
-                }
-
-                // apply margins
-                chart.margin(chartMargins);
-            }
-            if (fd.x_axis_label && fd.x_axis_label !== '' && chart.xAxis) {
-                chart.margin({bottom: maxXAxisLabelHeight + marginPad + 25});
-            }
-
-            // render chart
-            svg
-                .datum(payload.data)
-                .transition().duration(500)
-                .attr('height', height)
-                .attr('width', width)
-                .call(chart);
-        }
-
-        // on scroll, hide tooltips. throttle to only 4x/second.
-        $(window).scroll(throttle(hideTooltips, 250));
-
-        return chart;
-    };
-
-    // hide tooltips before rendering chart, if the chart is being re-rendered sometimes
-    // there are left over tooltips in the dom,
-    // this will clear them before rendering the chart again.
-    hideTooltips();
-
-    nv.addGraph(drawGraph);
+          const maxYAxis2LabelWidth = getMaxLabelSize(slice.container, 'nv-y2');
+          // use y axis width if it's wider than axis width/height
+          if (maxYAxis2LabelWidth > maxXAxisLabelHeight) {
+            chartMargins.right = maxYAxis2LabelWidth + marginPad;
+          }
+        }
+
+        // apply margins
+        chart.margin(chartMargins);
+      }
+      if (fd.x_axis_label && fd.x_axis_label !== '' && chart.xAxis) {
+        chart.margin({ bottom: maxXAxisLabelHeight + marginPad + 25 });
+      }
+
+      // render chart
+      svg
+      .datum(payload.data)
+      .transition().duration(500)
+      .attr('height', height)
+      .attr('width', width)
+      .call(chart);
+    }
+
+    // on scroll, hide tooltips. throttle to only 4x/second.
+    $(window).scroll(throttle(hideTooltips, 250));
+
+    return chart;
+  };
+
+  // hide tooltips before rendering chart, if the chart is being re-rendered sometimes
+  // there are left over tooltips in the dom,
+  // this will clear them before rendering the chart again.
+  hideTooltips();
+
+  nv.addGraph(drawGraph);
 }
 
 module.exports = nvd3Vis;