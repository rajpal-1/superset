--- conflicted
+++ resolved
@@ -8,11 +8,7 @@
 import * as common from './common';
 import sandboxedEval from '../../../javascripts/modules/sandbox';
 
-<<<<<<< HEAD
-export function getLayer(formData, payload, slice) {
-=======
 function getLayer(formData, payload, slice) {
->>>>>>> 75a2b4f6
   const fd = formData;
   const c = fd.color_picker;
   let data = payload.data.features.map(d => ({
@@ -41,11 +37,7 @@
   });
 }
 
-<<<<<<< HEAD
-export default function deckGrid(slice, payload, setControlValue) {
-=======
 function deckGrid(slice, payload, setControlValue) {
->>>>>>> 75a2b4f6
   const layer = getLayer(slice.formData, payload, slice);
   const viewport = {
     ...slice.formData.viewport,
