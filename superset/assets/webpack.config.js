const os = require('os');
const path = require('path');
const webpack = require('webpack');
const BundleAnalyzerPlugin = require('webpack-bundle-analyzer').BundleAnalyzerPlugin;
const CleanWebpackPlugin = require('clean-webpack-plugin');
const MiniCssExtractPlugin = require('mini-css-extract-plugin');
const OptimizeCSSAssetsPlugin = require('optimize-css-assets-webpack-plugin');
const SpeedMeasurePlugin = require('speed-measure-webpack-plugin');
const TerserPlugin = require('terser-webpack-plugin');
const WebpackAssetsManifest = require('webpack-assets-manifest');
const ForkTsCheckerWebpackPlugin = require('fork-ts-checker-webpack-plugin');

// Parse command-line arguments
const parsedArgs = require('minimist')(process.argv.slice(2));

// input dir
const APP_DIR = path.resolve(__dirname, './');
// output dir
const BUILD_DIR = path.resolve(__dirname, './dist');

const {
  mode = 'development',
  devserverPort = 9000,
  supersetPort = 8088,
  measure = false,
  analyzeBundle = false,
} = parsedArgs;

const isDevMode = mode !== 'production';

const plugins = [
  // creates a manifest.json mapping of name to hashed output used in template files
  new WebpackAssetsManifest({
    publicPath: true,
    // This enables us to include all relevant files for an entry
    entrypoints: true,
    // Also write to disk when using devServer
    // instead of only keeping manifest.json in memory
    // This is required to make devServer work with flask.
    writeToDisk: isDevMode,
  }),

  // create fresh dist/ upon build
  new CleanWebpackPlugin(['dist']),

  // expose mode variable to other modules
  new webpack.DefinePlugin({
    'process.env.WEBPACK_MODE': JSON.stringify(mode),
  }),

  // runs type checking on a separate process to speed up the build
  new ForkTsCheckerWebpackPlugin({
    checkSyntacticErrors: true,
  }),
];

if (isDevMode) {
  // Enable hot module replacement
  plugins.push(new webpack.HotModuleReplacementPlugin());
} else {
  // text loading (webpack 4+)
  plugins.push(new MiniCssExtractPlugin({
    filename: '[name].[chunkhash].entry.css',
    chunkFilename: '[name].[chunkhash].chunk.css',
  }));
  plugins.push(new OptimizeCSSAssetsPlugin());
}

const output = {
  path: BUILD_DIR,
  publicPath: '/static/assets/dist/', // necessary for lazy-loaded chunks
};

if (isDevMode) {
  output.filename = '[name].[hash:8].entry.js';
  output.chunkFilename = '[name].[hash:8].chunk.js';
} else {
  output.filename = '[name].[chunkhash].entry.js';
  output.chunkFilename = '[name].[chunkhash].chunk.js';
}

const PREAMBLE = [
  'babel-polyfill',
  path.join(APP_DIR, '/src/preamble.js'),
];

function addPreamble(entry) {
  return PREAMBLE.concat([path.join(APP_DIR, entry)]);
}

const config = {
  node: {
    fs: 'empty',
  },
  entry: {
<<<<<<< HEAD
    theme: APP_DIR + '/src/theme.js',
    common: APP_DIR + '/src/common.js',
    addSlice: ['babel-polyfill', APP_DIR + '/src/addSlice/index.jsx'],
    addAlert: ['babel-polyfill', APP_DIR + '/src/addAlert/index.jsx'],
    explore: ['babel-polyfill', APP_DIR + '/src/explore/index.jsx'],
    dashboard: ['babel-polyfill', APP_DIR + '/src/dashboard/index.jsx'],
    sqllab: ['babel-polyfill', APP_DIR + '/src/SqlLab/index.jsx'],
    welcome: ['babel-polyfill', APP_DIR + '/src/welcome/index.jsx'],
    profile: ['babel-polyfill', APP_DIR + '/src/profile/index.jsx'],
=======
    theme: path.join(APP_DIR, '/src/theme.js'),
    preamble: PREAMBLE,
    addSlice: addPreamble('/src/addSlice/index.jsx'),
    explore: addPreamble('/src/explore/index.jsx'),
    dashboard: addPreamble('/src/dashboard/index.jsx'),
    sqllab: addPreamble('/src/SqlLab/index.jsx'),
    welcome: addPreamble('/src/welcome/index.jsx'),
    profile: addPreamble('/src/profile/index.jsx'),
>>>>>>> fd9fa190
  },
  output,
  optimization: {
    splitChunks: {
      chunks: 'all',
      automaticNameDelimiter: '-',
      minChunks: 2,
      cacheGroups: {
        default: false,
        major: {
          name: 'vendors-major',
          test: /[\\/]node_modules\/(brace|react[-]dom|@superset[-]ui\/translation)[\\/]/,
        },
      },
    },
  },
  resolve: {
    alias: {
      src: path.resolve(APP_DIR, './src'),
    },
    extensions: ['.ts', '.tsx', '.js', '.jsx'],
  },
  context: APP_DIR, // to automatically find tsconfig.json
  module: {
    // Uglifying mapbox-gl results in undefined errors, see
    // https://github.com/mapbox/mapbox-gl-js/issues/4359#issuecomment-288001933
    noParse: /(mapbox-gl)\.js$/,
    rules: [
      {
        test: /datatables\.net.*/,
        loader: 'imports-loader?define=>false',
      },
      {
        test: /\.tsx?$/,
        use: [
          { loader: 'cache-loader' },
          {
            loader: 'thread-loader',
            options: {
                // there should be 1 cpu for the fork-ts-checker-webpack-plugin
              workers: os.cpus().length - 1,
            },
          },
          {
            loader: 'ts-loader',
            options: {
              // transpile only in happyPack mode
              // type checking is done via fork-ts-checker-webpack-plugin
              happyPackMode: true,
            },
          },
        ],
      },
      {
        test: /\.jsx?$/,
        exclude: /node_modules/,
        loader: 'babel-loader',
      },
      {
        test: /\.css$/,
        include: APP_DIR,
        use: [
          isDevMode ? 'style-loader' : MiniCssExtractPlugin.loader,
          'css-loader',
        ],
      },
      {
        test: /\.less$/,
        include: APP_DIR,
        use: [
          isDevMode ? 'style-loader' : MiniCssExtractPlugin.loader,
          'css-loader',
          'less-loader',
        ],
      },
      /* for css linking images */
      {
        test: /\.png$/,
        loader: 'url-loader',
        options: {
          limit: 10000,
          name: '[name].[hash:8].[ext]',
        },
      },
      {
        test: /\.(jpg|gif)$/,
        loader: 'file-loader',
        options: {
          name: '[name].[hash:8].[ext]',
        },
      },
      /* for font-awesome */
      {
        test: /\.woff(2)?(\?v=[0-9]\.[0-9]\.[0-9])?$/,
        loader: 'url-loader?limit=10000&mimetype=application/font-woff',
      },
      {
        test: /\.(ttf|eot|svg)(\?v=[0-9]\.[0-9]\.[0-9])?$/,
        loader: 'file-loader',
      },
    ],
  },
  externals: {
    cheerio: 'window',
    'react/lib/ExecutionEnvironment': true,
    'react/lib/ReactContext': true,
  },
  plugins,
  devtool: isDevMode ? 'cheap-module-eval-source-map' : false,
  devServer: {
    historyApiFallback: true,
    hot: true,
    index: '', // This line is needed to enable root proxying
    inline: true,
    stats: { colors: true },
    overlay: true,
    port: devserverPort,
    // Only serves bundled files from webpack-dev-server
    // and proxy everything else to Superset backend
    proxy: {
      context: () => true,
      '/': `http://localhost:${supersetPort}`,
      target: `http://localhost:${supersetPort}`,
    },
    contentBase: path.join(process.cwd(), '../static/assets/dist'),
  },
};

if (!isDevMode) {
  config.optimization.minimizer = [
    new TerserPlugin({
      cache: true,
      parallel: true,
      extractComments: true,
    }),
  ];
}

// Bundle analyzer is disabled by default
// Pass flag --analyzeBundle=true to enable
// e.g. npm run build -- --analyzeBundle=true
if (analyzeBundle) {
  config.plugins.push(new BundleAnalyzerPlugin());
}

// Speed measurement is disabled by default
// Pass flag --measure=true to enable
// e.g. npm run build -- --measure=true
const smp = new SpeedMeasurePlugin({
  disable: !measure,
});

module.exports = smp.wrap(config);<|MERGE_RESOLUTION|>--- conflicted
+++ resolved
@@ -93,26 +93,15 @@
     fs: 'empty',
   },
   entry: {
-<<<<<<< HEAD
-    theme: APP_DIR + '/src/theme.js',
-    common: APP_DIR + '/src/common.js',
-    addSlice: ['babel-polyfill', APP_DIR + '/src/addSlice/index.jsx'],
-    addAlert: ['babel-polyfill', APP_DIR + '/src/addAlert/index.jsx'],
-    explore: ['babel-polyfill', APP_DIR + '/src/explore/index.jsx'],
-    dashboard: ['babel-polyfill', APP_DIR + '/src/dashboard/index.jsx'],
-    sqllab: ['babel-polyfill', APP_DIR + '/src/SqlLab/index.jsx'],
-    welcome: ['babel-polyfill', APP_DIR + '/src/welcome/index.jsx'],
-    profile: ['babel-polyfill', APP_DIR + '/src/profile/index.jsx'],
-=======
     theme: path.join(APP_DIR, '/src/theme.js'),
     preamble: PREAMBLE,
     addSlice: addPreamble('/src/addSlice/index.jsx'),
+    addAlert: addPreamble('/src/addAlert/index.jsx'),
     explore: addPreamble('/src/explore/index.jsx'),
     dashboard: addPreamble('/src/dashboard/index.jsx'),
     sqllab: addPreamble('/src/SqlLab/index.jsx'),
     welcome: addPreamble('/src/welcome/index.jsx'),
     profile: addPreamble('/src/profile/index.jsx'),
->>>>>>> fd9fa190
   },
   output,
   optimization: {
