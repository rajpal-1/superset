/**
 * Licensed to the Apache Software Foundation (ASF) under one
 * or more contributor license agreements.  See the NOTICE file
 * distributed with this work for additional information
 * regarding copyright ownership.  The ASF licenses this file
 * to you under the Apache License, Version 2.0 (the
 * "License"); you may not use this file except in compliance
 * with the License.  You may obtain a copy of the License at
 *
 *   http://www.apache.org/licenses/LICENSE-2.0
 *
 * Unless required by applicable law or agreed to in writing,
 * software distributed under the License is distributed on an
 * "AS IS" BASIS, WITHOUT WARRANTIES OR CONDITIONS OF ANY
 * KIND, either express or implied.  See the License for the
 * specific language governing permissions and limitations
 * under the License.
 */
// ***********************************************
// This example commands.js shows you how to
// create various custom commands and overwrite
// existing commands.
//
// For more comprehensive examples of custom
// commands please read more here:
// https://on.cypress.io/custom-commands
// ***********************************************
//
//
// -- This is a parent command --
// Cypress.Commands.add("login", (email, password) => { ... })
//
//
// -- This is a child command --
// Cypress.Commands.add("drag", { prevSubject: 'element'}, (subject, options) => { ... })
//
//
// -- This is a dual command --
// Cypress.Commands.add("dismiss", { prevSubject: 'optional'}, (subject, options) => { ... })
//
//
// -- This is will overwrite an existing command --
// Cypress.Commands.overwrite("visit", (originalFn, url, options) => { ... })

import readResponseBlob from '../utils/readResponseBlob';

const BASE_EXPLORE_URL = '/superset/explore/?form_data=';

Cypress.Commands.add('login', () => {
  cy.request({
    method: 'POST',
    url: '/login/',
    body: { username: 'admin', password: 'general' },
  }).then(response => {
    expect(response.status).to.eq(200);
  });
});

Cypress.Commands.add('visitChartByName', name => {
  cy.request(`/chart/api/read?_flt_3_slice_name=${name}`).then(response => {
    cy.visit(`${BASE_EXPLORE_URL}{"slice_id": ${response.body.pks[0]}}`);
  });
});

Cypress.Commands.add('visitChartById', chartId => {
  cy.visit(`${BASE_EXPLORE_URL}{"slice_id": ${chartId}}`);
});

Cypress.Commands.add('visitChartByParams', params => {
  cy.visit(`${BASE_EXPLORE_URL}${params}`);
});

Cypress.Commands.add('verifyResponseCodes', async xhr => {
  // After a wait response check for valid response
  expect(xhr.status).to.eq(200);

  const responseBody = await readResponseBlob(xhr.response.body);

  if (responseBody.error) {
    expect(responseBody.error).to.eq(null);
  }
});

Cypress.Commands.add('verifySliceContainer', chartSelector => {
  // After a wait response check for valid slice container
  cy.get('.slice_container').within(() => {
    if (chartSelector) {
      cy.get(chartSelector).then(charts => {
        const firstChart = charts[0];
        expect(firstChart.clientWidth).greaterThan(0);
        expect(firstChart.clientHeight).greaterThan(0);
      });
    }
  });
});

Cypress.Commands.add(
  'verifySliceSuccess',
  ({ waitAlias, querySubstring, chartSelector }) => {
    cy.wait(waitAlias).then(async xhr => {
      cy.verifyResponseCodes(xhr);

      const responseBody = await readResponseBlob(xhr.response.body);
      if (querySubstring) {
        expect(responseBody.query).contains(querySubstring);
      }

<<<<<<< HEAD
    cy.verifySliceContainer(chartSelector);
  });
});

Cypress.Commands.add('upload_file', (fileName, fileType = ' ', fileContent, selector) => {
  const blob = new Blob([fileContent]);
  const file = new File([blob], fileName, { type: fileType });

  cy.get(selector).then((subject) => {
    const dataTransfer = new DataTransfer();
    dataTransfer.items.add(file);
    /*eslint-disable */
    subject[0].files = dataTransfer.files;
    /*eslint-disable */
    cy.wrap(subject).trigger('change', { force: true });
  });
});
=======
      cy.verifySliceContainer(chartSelector);
    });
  },
);
>>>>>>> 408196f3
<|MERGE_RESOLUTION|>--- conflicted
+++ resolved
@@ -105,10 +105,10 @@
         expect(responseBody.query).contains(querySubstring);
       }
 
-<<<<<<< HEAD
-    cy.verifySliceContainer(chartSelector);
-  });
-});
+      cy.verifySliceContainer(chartSelector);
+    });
+  },
+);
 
 Cypress.Commands.add('upload_file', (fileName, fileType = ' ', fileContent, selector) => {
   const blob = new Blob([fileContent]);
@@ -122,10 +122,4 @@
     /*eslint-disable */
     cy.wrap(subject).trigger('change', { force: true });
   });
-});
-=======
-      cy.verifySliceContainer(chartSelector);
-    });
-  },
-);
->>>>>>> 408196f3
+});