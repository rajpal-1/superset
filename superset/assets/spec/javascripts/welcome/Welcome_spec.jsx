/**
 * Licensed to the Apache Software Foundation (ASF) under one
 * or more contributor license agreements.  See the NOTICE file
 * distributed with this work for additional information
 * regarding copyright ownership.  The ASF licenses this file
 * to you under the Apache License, Version 2.0 (the
 * "License"); you may not use this file except in compliance
 * with the License.  You may obtain a copy of the License at
 *
 *   http://www.apache.org/licenses/LICENSE-2.0
 *
 * Unless required by applicable law or agreed to in writing,
 * software distributed under the License is distributed on an
 * "AS IS" BASIS, WITHOUT WARRANTIES OR CONDITIONS OF ANY
 * KIND, either express or implied.  See the License for the
 * specific language governing permissions and limitations
 * under the License.
 */
import React from 'react';
import { Panel, Row, Tab } from 'react-bootstrap';
import { shallow } from 'enzyme';

import Welcome from '../../../src/welcome/Welcome';

describe('Welcome', () => {
  const mockedProps = {};
  it('is valid', () => {
    expect(
      React.isValidElement(<Welcome {...mockedProps} />),
    ).toBe(true);
  });
  it('renders 4 Tab, Panel, and Row components', () => {
    const wrapper = shallow(<Welcome {...mockedProps} />);
<<<<<<< HEAD
    expect(wrapper.find(Tab)).to.have.length(4);
    expect(wrapper.find(Panel)).to.have.length(4);
    expect(wrapper.find(Row)).to.have.length(5);
=======
    expect(wrapper.find(Tab)).toHaveLength(3);
    expect(wrapper.find(Panel)).toHaveLength(3);
    expect(wrapper.find(Row)).toHaveLength(3);
>>>>>>> 97cb10db
  });
});<|MERGE_RESOLUTION|>--- conflicted
+++ resolved
@@ -31,14 +31,8 @@
   });
   it('renders 4 Tab, Panel, and Row components', () => {
     const wrapper = shallow(<Welcome {...mockedProps} />);
-<<<<<<< HEAD
-    expect(wrapper.find(Tab)).to.have.length(4);
-    expect(wrapper.find(Panel)).to.have.length(4);
-    expect(wrapper.find(Row)).to.have.length(5);
-=======
-    expect(wrapper.find(Tab)).toHaveLength(3);
-    expect(wrapper.find(Panel)).toHaveLength(3);
-    expect(wrapper.find(Row)).toHaveLength(3);
->>>>>>> 97cb10db
+    expect(wrapper.find(Tab)).toHaveLength(4);
+    expect(wrapper.find(Panel)).toHaveLength(4);
+    expect(wrapper.find(Row)).toHaveLength(5);
   });
 });