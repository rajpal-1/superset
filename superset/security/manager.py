--- conflicted
+++ resolved
@@ -29,14 +29,13 @@
     Optional,
     Set,
     Tuple,
-    TypedDict,
     TYPE_CHECKING,
     Union,
 )
 
 import jwt
-from flask import current_app, g, request, Request
-from flask_appbuilder import Model, AppBuilder
+from flask import current_app, g, Request
+from flask_appbuilder import Model
 from flask_appbuilder.models.sqla.interface import SQLAInterface
 from flask_appbuilder.security.sqla.manager import SecurityManager
 from flask_appbuilder.security.sqla.models import (
@@ -1261,16 +1260,6 @@
             user.get("last_name", "User")
         )
 
-<<<<<<< HEAD
-=======
-    @staticmethod
-    def decode_guest_token():
-        token = request.cookies.get(current_app.config['GUEST_TOKEN_COOKIE_NAME'])
-        if token is None:
-            return None
-        return jwt.decode(token, current_app.config["GUEST_TOKEN_JWT_SECRET"])
-
->>>>>>> be4efd53
     def raise_for_invalid_guest_token(self, token: GuestToken):
         ...
         # grab the token from the GUEST_TOKEN_COOKIE_NAME cookie
