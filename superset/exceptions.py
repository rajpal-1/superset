--- conflicted
+++ resolved
@@ -26,7 +26,6 @@
 class SupersetException(Exception):
     status = 500
     message = ""
-
     def __init__(
         self,
         message: str = "",
@@ -196,11 +195,10 @@
     status = 400
 
 
-<<<<<<< HEAD
 class BusinessTypesResponseError(SupersetException):
-=======
+    status = 400
+
 class InvalidPostProcessingError(SupersetException):
->>>>>>> f64d654d
     status = 400
 
 
