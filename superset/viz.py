--- conflicted
+++ resolved
@@ -21,11 +21,6 @@
 Superset can render.
 """
 import copy
-import dataclasses
-<<<<<<< HEAD
-=======
-import hashlib
->>>>>>> 96647054
 import inspect
 import logging
 import math
@@ -37,6 +32,7 @@
 from itertools import product
 from typing import Any, cast, Dict, List, Optional, Set, Tuple, TYPE_CHECKING, Union
 
+import dataclasses
 import geohash
 import numpy as np
 import pandas as pd
