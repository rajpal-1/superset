--- conflicted
+++ resolved
@@ -1824,11 +1824,7 @@
         return None
 
     def get_data(self, df):
-<<<<<<< HEAD
-        return None
-=======
         return {}
->>>>>>> 0f6b39a6
 
 
 class ParallelCoordinatesViz(BaseViz):
