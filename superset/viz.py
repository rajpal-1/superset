--- conflicted
+++ resolved
@@ -1907,12 +1907,7 @@
 
         except Exception as ex:
             raise SpatialException(
-<<<<<<< HEAD
-                _(f"Invalid spatial point encountered: {coords}")
-=======
-                _("Invalid spatial point encountered: %(latlong)s")
-                % {"latlong": latlong}
->>>>>>> 3818da85
+                _("Invalid spatial point encountered: %(coords)s") % {"coords": coords}
             ) from ex
 
     @staticmethod
