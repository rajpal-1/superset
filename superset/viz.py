# Licensed to the Apache Software Foundation (ASF) under one
# or more contributor license agreements.  See the NOTICE file
# distributed with this work for additional information
# regarding copyright ownership.  The ASF licenses this file
# to you under the Apache License, Version 2.0 (the
# "License"); you may not use this file except in compliance
# with the License.  You may obtain a copy of the License at
#
#   http://www.apache.org/licenses/LICENSE-2.0
#
# Unless required by applicable law or agreed to in writing,
# software distributed under the License is distributed on an
# "AS IS" BASIS, WITHOUT WARRANTIES OR CONDITIONS OF ANY
# KIND, either express or implied.  See the License for the
# specific language governing permissions and limitations
# under the License.
# pylint: disable=too-many-lines
"""This module contains the 'Viz' objects

These objects represent the backend of all the visualizations that
Superset can render.
"""
from __future__ import annotations

import copy
import dataclasses
import logging
import math
import re
from collections import defaultdict, OrderedDict
from datetime import datetime, timedelta
from itertools import product
from typing import Any, cast, Optional, TYPE_CHECKING

import geohash
import numpy as np
import pandas as pd
import polyline
import simplejson as json
from dateutil import relativedelta as rdelta
from deprecation import deprecated
from flask import request
from flask_babel import lazy_gettext as _
from geopy.point import Point
from pandas.tseries.frequencies import to_offset

from superset import app
from superset.common.db_query_status import QueryStatus
from superset.constants import NULL_STRING
from superset.errors import ErrorLevel, SupersetError, SupersetErrorType
from superset.exceptions import (
    CacheLoadError,
    NullValueException,
    QueryObjectValidationError,
    SpatialException,
    SupersetSecurityException,
)
from superset.extensions import cache_manager, security_manager
from superset.models.helpers import QueryResult
from superset.sql_parse import sanitize_clause
from superset.superset_typing import (
    Column,
    Metric,
    QueryObjectDict,
    VizData,
    VizPayload,
)
from superset.utils import core as utils, csv
from superset.utils.cache import set_and_log_cache
from superset.utils.core import (
    apply_max_row_limit,
    DateColumn,
    DTTM_ALIAS,
    ExtraFiltersReasonType,
    get_column_name,
    get_column_names,
    get_column_names_from_columns,
    get_metric_names,
    JS_MAX_INTEGER,
    merge_extra_filters,
    QueryMode,
    simple_filter_to_adhoc,
)
from superset.utils.date_parser import get_since_until, parse_past_timedelta
from superset.utils.hashing import md5_sha_from_str

if TYPE_CHECKING:
    from superset.common.query_context_factory import QueryContextFactory
    from superset.connectors.base.models import BaseDatasource

config = app.config
stats_logger = config["STATS_LOGGER"]
relative_start = config["DEFAULT_RELATIVE_START_TIME"]
relative_end = config["DEFAULT_RELATIVE_END_TIME"]
logger = logging.getLogger(__name__)

METRIC_KEYS = [
    "metric",
    "metrics",
    "percent_metrics",
    "metric_2",
    "secondary_metric",
    "x",
    "y",
    "size",
]


class BaseViz:  # pylint: disable=too-many-public-methods

    """All visualizations derive this base class"""

    viz_type: str | None = None
    verbose_name = "Base Viz"
    credits = ""
    is_timeseries = False
    cache_type = "df"
    enforce_numerical_metrics = True

    @deprecated(deprecated_in="3.0")
    def __init__(
        self,
        datasource: BaseDatasource,
        form_data: dict[str, Any],
        force: bool = False,
        force_cached: bool = False,
    ) -> None:
        if not datasource:
            raise QueryObjectValidationError(_("Viz is missing a datasource"))

        self.datasource = datasource
        self.request = request
        self.viz_type = form_data.get("viz_type")
        self.form_data = form_data

        self.query = ""
        self.token = utils.get_form_data_token(form_data)

        self.groupby: list[Column] = self.form_data.get("groupby") or []
        self.time_shift = timedelta()

        self.status: str | None = None
        self.error_msg = ""
        self.results: QueryResult | None = None
        self.applied_filter_columns: list[Column] = []
        self.rejected_filter_columns: list[Column] = []
        self.errors: list[dict[str, Any]] = []
        self.force = force
        self._force_cached = force_cached
        self.from_dttm: datetime | None = None
        self.to_dttm: datetime | None = None
        self._extra_chart_data: list[tuple[str, pd.DataFrame]] = []

        self.process_metrics()

        self.applied_filters: list[dict[str, str]] = []
        self.rejected_filters: list[dict[str, str]] = []

    @property
    @deprecated(deprecated_in="3.0")
    def force_cached(self) -> bool:
        return self._force_cached

    @deprecated(deprecated_in="3.0")
    def process_metrics(self) -> None:
        # metrics in Viz is order sensitive, so metric_dict should be
        # OrderedDict
        self.metric_dict = OrderedDict()
        for mkey in METRIC_KEYS:
            val = self.form_data.get(mkey)
            if val:
                if not isinstance(val, list):
                    val = [val]
                for o in val:
                    label = utils.get_metric_name(o)
                    self.metric_dict[label] = o

        # Cast to list needed to return serializable object in py3
        self.all_metrics = list(self.metric_dict.values())
        self.metric_labels = list(self.metric_dict.keys())

    @staticmethod
    @deprecated(deprecated_in="3.0")
    def handle_js_int_overflow(
        data: dict[str, list[dict[str, Any]]]
    ) -> dict[str, list[dict[str, Any]]]:
        for record in data.get("records", {}):
            for k, v in list(record.items()):
                if isinstance(v, int):
                    # if an int is too big for Java Script to handle
                    # convert it to a string
                    if abs(v) > JS_MAX_INTEGER:
                        record[k] = str(v)
        return data

    @deprecated(deprecated_in="3.0")
    def run_extra_queries(self) -> None:
        """Lifecycle method to use when more than one query is needed

        In rare-ish cases, a visualization may need to execute multiple
        queries. That is the case for FilterBox or for time comparison
        in Line chart for instance.

        In those cases, we need to make sure these queries run before the
        main `get_payload` method gets called, so that the overall caching
        metadata can be right. The way it works here is that if any of
        the previous `get_df_payload` calls hit the cache, the main
        payload's metadata will reflect that.

        The multi-query support may need more work to become a first class
        use case in the framework, and for the UI to reflect the subtleties
        (show that only some of the queries were served from cache for
        instance). In the meantime, since multi-query is rare, we treat
        it with a bit of a hack. Note that the hack became necessary
        when moving from caching the visualization's data itself, to caching
        the underlying query(ies).
        """

    @deprecated(deprecated_in="3.0")
    def apply_rolling(self, df: pd.DataFrame) -> pd.DataFrame:
        rolling_type = self.form_data.get("rolling_type")
        rolling_periods = int(self.form_data.get("rolling_periods") or 0)
        min_periods = int(self.form_data.get("min_periods") or 0)

        if rolling_type in ("mean", "std", "sum") and rolling_periods:
            kwargs = dict(window=rolling_periods, min_periods=min_periods)
            if rolling_type == "mean":
                df = df.rolling(**kwargs).mean()
            elif rolling_type == "std":
                df = df.rolling(**kwargs).std()
            elif rolling_type == "sum":
                df = df.rolling(**kwargs).sum()
        elif rolling_type == "cumsum":
            df = df.cumsum()
        if min_periods:
            df = df[min_periods:]
        if df.empty:
            raise QueryObjectValidationError(
                _(
                    "Applied rolling window did not return any data. Please make sure "
                    "the source query satisfies the minimum periods defined in the "
                    "rolling window."
                )
            )
        return df

    @deprecated(deprecated_in="3.0")
    def get_samples(self) -> dict[str, Any]:
        query_obj = self.query_obj()
        query_obj.update(
            {
                "is_timeseries": False,
                "groupby": [],
                "metrics": [],
                "orderby": [],
                "row_limit": config["SAMPLES_ROW_LIMIT"],
                "columns": [o.column_name for o in self.datasource.columns],
                "from_dttm": None,
                "to_dttm": None,
            }
        )
        payload = self.get_df_payload(query_obj)  # leverage caching logic
        return {
            "data": payload["df"].to_dict(orient="records"),
            "colnames": payload.get("colnames"),
            "coltypes": payload.get("coltypes"),
        }

    @deprecated(deprecated_in="3.0")
    def get_df(self, query_obj: QueryObjectDict | None = None) -> pd.DataFrame:
        """Returns a pandas dataframe based on the query object"""
        if not query_obj:
            query_obj = self.query_obj()
        if not query_obj:
            return pd.DataFrame()

        self.error_msg = ""

        timestamp_format = None
        if self.datasource.type == "table":
            granularity_col = self.datasource.get_column(query_obj["granularity"])
            if granularity_col:
                timestamp_format = granularity_col.python_date_format

        # The datasource here can be different backend but the interface is common
        self.results = self.datasource.query(query_obj)
        self.applied_filter_columns = self.results.applied_filter_columns or []
        self.rejected_filter_columns = self.results.rejected_filter_columns or []
        self.query = self.results.query
        self.status = self.results.status
        self.errors = self.results.errors

        df = self.results.df
        # Transform the timestamp we received from database to pandas supported
        # datetime format. If no python_date_format is specified, the pattern will
        # be considered as the default ISO date format
        # If the datetime format is unix, the parse will use the corresponding
        # parsing logic.
        if not df.empty:
            utils.normalize_dttm_col(
                df=df,
                dttm_cols=tuple(
                    [
                        DateColumn.get_legacy_time_column(
                            timestamp_format=timestamp_format,
                            offset=self.datasource.offset,
                            time_shift=self.form_data.get("time_shift"),
                        )
                    ]
                ),
            )

            if self.enforce_numerical_metrics:
                self.df_metrics_to_num(df)

            df.replace([np.inf, -np.inf], np.nan, inplace=True)
        return df

    @deprecated(deprecated_in="3.0")
    def df_metrics_to_num(self, df: pd.DataFrame) -> None:
        """Converting metrics to numeric when pandas.read_sql cannot"""
        metrics = self.metric_labels
        for col, dtype in df.dtypes.items():
            if dtype.type == np.object_ and col in metrics:
                df[col] = pd.to_numeric(df[col], errors="coerce")

    @deprecated(deprecated_in="3.0")
    def process_query_filters(self) -> None:
        utils.convert_legacy_filters_into_adhoc(self.form_data)
        merge_extra_filters(self.form_data)
        utils.split_adhoc_filters_into_base_filters(self.form_data)

    @staticmethod
    @deprecated(deprecated_in="3.0")
    def dedup_columns(*columns_args: list[Column] | None) -> list[Column]:
        # dedup groupby and columns while preserving order
        labels: list[str] = []
        deduped_columns: list[Column] = []
        for columns in columns_args:
            for column in columns or []:
                label = get_column_name(column)
                if label not in labels:
                    deduped_columns.append(column)
        return deduped_columns

    @deprecated(deprecated_in="3.0")
    def query_obj(self) -> QueryObjectDict:  # pylint: disable=too-many-locals
        """Building a query object"""
        self.process_query_filters()

        metrics = self.all_metrics or []

        groupby = self.dedup_columns(self.groupby, self.form_data.get("columns"))

        is_timeseries = self.is_timeseries

        # pylint: disable=superfluous-parens
        if DTTM_ALIAS in (groupby_labels := get_column_names(groupby)):
            del groupby[groupby_labels.index(DTTM_ALIAS)]
            is_timeseries = True

        granularity = self.form_data.get("granularity_sqla")
        limit = int(self.form_data.get("limit") or 0)
        timeseries_limit_metric = self.form_data.get("timeseries_limit_metric")

        # apply row limit to query
        row_limit = int(self.form_data.get("row_limit") or config["ROW_LIMIT"])
        row_limit = apply_max_row_limit(row_limit)

        # default order direction
        order_desc = self.form_data.get("order_desc", True)

        try:
            since, until = get_since_until(
                relative_start=relative_start,
                relative_end=relative_end,
                time_range=self.form_data.get("time_range"),
                since=self.form_data.get("since"),
                until=self.form_data.get("until"),
            )
        except ValueError as ex:
            raise QueryObjectValidationError(str(ex)) from ex

        time_shift = self.form_data.get("time_shift", "")
        self.time_shift = parse_past_timedelta(time_shift)
        from_dttm = None if since is None else (since - self.time_shift)
        to_dttm = None if until is None else (until - self.time_shift)
        if from_dttm and to_dttm and from_dttm > to_dttm:
            raise QueryObjectValidationError(
                _("From date cannot be larger than to date")
            )

        self.from_dttm = from_dttm
        self.to_dttm = to_dttm

        # validate sql filters
        for param in ("where", "having"):
            clause = self.form_data.get(param)
            if clause:
                sanitized_clause = sanitize_clause(clause)
                if sanitized_clause != clause:
                    self.form_data[param] = sanitized_clause

        # extras are used to query elements specific to a datasource type
        # for instance the extra where clause that applies only to Tables
        extras = {
            "having": self.form_data.get("having", ""),
            "time_grain_sqla": self.form_data.get("time_grain_sqla"),
            "where": self.form_data.get("where", ""),
        }

        return {
            "granularity": granularity,
            "from_dttm": from_dttm,
            "to_dttm": to_dttm,
            "is_timeseries": is_timeseries,
            "groupby": groupby,
            "metrics": metrics,
            "row_limit": row_limit,
            "filter": self.form_data.get("filters", []),
            "timeseries_limit": limit,
            "extras": extras,
            "timeseries_limit_metric": timeseries_limit_metric,
            "order_desc": order_desc,
        }

    @property
    @deprecated(deprecated_in="3.0")
    def cache_timeout(self) -> int:
        if self.form_data.get("cache_timeout") is not None:
            return int(self.form_data["cache_timeout"])
        if self.datasource.cache_timeout is not None:
            return self.datasource.cache_timeout
        if (
            hasattr(self.datasource, "database")
            and self.datasource.database.cache_timeout
        ) is not None:
            return self.datasource.database.cache_timeout
        if config["DATA_CACHE_CONFIG"].get("CACHE_DEFAULT_TIMEOUT") is not None:
            return config["DATA_CACHE_CONFIG"]["CACHE_DEFAULT_TIMEOUT"]
        return config["CACHE_DEFAULT_TIMEOUT"]

    @deprecated(deprecated_in="3.0")
    def get_json(self) -> str:
        return json.dumps(
            self.get_payload(), default=utils.json_int_dttm_ser, ignore_nan=True
        )

    @deprecated(deprecated_in="3.0")
    def cache_key(self, query_obj: QueryObjectDict, **extra: Any) -> str:
        """
        The cache key is made out of the key/values in `query_obj`, plus any
        other key/values in `extra`.

        We remove datetime bounds that are hard values, and replace them with
        the use-provided inputs to bounds, which may be time-relative (as in
        "5 days ago" or "now").

        The `extra` arguments are currently used by time shift queries, since
        different time shifts will differ only in the `from_dttm`, `to_dttm`,
        `inner_from_dttm`, and `inner_to_dttm` values which are stripped.
        """
        cache_dict = copy.copy(query_obj)
        cache_dict.update(extra)

        for k in ["from_dttm", "to_dttm", "inner_from_dttm", "inner_to_dttm"]:
            if k in cache_dict:
                del cache_dict[k]

        cache_dict["time_range"] = self.form_data.get("time_range")
        cache_dict["datasource"] = self.datasource.uid
        cache_dict["extra_cache_keys"] = self.datasource.get_extra_cache_keys(query_obj)
        cache_dict["rls"] = security_manager.get_rls_cache_key(self.datasource)
        cache_dict["changed_on"] = self.datasource.changed_on
        json_data = self.json_dumps(cache_dict, sort_keys=True)
        return md5_sha_from_str(json_data)

    @deprecated(deprecated_in="3.0")
    def get_payload(self, query_obj: QueryObjectDict | None = None) -> VizPayload:
        """Returns a payload of metadata and data"""

        try:
            self.run_extra_queries()
        except SupersetSecurityException as ex:
            error = dataclasses.asdict(ex.error)
            self.errors.append(error)
            self.status = QueryStatus.FAILED

        payload = self.get_df_payload(query_obj)

        # if payload does not have a df, we are raising an error here.
        df = cast(Optional[pd.DataFrame], payload["df"])

        if self.status != QueryStatus.FAILED:
            payload["data"] = self.get_data(df)
        if "df" in payload:
            del payload["df"]

        applied_filter_columns = self.applied_filter_columns or []
        rejected_filter_columns = self.rejected_filter_columns or []
        applied_time_extras = self.form_data.get("applied_time_extras", {})
        applied_time_columns, rejected_time_columns = utils.get_time_filter_status(
            self.datasource, applied_time_extras
        )
        payload["applied_filters"] = [
            {"column": get_column_name(col)} for col in applied_filter_columns
        ] + applied_time_columns
        payload["rejected_filters"] = [
            {
                "reason": ExtraFiltersReasonType.COL_NOT_IN_DATASOURCE,
                "column": get_column_name(col),
            }
            for col in rejected_filter_columns
        ] + rejected_time_columns
        if df is not None:
            payload["colnames"] = list(df.columns)
        return payload

    @deprecated(deprecated_in="3.0")
    def get_df_payload(  # pylint: disable=too-many-statements
        self, query_obj: QueryObjectDict | None = None, **kwargs: Any
    ) -> dict[str, Any]:
        """Handles caching around the df payload retrieval"""
        if not query_obj:
            query_obj = self.query_obj()
        cache_key = self.cache_key(query_obj, **kwargs) if query_obj else None
        cache_value = None
        logger.info("Cache key: %s", cache_key)
        is_loaded = False
        stacktrace = None
        df = None
        cache_timeout = self.cache_timeout
        force = self.force or cache_timeout == -1
        if cache_key and cache_manager.data_cache and not force:
            cache_value = cache_manager.data_cache.get(cache_key)
            if cache_value:
                stats_logger.incr("loading_from_cache")
                try:
                    df = cache_value["df"]
                    self.query = cache_value["query"]
                    self.applied_filter_columns = cache_value.get(
                        "applied_filter_columns", []
                    )
                    self.rejected_filter_columns = cache_value.get(
                        "rejected_filter_columns", []
                    )
                    self.status = QueryStatus.SUCCESS
                    is_loaded = True
                    stats_logger.incr("loaded_from_cache")
                except Exception as ex:  # pylint: disable=broad-except
                    logger.exception(ex)
                    logger.error(
                        "Error reading cache: %s",
                        utils.error_msg_from_exception(ex),
                        exc_info=True,
                    )
                logger.info("Serving from cache")

        if query_obj and not is_loaded:
            if self.force_cached:
                logger.warning(
                    "force_cached (viz.py): value not found for cache key %s",
                    cache_key,
                )
                raise CacheLoadError(_("Cached value not found"))
            try:
                invalid_columns = [
                    col
                    for col in get_column_names_from_columns(
                        query_obj.get("columns") or []
                    )
                    + get_column_names_from_columns(query_obj.get("groupby") or [])
                    + utils.get_column_names_from_metrics(
                        cast(list[Metric], query_obj.get("metrics") or [])
                    )
                    if col not in self.datasource.column_names
                ]
                if invalid_columns:
                    raise QueryObjectValidationError(
                        _(
                            "Columns missing in datasource: %(invalid_columns)s",
                            invalid_columns=invalid_columns,
                        )
                    )
                df = self.get_df(query_obj)
                if self.status != QueryStatus.FAILED:
                    stats_logger.incr("loaded_from_source")
                    if not self.force:
                        stats_logger.incr("loaded_from_source_without_force")
                    is_loaded = True
            except QueryObjectValidationError as ex:
                error = dataclasses.asdict(
                    SupersetError(
                        message=str(ex),
                        level=ErrorLevel.ERROR,
                        error_type=SupersetErrorType.VIZ_GET_DF_ERROR,
                    )
                )
                self.errors.append(error)
                self.status = QueryStatus.FAILED
            except Exception as ex:  # pylint: disable=broad-except
                logger.exception(ex)

                error = dataclasses.asdict(
                    SupersetError(
                        message=str(ex),
                        level=ErrorLevel.ERROR,
                        error_type=SupersetErrorType.VIZ_GET_DF_ERROR,
                    )
                )
                self.errors.append(error)
                self.status = QueryStatus.FAILED
                stacktrace = utils.get_stacktrace()

            if is_loaded and cache_key and self.status != QueryStatus.FAILED:
                set_and_log_cache(
                    cache_instance=cache_manager.data_cache,
                    cache_key=cache_key,
                    cache_value={"df": df, "query": self.query},
                    cache_timeout=cache_timeout,
                    datasource_uid=self.datasource.uid,
                )
        return {
            "cache_key": cache_key,
            "cached_dttm": cache_value["dttm"] if cache_value is not None else None,
            "cache_timeout": cache_timeout,
            "df": df,
            "errors": self.errors,
            "form_data": self.form_data,
            "is_cached": cache_value is not None,
            "query": self.query,
            "from_dttm": self.from_dttm,
            "to_dttm": self.to_dttm,
            "status": self.status,
            "stacktrace": stacktrace,
            "rowcount": len(df.index) if df is not None else 0,
            "colnames": list(df.columns) if df is not None else None,
            "coltypes": utils.extract_dataframe_dtypes(df, self.datasource)
            if df is not None
            else None,
        }

    @staticmethod
    @deprecated(deprecated_in="3.0")
    def json_dumps(query_obj: Any, sort_keys: bool = False) -> str:
        return json.dumps(
            query_obj,
            default=utils.json_int_dttm_ser,
            ignore_nan=True,
            sort_keys=sort_keys,
        )

    @staticmethod
    @deprecated(deprecated_in="3.0")
    def has_error(payload: VizPayload) -> bool:
        return (
            payload.get("status") == QueryStatus.FAILED
            or payload.get("error") is not None
            or bool(payload.get("errors"))
        )

    @deprecated(deprecated_in="3.0")
    def payload_json_and_has_error(self, payload: VizPayload) -> tuple[str, bool]:
        return self.json_dumps(payload), self.has_error(payload)

    @property
    @deprecated(deprecated_in="3.0")
    def data(self) -> dict[str, Any]:
        """This is the data object serialized to the js layer"""
        content = {
            "form_data": self.form_data,
            "token": self.token,
            "viz_name": self.viz_type,
            "filter_select_enabled": self.datasource.filter_select_enabled,
        }
        return content

    @deprecated(deprecated_in="3.0")
    def get_csv(self) -> str | None:
        df = self.get_df_payload()["df"]  # leverage caching logic
        include_index = not isinstance(df.index, pd.RangeIndex)
        return csv.df_to_escaped_csv(df, index=include_index, **config["CSV_EXPORT"])

    @deprecated(deprecated_in="3.0")
    def get_data(self, df: pd.DataFrame) -> VizData:  # pylint: disable=no-self-use
        return df.to_dict(orient="records")

    @property
    @deprecated(deprecated_in="3.0")
    def json_data(self) -> str:
        return json.dumps(self.data)

    @deprecated(deprecated_in="3.0")
    def raise_for_access(self) -> None:
        """
        Raise an exception if the user cannot access the resource.

        :raises SupersetSecurityException: If the user cannot access the resource
        """

        security_manager.raise_for_access(viz=self)


class TableViz(BaseViz):

    """A basic html table that is sortable and searchable"""

    viz_type = "table"
    verbose_name = _("Table View")
    credits = 'a <a href="https://github.com/airbnb/superset">Superset</a> original'
    is_timeseries = False
    enforce_numerical_metrics = False

    @deprecated(deprecated_in="3.0")
    def process_metrics(self) -> None:
        """Process form data and store parsed column configs.
        1. Determine query mode based on form_data params.
             - Use `query_mode` if it has a valid value
             - Set as RAW mode if `all_columns` is set
             - Otherwise defaults to AGG mode
        2. Determine output columns based on query mode.
        """
        # Verify form data first: if not specifying query mode, then cannot have both
        # GROUP BY and RAW COLUMNS.
        if (
            not self.form_data.get("query_mode")
            and self.form_data.get("all_columns")
            and (
                self.form_data.get("groupby")
                or self.form_data.get("metrics")
                or self.form_data.get("percent_metrics")
            )
        ):
            raise QueryObjectValidationError(
                _(
                    "You cannot use [Columns] in combination with "
                    "[Group By]/[Metrics]/[Percentage Metrics]. "
                    "Please choose one or the other."
                )
            )

        super().process_metrics()

        self.query_mode: QueryMode = QueryMode.get(
            self.form_data.get("query_mode")
        ) or (
            # infer query mode from the presence of other fields
            QueryMode.RAW
            if len(self.form_data.get("all_columns") or []) > 0
            else QueryMode.AGGREGATE
        )

        columns: list[str]  # output columns sans time and percent_metric column
        percent_columns: list[str] = []  # percent columns that needs extra computation

        if self.query_mode == QueryMode.RAW:
            columns = get_metric_names(self.form_data.get("all_columns"))
        else:
            columns = get_column_names(self.groupby) + get_metric_names(
                self.form_data.get("metrics")
            )
            percent_columns = get_metric_names(
                self.form_data.get("percent_metrics") or []
            )

        self.columns = columns
        self.percent_columns = percent_columns
        self.is_timeseries = self.should_be_timeseries()

    @deprecated(deprecated_in="3.0")
    def should_be_timeseries(self) -> bool:
        # TODO handle datasource-type-specific code in datasource
        conditions_met = self.form_data.get("granularity_sqla") and self.form_data.get(
            "time_grain_sqla"
        )
        if self.form_data.get("include_time") and not conditions_met:
            raise QueryObjectValidationError(
                _("Pick a granularity in the Time section or " "uncheck 'Include Time'")
            )
        return bool(self.form_data.get("include_time"))

    @deprecated(deprecated_in="3.0")
    def query_obj(self) -> QueryObjectDict:
        query_obj = super().query_obj()
        if self.query_mode == QueryMode.RAW:
            query_obj["columns"] = self.form_data.get("all_columns")
            order_by_cols = self.form_data.get("order_by_cols") or []
            query_obj["orderby"] = [json.loads(t) for t in order_by_cols]
            # must disable groupby and metrics in raw mode
            query_obj["groupby"] = []
            query_obj["metrics"] = []
            # raw mode does not support timeseries queries
            query_obj["timeseries_limit_metric"] = None
            query_obj["timeseries_limit"] = None
            query_obj["is_timeseries"] = None
        else:
            sort_by = self.form_data.get("timeseries_limit_metric")
            if sort_by:
                sort_by_label = utils.get_metric_name(sort_by)
                if sort_by_label not in utils.get_metric_names(query_obj["metrics"]):
                    query_obj["metrics"].append(sort_by)
                query_obj["orderby"] = [
                    (sort_by, not self.form_data.get("order_desc", True))
                ]
            elif query_obj["metrics"]:
                # Legacy behavior of sorting by first metric by default
                first_metric = query_obj["metrics"][0]
                query_obj["orderby"] = [
                    (first_metric, not self.form_data.get("order_desc", True))
                ]
        return query_obj

    @deprecated(deprecated_in="3.0")
    def get_data(self, df: pd.DataFrame) -> VizData:
        """
        Transform the query result to the table representation.

        :param df: The interim dataframe
        :returns: The table visualization data

        The interim dataframe comprises of the group-by and non-group-by columns and
        the union of the metrics representing the non-percent and percent metrics. Note
        the percent metrics have yet to be transformed.
        """
        # Transform the data frame to adhere to the UI ordering of the columns and
        # metrics whilst simultaneously computing the percentages (via normalization)
        # for the percent metrics.
        if df.empty:
            return None

        columns, percent_columns = self.columns, self.percent_columns
        if DTTM_ALIAS in df and self.is_timeseries:
            columns = [DTTM_ALIAS] + columns
        df = pd.concat(
            [
                df[columns],
                (df[percent_columns].div(df[percent_columns].sum()).add_prefix("%")),
            ],
            axis=1,
        )
        return self.handle_js_int_overflow(
            dict(records=df.to_dict(orient="records"), columns=list(df.columns))
        )

    @staticmethod
    @deprecated(deprecated_in="3.0")
    def json_dumps(query_obj: Any, sort_keys: bool = False) -> str:
        return json.dumps(
            query_obj,
            default=utils.json_iso_dttm_ser,
            sort_keys=sort_keys,
            ignore_nan=True,
        )


class TimeTableViz(BaseViz):

    """A data table with rich time-series related columns"""

    viz_type = "time_table"
    verbose_name = _("Time Table View")
    credits = 'a <a href="https://github.com/airbnb/superset">Superset</a> original'
    is_timeseries = True

    @deprecated(deprecated_in="3.0")
    def query_obj(self) -> QueryObjectDict:
        query_obj = super().query_obj()

        if not self.form_data.get("metrics"):
            raise QueryObjectValidationError(_("Pick at least one metric"))

        if self.form_data.get("groupby") and len(self.form_data["metrics"]) > 1:
            raise QueryObjectValidationError(
                _("When using 'Group By' you are limited to use a single metric")
            )

        sort_by = utils.get_first_metric_name(query_obj["metrics"])
        is_asc = not query_obj.get("order_desc")
        query_obj["orderby"] = [(sort_by, is_asc)]

        return query_obj

    @deprecated(deprecated_in="3.0")
    def get_data(self, df: pd.DataFrame) -> VizData:
        if df.empty:
            return None

        columns = None
        values: list[str] | str = self.metric_labels
        if self.form_data.get("groupby"):
            values = self.metric_labels[0]
            columns = get_column_names(self.form_data.get("groupby"))
        pt = df.pivot_table(index=DTTM_ALIAS, columns=columns, values=values)
        pt.index = pt.index.map(str)
        pt = pt.sort_index()
        return dict(
            records=pt.to_dict(orient="index"),
            columns=list(pt.columns),
            is_group_by=bool(self.form_data.get("groupby")),
        )


<<<<<<< HEAD
class PivotTableViz(BaseViz):

    """A pivot table view, define your rows, columns and metrics"""

    viz_type = "pivot_table"
    verbose_name = _("Pivot Table")
    credits = 'a <a href="https://github.com/airbnb/superset">Superset</a> original'
    is_timeseries = False
    enforce_numerical_metrics = False

    @deprecated(deprecated_in="3.0")
    def query_obj(self) -> QueryObjectDict:
        query_obj = super().query_obj()
        groupby = self.form_data.get("groupby")
        columns = self.form_data.get("columns")
        metrics = self.form_data.get("metrics")
        transpose = self.form_data.get("transpose_pivot")
        if not columns:
            columns = []
        if not groupby:
            groupby = []
        if not groupby:
            raise QueryObjectValidationError(
                _("Please choose at least one 'Group by' field")
            )
        if transpose and not columns:
            raise QueryObjectValidationError(
                _(
                    "Please choose at least one 'Columns' field when "
                    "select 'Transpose Pivot' option"
                )
            )
        if not metrics:
            raise QueryObjectValidationError(_("Please choose at least one metric"))
        deduped_cols = self.dedup_columns(groupby, columns)

        if len(deduped_cols) < (len(groupby) + len(columns)):
            raise QueryObjectValidationError(_("Group By' and 'Columns' can't overlap"))
        if sort_by := self.form_data.get("timeseries_limit_metric"):
            sort_by_label = utils.get_metric_name(sort_by)
            if sort_by_label not in utils.get_metric_names(query_obj["metrics"]):
                query_obj["metrics"].append(sort_by)
            if self.form_data.get("order_desc"):
                query_obj["orderby"] = [
                    (sort_by, not self.form_data.get("order_desc", True))
                ]
        return query_obj

    @staticmethod
    @deprecated(deprecated_in="3.0")
    def get_aggfunc(
        metric: str, df: pd.DataFrame, form_data: dict[str, Any]
    ) -> str | Callable[[Any], Any]:
        aggfunc = form_data.get("pandas_aggfunc") or "sum"
        if pd.api.types.is_numeric_dtype(df[metric]):
            # Ensure that Pandas's sum function mimics that of SQL.
            if aggfunc == "sum":
                return lambda x: x.sum(min_count=1)
        # only min and max work properly for non-numerics
        return aggfunc if aggfunc in ("min", "max") else "max"

    @staticmethod
    @deprecated(deprecated_in="3.0")
    def _format_datetime(value: pd.Timestamp | datetime | date | str) -> str:
        """
        Format a timestamp in such a way that the viz will be able to apply
        the correct formatting in the frontend.

        :param value: the value of a temporal column
        :return: formatted timestamp if it is a valid timestamp, otherwise
                 the original value
        """
        tstamp: pd.Timestamp | None = None
        if isinstance(value, pd.Timestamp):
            tstamp = value
        if isinstance(value, (date, datetime)):
            tstamp = pd.Timestamp(value)
        if isinstance(value, str):
            try:
                tstamp = pd.Timestamp(value)
            except ValueError:
                pass
        if tstamp:
            return f"__timestamp:{datetime_to_epoch(tstamp)}"
        # fallback in case something incompatible is returned
        return cast(str, value)

    @deprecated(deprecated_in="3.0")
    def get_data(self, df: pd.DataFrame) -> VizData:
        if df.empty:
            return None

        metrics = [utils.get_metric_name(m) for m in self.form_data["metrics"]]
        aggfuncs: dict[str, str | Callable[[Any], Any]] = {}
        for metric in metrics:
            aggfuncs[metric] = self.get_aggfunc(metric, df, self.form_data)

        groupby = self.form_data.get("groupby") or []
        columns = self.form_data.get("columns") or []

        for column in groupby + columns:
            if is_adhoc_column(column):
                # TODO: check data type
                pass
            else:
                column_obj = self.datasource.get_column(column)
                if column_obj and column_obj.is_temporal:
                    ts = df[column].apply(self._format_datetime)
                    df[column] = ts

        if self.form_data.get("transpose_pivot"):
            groupby, columns = columns, groupby

        df = df.pivot_table(
            index=get_column_names(groupby),
            columns=get_column_names(columns),
            values=metrics,
            aggfunc=aggfuncs,
            margins=self.form_data.get("pivot_margins"),
            margins_name=__("Total"),
        )

        # Re-order the columns adhering to the metric ordering.
        df = df[metrics]

        # Display metrics side by side with each column
        if self.form_data.get("combine_metric"):
            df = df.stack(0).unstack().reindex(level=-1, columns=metrics)
        return dict(
            columns=list(df.columns),
            html=df.to_html(
                na_rep="null",
                classes=(
                    "dataframe table table-striped table-bordered "
                    "table-condensed table-hover"
                ).split(" "),
            ),
        )


class TreemapViz(BaseViz):

    """Tree map visualisation for hierarchical data."""

    viz_type = "treemap"
    verbose_name = _("Treemap")
    credits = '<a href="https://d3js.org">d3.js</a>'
    is_timeseries = False

    @deprecated(deprecated_in="3.0")
    def query_obj(self) -> QueryObjectDict:
        query_obj = super().query_obj()
        if sort_by := self.form_data.get("timeseries_limit_metric"):
            sort_by_label = utils.get_metric_name(sort_by)
            if sort_by_label not in utils.get_metric_names(query_obj["metrics"]):
                query_obj["metrics"].append(sort_by)
            if self.form_data.get("order_desc"):
                query_obj["orderby"] = [
                    (sort_by, not self.form_data.get("order_desc", True))
                ]
        return query_obj

    @deprecated(deprecated_in="3.0")
    def _nest(self, metric: str, df: pd.DataFrame) -> list[dict[str, Any]]:
        nlevels = df.index.nlevels
        if nlevels == 1:
            result = [{"name": n, "value": v} for n, v in zip(df.index, df[metric])]
        else:
            result = [
                {"name": l, "children": self._nest(metric, df.loc[l])}
                for l in df.index.levels[0]
            ]
        return result

    @deprecated(deprecated_in="3.0")
    def get_data(self, df: pd.DataFrame) -> VizData:
        if df.empty:
            return None

        df = df.set_index(get_column_names(self.form_data.get("groupby")))
        chart_data = [
            {"name": metric, "children": self._nest(metric, df)}
            for metric in df.columns
        ]
        return chart_data


=======
>>>>>>> c4242a36
class CalHeatmapViz(BaseViz):

    """Calendar heatmap."""

    viz_type = "cal_heatmap"
    verbose_name = _("Calendar Heatmap")
    credits = "<a href=https://github.com/wa0x6e/cal-heatmap>cal-heatmap</a>"
    is_timeseries = True

    @deprecated(deprecated_in="3.0")
    def get_data(self, df: pd.DataFrame) -> VizData:  # pylint: disable=too-many-locals
        if df.empty:
            return None

        form_data = self.form_data
        data = {}
        records = df.to_dict("records")
        for metric in self.metric_labels:
            values = {}
            for query_obj in records:
                v = query_obj[DTTM_ALIAS]
                if hasattr(v, "value"):
                    v = v.value
                values[str(v / 10**9)] = query_obj.get(metric)
            data[metric] = values

        try:
            start, end = get_since_until(
                relative_start=relative_start,
                relative_end=relative_end,
                time_range=form_data.get("time_range"),
                since=form_data.get("since"),
                until=form_data.get("until"),
            )
        except ValueError as ex:
            raise QueryObjectValidationError(str(ex)) from ex
        if not start or not end:
            raise QueryObjectValidationError(
                "Please provide both time bounds (Since and Until)"
            )
        domain = form_data.get("domain_granularity")
        diff_delta = rdelta.relativedelta(end, start)
        diff_secs = (end - start).total_seconds()

        if domain == "year":
            range_ = end.year - start.year + 1
        elif domain == "month":
            range_ = diff_delta.years * 12 + diff_delta.months + 1
        elif domain == "week":
            range_ = diff_delta.years * 53 + diff_delta.weeks + 1
        elif domain == "day":
            range_ = diff_secs // (24 * 60 * 60) + 1  # type: ignore
        else:
            range_ = diff_secs // (60 * 60) + 1  # type: ignore

        return {
            "data": data,
            "start": start,
            "domain": domain,
            "subdomain": form_data.get("subdomain_granularity"),
            "range": range_,
        }

    @deprecated(deprecated_in="3.0")
    def query_obj(self) -> QueryObjectDict:
        query_obj = super().query_obj()
        query_obj["metrics"] = self.form_data.get("metrics")
        mapping = {
            "min": "PT1M",
            "hour": "PT1H",
            "day": "P1D",
            "week": "P1W",
            "month": "P1M",
            "year": "P1Y",
        }
        query_obj["extras"]["time_grain_sqla"] = mapping[
            self.form_data.get("subdomain_granularity", "min")
        ]
        return query_obj


class NVD3Viz(BaseViz):

    """Base class for all nvd3 vizs"""

    credits = '<a href="http://nvd3.org/">NVD3.org</a>'
    viz_type: str | None = None
    verbose_name = "Base NVD3 Viz"
    is_timeseries = False


class BubbleViz(NVD3Viz):

    """Based on the NVD3 bubble chart"""

    viz_type = "bubble"
    verbose_name = _("Bubble Chart")
    is_timeseries = False

    @deprecated(deprecated_in="3.0")
    def query_obj(self) -> QueryObjectDict:
        query_obj = super().query_obj()
        query_obj["groupby"] = [self.form_data.get("entity")]
        if self.form_data.get("series"):
            query_obj["groupby"].append(self.form_data.get("series"))

        # dedup groupby if it happens to be the same
        query_obj["groupby"] = self.dedup_columns(query_obj["groupby"])

        # pylint: disable=attribute-defined-outside-init
        self.x_metric = self.form_data["x"]
        self.y_metric = self.form_data["y"]
        self.z_metric = self.form_data["size"]
        self.entity = self.form_data.get("entity")
        self.series = self.form_data.get("series") or self.entity
        query_obj["row_limit"] = self.form_data.get("limit")

        query_obj["metrics"] = [self.z_metric, self.x_metric, self.y_metric]
        if len(set(self.metric_labels)) < 3:
            raise QueryObjectValidationError(_("Please use 3 different metric labels"))
        if not all(query_obj["metrics"] + [self.entity]):
            raise QueryObjectValidationError(_("Pick a metric for x, y and size"))
        return query_obj

    @deprecated(deprecated_in="3.0")
    def get_data(self, df: pd.DataFrame) -> VizData:
        if df.empty:
            return None

        df["x"] = df[[utils.get_metric_name(self.x_metric)]]
        df["y"] = df[[utils.get_metric_name(self.y_metric)]]
        df["size"] = df[[utils.get_metric_name(self.z_metric)]]
        df["shape"] = "circle"
        df["group"] = df[[get_column_name(self.series)]]  # type: ignore

        series: dict[Any, list[Any]] = defaultdict(list)
        for row in df.to_dict(orient="records"):
            series[row["group"]].append(row)
        chart_data = []
        for k, v in series.items():
            chart_data.append({"key": k, "values": v})
        return chart_data


class BulletViz(NVD3Viz):

    """Based on the NVD3 bullet chart"""

    viz_type = "bullet"
    verbose_name = _("Bullet Chart")
    is_timeseries = False

    @deprecated(deprecated_in="3.0")
    def query_obj(self) -> QueryObjectDict:
        form_data = self.form_data
        query_obj = super().query_obj()
        self.metric = form_data[  # pylint: disable=attribute-defined-outside-init
            "metric"
        ]

        query_obj["metrics"] = [self.metric]
        if not self.metric:
            raise QueryObjectValidationError(_("Pick a metric to display"))
        return query_obj

    @deprecated(deprecated_in="3.0")
    def get_data(self, df: pd.DataFrame) -> VizData:
        if df.empty:
            return None
        df["metric"] = df[[utils.get_metric_name(self.metric)]]
        values = df["metric"].values
        return {
            "measures": values.tolist(),
        }


class BigNumberViz(BaseViz):

    """Put emphasis on a single metric with this big number viz"""

    viz_type = "big_number"
    verbose_name = _("Big Number with Trendline")
    credits = 'a <a href="https://github.com/airbnb/superset">Superset</a> original'
    is_timeseries = True

    @deprecated(deprecated_in="3.0")
    def query_obj(self) -> QueryObjectDict:
        query_obj = super().query_obj()
        metric = self.form_data.get("metric")
        if not metric:
            raise QueryObjectValidationError(_("Pick a metric!"))
        query_obj["metrics"] = [self.form_data.get("metric")]
        self.form_data["metric"] = metric
        return query_obj

    @deprecated(deprecated_in="3.0")
    def get_data(self, df: pd.DataFrame) -> VizData:
        if df.empty:
            return None

        df = df.pivot_table(
            index=DTTM_ALIAS,
            columns=[],
            values=self.metric_labels,
            dropna=False,
            aggfunc=np.min,  # looking for any (only) value, preserving `None`
        )
        df = self.apply_rolling(df)
        df[DTTM_ALIAS] = df.index
        return super().get_data(df)


class BigNumberTotalViz(BaseViz):

    """Put emphasis on a single metric with this big number viz"""

    viz_type = "big_number_total"
    verbose_name = _("Big Number")
    credits = 'a <a href="https://github.com/airbnb/superset">Superset</a> original'
    is_timeseries = False

    @deprecated(deprecated_in="3.0")
    def query_obj(self) -> QueryObjectDict:
        query_obj = super().query_obj()
        metric = self.form_data.get("metric")
        if not metric:
            raise QueryObjectValidationError(_("Pick a metric!"))
        query_obj["metrics"] = [self.form_data.get("metric")]
        self.form_data["metric"] = metric

        # Limiting rows is not required as only one cell is returned
        query_obj["row_limit"] = None
        return query_obj


class NVD3TimeSeriesViz(NVD3Viz):

    """A rich line chart component with tons of options"""

    viz_type = "line"
    verbose_name = _("Time Series - Line Chart")
    sort_series = False
    is_timeseries = True
    pivot_fill_value: int | None = None

    @deprecated(deprecated_in="3.0")
    def query_obj(self) -> QueryObjectDict:
        query_obj = super().query_obj()
        sort_by = self.form_data.get(
            "timeseries_limit_metric"
        ) or utils.get_first_metric_name(query_obj.get("metrics") or [])
        is_asc = not self.form_data.get("order_desc")
        if sort_by:
            sort_by_label = utils.get_metric_name(sort_by)
            if sort_by_label not in utils.get_metric_names(query_obj["metrics"]):
                query_obj["metrics"].append(sort_by)
            query_obj["orderby"] = [(sort_by, is_asc)]
        return query_obj

    @deprecated(deprecated_in="3.0")
    def to_series(  # pylint: disable=too-many-branches
        self, df: pd.DataFrame, classed: str = "", title_suffix: str = ""
    ) -> list[dict[str, Any]]:
        cols = []
        for col in df.columns:
            if col == "":
                cols.append("N/A")
            elif col is None:
                cols.append("NULL")
            else:
                cols.append(col)
        df.columns = cols
        series = df.to_dict("series")

        chart_data = []
        for name in df.T.index.tolist():
            ys = series[name]
            if df[name].dtype.kind not in "biufc":
                continue
            series_title: list[str] | str | tuple[str, ...]
            if isinstance(name, list):
                series_title = [str(title) for title in name]
            elif isinstance(name, tuple):
                series_title = tuple(str(title) for title in name)
            else:
                series_title = str(name)
            if (
                isinstance(series_title, (list, tuple))
                and len(series_title) > 1
                and len(self.metric_labels) == 1
            ):
                # Removing metric from series name if only one metric
                series_title = series_title[1:]
            if title_suffix:
                if isinstance(series_title, str):
                    series_title = (series_title, title_suffix)
                elif isinstance(series_title, list):
                    series_title = series_title + [title_suffix]
                elif isinstance(series_title, tuple):
                    series_title = series_title + (title_suffix,)

            values = []
            non_nan_cnt = 0
            for ds in df.index:
                if ds in ys:
                    data = {"x": ds, "y": ys[ds]}
                    if not np.isnan(ys[ds]):
                        non_nan_cnt += 1
                else:
                    data = {}
                values.append(data)

            if non_nan_cnt == 0:
                continue

            data = {"key": series_title, "values": values}
            if classed:
                data["classed"] = classed
            chart_data.append(data)
        return chart_data

    @deprecated(deprecated_in="3.0")
    def process_data(self, df: pd.DataFrame, aggregate: bool = False) -> VizData:
        if df.empty:
            return df

        if aggregate:
            df = df.pivot_table(
                index=DTTM_ALIAS,
                columns=get_column_names(self.form_data.get("groupby")),
                values=self.metric_labels,
                fill_value=0,
                aggfunc=sum,
            )
        else:
            df = df.pivot_table(
                index=DTTM_ALIAS,
                columns=get_column_names(self.form_data.get("groupby")),
                values=self.metric_labels,
                fill_value=self.pivot_fill_value,
            )

        rule = self.form_data.get("resample_rule")
        method = self.form_data.get("resample_method")

        if rule and method:
            df = getattr(df.resample(rule), method)()

        if self.sort_series:
            dfs = df.sum()
            dfs.sort_values(ascending=False, inplace=True)
            df = df[dfs.index]

        df = self.apply_rolling(df)
        if self.form_data.get("contribution"):
            dft = df.T
            df = (dft / dft.sum()).T

        return df

    @deprecated(deprecated_in="3.0")
    def run_extra_queries(self) -> None:
        time_compare = self.form_data.get("time_compare") or []
        # backwards compatibility
        if not isinstance(time_compare, list):
            time_compare = [time_compare]

        for option in time_compare:
            query_object = self.query_obj()
            try:
                delta = parse_past_timedelta(option)
            except ValueError as ex:
                raise QueryObjectValidationError(str(ex)) from ex
            query_object["inner_from_dttm"] = query_object["from_dttm"]
            query_object["inner_to_dttm"] = query_object["to_dttm"]

            if not query_object["from_dttm"] or not query_object["to_dttm"]:
                raise QueryObjectValidationError(
                    _(
                        "An enclosed time range (both start and end) must be specified "
                        "when using a Time Comparison."
                    )
                )
            query_object["from_dttm"] -= delta
            query_object["to_dttm"] -= delta

            df2 = self.get_df_payload(query_object, time_compare=option).get("df")
            if df2 is not None and DTTM_ALIAS in df2:
                dttm_series = df2[DTTM_ALIAS] + delta
                df2 = df2.drop(DTTM_ALIAS, axis=1)
                df2 = pd.concat([dttm_series, df2], axis=1)
                label = f"{option} offset"
                df2 = self.process_data(df2)
                self._extra_chart_data.append((label, df2))

    @deprecated(deprecated_in="3.0")
    def get_data(self, df: pd.DataFrame) -> VizData:
        comparison_type = self.form_data.get("comparison_type") or "values"
        df = self.process_data(df)
        if comparison_type == "values":
            # Filter out series with all NaN
            chart_data = self.to_series(df.dropna(axis=1, how="all"))

            for i, (label, df2) in enumerate(self._extra_chart_data):
                chart_data.extend(
                    self.to_series(df2, classed=f"time-shift-{i}", title_suffix=label)
                )
        else:
            chart_data = []
            for i, (label, df2) in enumerate(self._extra_chart_data):
                # reindex df2 into the df2 index
                combined_index = df.index.union(df2.index)
                df2 = (
                    df2.reindex(combined_index)
                    .interpolate(method="time")
                    .reindex(df.index)
                )

                if comparison_type == "absolute":
                    diff = df - df2
                elif comparison_type == "percentage":
                    diff = (df - df2) / df2
                elif comparison_type == "ratio":
                    diff = df / df2
                else:
                    raise QueryObjectValidationError(
                        f"Invalid `comparison_type`: {comparison_type}"
                    )

                # remove leading/trailing NaNs from the time shift difference
                diff = diff[diff.first_valid_index() : diff.last_valid_index()]

                chart_data.extend(
                    self.to_series(diff, classed=f"time-shift-{i}", title_suffix=label)
                )

        if not self.sort_series:
            chart_data = sorted(chart_data, key=lambda x: tuple(x["key"]))
        return chart_data


<<<<<<< HEAD
class MultiLineViz(NVD3Viz):

    """Pile on multiple line charts"""

    viz_type = "line_multi"
    verbose_name = _("Time Series - Multiple Line Charts")

    is_timeseries = True

    @deprecated(deprecated_in="3.0")
    def query_obj(self) -> QueryObjectDict:
        return {}

    @deprecated(deprecated_in="3.0")
    def get_data(self, df: pd.DataFrame) -> VizData:
        # pylint: disable=import-outside-toplevel,too-many-locals
        multiline_fd = self.form_data
        # Late import to avoid circular import issues
        from superset.charts.dao import ChartDAO

        axis1_chart_ids = multiline_fd.get("line_charts", [])
        axis2_chart_ids = multiline_fd.get("line_charts_2", [])
        all_charts = {
            chart.id: chart
            for chart in ChartDAO.find_by_ids(axis1_chart_ids + axis2_chart_ids)
        }
        axis1_charts = [all_charts[chart_id] for chart_id in axis1_chart_ids]
        axis2_charts = [all_charts[chart_id] for chart_id in axis2_chart_ids]

        filters = multiline_fd.get("filters", [])
        add_prefix = multiline_fd.get("prefix_metric_with_slice_name", False)
        data = []
        min_x, max_x = None, None

        for chart, y_axis in [(chart, 1) for chart in axis1_charts] + [
            (chart, 2) for chart in axis2_charts
        ]:
            prefix = f"{chart.chart}: " if add_prefix else ""
            chart_fd = chart.form_data
            chart_fd["filters"] = chart_fd.get("filters", []) + filters
            if "extra_filters" in multiline_fd:
                chart_fd["extra_filters"] = multiline_fd["extra_filters"]
            if "time_range" in multiline_fd:
                chart_fd["time_range"] = multiline_fd["time_range"]
            viz_obj = viz_types[chart.viz_type](
                chart.datasource,
                form_data=chart_fd,
                force=self.force,
                force_cached=self.force_cached,
            )
            df = viz_obj.get_df_payload()["df"]
            chart_series = viz_obj.get_data(df) or []
            for series in chart_series:
                x_values = [value["x"] for value in series["values"]]
                min_x = min(x_values + ([min_x] if min_x is not None else []))
                max_x = max(x_values + ([max_x] if max_x is not None else []))
                series_key = (
                    series["key"]
                    if isinstance(series["key"], (list, tuple))
                    else [series["key"]]
                )
                data.append(
                    {
                        "key": prefix + ", ".join(series_key),
                        "type": "line",
                        "values": series["values"],
                        "yAxis": y_axis,
                    }
                )
        bounds = []
        if min_x is not None:
            bounds.append({"x": min_x, "y": None})
        if max_x is not None:
            bounds.append({"x": max_x, "y": None})

        for series in data:
            series["values"].extend(bounds)
        return data


class NVD3DualLineViz(NVD3Viz):

    """A rich line chart with dual axis"""

    viz_type = "dual_line"
    verbose_name = _("Time Series - Dual Axis Line Chart")
    sort_series = False
    is_timeseries = True

    @deprecated(deprecated_in="3.0")
    def query_obj(self) -> QueryObjectDict:
        query_obj = super().query_obj()
        m1 = self.form_data.get("metric")
        m2 = self.form_data.get("metric_2")
        if not m1:
            raise QueryObjectValidationError(_("Pick a metric for left axis!"))
        if not m2:
            raise QueryObjectValidationError(_("Pick a metric for right axis!"))
        if m1 == m2:
            raise QueryObjectValidationError(
                _("Please choose different metrics" " on left and right axis")
            )
        query_obj["metrics"] = [m1, m2]
        return query_obj

    @deprecated(deprecated_in="3.0")
    def to_series(self, df: pd.DataFrame, classed: str = "") -> list[dict[str, Any]]:
        cols = []
        for col in df.columns:
            if col == "":
                cols.append("N/A")
            elif col is None:
                cols.append("NULL")
            else:
                cols.append(col)
        df.columns = cols
        series = df.to_dict("series")
        chart_data = []
        metrics = [self.form_data["metric"], self.form_data["metric_2"]]
        for i, metric in enumerate(metrics):
            metric_name = utils.get_metric_name(metric)
            ys = series[metric_name]
            if df[metric_name].dtype.kind not in "biufc":
                continue
            series_title = metric_name
            chart_data.append(
                {
                    "key": series_title,
                    "classed": classed,
                    "values": [
                        {"x": ds, "y": ys[ds] if ds in ys else None} for ds in df.index
                    ],
                    "yAxis": i + 1,
                    "type": "line",
                }
            )
        return chart_data

    @deprecated(deprecated_in="3.0")
    def get_data(self, df: pd.DataFrame) -> VizData:
        if df.empty:
            return None

        metric = utils.get_metric_name(self.form_data["metric"])
        metric_2 = utils.get_metric_name(self.form_data["metric_2"])
        df = df.pivot_table(index=DTTM_ALIAS, values=[metric, metric_2])

        chart_data = self.to_series(df)
        return chart_data


=======
>>>>>>> c4242a36
class NVD3TimeSeriesBarViz(NVD3TimeSeriesViz):

    """A bar chart where the x axis is time"""

    viz_type = "bar"
    sort_series = True
    verbose_name = _("Time Series - Bar Chart")


class NVD3TimePivotViz(NVD3TimeSeriesViz):

    """Time Series - Periodicity Pivot"""

    viz_type = "time_pivot"
    sort_series = True
    verbose_name = _("Time Series - Period Pivot")

    @deprecated(deprecated_in="3.0")
    def query_obj(self) -> QueryObjectDict:
        query_obj = super().query_obj()
        query_obj["metrics"] = [self.form_data.get("metric")]
        return query_obj

    @deprecated(deprecated_in="3.0")
    def get_data(self, df: pd.DataFrame) -> VizData:
        if df.empty:
            return None

        df = self.process_data(df)
        freq = to_offset(self.form_data.get("freq"))
        try:
            freq = type(freq)(freq.n, normalize=True, **freq.kwds)
        except ValueError:
            freq = type(freq)(freq.n, **freq.kwds)
        df.index.name = None
        df[DTTM_ALIAS] = df.index.map(freq.rollback)
        df["ranked"] = df[DTTM_ALIAS].rank(method="dense", ascending=False) - 1
        df.ranked = df.ranked.map(int)
        df["series"] = "-" + df.ranked.map(str)
        df["series"] = df["series"].str.replace("-0", "current")
        rank_lookup = {
            row["series"]: row["ranked"] for row in df.to_dict(orient="records")
        }
        max_ts = df[DTTM_ALIAS].max()
        max_rank = df["ranked"].max()
        df[DTTM_ALIAS] = df.index + (max_ts - df[DTTM_ALIAS])
        df = df.pivot_table(
            index=DTTM_ALIAS,
            columns="series",
            values=utils.get_metric_name(self.form_data["metric"]),
        )
        chart_data = self.to_series(df)
        for series in chart_data:
            series["rank"] = rank_lookup[series["key"]]
            series["perc"] = 1 - (series["rank"] / (max_rank + 1))
        return chart_data


class NVD3CompareTimeSeriesViz(NVD3TimeSeriesViz):

    """A line chart component where you can compare the % change over time"""

    viz_type = "compare"
    verbose_name = _("Time Series - Percent Change")


class NVD3TimeSeriesStackedViz(NVD3TimeSeriesViz):

    """A rich stack area chart"""

    viz_type = "area"
    verbose_name = _("Time Series - Stacked")
    sort_series = True
    pivot_fill_value = 0


class HistogramViz(BaseViz):

    """Histogram"""

    viz_type = "histogram"
    verbose_name = _("Histogram")
    is_timeseries = False

    @deprecated(deprecated_in="3.0")
    def query_obj(self) -> QueryObjectDict:
        """Returns the query object for this visualization"""
        query_obj = super().query_obj()
        numeric_columns = self.form_data.get("all_columns_x")
        if numeric_columns is None:
            raise QueryObjectValidationError(
                _("Must have at least one numeric column specified")
            )
        self.columns = (  #  pylint: disable=attribute-defined-outside-init
            numeric_columns
        )
        query_obj["columns"] = numeric_columns + self.groupby
        # override groupby entry to avoid aggregation
        query_obj["groupby"] = None
        query_obj["metrics"] = None
        return query_obj

    @deprecated(deprecated_in="3.0")
    def labelify(self, keys: list[str] | str, column: str) -> str:
        if isinstance(keys, str):
            keys = [keys]
        # removing undesirable characters
        labels = [re.sub(r"\W+", r"_", k) for k in keys]
        if len(self.columns) > 1 or not self.groupby:
            # Only show numeric column in label if there are many
            labels = [column] + labels
        return "__".join(labels)

    @deprecated(deprecated_in="3.0")
    def get_data(self, df: pd.DataFrame) -> VizData:
        """Returns the chart data"""
        if df.empty:
            return None

        chart_data = []
        if len(self.groupby) > 0:
            groups = df.groupby(get_column_names(self.groupby))
        else:
            groups = [((), df)]
        for keys, data in groups:
            chart_data.extend(
                [
                    {
                        "key": self.labelify(keys, get_column_name(column)),
                        "values": data[get_column_name(column)].tolist(),
                    }
                    for column in self.columns
                ]
            )
        return chart_data


class DistributionBarViz(BaseViz):

    """A good old bar chart"""

    viz_type = "dist_bar"
    verbose_name = _("Distribution - Bar Chart")
    is_timeseries = False

    @deprecated(deprecated_in="3.0")
    def query_obj(self) -> QueryObjectDict:
        query_obj = super().query_obj()
        if len(query_obj["groupby"]) < len(self.form_data.get("groupby") or []) + len(
            self.form_data.get("columns") or []
        ):
            raise QueryObjectValidationError(
                _("Can't have overlap between Series and Breakdowns")
            )
        if not self.form_data.get("metrics"):
            raise QueryObjectValidationError(_("Pick at least one metric"))
        if not self.form_data.get("groupby"):
            raise QueryObjectValidationError(_("Pick at least one field for [Series]"))

        if sort_by := self.form_data.get("timeseries_limit_metric"):
            sort_by_label = utils.get_metric_name(sort_by)
            if sort_by_label not in utils.get_metric_names(query_obj["metrics"]):
                query_obj["metrics"].append(sort_by)
            query_obj["orderby"] = [
                (sort_by, not self.form_data.get("order_desc", True))
            ]
        elif query_obj["metrics"]:
            # Legacy behavior of sorting by first metric by default
            first_metric = query_obj["metrics"][0]
            query_obj["orderby"] = [
                (first_metric, not self.form_data.get("order_desc", True))
            ]

        return query_obj

    @deprecated(deprecated_in="3.0")
    def get_data(self, df: pd.DataFrame) -> VizData:  # pylint: disable=too-many-locals
        if df.empty:
            return None

        metrics = self.metric_labels
        columns = get_column_names(self.form_data.get("columns"))
        groupby = get_column_names(self.groupby)

        # pandas will throw away nulls when grouping/pivoting,
        # so we substitute NULL_STRING for any nulls in the necessary columns
        filled_cols = groupby + columns
        df = df.copy()
        df[filled_cols] = df[filled_cols].fillna(value=NULL_STRING)

        sortby = utils.get_metric_name(
            self.form_data.get("timeseries_limit_metric") or metrics[0]
        )
        row = df.groupby(groupby)[sortby].sum().copy()
        is_asc = not self.form_data.get("order_desc")
        row.sort_values(ascending=is_asc, inplace=True)
        pt = df.pivot_table(index=groupby, columns=columns, values=metrics)
        if self.form_data.get("contribution"):
            pt = pt.T
            pt = (pt / pt.sum()).T
        pt = pt.reindex(row.index)

        # Re-order the columns adhering to the metric ordering.
        pt = pt[metrics]
        chart_data = []
        for name, ys in pt.items():
            if pt[name].dtype.kind not in "biufc" or name in groupby:
                continue
            if isinstance(name, str):
                series_title = name
            else:
                offset = 0 if len(metrics) > 1 else 1
                series_title = ", ".join([str(s) for s in name[offset:]])
            values = []
            for i, v in ys.items():
                x = i
                if isinstance(x, (tuple, list)):
                    x = ", ".join([str(s) for s in x])
                else:
                    x = str(x)
                values.append({"x": x, "y": v})
            chart_data.append({"key": series_title, "values": values})
        return chart_data


class SunburstViz(BaseViz):

    """A multi level sunburst chart"""

    viz_type = "sunburst"
    verbose_name = _("Sunburst")
    is_timeseries = False
    credits = (
        "Kerry Rodden "
        '@<a href="https://bl.ocks.org/kerryrodden/7090426">bl.ocks.org</a>'
    )

    @deprecated(deprecated_in="3.0")
    def get_data(self, df: pd.DataFrame) -> VizData:
        if df.empty:
            return None
        form_data = copy.deepcopy(self.form_data)
        cols = get_column_names(form_data.get("groupby"))
        cols.extend(["m1", "m2"])
        metric = utils.get_metric_name(form_data["metric"])
        secondary_metric = (
            utils.get_metric_name(form_data["secondary_metric"])
            if "secondary_metric" in form_data
            else None
        )
        if metric == secondary_metric or secondary_metric is None:
            df.rename(columns={df.columns[-1]: "m1"}, inplace=True)
            df["m2"] = df["m1"]
        else:
            df.rename(columns={df.columns[-2]: "m1"}, inplace=True)
            df.rename(columns={df.columns[-1]: "m2"}, inplace=True)

        # Re-order the columns as the query result set column ordering may differ from
        # that listed in the hierarchy.
        df = df[cols]
        return df.to_numpy().tolist()

    @deprecated(deprecated_in="3.0")
    def query_obj(self) -> QueryObjectDict:
        query_obj = super().query_obj()
        query_obj["metrics"] = [self.form_data["metric"]]
        secondary_metric = self.form_data.get("secondary_metric")
        if secondary_metric and secondary_metric != self.form_data["metric"]:
            query_obj["metrics"].append(secondary_metric)
        if self.form_data.get("sort_by_metric", False):
            query_obj["orderby"] = [(query_obj["metrics"][0], False)]
        return query_obj


class SankeyViz(BaseViz):

    """A Sankey diagram that requires a parent-child dataset"""

    viz_type = "sankey"
    verbose_name = _("Sankey")
    is_timeseries = False
    credits = '<a href="https://www.npmjs.com/package/d3-sankey">d3-sankey on npm</a>'

    @deprecated(deprecated_in="3.0")
    def query_obj(self) -> QueryObjectDict:
        query_obj = super().query_obj()
        if len(query_obj["groupby"]) != 2:
            raise QueryObjectValidationError(
                _("Pick exactly 2 columns as [Source / Target]")
            )
        query_obj["metrics"] = [self.form_data["metric"]]
        if self.form_data.get("sort_by_metric", False):
            query_obj["orderby"] = [(query_obj["metrics"][0], False)]
        return query_obj

    @deprecated(deprecated_in="3.0")
    def get_data(self, df: pd.DataFrame) -> VizData:
        if df.empty:
            return None
        source, target = get_column_names(self.groupby)
        (value,) = self.metric_labels
        df.rename(
            columns={
                source: "source",
                target: "target",
                value: "value",
            },
            inplace=True,
        )
        df["source"] = df["source"].astype(str)
        df["target"] = df["target"].astype(str)
        recs = df.to_dict(orient="records")

        hierarchy: dict[str, set[str]] = defaultdict(set)
        for row in recs:
            hierarchy[row["source"]].add(row["target"])

        @deprecated(deprecated_in="3.0")
        def find_cycle(graph: dict[str, set[str]]) -> tuple[str, str] | None:
            """Whether there's a cycle in a directed graph"""
            path = set()

            @deprecated(deprecated_in="3.0")
            def visit(vertex: str) -> tuple[str, str] | None:
                path.add(vertex)
                for neighbour in graph.get(vertex, ()):
                    if neighbour in path or visit(neighbour):
                        return (vertex, neighbour)
                path.remove(vertex)
                return None

            for vertex in graph:
                cycle = visit(vertex)
                if cycle:
                    return cycle
            return None

        cycle = find_cycle(hierarchy)
        if cycle:
            raise QueryObjectValidationError(
                _(
                    "There's a loop in your Sankey, please provide a tree. "
                    "Here's a faulty link: {}"
                ).format(cycle)
            )
        return recs


class ChordViz(BaseViz):

    """A Chord diagram"""

    viz_type = "chord"
    verbose_name = _("Directed Force Layout")
    credits = '<a href="https://github.com/d3/d3-chord">Bostock</a>'
    is_timeseries = False

    @deprecated(deprecated_in="3.0")
    def query_obj(self) -> QueryObjectDict:
        query_obj = super().query_obj()
        query_obj["groupby"] = [
            self.form_data.get("groupby"),
            self.form_data.get("columns"),
        ]
        query_obj["metrics"] = [self.form_data.get("metric")]
        if self.form_data.get("sort_by_metric", False):
            query_obj["orderby"] = [(query_obj["metrics"][0], False)]
        return query_obj

    @deprecated(deprecated_in="3.0")
    def get_data(self, df: pd.DataFrame) -> VizData:
        if df.empty:
            return None

        df.columns = ["source", "target", "value"]

        # Preparing a symmetrical matrix like d3.chords calls for
        nodes = list(set(df["source"]) | set(df["target"]))
        matrix = {}
        for source, target in product(nodes, nodes):
            matrix[(source, target)] = 0
        for source, target, value in df.to_records(index=False):
            matrix[(source, target)] = value
        return {
            "nodes": list(nodes),
            "matrix": [[matrix[(n1, n2)] for n1 in nodes] for n2 in nodes],
        }


class CountryMapViz(BaseViz):

    """A country centric"""

    viz_type = "country_map"
    verbose_name = _("Country Map")
    is_timeseries = False
    credits = "From bl.ocks.org By john-guerra"

    @deprecated(deprecated_in="3.0")
    def query_obj(self) -> QueryObjectDict:
        query_obj = super().query_obj()
        metric = self.form_data.get("metric")
        entity = self.form_data.get("entity")
        if not self.form_data.get("select_country"):
            raise QueryObjectValidationError("Must specify a country")
        if not metric:
            raise QueryObjectValidationError("Must specify a metric")
        if not entity:
            raise QueryObjectValidationError("Must provide ISO codes")
        query_obj["metrics"] = [metric]
        query_obj["groupby"] = [entity]
        return query_obj

    @deprecated(deprecated_in="3.0")
    def get_data(self, df: pd.DataFrame) -> VizData:
        if df.empty:
            return None
        cols = get_column_names([self.form_data.get("entity")])  # type: ignore
        metric = self.metric_labels[0]
        cols += [metric]
        ndf = df[cols]
        df = ndf
        df.columns = ["country_id", "metric"]
        return df.to_dict(orient="records")


class WorldMapViz(BaseViz):

    """A country centric world map"""

    viz_type = "world_map"
    verbose_name = _("World Map")
    is_timeseries = False
    credits = 'datamaps on <a href="https://www.npmjs.com/package/datamaps">npm</a>'

    @deprecated(deprecated_in="3.0")
    def query_obj(self) -> QueryObjectDict:
        query_obj = super().query_obj()
        query_obj["groupby"] = [self.form_data["entity"]]
        if self.form_data.get("sort_by_metric", False):
            query_obj["orderby"] = [(query_obj["metrics"][0], False)]
        return query_obj

    @deprecated(deprecated_in="3.0")
    def get_data(self, df: pd.DataFrame) -> VizData:
        if df.empty:
            return None

        # pylint: disable=import-outside-toplevel
        from superset.examples import countries

        cols = get_column_names([self.form_data.get("entity")])  # type: ignore
        metric = utils.get_metric_name(self.form_data["metric"])
        secondary_metric = (
            utils.get_metric_name(self.form_data["secondary_metric"])
            if "secondary_metric" in self.form_data
            else None
        )
        columns = ["country", "m1", "m2"]
        if metric == secondary_metric:
            ndf = df[cols]
            ndf["m1"] = df[metric]
            ndf["m2"] = ndf["m1"]
        else:
            if secondary_metric:
                cols += [metric, secondary_metric]
            else:
                cols += [metric]
                columns = ["country", "m1"]
            ndf = df[cols]
        df = ndf
        df.columns = columns
        data = df.to_dict(orient="records")
        for row in data:
            country = None
            if isinstance(row["country"], str):
                if "country_fieldtype" in self.form_data:
                    country = countries.get(
                        self.form_data["country_fieldtype"], row["country"]
                    )
            if country:
                row["country"] = country["cca3"]
                row["latitude"] = country["lat"]
                row["longitude"] = country["lng"]
                row["name"] = country["name"]
            else:
                row["country"] = "XXX"
        return data


class FilterBoxViz(BaseViz):

    """A multi filter, multi-choice filter box to make dashboards interactive"""

    query_context_factory: QueryContextFactory | None = None
    viz_type = "filter_box"
    verbose_name = _("Filters")
    is_timeseries = False
    credits = 'a <a href="https://github.com/airbnb/superset">Superset</a> original'
    cache_type = "get_data"
    filter_row_limit = 1000

    @deprecated(deprecated_in="3.0")
    def query_obj(self) -> QueryObjectDict:
        return {}

    @deprecated(deprecated_in="3.0")
    def run_extra_queries(self) -> None:
        query_obj = super().query_obj()
        filters = self.form_data.get("filter_configs") or []
        query_obj["row_limit"] = self.filter_row_limit
        self.dataframes = {}  # pylint: disable=attribute-defined-outside-init
        for flt in filters:
            col = flt.get("column")
            if not col:
                raise QueryObjectValidationError(
                    _("Invalid filter configuration, please select a column")
                )
            query_obj["groupby"] = [col]
            metric = flt.get("metric")
            query_obj["metrics"] = [metric] if metric else []
            asc = flt.get("asc")
            if metric and asc is not None:
                query_obj["orderby"] = [(metric, asc)]
            self.get_query_context_factory().create(
                datasource={"id": self.datasource.id, "type": self.datasource.type},
                queries=[query_obj],
            ).raise_for_access()
            df = self.get_df_payload(query_obj=query_obj).get("df")
            self.dataframes[col] = df

    @deprecated(deprecated_in="3.0")
    def get_data(self, df: pd.DataFrame) -> VizData:
        filters = self.form_data.get("filter_configs") or []
        data = {}
        for flt in filters:
            col = flt.get("column")
            metric = flt.get("metric")
            df = self.dataframes.get(col)
            if df is not None and not df.empty:
                if metric:
                    df = df.sort_values(
                        utils.get_metric_name(metric), ascending=flt.get("asc", False)
                    )
                    data[col] = [
                        {"id": row[0], "text": row[0], "metric": row[1]}
                        for row in df.itertuples(index=False)
                    ]
                else:
                    df = df.sort_values(col, ascending=flt.get("asc", False))
                    data[col] = [
                        {"id": row[0], "text": row[0]}
                        for row in df.itertuples(index=False)
                    ]
            else:
                data[col] = []
        return data

    @deprecated(deprecated_in="3.0")
    def get_query_context_factory(self) -> QueryContextFactory:
        if self.query_context_factory is None:
            # pylint: disable=import-outside-toplevel
            from superset.common.query_context_factory import QueryContextFactory

            self.query_context_factory = QueryContextFactory()
        return self.query_context_factory


class ParallelCoordinatesViz(BaseViz):

    """Interactive parallel coordinate implementation

    Uses this amazing javascript library
    https://github.com/syntagmatic/parallel-coordinates
    """

    viz_type = "para"
    verbose_name = _("Parallel Coordinates")
    credits = (
        '<a href="https://syntagmatic.github.io/parallel-coordinates/">'
        "Syntagmatic's library</a>"
    )
    is_timeseries = False

    @deprecated(deprecated_in="3.0")
    def query_obj(self) -> QueryObjectDict:
        query_obj = super().query_obj()
        query_obj["groupby"] = [self.form_data.get("series")]
        if sort_by := self.form_data.get("timeseries_limit_metric"):
            sort_by_label = utils.get_metric_name(sort_by)
            if sort_by_label not in utils.get_metric_names(query_obj["metrics"]):
                query_obj["metrics"].append(sort_by)
            if self.form_data.get("order_desc"):
                query_obj["orderby"] = [
                    (sort_by, not self.form_data.get("order_desc", True))
                ]
        return query_obj

    @deprecated(deprecated_in="3.0")
    def get_data(self, df: pd.DataFrame) -> VizData:
        return df.to_dict(orient="records")


class HeatmapViz(BaseViz):

    """A nice heatmap visualization that support high density through canvas"""

    viz_type = "heatmap"
    verbose_name = _("Heatmap")
    is_timeseries = False
    credits = (
        'inspired from mbostock @<a href="http://bl.ocks.org/mbostock/3074470">'
        "bl.ocks.org</a>"
    )

    @deprecated(deprecated_in="3.0")
    def query_obj(self) -> QueryObjectDict:
        query_obj = super().query_obj()
        query_obj["metrics"] = [self.form_data.get("metric")]
        query_obj["groupby"] = [
            self.form_data.get("all_columns_x"),
            self.form_data.get("all_columns_y"),
        ]

        if self.form_data.get("sort_by_metric", False):
            query_obj["orderby"] = [(query_obj["metrics"][0], False)]

        return query_obj

    @deprecated(deprecated_in="3.0")
    def get_data(self, df: pd.DataFrame) -> VizData:
        if df.empty:
            return None

        x = get_column_name(self.form_data.get("all_columns_x"))  # type: ignore
        y = get_column_name(self.form_data.get("all_columns_y"))  # type: ignore
        v = self.metric_labels[0]
        if x == y:
            df.columns = ["x", "y", "v"]
        else:
            df = df[[x, y, v]]
            df.columns = ["x", "y", "v"]
        norm = self.form_data.get("normalize_across")
        overall = False
        max_ = df.v.max()
        min_ = df.v.min()
        if norm == "heatmap":
            overall = True
        else:
            gb = df.groupby(norm, group_keys=False)
            if len(gb) <= 1:
                overall = True
            else:
                df["perc"] = gb.apply(
                    lambda x: (x.v - x.v.min()) / (x.v.max() - x.v.min())
                )
                df["rank"] = gb.apply(lambda x: x.v.rank(pct=True))
        if overall:
            df["perc"] = (df.v - min_) / (max_ - min_)
            df["rank"] = df.v.rank(pct=True)
        return {"records": df.to_dict(orient="records"), "extents": [min_, max_]}


class HorizonViz(NVD3TimeSeriesViz):

    """Horizon chart

    https://www.npmjs.com/package/d3-horizon-chart
    """

    viz_type = "horizon"
    verbose_name = _("Horizon Charts")
    credits = (
        '<a href="https://www.npmjs.com/package/d3-horizon-chart">'
        "d3-horizon-chart</a>"
    )


class MapboxViz(BaseViz):

    """Rich maps made with Mapbox"""

    viz_type = "mapbox"
    verbose_name = _("Mapbox")
    is_timeseries = False
    credits = "<a href=https://www.mapbox.com/mapbox-gl-js/api/>Mapbox GL JS</a>"

    @deprecated(deprecated_in="3.0")
    def query_obj(self) -> QueryObjectDict:
        query_obj = super().query_obj()
        label_col = self.form_data.get("mapbox_label")

        if not self.form_data.get("groupby"):
            if (
                self.form_data.get("all_columns_x") is None
                or self.form_data.get("all_columns_y") is None
            ):
                raise QueryObjectValidationError(
                    _("[Longitude] and [Latitude] must be set")
                )
            query_obj["columns"] = [
                self.form_data.get("all_columns_x"),
                self.form_data.get("all_columns_y"),
            ]

            if label_col and len(label_col) >= 1:
                if label_col[0] == "count":
                    raise QueryObjectValidationError(
                        _(
                            "Must have a [Group By] column to have 'count' as the "
                            + "[Label]"
                        )
                    )
                query_obj["columns"].append(label_col[0])

            if self.form_data.get("point_radius") != "Auto":
                query_obj["columns"].append(self.form_data.get("point_radius"))

            # Ensure this value is sorted so that it does not
            # cause the cache key generation (which hashes the
            # query object) to generate different keys for values
            # that should be considered the same.
            query_obj["columns"] = sorted(set(query_obj["columns"]))
        else:
            # Ensuring columns chosen are all in group by
            if (
                label_col
                and len(label_col) >= 1
                and label_col[0] != "count"
                and label_col[0] not in self.form_data["groupby"]
            ):
                raise QueryObjectValidationError(
                    _("Choice of [Label] must be present in [Group By]")
                )

            if (
                self.form_data.get("point_radius") != "Auto"
                and self.form_data.get("point_radius") not in self.form_data["groupby"]
            ):
                raise QueryObjectValidationError(
                    _("Choice of [Point Radius] must be present in [Group By]")
                )

            if (
                self.form_data.get("all_columns_x") not in self.form_data["groupby"]
                or self.form_data.get("all_columns_y") not in self.form_data["groupby"]
            ):
                raise QueryObjectValidationError(
                    _(
                        "[Longitude] and [Latitude] columns must be present in "
                        + "[Group By]"
                    )
                )
        return query_obj

    @deprecated(deprecated_in="3.0")
    def get_data(self, df: pd.DataFrame) -> VizData:
        if df.empty:
            return None

        label_col = self.form_data.get("mapbox_label")
        has_custom_metric = label_col is not None and len(label_col) > 0
        metric_col = [None] * len(df.index)
        if has_custom_metric:
            if label_col[0] == self.form_data.get("all_columns_x"):  # type: ignore
                metric_col = df[self.form_data.get("all_columns_x")]
            elif label_col[0] == self.form_data.get("all_columns_y"):  # type: ignore
                metric_col = df[self.form_data.get("all_columns_y")]
            else:
                metric_col = df[label_col[0]]  # type: ignore
        point_radius_col = (
            [None] * len(df.index)
            if self.form_data.get("point_radius") == "Auto"
            else df[self.form_data.get("point_radius")]
        )

        # limiting geo precision as long decimal values trigger issues
        # around json-bignumber in Mapbox
        geo_precision = 10
        # using geoJSON formatting
        geo_json = {
            "type": "FeatureCollection",
            "features": [
                {
                    "type": "Feature",
                    "properties": {"metric": metric, "radius": point_radius},
                    "geometry": {
                        "type": "Point",
                        "coordinates": [
                            round(lon, geo_precision),
                            round(lat, geo_precision),
                        ],
                    },
                }
                for lon, lat, metric, point_radius in zip(
                    df[self.form_data.get("all_columns_x")],
                    df[self.form_data.get("all_columns_y")],
                    metric_col,
                    point_radius_col,
                )
            ],
        }

        x_series, y_series = (
            df[self.form_data.get("all_columns_x")],
            df[self.form_data.get("all_columns_y")],
        )
        south_west = [x_series.min(), y_series.min()]
        north_east = [x_series.max(), y_series.max()]

        return {
            "geoJSON": geo_json,
            "hasCustomMetric": has_custom_metric,
            "mapboxApiKey": config["MAPBOX_API_KEY"],
            "mapStyle": self.form_data.get("mapbox_style"),
            "aggregatorName": self.form_data.get("pandas_aggfunc"),
            "clusteringRadius": self.form_data.get("clustering_radius"),
            "pointRadiusUnit": self.form_data.get("point_radius_unit"),
            "globalOpacity": self.form_data.get("global_opacity"),
            "bounds": [south_west, north_east],
            "renderWhileDragging": self.form_data.get("render_while_dragging"),
            "tooltip": self.form_data.get("rich_tooltip"),
            "color": self.form_data.get("mapbox_color"),
        }


class DeckGLMultiLayer(BaseViz):

    """Pile on multiple DeckGL layers"""

    viz_type = "deck_multi"
    verbose_name = _("Deck.gl - Multiple Layers")

    is_timeseries = False
    credits = '<a href="https://uber.github.io/deck.gl/">deck.gl</a>'

    @deprecated(deprecated_in="3.0")
    def query_obj(self) -> QueryObjectDict:
        return {}

    @deprecated(deprecated_in="3.0")
    def get_data(self, df: pd.DataFrame) -> VizData:
        # Late imports to avoid circular import issues
        # pylint: disable=import-outside-toplevel
        from superset import db
        from superset.models.slice import Slice

        slice_ids = self.form_data.get("deck_slices")
        slices = db.session.query(Slice).filter(Slice.id.in_(slice_ids)).all()
        return {
            "mapboxApiKey": config["MAPBOX_API_KEY"],
            "slices": [slc.data for slc in slices],
        }


class BaseDeckGLViz(BaseViz):

    """Base class for deck.gl visualizations"""

    is_timeseries = False
    credits = '<a href="https://uber.github.io/deck.gl/">deck.gl</a>'
    spatial_control_keys: list[str] = []

    @deprecated(deprecated_in="3.0")
    def get_metrics(self) -> list[str]:
        # pylint: disable=attribute-defined-outside-init
        self.metric = self.form_data.get("size")
        return [self.metric] if self.metric else []

    @deprecated(deprecated_in="3.0")
    def process_spatial_query_obj(self, key: str, group_by: list[str]) -> None:
        group_by.extend(self.get_spatial_columns(key))

    @deprecated(deprecated_in="3.0")
    def get_spatial_columns(self, key: str) -> list[str]:
        spatial = self.form_data.get(key)
        if spatial is None:
            raise ValueError(_("Bad spatial key"))

        if spatial.get("type") == "latlong":
            return [spatial.get("lonCol"), spatial.get("latCol")]

        if spatial.get("type") == "delimited":
            return [spatial.get("lonlatCol")]

        if spatial.get("type") == "geohash":
            return [spatial.get("geohashCol")]
        return []

    @staticmethod
    @deprecated(deprecated_in="3.0")
    def parse_coordinates(latlog: Any) -> tuple[float, float] | None:
        if not latlog:
            return None
        try:
            point = Point(latlog)
            return (point.latitude, point.longitude)
        except Exception as ex:
            raise SpatialException(
                _("Invalid spatial point encountered: %s" % latlog)
            ) from ex

    @staticmethod
    @deprecated(deprecated_in="3.0")
    def reverse_geohash_decode(geohash_code: str) -> tuple[str, str]:
        lat, lng = geohash.decode(geohash_code)
        return (lng, lat)

    @staticmethod
    @deprecated(deprecated_in="3.0")
    def reverse_latlong(df: pd.DataFrame, key: str) -> None:
        df[key] = [tuple(reversed(o)) for o in df[key] if isinstance(o, (list, tuple))]

    @deprecated(deprecated_in="3.0")
    def process_spatial_data_obj(self, key: str, df: pd.DataFrame) -> pd.DataFrame:
        spatial = self.form_data.get(key)
        if spatial is None:
            raise ValueError(_("Bad spatial key"))

        if spatial.get("type") == "latlong":
            df[key] = list(
                zip(
                    pd.to_numeric(df[spatial.get("lonCol")], errors="coerce"),
                    pd.to_numeric(df[spatial.get("latCol")], errors="coerce"),
                )
            )
        elif spatial.get("type") == "delimited":
            lon_lat_col = spatial.get("lonlatCol")
            df[key] = df[lon_lat_col].apply(self.parse_coordinates)
            del df[lon_lat_col]
        elif spatial.get("type") == "geohash":
            df[key] = df[spatial.get("geohashCol")].map(self.reverse_geohash_decode)
            del df[spatial.get("geohashCol")]

        if spatial.get("reverseCheckbox"):
            self.reverse_latlong(df, key)

        if df.get(key) is None:
            raise NullValueException(
                _(
                    "Encountered invalid NULL spatial entry, \
                                       please consider filtering those out"
                )
            )
        return df

    @deprecated(deprecated_in="3.0")
    def add_null_filters(self) -> None:
        spatial_columns = set()
        for key in self.spatial_control_keys:
            for column in self.get_spatial_columns(key):
                spatial_columns.add(column)

        if self.form_data.get("adhoc_filters") is None:
            self.form_data["adhoc_filters"] = []

        if line_column := self.form_data.get("line_column"):
            spatial_columns.add(line_column)

        for column in sorted(spatial_columns):
            filter_ = simple_filter_to_adhoc(
                {"col": column, "op": "IS NOT NULL", "val": ""}
            )
            self.form_data["adhoc_filters"].append(filter_)

    @deprecated(deprecated_in="3.0")
    def query_obj(self) -> QueryObjectDict:
        # add NULL filters
        if self.form_data.get("filter_nulls", True):
            self.add_null_filters()

        query_obj = super().query_obj()
        group_by: list[str] = []

        for key in self.spatial_control_keys:
            self.process_spatial_query_obj(key, group_by)

        if self.form_data.get("dimension"):
            group_by += [self.form_data["dimension"]]

        if self.form_data.get("js_columns"):
            group_by += self.form_data.get("js_columns") or []
        # Ensure this value is sorted so that it does not
        # cause the cache key generation (which hashes the
        # query object) to generate different keys for values
        # that should be considered the same.
        group_by = sorted(set(group_by))
        if metrics := self.get_metrics():
            query_obj["groupby"] = group_by
            query_obj["metrics"] = metrics
            query_obj["columns"] = []
            first_metric = query_obj["metrics"][0]
            query_obj["orderby"] = [
                (first_metric, not self.form_data.get("order_desc", True))
            ]
        else:
            query_obj["columns"] = group_by
        return query_obj

    @deprecated(deprecated_in="3.0")
    def get_js_columns(self, data: dict[str, Any]) -> dict[str, Any]:
        cols = self.form_data.get("js_columns") or []
        return {col: data.get(col) for col in cols}

    @deprecated(deprecated_in="3.0")
    def get_data(self, df: pd.DataFrame) -> VizData:
        if df.empty:
            return None

        # Processing spatial info
        for key in self.spatial_control_keys:
            df = self.process_spatial_data_obj(key, df)

        features = []
        for data in df.to_dict(orient="records"):
            feature = self.get_properties(data)
            extra_props = self.get_js_columns(data)
            if extra_props:
                feature["extraProps"] = extra_props
            features.append(feature)

        return {
            "features": features,
            "mapboxApiKey": config["MAPBOX_API_KEY"],
            "metricLabels": self.metric_labels,
        }

    @deprecated(deprecated_in="3.0")
    def get_properties(self, data: dict[str, Any]) -> dict[str, Any]:
        raise NotImplementedError()


class DeckScatterViz(BaseDeckGLViz):

    """deck.gl's ScatterLayer"""

    viz_type = "deck_scatter"
    verbose_name = _("Deck.gl - Scatter plot")
    spatial_control_keys = ["spatial"]
    is_timeseries = True

    @deprecated(deprecated_in="3.0")
    def query_obj(self) -> QueryObjectDict:
        # pylint: disable=attribute-defined-outside-init
        self.is_timeseries = bool(self.form_data.get("time_grain_sqla"))
        self.point_radius_fixed = self.form_data.get("point_radius_fixed") or {
            "type": "fix",
            "value": 500,
        }
        return super().query_obj()

    @deprecated(deprecated_in="3.0")
    def get_metrics(self) -> list[str]:
        # pylint: disable=attribute-defined-outside-init
        self.metric = None
        if self.point_radius_fixed.get("type") == "metric":
            self.metric = self.point_radius_fixed["value"]
            return [self.metric]
        return []

    @deprecated(deprecated_in="3.0")
    def get_properties(self, data: dict[str, Any]) -> dict[str, Any]:
        return {
            "metric": data.get(self.metric_label) if self.metric_label else None,
            "radius": self.fixed_value
            if self.fixed_value
            else data.get(self.metric_label)
            if self.metric_label
            else None,
            "cat_color": data.get(self.dim) if self.dim else None,
            "position": data.get("spatial"),
            DTTM_ALIAS: data.get(DTTM_ALIAS),
        }

    @deprecated(deprecated_in="3.0")
    def get_data(self, df: pd.DataFrame) -> VizData:
        # pylint: disable=attribute-defined-outside-init
        self.metric_label = utils.get_metric_name(self.metric) if self.metric else None
        self.point_radius_fixed = self.form_data.get("point_radius_fixed")
        self.fixed_value = None
        self.dim = self.form_data.get("dimension")
        if self.point_radius_fixed and self.point_radius_fixed.get("type") != "metric":
            self.fixed_value = self.point_radius_fixed.get("value")
        return super().get_data(df)


class DeckScreengrid(BaseDeckGLViz):

    """deck.gl's ScreenGridLayer"""

    viz_type = "deck_screengrid"
    verbose_name = _("Deck.gl - Screen Grid")
    spatial_control_keys = ["spatial"]
    is_timeseries = True

    @deprecated(deprecated_in="3.0")
    def query_obj(self) -> QueryObjectDict:
        self.is_timeseries = bool(self.form_data.get("time_grain_sqla"))
        return super().query_obj()

    @deprecated(deprecated_in="3.0")
    def get_properties(self, data: dict[str, Any]) -> dict[str, Any]:
        return {
            "position": data.get("spatial"),
            "weight": (data.get(self.metric_label) if self.metric_label else None) or 1,
            "__timestamp": data.get(DTTM_ALIAS) or data.get("__time"),
        }

    @deprecated(deprecated_in="3.0")
    def get_data(self, df: pd.DataFrame) -> VizData:
        self.metric_label = (  # pylint: disable=attribute-defined-outside-init
            utils.get_metric_name(self.metric) if self.metric else None
        )
        return super().get_data(df)


class DeckGrid(BaseDeckGLViz):

    """deck.gl's DeckLayer"""

    viz_type = "deck_grid"
    verbose_name = _("Deck.gl - 3D Grid")
    spatial_control_keys = ["spatial"]

    @deprecated(deprecated_in="3.0")
    def get_properties(self, data: dict[str, Any]) -> dict[str, Any]:
        return {
            "position": data.get("spatial"),
            "weight": (data.get(self.metric_label) if self.metric_label else None) or 1,
        }

    @deprecated(deprecated_in="3.0")
    def get_data(self, df: pd.DataFrame) -> VizData:
        self.metric_label = (  # pylint: disable=attribute-defined-outside-init
            utils.get_metric_name(self.metric) if self.metric else None
        )
        return super().get_data(df)


@deprecated(deprecated_in="3.0")
def geohash_to_json(geohash_code: str) -> list[list[float]]:
    bbox = geohash.bbox(geohash_code)
    return [
        [bbox.get("w"), bbox.get("n")],
        [bbox.get("e"), bbox.get("n")],
        [bbox.get("e"), bbox.get("s")],
        [bbox.get("w"), bbox.get("s")],
        [bbox.get("w"), bbox.get("n")],
    ]


class DeckPathViz(BaseDeckGLViz):

    """deck.gl's PathLayer"""

    viz_type = "deck_path"
    verbose_name = _("Deck.gl - Paths")
    deck_viz_key = "path"
    is_timeseries = True
    deser_map = {
        "json": json.loads,
        "polyline": polyline.decode,
        "geohash": geohash_to_json,
    }

    @deprecated(deprecated_in="3.0")
    def query_obj(self) -> QueryObjectDict:
        # pylint: disable=attribute-defined-outside-init
        self.is_timeseries = bool(self.form_data.get("time_grain_sqla"))
        query_obj = super().query_obj()
        self.metric = self.form_data.get("metric")
        line_col = self.form_data.get("line_column")
        if query_obj["metrics"]:
            self.has_metrics = True
            query_obj["groupby"].append(line_col)
        else:
            self.has_metrics = False
            query_obj["columns"].append(line_col)
        return query_obj

    @deprecated(deprecated_in="3.0")
    def get_properties(self, data: dict[str, Any]) -> dict[str, Any]:
        line_type = self.form_data["line_type"]
        deser = self.deser_map[line_type]
        line_column = self.form_data["line_column"]
        path = deser(data[line_column])
        if self.form_data.get("reverse_long_lat"):
            path = [(o[1], o[0]) for o in path]
        data[self.deck_viz_key] = path
        if line_type != "geohash":
            del data[line_column]
        data["__timestamp"] = data.get(DTTM_ALIAS) or data.get("__time")
        return data

    @deprecated(deprecated_in="3.0")
    def get_data(self, df: pd.DataFrame) -> VizData:
        self.metric_label = (  # pylint: disable=attribute-defined-outside-init
            utils.get_metric_name(self.metric) if self.metric else None
        )
        return super().get_data(df)


class DeckPolygon(DeckPathViz):

    """deck.gl's Polygon Layer"""

    viz_type = "deck_polygon"
    deck_viz_key = "polygon"
    verbose_name = _("Deck.gl - Polygon")

    @deprecated(deprecated_in="3.0")
    def query_obj(self) -> QueryObjectDict:
        # pylint: disable=attribute-defined-outside-init
        self.elevation = self.form_data.get("point_radius_fixed") or {
            "type": "fix",
            "value": 500,
        }
        return super().query_obj()

    @deprecated(deprecated_in="3.0")
    def get_metrics(self) -> list[str]:
        metrics = [self.form_data.get("metric")]
        if self.elevation.get("type") == "metric":
            metrics.append(self.elevation.get("value"))
        return [metric for metric in metrics if metric]

    @deprecated(deprecated_in="3.0")
    def get_properties(self, data: dict[str, Any]) -> dict[str, Any]:
        super().get_properties(data)
        elevation = self.form_data["point_radius_fixed"]["value"]
        type_ = self.form_data["point_radius_fixed"]["type"]
        data["elevation"] = (
            data.get(utils.get_metric_name(elevation))
            if type_ == "metric"
            else elevation
        )
        return data


class DeckHex(BaseDeckGLViz):

    """deck.gl's DeckLayer"""

    viz_type = "deck_hex"
    verbose_name = _("Deck.gl - 3D HEX")
    spatial_control_keys = ["spatial"]

    @deprecated(deprecated_in="3.0")
    def get_properties(self, data: dict[str, Any]) -> dict[str, Any]:
        return {
            "position": data.get("spatial"),
            "weight": (data.get(self.metric_label) if self.metric_label else None) or 1,
        }

    @deprecated(deprecated_in="3.0")
    def get_data(self, df: pd.DataFrame) -> VizData:
        self.metric_label = (  # pylint: disable=attribute-defined-outside-init
            utils.get_metric_name(self.metric) if self.metric else None
        )
        return super().get_data(df)


class DeckHeatmap(BaseDeckGLViz):

    """deck.gl's HeatmapLayer"""

    viz_type = "deck_heatmap"
    verbose_name = _("Deck.gl - Heatmap")
    spatial_control_keys = ["spatial"]

    def get_properties(self, data: dict[str, Any]) -> dict[str, Any]:
        return {
            "position": data.get("spatial"),
            "weight": (data.get(self.metric_label) if self.metric_label else None) or 1,
        }

    def get_data(self, df: pd.DataFrame) -> VizData:
        self.metric_label = (  # pylint: disable=attribute-defined-outside-init
            utils.get_metric_name(self.metric) if self.metric else None
        )
        return super().get_data(df)


class DeckGeoJson(BaseDeckGLViz):

    """deck.gl's GeoJSONLayer"""

    viz_type = "deck_geojson"
    verbose_name = _("Deck.gl - GeoJSON")

    @deprecated(deprecated_in="3.0")
    def query_obj(self) -> QueryObjectDict:
        query_obj = super().query_obj()
        query_obj["columns"] += [self.form_data.get("geojson")]
        query_obj["metrics"] = []
        query_obj["groupby"] = []
        return query_obj

    @deprecated(deprecated_in="3.0")
    def get_properties(self, data: dict[str, Any]) -> dict[str, Any]:
        geojson = data[get_column_name(self.form_data["geojson"])]
        return json.loads(geojson)


class DeckArc(BaseDeckGLViz):

    """deck.gl's Arc Layer"""

    viz_type = "deck_arc"
    verbose_name = _("Deck.gl - Arc")
    spatial_control_keys = ["start_spatial", "end_spatial"]
    is_timeseries = True

    @deprecated(deprecated_in="3.0")
    def query_obj(self) -> QueryObjectDict:
        self.is_timeseries = bool(self.form_data.get("time_grain_sqla"))
        return super().query_obj()

    @deprecated(deprecated_in="3.0")
    def get_properties(self, data: dict[str, Any]) -> dict[str, Any]:
        dim = self.form_data.get("dimension")
        return {
            "sourcePosition": data.get("start_spatial"),
            "targetPosition": data.get("end_spatial"),
            "cat_color": data.get(dim) if dim else None,
            DTTM_ALIAS: data.get(DTTM_ALIAS),
        }

    @deprecated(deprecated_in="3.0")
    def get_data(self, df: pd.DataFrame) -> VizData:
        if df.empty:
            return None

        return {
            "features": super().get_data(df)["features"],
            "mapboxApiKey": config["MAPBOX_API_KEY"],
        }


class EventFlowViz(BaseViz):

    """A visualization to explore patterns in event sequences"""

    viz_type = "event_flow"
    verbose_name = _("Event flow")
    credits = 'from <a href="https://github.com/williaster/data-ui">@data-ui</a>'
    is_timeseries = True

    @deprecated(deprecated_in="3.0")
    def query_obj(self) -> QueryObjectDict:
        query = super().query_obj()
        form_data = self.form_data

        event_key = form_data["all_columns_x"]
        entity_key = form_data["entity"]
        meta_keys = [
            col
            for col in form_data["all_columns"] or []
            if col not in (event_key, entity_key)
        ]

        query["columns"] = [event_key, entity_key] + meta_keys

        if form_data["order_by_entity"]:
            query["orderby"] = [(entity_key, True)]

        return query

    @deprecated(deprecated_in="3.0")
    def get_data(self, df: pd.DataFrame) -> VizData:
        return df.to_dict(orient="records")


class PairedTTestViz(BaseViz):

    """A table displaying paired t-test values"""

    viz_type = "paired_ttest"
    verbose_name = _("Time Series - Paired t-test")
    sort_series = False
    is_timeseries = True

    @deprecated(deprecated_in="3.0")
    def query_obj(self) -> QueryObjectDict:
        query_obj = super().query_obj()
        if sort_by := self.form_data.get("timeseries_limit_metric"):
            sort_by_label = utils.get_metric_name(sort_by)
            if sort_by_label not in utils.get_metric_names(query_obj["metrics"]):
                query_obj["metrics"].append(sort_by)
            if self.form_data.get("order_desc"):
                query_obj["orderby"] = [
                    (sort_by, not self.form_data.get("order_desc", True))
                ]
        return query_obj

    @deprecated(deprecated_in="3.0")
    def get_data(self, df: pd.DataFrame) -> VizData:
        """
        Transform received data frame into an object of the form:
        {
            'metric1': [
                {
                    groups: ('groupA', ... ),
                    values: [ {x, y}, ... ],
                }, ...
            ], ...
        }
        """

        if df.empty:
            return None

        groups = get_column_names(self.form_data.get("groupby"))
        metrics = self.metric_labels
        df = df.pivot_table(index=DTTM_ALIAS, columns=groups, values=metrics)
        cols = []
        # Be rid of falsey keys
        for col in df.columns:
            if col == "":
                cols.append("N/A")
            elif col is None:
                cols.append("NULL")
            else:
                cols.append(col)
        df.columns = cols
        data: dict[str, list[dict[str, Any]]] = {}
        series = df.to_dict("series")
        for name_set in df.columns:
            # If no groups are defined, nameSet will be the metric name
            has_group = not isinstance(name_set, str)
            data_ = {
                "group": name_set[1:] if has_group else "All",
                "values": [
                    {
                        "x": t,
                        "y": series[name_set][t] if t in series[name_set] else None,
                    }
                    for t in df.index
                ],
            }
            key = name_set[0] if has_group else name_set
            if key in data:
                data[key].append(data_)
            else:
                data[key] = [data_]
        return data


class RoseViz(NVD3TimeSeriesViz):
    viz_type = "rose"
    verbose_name = _("Time Series - Nightingale Rose Chart")
    sort_series = False
    is_timeseries = True

    @deprecated(deprecated_in="3.0")
    def get_data(self, df: pd.DataFrame) -> VizData:
        if df.empty:
            return None

        data = super().get_data(df)
        result: dict[str, list[dict[str, str]]] = {}
        for datum in data:
            key = datum["key"]
            for val in datum["values"]:
                timestamp = val["x"].value
                if not result.get(timestamp):
                    result[timestamp] = []
                value = 0 if math.isnan(val["y"]) else val["y"]
                result[timestamp].append(
                    {
                        "key": key,
                        "value": value,
                        "name": ", ".join(key) if isinstance(key, list) else key,
                        "time": val["x"],
                    }
                )
        return result


class PartitionViz(NVD3TimeSeriesViz):

    """
    A hierarchical data visualization with support for time series.
    """

    viz_type = "partition"
    verbose_name = _("Partition Diagram")

    @deprecated(deprecated_in="3.0")
    def query_obj(self) -> QueryObjectDict:
        query_obj = super().query_obj()
        time_op = self.form_data.get("time_series_option", "not_time")
        # Return time series data if the user specifies so
        query_obj["is_timeseries"] = time_op != "not_time"
        return query_obj

    @staticmethod
    @deprecated(deprecated_in="3.0")
    def levels_for(
        time_op: str, groups: list[str], df: pd.DataFrame
    ) -> dict[int, pd.Series]:
        """
        Compute the partition at each `level` from the dataframe.
        """
        levels = {}
        for i in range(0, len(groups) + 1):
            agg_df = df.groupby(groups[:i]) if i else df
            levels[i] = (
                agg_df.mean()
                if time_op == "agg_mean"
                else agg_df.sum(numeric_only=True)
            )
        return levels

    @staticmethod
    @deprecated(deprecated_in="3.0")
    def levels_for_diff(
        time_op: str, groups: list[str], df: pd.DataFrame
    ) -> dict[int, pd.DataFrame]:
        # Obtain a unique list of the time grains
        times = list(set(df[DTTM_ALIAS]))
        times.sort()
        until = times[len(times) - 1]
        since = times[0]
        # Function describing how to calculate the difference
        func = {
            "point_diff": [pd.Series.sub, lambda a, b, fill_value: a - b],
            "point_factor": [pd.Series.div, lambda a, b, fill_value: a / float(b)],
            "point_percent": [
                lambda a, b, fill_value=0: a.div(b, fill_value=fill_value) - 1,
                lambda a, b, fill_value: a / float(b) - 1,
            ],
        }[time_op]
        agg_df = df.groupby(DTTM_ALIAS).sum()
        levels = {
            0: pd.Series(
                {
                    m: func[1](agg_df[m][until], agg_df[m][since], 0)
                    for m in agg_df.columns
                }
            )
        }
        for i in range(1, len(groups) + 1):
            agg_df = df.groupby([DTTM_ALIAS] + groups[:i]).sum()
            levels[i] = pd.DataFrame(
                {
                    m: func[0](agg_df[m][until], agg_df[m][since], fill_value=0)
                    for m in agg_df.columns
                }
            )
        return levels

    @deprecated(deprecated_in="3.0")
    def levels_for_time(
        self, groups: list[str], df: pd.DataFrame
    ) -> dict[int, VizData]:
        procs = {}
        for i in range(0, len(groups) + 1):
            self.form_data["groupby"] = groups[:i]
            df_drop = df.drop(groups[i:], 1)
            procs[i] = self.process_data(df_drop, aggregate=True)
        self.form_data["groupby"] = groups
        return procs

    @deprecated(deprecated_in="3.0")
    def nest_values(
        self,
        levels: dict[int, pd.DataFrame],
        level: int = 0,
        metric: str | None = None,
        dims: list[str] | None = None,
    ) -> list[dict[str, Any]]:
        """
        Nest values at each level on the back-end with
        access and setting, instead of summing from the bottom.
        """
        if dims is None:
            dims = []
        if not level:
            return [
                {
                    "name": m,
                    "val": levels[0][m],
                    "children": self.nest_values(levels, 1, m),
                }
                for m in levels[0].index
            ]
        if level == 1:
            metric_level = levels[1][metric]
            return [
                {
                    "name": i,
                    "val": metric_level[i],
                    "children": self.nest_values(levels, 2, metric, [i]),
                }
                for i in metric_level.index
            ]
        if level >= len(levels):
            return []
        dim_level = levels[level][metric][[dims[0]]]
        return [
            {
                "name": i,
                "val": dim_level[i],
                "children": self.nest_values(levels, level + 1, metric, dims + [i]),
            }
            for i in dim_level.index
        ]

    @deprecated(deprecated_in="3.0")
    def nest_procs(
        self,
        procs: dict[int, pd.DataFrame],
        level: int = -1,
        dims: tuple[str, ...] | None = None,
        time: Any = None,
    ) -> list[dict[str, Any]]:
        if dims is None:
            dims = ()
        if level == -1:
            return [
                {"name": m, "children": self.nest_procs(procs, 0, (m,))}
                for m in procs[0].columns
            ]
        if not level:
            return [
                {
                    "name": t,
                    "val": procs[0][dims[0]][t],
                    "children": self.nest_procs(procs, 1, dims, t),
                }
                for t in procs[0].index
            ]
        if level >= len(procs):
            return []
        return [
            {
                "name": i,
                "val": procs[level][dims][i][time],
                "children": self.nest_procs(procs, level + 1, dims + (i,), time),
            }
            for i in procs[level][dims].columns
        ]

    @deprecated(deprecated_in="3.0")
    def get_data(self, df: pd.DataFrame) -> VizData:
        if df.empty:
            return None
        groups = get_column_names(self.form_data.get("groupby"))
        time_op = self.form_data.get("time_series_option", "not_time")
        if not groups:
            raise ValueError(_("Please choose at least one groupby"))
        if time_op == "not_time":
            levels = self.levels_for("agg_sum", groups, df)
        elif time_op in ["agg_sum", "agg_mean"]:
            levels = self.levels_for(time_op, groups, df)
        elif time_op in ["point_diff", "point_factor", "point_percent"]:
            levels = self.levels_for_diff(time_op, groups, df)
        elif time_op == "adv_anal":
            procs = self.levels_for_time(groups, df)
            return self.nest_procs(procs)
        else:
            levels = self.levels_for("agg_sum", [DTTM_ALIAS] + groups, df)
        return self.nest_values(levels)


@deprecated(deprecated_in="3.0")
def get_subclasses(cls: type[BaseViz]) -> set[type[BaseViz]]:
    return set(cls.__subclasses__()).union(
        [sc for c in cls.__subclasses__() for sc in get_subclasses(c)]
    )


viz_types = {
    o.viz_type: o
    for o in get_subclasses(BaseViz)
    if o.viz_type not in config["VIZ_TYPE_DENYLIST"]
}<|MERGE_RESOLUTION|>--- conflicted
+++ resolved
@@ -900,196 +900,6 @@
         )
 
 
-<<<<<<< HEAD
-class PivotTableViz(BaseViz):
-
-    """A pivot table view, define your rows, columns and metrics"""
-
-    viz_type = "pivot_table"
-    verbose_name = _("Pivot Table")
-    credits = 'a <a href="https://github.com/airbnb/superset">Superset</a> original'
-    is_timeseries = False
-    enforce_numerical_metrics = False
-
-    @deprecated(deprecated_in="3.0")
-    def query_obj(self) -> QueryObjectDict:
-        query_obj = super().query_obj()
-        groupby = self.form_data.get("groupby")
-        columns = self.form_data.get("columns")
-        metrics = self.form_data.get("metrics")
-        transpose = self.form_data.get("transpose_pivot")
-        if not columns:
-            columns = []
-        if not groupby:
-            groupby = []
-        if not groupby:
-            raise QueryObjectValidationError(
-                _("Please choose at least one 'Group by' field")
-            )
-        if transpose and not columns:
-            raise QueryObjectValidationError(
-                _(
-                    "Please choose at least one 'Columns' field when "
-                    "select 'Transpose Pivot' option"
-                )
-            )
-        if not metrics:
-            raise QueryObjectValidationError(_("Please choose at least one metric"))
-        deduped_cols = self.dedup_columns(groupby, columns)
-
-        if len(deduped_cols) < (len(groupby) + len(columns)):
-            raise QueryObjectValidationError(_("Group By' and 'Columns' can't overlap"))
-        if sort_by := self.form_data.get("timeseries_limit_metric"):
-            sort_by_label = utils.get_metric_name(sort_by)
-            if sort_by_label not in utils.get_metric_names(query_obj["metrics"]):
-                query_obj["metrics"].append(sort_by)
-            if self.form_data.get("order_desc"):
-                query_obj["orderby"] = [
-                    (sort_by, not self.form_data.get("order_desc", True))
-                ]
-        return query_obj
-
-    @staticmethod
-    @deprecated(deprecated_in="3.0")
-    def get_aggfunc(
-        metric: str, df: pd.DataFrame, form_data: dict[str, Any]
-    ) -> str | Callable[[Any], Any]:
-        aggfunc = form_data.get("pandas_aggfunc") or "sum"
-        if pd.api.types.is_numeric_dtype(df[metric]):
-            # Ensure that Pandas's sum function mimics that of SQL.
-            if aggfunc == "sum":
-                return lambda x: x.sum(min_count=1)
-        # only min and max work properly for non-numerics
-        return aggfunc if aggfunc in ("min", "max") else "max"
-
-    @staticmethod
-    @deprecated(deprecated_in="3.0")
-    def _format_datetime(value: pd.Timestamp | datetime | date | str) -> str:
-        """
-        Format a timestamp in such a way that the viz will be able to apply
-        the correct formatting in the frontend.
-
-        :param value: the value of a temporal column
-        :return: formatted timestamp if it is a valid timestamp, otherwise
-                 the original value
-        """
-        tstamp: pd.Timestamp | None = None
-        if isinstance(value, pd.Timestamp):
-            tstamp = value
-        if isinstance(value, (date, datetime)):
-            tstamp = pd.Timestamp(value)
-        if isinstance(value, str):
-            try:
-                tstamp = pd.Timestamp(value)
-            except ValueError:
-                pass
-        if tstamp:
-            return f"__timestamp:{datetime_to_epoch(tstamp)}"
-        # fallback in case something incompatible is returned
-        return cast(str, value)
-
-    @deprecated(deprecated_in="3.0")
-    def get_data(self, df: pd.DataFrame) -> VizData:
-        if df.empty:
-            return None
-
-        metrics = [utils.get_metric_name(m) for m in self.form_data["metrics"]]
-        aggfuncs: dict[str, str | Callable[[Any], Any]] = {}
-        for metric in metrics:
-            aggfuncs[metric] = self.get_aggfunc(metric, df, self.form_data)
-
-        groupby = self.form_data.get("groupby") or []
-        columns = self.form_data.get("columns") or []
-
-        for column in groupby + columns:
-            if is_adhoc_column(column):
-                # TODO: check data type
-                pass
-            else:
-                column_obj = self.datasource.get_column(column)
-                if column_obj and column_obj.is_temporal:
-                    ts = df[column].apply(self._format_datetime)
-                    df[column] = ts
-
-        if self.form_data.get("transpose_pivot"):
-            groupby, columns = columns, groupby
-
-        df = df.pivot_table(
-            index=get_column_names(groupby),
-            columns=get_column_names(columns),
-            values=metrics,
-            aggfunc=aggfuncs,
-            margins=self.form_data.get("pivot_margins"),
-            margins_name=__("Total"),
-        )
-
-        # Re-order the columns adhering to the metric ordering.
-        df = df[metrics]
-
-        # Display metrics side by side with each column
-        if self.form_data.get("combine_metric"):
-            df = df.stack(0).unstack().reindex(level=-1, columns=metrics)
-        return dict(
-            columns=list(df.columns),
-            html=df.to_html(
-                na_rep="null",
-                classes=(
-                    "dataframe table table-striped table-bordered "
-                    "table-condensed table-hover"
-                ).split(" "),
-            ),
-        )
-
-
-class TreemapViz(BaseViz):
-
-    """Tree map visualisation for hierarchical data."""
-
-    viz_type = "treemap"
-    verbose_name = _("Treemap")
-    credits = '<a href="https://d3js.org">d3.js</a>'
-    is_timeseries = False
-
-    @deprecated(deprecated_in="3.0")
-    def query_obj(self) -> QueryObjectDict:
-        query_obj = super().query_obj()
-        if sort_by := self.form_data.get("timeseries_limit_metric"):
-            sort_by_label = utils.get_metric_name(sort_by)
-            if sort_by_label not in utils.get_metric_names(query_obj["metrics"]):
-                query_obj["metrics"].append(sort_by)
-            if self.form_data.get("order_desc"):
-                query_obj["orderby"] = [
-                    (sort_by, not self.form_data.get("order_desc", True))
-                ]
-        return query_obj
-
-    @deprecated(deprecated_in="3.0")
-    def _nest(self, metric: str, df: pd.DataFrame) -> list[dict[str, Any]]:
-        nlevels = df.index.nlevels
-        if nlevels == 1:
-            result = [{"name": n, "value": v} for n, v in zip(df.index, df[metric])]
-        else:
-            result = [
-                {"name": l, "children": self._nest(metric, df.loc[l])}
-                for l in df.index.levels[0]
-            ]
-        return result
-
-    @deprecated(deprecated_in="3.0")
-    def get_data(self, df: pd.DataFrame) -> VizData:
-        if df.empty:
-            return None
-
-        df = df.set_index(get_column_names(self.form_data.get("groupby")))
-        chart_data = [
-            {"name": metric, "children": self._nest(metric, df)}
-            for metric in df.columns
-        ]
-        return chart_data
-
-
-=======
->>>>>>> c4242a36
 class CalHeatmapViz(BaseViz):
 
     """Calendar heatmap."""
@@ -1531,160 +1341,6 @@
         return chart_data
 
 
-<<<<<<< HEAD
-class MultiLineViz(NVD3Viz):
-
-    """Pile on multiple line charts"""
-
-    viz_type = "line_multi"
-    verbose_name = _("Time Series - Multiple Line Charts")
-
-    is_timeseries = True
-
-    @deprecated(deprecated_in="3.0")
-    def query_obj(self) -> QueryObjectDict:
-        return {}
-
-    @deprecated(deprecated_in="3.0")
-    def get_data(self, df: pd.DataFrame) -> VizData:
-        # pylint: disable=import-outside-toplevel,too-many-locals
-        multiline_fd = self.form_data
-        # Late import to avoid circular import issues
-        from superset.charts.dao import ChartDAO
-
-        axis1_chart_ids = multiline_fd.get("line_charts", [])
-        axis2_chart_ids = multiline_fd.get("line_charts_2", [])
-        all_charts = {
-            chart.id: chart
-            for chart in ChartDAO.find_by_ids(axis1_chart_ids + axis2_chart_ids)
-        }
-        axis1_charts = [all_charts[chart_id] for chart_id in axis1_chart_ids]
-        axis2_charts = [all_charts[chart_id] for chart_id in axis2_chart_ids]
-
-        filters = multiline_fd.get("filters", [])
-        add_prefix = multiline_fd.get("prefix_metric_with_slice_name", False)
-        data = []
-        min_x, max_x = None, None
-
-        for chart, y_axis in [(chart, 1) for chart in axis1_charts] + [
-            (chart, 2) for chart in axis2_charts
-        ]:
-            prefix = f"{chart.chart}: " if add_prefix else ""
-            chart_fd = chart.form_data
-            chart_fd["filters"] = chart_fd.get("filters", []) + filters
-            if "extra_filters" in multiline_fd:
-                chart_fd["extra_filters"] = multiline_fd["extra_filters"]
-            if "time_range" in multiline_fd:
-                chart_fd["time_range"] = multiline_fd["time_range"]
-            viz_obj = viz_types[chart.viz_type](
-                chart.datasource,
-                form_data=chart_fd,
-                force=self.force,
-                force_cached=self.force_cached,
-            )
-            df = viz_obj.get_df_payload()["df"]
-            chart_series = viz_obj.get_data(df) or []
-            for series in chart_series:
-                x_values = [value["x"] for value in series["values"]]
-                min_x = min(x_values + ([min_x] if min_x is not None else []))
-                max_x = max(x_values + ([max_x] if max_x is not None else []))
-                series_key = (
-                    series["key"]
-                    if isinstance(series["key"], (list, tuple))
-                    else [series["key"]]
-                )
-                data.append(
-                    {
-                        "key": prefix + ", ".join(series_key),
-                        "type": "line",
-                        "values": series["values"],
-                        "yAxis": y_axis,
-                    }
-                )
-        bounds = []
-        if min_x is not None:
-            bounds.append({"x": min_x, "y": None})
-        if max_x is not None:
-            bounds.append({"x": max_x, "y": None})
-
-        for series in data:
-            series["values"].extend(bounds)
-        return data
-
-
-class NVD3DualLineViz(NVD3Viz):
-
-    """A rich line chart with dual axis"""
-
-    viz_type = "dual_line"
-    verbose_name = _("Time Series - Dual Axis Line Chart")
-    sort_series = False
-    is_timeseries = True
-
-    @deprecated(deprecated_in="3.0")
-    def query_obj(self) -> QueryObjectDict:
-        query_obj = super().query_obj()
-        m1 = self.form_data.get("metric")
-        m2 = self.form_data.get("metric_2")
-        if not m1:
-            raise QueryObjectValidationError(_("Pick a metric for left axis!"))
-        if not m2:
-            raise QueryObjectValidationError(_("Pick a metric for right axis!"))
-        if m1 == m2:
-            raise QueryObjectValidationError(
-                _("Please choose different metrics" " on left and right axis")
-            )
-        query_obj["metrics"] = [m1, m2]
-        return query_obj
-
-    @deprecated(deprecated_in="3.0")
-    def to_series(self, df: pd.DataFrame, classed: str = "") -> list[dict[str, Any]]:
-        cols = []
-        for col in df.columns:
-            if col == "":
-                cols.append("N/A")
-            elif col is None:
-                cols.append("NULL")
-            else:
-                cols.append(col)
-        df.columns = cols
-        series = df.to_dict("series")
-        chart_data = []
-        metrics = [self.form_data["metric"], self.form_data["metric_2"]]
-        for i, metric in enumerate(metrics):
-            metric_name = utils.get_metric_name(metric)
-            ys = series[metric_name]
-            if df[metric_name].dtype.kind not in "biufc":
-                continue
-            series_title = metric_name
-            chart_data.append(
-                {
-                    "key": series_title,
-                    "classed": classed,
-                    "values": [
-                        {"x": ds, "y": ys[ds] if ds in ys else None} for ds in df.index
-                    ],
-                    "yAxis": i + 1,
-                    "type": "line",
-                }
-            )
-        return chart_data
-
-    @deprecated(deprecated_in="3.0")
-    def get_data(self, df: pd.DataFrame) -> VizData:
-        if df.empty:
-            return None
-
-        metric = utils.get_metric_name(self.form_data["metric"])
-        metric_2 = utils.get_metric_name(self.form_data["metric_2"])
-        df = df.pivot_table(index=DTTM_ALIAS, values=[metric, metric_2])
-
-        chart_data = self.to_series(df)
-        return chart_data
-
-
-=======
->>>>>>> c4242a36
 class NVD3TimeSeriesBarViz(NVD3TimeSeriesViz):
 
     """A bar chart where the x axis is time"""
