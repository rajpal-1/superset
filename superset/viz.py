# pylint: disable=C,R,W
"""This module contains the 'Viz' objects

These objects represent the backend of all the visualizations that
Superset can render.
"""
from collections import defaultdict, OrderedDict
import copy
from datetime import datetime, timedelta
from functools import reduce
import hashlib
import inspect
from itertools import product
import logging
import math
import pickle as pkl
import re
import traceback
import uuid

from dateutil import relativedelta as rdelta
from flask import request
from flask_babel import lazy_gettext as _
import geohash
from geopy.point import Point
from markdown import markdown
import numpy as np
import pandas as pd
from pandas.tseries.frequencies import to_offset
from past.builtins import basestring
import polyline
import simplejson as json

from superset import app, cache, get_css_manifest_files, utils
from superset.exceptions import NullValueException, SpatialException
from superset.utils import (
    DTTM_ALIAS,
    JS_MAX_INTEGER,
    merge_extra_filters,
    to_adhoc,
)


config = app.config
stats_logger = config.get('STATS_LOGGER')

METRIC_KEYS = [
    'metric', 'metrics', 'percent_metrics', 'metric_2', 'secondary_metric',
    'x', 'y', 'size',
]


class BaseViz(object):

    """All visualizations derive this base class"""

    viz_type = None
    verbose_name = 'Base Viz'
    credits = ''
    is_timeseries = False
    default_fillna = 0
    cache_type = 'df'
    enforce_numerical_metrics = True

    def __init__(self, datasource, form_data, force=False):
        if not datasource:
            raise Exception(_('Viz is missing a datasource'))

        self.datasource = datasource
        self.request = request
        self.viz_type = form_data.get('viz_type')
        self.form_data = form_data

        self.query = ''
        self.token = self.form_data.get(
            'token', 'token_' + uuid.uuid4().hex[:8])

        self.groupby = self.form_data.get('groupby') or []
        self.time_shift = timedelta()

        self.status = None
        self.error_message = None
        self.force = force

        # Keeping track of whether some data came from cache
        # this is useful to trigger the <CachedLabel /> when
        # in the cases where visualization have many queries
        # (FilterBox for instance)
        self._some_from_cache = False
        self._any_cache_key = None
        self._any_cached_dttm = None
        self._extra_chart_data = []

        self.process_metrics()

    def process_metrics(self):
        # metrics in TableViz is order sensitive, so metric_dict should be
        # OrderedDict
        self.metric_dict = OrderedDict()
        fd = self.form_data
        for mkey in METRIC_KEYS:
            val = fd.get(mkey)
            if val:
                if not isinstance(val, list):
                    val = [val]
                for o in val:
                    label = self.get_metric_label(o)
                    if isinstance(o, dict):
                        o['label'] = label
                    self.metric_dict[label] = o

        # Cast to list needed to return serializable object in py3
        self.all_metrics = list(self.metric_dict.values())
        self.metric_labels = list(self.metric_dict.keys())

    def get_metric_label(self, metric):
        if isinstance(metric, str):
            return metric

        if isinstance(metric, dict):
            metric = metric.get('label')

        if self.datasource.type == 'table':
            db_engine_spec = self.datasource.database.db_engine_spec
            metric = db_engine_spec.mutate_expression_label(metric)
        return metric

    @staticmethod
    def handle_js_int_overflow(data):
        for d in data.get('records', dict()):
            for k, v in list(d.items()):
                if isinstance(v, int):
                    # if an int is too big for Java Script to handle
                    # convert it to a string
                    if abs(v) > JS_MAX_INTEGER:
                        d[k] = str(v)
        return data

    def run_extra_queries(self):
        """Lifecycle method to use when more than one query is needed

        In rare-ish cases, a visualization may need to execute multiple
        queries. That is the case for FilterBox or for time comparison
        in Line chart for instance.

        In those cases, we need to make sure these queries run before the
        main `get_payload` method gets called, so that the overall caching
        metadata can be right. The way it works here is that if any of
        the previous `get_df_payload` calls hit the cache, the main
        payload's metadata will reflect that.

        The multi-query support may need more work to become a first class
        use case in the framework, and for the UI to reflect the subtleties
        (show that only some of the queries were served from cache for
        instance). In the meantime, since multi-query is rare, we treat
        it with a bit of a hack. Note that the hack became necessary
        when moving from caching the visualization's data itself, to caching
        the underlying query(ies).
        """
        pass

    def handle_nulls(self, df):
        fillna = self.get_fillna_for_columns(df.columns)
        return df.fillna(fillna)

    def get_fillna_for_col(self, col):
        """Returns the value to use as filler for a specific Column.type"""
        if col:
            if col.is_string:
                return ' NULL'
        return self.default_fillna

    def get_fillna_for_columns(self, columns=None):
        """Returns a dict or scalar that can be passed to DataFrame.fillna"""
        if columns is None:
            return self.default_fillna
        columns_dict = {col.column_name: col for col in self.datasource.columns}
        fillna = {
            c: self.get_fillna_for_col(columns_dict.get(c))
            for c in columns
        }
        return fillna

    def get_samples(self):
        query_obj = self.query_obj()
        query_obj.update({
            'groupby': [],
            'metrics': [],
            'row_limit': 1000,
            'columns': [o.column_name for o in self.datasource.columns],
        })
        df = self.get_df(query_obj)
        return df.to_dict(orient='records')

    def get_df(self, query_obj=None):
        """Returns a pandas dataframe based on the query object"""
        if not query_obj:
            query_obj = self.query_obj()
        if not query_obj:
            return None

        self.error_msg = ''

        timestamp_format = None
        if self.datasource.type == 'table':
            dttm_col = self.datasource.get_col(query_obj['granularity'])
            if dttm_col:
                timestamp_format = dttm_col.python_date_format

        # The datasource here can be different backend but the interface is common
        self.results = self.datasource.query(query_obj)
        self.query = self.results.query
        self.status = self.results.status
        self.error_message = self.results.error_message

        df = self.results.df
        # Transform the timestamp we received from database to pandas supported
        # datetime format. If no python_date_format is specified, the pattern will
        # be considered as the default ISO date format
        # If the datetime format is unix, the parse will use the corresponding
        # parsing logic.
        if df is not None and not df.empty:
            if DTTM_ALIAS in df.columns:
                if timestamp_format in ('epoch_s', 'epoch_ms'):
                    # Column has already been formatted as a timestamp.
                    df[DTTM_ALIAS] = df[DTTM_ALIAS].apply(pd.Timestamp)
                else:
                    df[DTTM_ALIAS] = pd.to_datetime(
                        df[DTTM_ALIAS], utc=False, format=timestamp_format)
                if self.datasource.offset:
                    df[DTTM_ALIAS] += timedelta(hours=self.datasource.offset)
                df[DTTM_ALIAS] += self.time_shift

            if self.enforce_numerical_metrics:
                self.df_metrics_to_num(df)

            df.replace([np.inf, -np.inf], np.nan)
            df = self.handle_nulls(df)
        return df

    def df_metrics_to_num(self, df):
        """Converting metrics to numeric when pandas.read_sql cannot"""
        metrics = self.metric_labels
        for col, dtype in df.dtypes.items():
            if dtype.type == np.object_ and col in metrics:
                df[col] = pd.to_numeric(df[col], errors='coerce')

    def process_query_filters(self):
        utils.convert_legacy_filters_into_adhoc(self.form_data)
        merge_extra_filters(self.form_data)
        utils.split_adhoc_filters_into_base_filters(self.form_data)

    def query_obj(self):
        """Building a query object"""
        form_data = self.form_data
        self.process_query_filters()
        gb = form_data.get('groupby') or []
        metrics = self.all_metrics or []
        columns = form_data.get('columns') or []
        groupby = []
        for o in gb + columns:
            if o not in groupby:
                groupby.append(o)

        is_timeseries = self.is_timeseries
        if DTTM_ALIAS in groupby:
            groupby.remove(DTTM_ALIAS)
            is_timeseries = True

        granularity = (
            form_data.get('granularity') or
            form_data.get('granularity_sqla')
        )
        limit = int(form_data.get('limit') or 0)
        timeseries_limit_metric = form_data.get('timeseries_limit_metric')
        row_limit = int(form_data.get('row_limit') or config.get('ROW_LIMIT'))

        # default order direction
        order_desc = form_data.get('order_desc', True)

        since, until = utils.get_since_until(form_data)
        time_shift = form_data.get('time_shift', '')
        self.time_shift = utils.parse_human_timedelta(time_shift)
        from_dttm = None if since is None else (since - self.time_shift)
        to_dttm = None if until is None else (until - self.time_shift)
        if from_dttm and to_dttm and from_dttm > to_dttm:
            raise Exception(_('From date cannot be larger than to date'))

        self.from_dttm = from_dttm
        self.to_dttm = to_dttm

        # extras are used to query elements specific to a datasource type
        # for instance the extra where clause that applies only to Tables
        extras = {
            'where': form_data.get('where', ''),
            'having': form_data.get('having', ''),
            'having_druid': form_data.get('having_filters', []),
            'time_grain_sqla': form_data.get('time_grain_sqla', ''),
            'druid_time_origin': form_data.get('druid_time_origin', ''),
        }

        d = {
            'granularity': granularity,
            'from_dttm': from_dttm,
            'to_dttm': to_dttm,
            'is_timeseries': is_timeseries,
            'groupby': groupby,
            'metrics': metrics,
            'row_limit': row_limit,
            'filter': self.form_data.get('filters', []),
            'timeseries_limit': limit,
            'extras': extras,
            'timeseries_limit_metric': timeseries_limit_metric,
            'order_desc': order_desc,
            'prequeries': [],
            'is_prequery': False,
        }
        return d

    @property
    def cache_timeout(self):
        if self.form_data.get('cache_timeout') is not None:
            return int(self.form_data.get('cache_timeout'))
        if self.datasource.cache_timeout is not None:
            return self.datasource.cache_timeout
        if (
                hasattr(self.datasource, 'database') and
                self.datasource.database.cache_timeout) is not None:
            return self.datasource.database.cache_timeout
        return config.get('CACHE_DEFAULT_TIMEOUT')

    def get_json(self):
        return json.dumps(
            self.get_payload(),
            default=utils.json_int_dttm_ser, ignore_nan=True)

    def cache_key(self, query_obj, **extra):
        """
        The cache key is made out of the key/values in `query_obj`, plus any
        other key/values in `extra`.

        We remove datetime bounds that are hard values, and replace them with
        the use-provided inputs to bounds, which may be time-relative (as in
        "5 days ago" or "now").

        The `extra` arguments are currently used by time shift queries, since
        different time shifts wil differ only in the `from_dttm` and `to_dttm`
        values which are stripped.
        """
        cache_dict = copy.copy(query_obj)
        cache_dict.update(extra)

        for k in ['from_dttm', 'to_dttm']:
            del cache_dict[k]

        cache_dict['time_range'] = self.form_data.get('time_range')
        cache_dict['datasource'] = self.datasource.uid
        json_data = self.json_dumps(cache_dict, sort_keys=True)
        return hashlib.md5(json_data.encode('utf-8')).hexdigest()

    def get_payload(self, query_obj=None):
        """Returns a payload of metadata and data"""
        self.run_extra_queries()
        payload = self.get_df_payload(query_obj)

        df = payload.get('df')
        if self.status != utils.QueryStatus.FAILED:
            if df is not None and df.empty:
                payload['error'] = 'No data'
            else:
                payload['data'] = self.get_data(df)
        if 'df' in payload:
            del payload['df']
        return payload

    def get_df_payload(self, query_obj=None, **kwargs):
        """Handles caching around the df payload retrieval"""
        if not query_obj:
            query_obj = self.query_obj()
        cache_key = self.cache_key(query_obj, **kwargs) if query_obj else None
        logging.info('Cache key: {}'.format(cache_key))
        is_loaded = False
        stacktrace = None
        df = None
        cached_dttm = datetime.utcnow().isoformat().split('.')[0]
        if cache_key and cache and not self.force:
            cache_value = cache.get(cache_key)
            if cache_value:
                stats_logger.incr('loaded_from_cache')
                try:
                    cache_value = pkl.loads(cache_value)
                    df = cache_value['df']
                    self.query = cache_value['query']
                    self._any_cached_dttm = cache_value['dttm']
                    self._any_cache_key = cache_key
                    self.status = utils.QueryStatus.SUCCESS
                    is_loaded = True
                except Exception as e:
                    logging.exception(e)
                    logging.error('Error reading cache: ' +
                                  utils.error_msg_from_exception(e))
                logging.info('Serving from cache')

        if query_obj and not is_loaded:
            try:
                df = self.get_df(query_obj)
                if self.status != utils.QueryStatus.FAILED:
                    stats_logger.incr('loaded_from_source')
                    is_loaded = True
            except Exception as e:
                logging.exception(e)
                if not self.error_message:
                    self.error_message = '{}'.format(e)
                self.status = utils.QueryStatus.FAILED
                stacktrace = traceback.format_exc()

            if (
                    is_loaded and
                    cache_key and
                    cache and
                    self.status != utils.QueryStatus.FAILED):
                try:
                    cache_value = dict(
                        dttm=cached_dttm,
                        df=df if df is not None else None,
                        query=self.query,
                    )
                    cache_value = pkl.dumps(
                        cache_value, protocol=pkl.HIGHEST_PROTOCOL)

                    logging.info('Caching {} chars at key {}'.format(
                        len(cache_value), cache_key))

                    stats_logger.incr('set_cache_key')
                    cache.set(
                        cache_key,
                        cache_value,
                        timeout=self.cache_timeout)
                except Exception as e:
                    # cache.set call can fail if the backend is down or if
                    # the key is too large or whatever other reasons
                    logging.warning('Could not cache key {}'.format(cache_key))
                    logging.exception(e)
                    cache.delete(cache_key)

        return {
            'cache_key': self._any_cache_key,
            'cached_dttm': self._any_cached_dttm,
            'cache_timeout': self.cache_timeout,
            'df': df,
            'error': self.error_message,
            'form_data': self.form_data,
            'is_cached': self._any_cache_key is not None,
            'query': self.query,
            'status': self.status,
            'stacktrace': stacktrace,
            'rowcount': len(df.index) if df is not None else 0,
        }

    def json_dumps(self, obj, sort_keys=False):
        return json.dumps(
            obj,
            default=utils.json_int_dttm_ser,
            ignore_nan=True,
            sort_keys=sort_keys,
        )

    @property
    def data(self):
        """This is the data object serialized to the js layer"""
        content = {
            'form_data': self.form_data,
            'token': self.token,
            'viz_name': self.viz_type,
            'filter_select_enabled': self.datasource.filter_select_enabled,
        }
        return content

    def get_csv(self):
        df = self.get_df()
        include_index = not isinstance(df.index, pd.RangeIndex)
        return df.to_csv(index=include_index, **config.get('CSV_EXPORT'))

    def get_data(self, df):
        return self.get_df().to_dict(orient='records')

    @property
    def json_data(self):
        return json.dumps(self.data)


class TableViz(BaseViz):

    """A basic html table that is sortable and searchable"""

    viz_type = 'table'
    verbose_name = _('Table View')
    credits = 'a <a href="https://github.com/airbnb/superset">Superset</a> original'
    is_timeseries = False
    enforce_numerical_metrics = False

    def should_be_timeseries(self):
        fd = self.form_data
        # TODO handle datasource-type-specific code in datasource
        conditions_met = (
            (fd.get('granularity') and fd.get('granularity') != 'all') or
            (fd.get('granularity_sqla') and fd.get('time_grain_sqla'))
        )
        if fd.get('include_time') and not conditions_met:
            raise Exception(_(
                'Pick a granularity in the Time section or '
                "uncheck 'Include Time'"))
        return fd.get('include_time')

    def query_obj(self):
        d = super(TableViz, self).query_obj()
        fd = self.form_data

        if fd.get('all_columns') and (fd.get('groupby') or fd.get('metrics')):
            raise Exception(_(
                'Choose either fields to [Group By] and [Metrics] or '
                '[Columns], not both'))

        sort_by = fd.get('timeseries_limit_metric')
        if fd.get('all_columns'):
            d['columns'] = fd.get('all_columns')
            d['groupby'] = []
            order_by_cols = fd.get('order_by_cols') or []
            d['orderby'] = [json.loads(t) for t in order_by_cols]
        elif sort_by:
            sort_by_label = utils.get_metric_name(sort_by)
            if sort_by_label not in utils.get_metric_names(d['metrics']):
                d['metrics'] += [sort_by]
            d['orderby'] = [(sort_by, not fd.get('order_desc', True))]

        # Add all percent metrics that are not already in the list
        if 'percent_metrics' in fd:
            d['metrics'] = d['metrics'] + list(filter(
                lambda m: m not in d['metrics'],
                fd['percent_metrics'] or [],
            ))

        d['is_timeseries'] = self.should_be_timeseries()
        return d

    def get_data(self, df):
        fd = self.form_data
        if (
                not self.should_be_timeseries() and
                df is not None and
                DTTM_ALIAS in df
        ):
            del df[DTTM_ALIAS]

        # Sum up and compute percentages for all percent metrics
        percent_metrics = fd.get('percent_metrics') or []
        percent_metrics = [self.get_metric_label(m) for m in percent_metrics]

        if len(percent_metrics):
            percent_metrics = list(filter(lambda m: m in df, percent_metrics))
            metric_sums = {
                m: reduce(lambda a, b: a + b, df[m])
                for m in percent_metrics
            }
            metric_percents = {
                m: list(map(
                    lambda a: None if metric_sums[m] == 0 else a / metric_sums[m], df[m]))
                for m in percent_metrics
            }
            for m in percent_metrics:
                m_name = '%' + m
                df[m_name] = pd.Series(metric_percents[m], name=m_name)
            # Remove metrics that are not in the main metrics list
            metrics = fd.get('metrics') or []
            metrics = [self.get_metric_label(m) for m in metrics]
            for m in filter(
                lambda m: m not in metrics and m in df.columns,
                percent_metrics,
            ):
                del df[m]

        data = self.handle_js_int_overflow(
            dict(
                records=df.to_dict(orient='records'),
                columns=list(df.columns),
            ))

        return data

    def json_dumps(self, obj, sort_keys=False):
        if self.form_data.get('all_columns'):
            return json.dumps(
                obj,
                default=utils.json_iso_dttm_ser,
                sort_keys=sort_keys,
                ignore_nan=True)
        else:
            return super(TableViz, self).json_dumps(obj)


class TimeTableViz(BaseViz):

    """A data table with rich time-series related columns"""

    viz_type = 'time_table'
    verbose_name = _('Time Table View')
    credits = 'a <a href="https://github.com/airbnb/superset">Superset</a> original'
    is_timeseries = True

    def query_obj(self):
        d = super(TimeTableViz, self).query_obj()
        fd = self.form_data

        if not fd.get('metrics'):
            raise Exception(_('Pick at least one metric'))

        if fd.get('groupby') and len(fd.get('metrics')) > 1:
            raise Exception(_(
                "When using 'Group By' you are limited to use a single metric"))
        return d

    def get_data(self, df):
        fd = self.form_data
        columns = None
        values = self.metric_labels
        if fd.get('groupby'):
            values = self.metric_labels[0]
            columns = fd.get('groupby')
        pt = df.pivot_table(
            index=DTTM_ALIAS,
            columns=columns,
            values=values)
        pt.index = pt.index.map(str)
        pt = pt.sort_index()
        return dict(
            records=pt.to_dict(orient='index'),
            columns=list(pt.columns),
            is_group_by=len(fd.get('groupby')) > 0,
        )


class PivotTableViz(BaseViz):

    """A pivot table view, define your rows, columns and metrics"""

    viz_type = 'pivot_table'
    verbose_name = _('Pivot Table')
    credits = 'a <a href="https://github.com/airbnb/superset">Superset</a> original'
    is_timeseries = False

    def query_obj(self):
        d = super(PivotTableViz, self).query_obj()
        groupby = self.form_data.get('groupby')
        columns = self.form_data.get('columns')
        metrics = self.form_data.get('metrics')
        if not columns:
            columns = []
        if not groupby:
            groupby = []
        if not groupby:
            raise Exception(_("Please choose at least one 'Group by' field "))
        if not metrics:
            raise Exception(_('Please choose at least one metric'))
        if (
                any(v in groupby for v in columns) or
                any(v in columns for v in groupby)):
            raise Exception(_("Group By' and 'Columns' can't overlap"))
        return d

    def get_data(self, df):
        if (
                self.form_data.get('granularity') == 'all' and
                DTTM_ALIAS in df):
            del df[DTTM_ALIAS]
        df = df.pivot_table(
            index=self.form_data.get('groupby'),
            columns=self.form_data.get('columns'),
            values=[self.get_metric_label(m) for m in self.form_data.get('metrics')],
            aggfunc=self.form_data.get('pandas_aggfunc'),
            margins=self.form_data.get('pivot_margins'),
        )
        # Display metrics side by side with each column
        if self.form_data.get('combine_metric'):
            df = df.stack(0).unstack()
        return dict(
            columns=list(df.columns),
            html=df.to_html(
                na_rep='',
                classes=(
                    'dataframe table table-striped table-bordered '
                    'table-condensed table-hover').split(' ')),
        )


class MarkupViz(BaseViz):

    """Use html or markdown to create a free form widget"""

    viz_type = 'markup'
    verbose_name = _('Markup')
    is_timeseries = False

    def query_obj(self):
        return None

    def get_df(self, query_obj=None):
        return None

    def get_data(self, df):
        markup_type = self.form_data.get('markup_type')
        code = self.form_data.get('code', '')
        if markup_type == 'markdown':
            code = markdown(code)
        return dict(html=code, theme_css=get_css_manifest_files('theme'))


class SeparatorViz(MarkupViz):

    """Use to create section headers in a dashboard, similar to `Markup`"""

    viz_type = 'separator'
    verbose_name = _('Separator')


class WordCloudViz(BaseViz):

    """Build a colorful word cloud

    Uses the nice library at:
    https://github.com/jasondavies/d3-cloud
    """

    viz_type = 'word_cloud'
    verbose_name = _('Word Cloud')
    is_timeseries = False

    def query_obj(self):
        d = super(WordCloudViz, self).query_obj()
        d['groupby'] = [self.form_data.get('series')]
        return d


class TreemapViz(BaseViz):

    """Tree map visualisation for hierarchical data."""

    viz_type = 'treemap'
    verbose_name = _('Treemap')
    credits = '<a href="https://d3js.org">d3.js</a>'
    is_timeseries = False

    def _nest(self, metric, df):
        nlevels = df.index.nlevels
        if nlevels == 1:
            result = [{'name': n, 'value': v}
                      for n, v in zip(df.index, df[metric])]
        else:
            result = [{'name': l, 'children': self._nest(metric, df.loc[l])}
                      for l in df.index.levels[0]]
        return result

    def get_data(self, df):
        df = df.set_index(self.form_data.get('groupby'))
        chart_data = [{'name': metric, 'children': self._nest(metric, df)}
                      for metric in df.columns]
        return chart_data


class CalHeatmapViz(BaseViz):

    """Calendar heatmap."""

    viz_type = 'cal_heatmap'
    verbose_name = _('Calendar Heatmap')
    credits = (
        '<a href=https://github.com/wa0x6e/cal-heatmap>cal-heatmap</a>')
    is_timeseries = True

    def get_data(self, df):
        form_data = self.form_data

        data = {}
        records = df.to_dict('records')
        for metric in self.metric_labels:
            data[metric] = {
                str(obj[DTTM_ALIAS].value / 10**9): obj.get(metric)
                for obj in records
            }

        start, end = utils.get_since_until(form_data)
        if not start or not end:
            raise Exception('Please provide both time bounds (Since and Until)')
        domain = form_data.get('domain_granularity')
        diff_delta = rdelta.relativedelta(end, start)
        diff_secs = (end - start).total_seconds()

        if domain == 'year':
            range_ = diff_delta.years + 1
        elif domain == 'month':
            range_ = diff_delta.years * 12 + diff_delta.months + 1
        elif domain == 'week':
            range_ = diff_delta.years * 53 + diff_delta.weeks + 1
        elif domain == 'day':
            range_ = diff_secs // (24 * 60 * 60) + 1
        else:
            range_ = diff_secs // (60 * 60) + 1

        return {
            'data': data,
            'start': start,
            'domain': domain,
            'subdomain': form_data.get('subdomain_granularity'),
            'range': range_,
        }

    def query_obj(self):
        d = super(CalHeatmapViz, self).query_obj()
        fd = self.form_data
        d['metrics'] = fd.get('metrics')
        return d


class NVD3Viz(BaseViz):

    """Base class for all nvd3 vizs"""

    credits = '<a href="http://nvd3.org/">NVD3.org</a>'
    viz_type = None
    verbose_name = 'Base NVD3 Viz'
    is_timeseries = False


class BoxPlotViz(NVD3Viz):

    """Box plot viz from ND3"""

    viz_type = 'box_plot'
    verbose_name = _('Box Plot')
    sort_series = False
    is_timeseries = True

    def to_series(self, df, classed='', title_suffix=''):
        label_sep = ' - '
        chart_data = []
        for index_value, row in zip(df.index, df.to_dict(orient='records')):
            if isinstance(index_value, tuple):
                index_value = label_sep.join(index_value)
            boxes = defaultdict(dict)
            for (label, key), value in row.items():
                if key == 'median':
                    key = 'Q2'
                boxes[label][key] = value
            for label, box in boxes.items():
                if len(self.form_data.get('metrics')) > 1:
                    # need to render data labels with metrics
                    chart_label = label_sep.join([index_value, label])
                else:
                    chart_label = index_value
                chart_data.append({
                    'label': chart_label,
                    'values': box,
                })
        return chart_data

    def get_data(self, df):
        form_data = self.form_data
        df = df.fillna(0)

        # conform to NVD3 names
        def Q1(series):  # need to be named functions - can't use lambdas
            return np.percentile(series, 25)

        def Q3(series):
            return np.percentile(series, 75)

        whisker_type = form_data.get('whisker_options')
        if whisker_type == 'Tukey':

            def whisker_high(series):
                upper_outer_lim = Q3(series) + 1.5 * (Q3(series) - Q1(series))
                series = series[series <= upper_outer_lim]
                return series[np.abs(series - upper_outer_lim).argmin()]

            def whisker_low(series):
                lower_outer_lim = Q1(series) - 1.5 * (Q3(series) - Q1(series))
                # find the closest value above the lower outer limit
                series = series[series >= lower_outer_lim]
                return series[np.abs(series - lower_outer_lim).argmin()]

        elif whisker_type == 'Min/max (no outliers)':

            def whisker_high(series):
                return series.max()

            def whisker_low(series):
                return series.min()

        elif ' percentiles' in whisker_type:
            low, high = whisker_type.replace(' percentiles', '').split('/')

            def whisker_high(series):
                return np.percentile(series, int(high))

            def whisker_low(series):
                return np.percentile(series, int(low))

        else:
            raise ValueError('Unknown whisker type: {}'.format(whisker_type))

        def outliers(series):
            above = series[series > whisker_high(series)]
            below = series[series < whisker_low(series)]
            # pandas sometimes doesn't like getting lists back here
            return set(above.tolist() + below.tolist())

        aggregate = [Q1, np.median, Q3, whisker_high, whisker_low, outliers]
        df = df.groupby(form_data.get('groupby')).agg(aggregate)
        chart_data = self.to_series(df)
        return chart_data


class BubbleViz(NVD3Viz):

    """Based on the NVD3 bubble chart"""

    viz_type = 'bubble'
    verbose_name = _('Bubble Chart')
    is_timeseries = False

    def query_obj(self):
        form_data = self.form_data
        d = super(BubbleViz, self).query_obj()
        d['groupby'] = [
            form_data.get('entity'),
        ]
        if form_data.get('series'):
            d['groupby'].append(form_data.get('series'))
        self.x_metric = form_data.get('x')
        self.y_metric = form_data.get('y')
        self.z_metric = form_data.get('size')
        self.entity = form_data.get('entity')
        self.series = form_data.get('series') or self.entity
        d['row_limit'] = form_data.get('limit')

        d['metrics'] = [
            self.z_metric,
            self.x_metric,
            self.y_metric,
        ]
        if not all(d['metrics'] + [self.entity]):
            raise Exception(_('Pick a metric for x, y and size'))
        return d

    def get_data(self, df):
        df['x'] = df[[utils.get_metric_name(self.x_metric)]]
        df['y'] = df[[utils.get_metric_name(self.y_metric)]]
        df['size'] = df[[utils.get_metric_name(self.z_metric)]]
        df['shape'] = 'circle'
        df['group'] = df[[self.series]]

        series = defaultdict(list)
        for row in df.to_dict(orient='records'):
            series[row['group']].append(row)
        chart_data = []
        for k, v in series.items():
            chart_data.append({
                'key': k,
                'values': v})
        return chart_data


class BulletViz(NVD3Viz):

    """Based on the NVD3 bullet chart"""

    viz_type = 'bullet'
    verbose_name = _('Bullet Chart')
    is_timeseries = False

    def query_obj(self):
        form_data = self.form_data
        d = super(BulletViz, self).query_obj()
        self.metric = form_data.get('metric')

        def as_strings(field):
            value = form_data.get(field)
            return value.split(',') if value else []

        def as_floats(field):
            return [float(x) for x in as_strings(field)]

        self.ranges = as_floats('ranges')
        self.range_labels = as_strings('range_labels')
        self.markers = as_floats('markers')
        self.marker_labels = as_strings('marker_labels')
        self.marker_lines = as_floats('marker_lines')
        self.marker_line_labels = as_strings('marker_line_labels')

        d['metrics'] = [
            self.metric,
        ]
        if not self.metric:
            raise Exception(_('Pick a metric to display'))
        return d

    def get_data(self, df):
        df = df.fillna(0)
        df['metric'] = df[[self.get_metric_label(self.metric)]]
        values = df['metric'].values
        return {
            'measures': values.tolist(),
            'ranges': self.ranges or [0, values.max() * 1.1],
            'rangeLabels': self.range_labels or None,
            'markers': self.markers or None,
            'markerLabels': self.marker_labels or None,
            'markerLines': self.marker_lines or None,
            'markerLineLabels': self.marker_line_labels or None,
        }


class BigNumberViz(BaseViz):

    """Put emphasis on a single metric with this big number viz"""

    viz_type = 'big_number'
    verbose_name = _('Big Number with Trendline')
    credits = 'a <a href="https://github.com/airbnb/superset">Superset</a> original'
    is_timeseries = True

    def query_obj(self):
        d = super(BigNumberViz, self).query_obj()
        metric = self.form_data.get('metric')
        if not metric:
            raise Exception(_('Pick a metric!'))
        d['metrics'] = [self.form_data.get('metric')]
        self.form_data['metric'] = metric
        return d


class BigNumberTotalViz(BaseViz):

    """Put emphasis on a single metric with this big number viz"""

    viz_type = 'big_number_total'
    verbose_name = _('Big Number')
    credits = 'a <a href="https://github.com/airbnb/superset">Superset</a> original'
    is_timeseries = False

    def query_obj(self):
        d = super(BigNumberTotalViz, self).query_obj()
        metric = self.form_data.get('metric')
        if not metric:
            raise Exception(_('Pick a metric!'))
        d['metrics'] = [self.form_data.get('metric')]
        self.form_data['metric'] = metric
        return d


class NVD3TimeSeriesViz(NVD3Viz):

    """A rich line chart component with tons of options"""

    viz_type = 'line'
    verbose_name = _('Time Series - Line Chart')
    sort_series = False
    is_timeseries = True

    def to_series(self, df, classed='', title_suffix=''):
        cols = []
        for col in df.columns:
            if col == '':
                cols.append('N/A')
            elif col is None:
                cols.append('NULL')
            else:
                cols.append(col)
        df.columns = cols
        series = df.to_dict('series')

        chart_data = []
        for name in df.T.index.tolist():
            ys = series[name]
            if df[name].dtype.kind not in 'biufc':
                continue
            if isinstance(name, list):
                series_title = [str(title) for title in name]
            elif isinstance(name, tuple):
                series_title = tuple(str(title) for title in name)
            else:
                series_title = str(name)
            if (
                    isinstance(series_title, (list, tuple)) and
                    len(series_title) > 1 and
                    len(self.metric_labels) == 1):
                # Removing metric from series name if only one metric
                series_title = series_title[1:]
            if title_suffix:
                if isinstance(series_title, str):
                    series_title = (series_title, title_suffix)
                elif isinstance(series_title, (list, tuple)):
                    series_title = series_title + (title_suffix,)

            values = []
            for ds in df.index:
                if ds in ys:
                    d = {
                        'x': ds,
                        'y': ys[ds],
                    }
                else:
                    d = {}
                values.append(d)

            d = {
                'key': series_title,
                'values': values,
            }
            if classed:
                d['classed'] = classed
            chart_data.append(d)
        return chart_data

    def process_data(self, df, aggregate=False):
        fd = self.form_data
        df = df.fillna(0)
        if fd.get('granularity') == 'all':
            raise Exception(_('Pick a time granularity for your time series'))
        if not aggregate:
            df = df.pivot_table(
                index=DTTM_ALIAS,
                columns=fd.get('groupby'),
                values=self.metric_labels)
        else:
            df = df.pivot_table(
                index=DTTM_ALIAS,
                columns=fd.get('groupby'),
                values=self.metric_labels,
                fill_value=0,
                aggfunc=sum)

        fm = fd.get('resample_fillmethod')
        if not fm:
            fm = None
        how = fd.get('resample_how')
        rule = fd.get('resample_rule')
        if how and rule:
            df = df.resample(rule, how=how, fill_method=fm)
            if not fm:
                df = df.fillna(0)

        if self.sort_series:
            dfs = df.sum()
            dfs.sort_values(ascending=False, inplace=True)
            df = df[dfs.index]

        if fd.get('contribution'):
            dft = df.T
            df = (dft / dft.sum()).T

        rolling_type = fd.get('rolling_type')
        rolling_periods = int(fd.get('rolling_periods') or 0)
        min_periods = int(fd.get('min_periods') or 0)

        if rolling_type in ('mean', 'std', 'sum') and rolling_periods:
            kwargs = dict(
                window=rolling_periods,
                min_periods=min_periods)
            if rolling_type == 'mean':
                df = df.rolling(**kwargs).mean()
            elif rolling_type == 'std':
                df = df.rolling(**kwargs).std()
            elif rolling_type == 'sum':
                df = df.rolling(**kwargs).sum()
        elif rolling_type == 'cumsum':
            df = df.cumsum()
        if min_periods:
            df = df[min_periods:]

        return df

    def run_extra_queries(self):
        fd = self.form_data

        time_compare = fd.get('time_compare') or []
        # backwards compatibility
        if not isinstance(time_compare, list):
            time_compare = [time_compare]

        for option in time_compare:
            query_object = self.query_obj()
            delta = utils.parse_human_timedelta(option)
            query_object['inner_from_dttm'] = query_object['from_dttm']
            query_object['inner_to_dttm'] = query_object['to_dttm']

            if not query_object['from_dttm'] or not query_object['to_dttm']:
                raise Exception(_(
                    '`Since` and `Until` time bounds should be specified '
                    'when using the `Time Shift` feature.'))
            query_object['from_dttm'] -= delta
            query_object['to_dttm'] -= delta

            df2 = self.get_df_payload(query_object, time_compare=option).get('df')
            if df2 is not None and DTTM_ALIAS in df2:
                label = '{} offset'. format(option)
                df2[DTTM_ALIAS] += delta
                df2 = self.process_data(df2)
                self._extra_chart_data.append((label, df2))

    def get_data(self, df):
        fd = self.form_data
        comparison_type = fd.get('comparison_type') or 'values'
        df = self.process_data(df)

        if comparison_type == 'values':
            chart_data = self.to_series(df)
            for i, (label, df2) in enumerate(self._extra_chart_data):
                chart_data.extend(
                    self.to_series(
                        df2, classed='time-shift-{}'.format(i), title_suffix=label))
        else:
            chart_data = []
            for i, (label, df2) in enumerate(self._extra_chart_data):
                # reindex df2 into the df2 index
                combined_index = df.index.union(df2.index)
                df2 = df2.reindex(combined_index) \
                    .interpolate(method='time') \
                    .reindex(df.index)

                if comparison_type == 'absolute':
                    diff = df - df2
                elif comparison_type == 'percentage':
                    diff = (df - df2) / df2
                elif comparison_type == 'ratio':
                    diff = df / df2
                else:
                    raise Exception(
                        'Invalid `comparison_type`: {0}'.format(comparison_type))

                # remove leading/trailing NaNs from the time shift difference
                diff = diff[diff.first_valid_index():diff.last_valid_index()]

                chart_data.extend(
                    self.to_series(
                        diff, classed='time-shift-{}'.format(i), title_suffix=label))

        return sorted(chart_data, key=lambda x: tuple(x['key']))


class MultiLineViz(NVD3Viz):

    """Pile on multiple line charts"""

    viz_type = 'line_multi'
    verbose_name = _('Time Series - Multiple Line Charts')

    is_timeseries = True

    def query_obj(self):
        return None

    def get_data(self, df):
        fd = self.form_data
        # Late imports to avoid circular import issues
        from superset.models.core import Slice
        from superset import db
        slice_ids1 = fd.get('line_charts')
        slices1 = db.session.query(Slice).filter(Slice.id.in_(slice_ids1)).all()
        slice_ids2 = fd.get('line_charts_2')
        slices2 = db.session.query(Slice).filter(Slice.id.in_(slice_ids2)).all()
        return {
            'slices': {
                'axis1': [slc.data for slc in slices1],
                'axis2': [slc.data for slc in slices2],
            },
        }


class NVD3DualLineViz(NVD3Viz):

    """A rich line chart with dual axis"""

    viz_type = 'dual_line'
    verbose_name = _('Time Series - Dual Axis Line Chart')
    sort_series = False
    is_timeseries = True

    def query_obj(self):
        d = super(NVD3DualLineViz, self).query_obj()
        m1 = self.form_data.get('metric')
        m2 = self.form_data.get('metric_2')
        d['metrics'] = [m1, m2]
        if not m1:
            raise Exception(_('Pick a metric for left axis!'))
        if not m2:
            raise Exception(_('Pick a metric for right axis!'))
        if m1 == m2:
            raise Exception(_('Please choose different metrics'
                            ' on left and right axis'))
        return d

    def to_series(self, df, classed=''):
        cols = []
        for col in df.columns:
            if col == '':
                cols.append('N/A')
            elif col is None:
                cols.append('NULL')
            else:
                cols.append(col)
        df.columns = cols
        series = df.to_dict('series')
        chart_data = []
        metrics = [
            self.form_data.get('metric'),
            self.form_data.get('metric_2'),
        ]
        for i, m in enumerate(metrics):
            m = utils.get_metric_name(m)
            ys = series[m]
            if df[m].dtype.kind not in 'biufc':
                continue
            series_title = m
            d = {
                'key': series_title,
                'classed': classed,
                'values': [
                    {'x': ds, 'y': ys[ds] if ds in ys else None}
                    for ds in df.index
                ],
                'yAxis': i + 1,
                'type': 'line',
            }
            chart_data.append(d)
        return chart_data

    def get_data(self, df):
        fd = self.form_data
        df = df.fillna(0)

        if self.form_data.get('granularity') == 'all':
            raise Exception(_('Pick a time granularity for your time series'))

        metric = self.get_metric_label(fd.get('metric'))
        metric_2 = self.get_metric_label(fd.get('metric_2'))
        df = df.pivot_table(
            index=DTTM_ALIAS,
            values=[metric, metric_2])

        chart_data = self.to_series(df)
        return chart_data


class NVD3TimeSeriesBarViz(NVD3TimeSeriesViz):

    """A bar chart where the x axis is time"""

    viz_type = 'bar'
    sort_series = True
    verbose_name = _('Time Series - Bar Chart')


class NVD3TimePivotViz(NVD3TimeSeriesViz):

    """Time Series - Periodicity Pivot"""

    viz_type = 'time_pivot'
    sort_series = True
    verbose_name = _('Time Series - Period Pivot')

    def query_obj(self):
        d = super(NVD3TimePivotViz, self).query_obj()
        d['metrics'] = [self.form_data.get('metric')]
        return d

    def get_data(self, df):
        fd = self.form_data
        df = self.process_data(df)
        freq = to_offset(fd.get('freq'))
        freq.normalize = True
        df[DTTM_ALIAS] = df.index.map(freq.rollback)
        df['ranked'] = df[DTTM_ALIAS].rank(method='dense', ascending=False) - 1
        df.ranked = df.ranked.map(int)
        df['series'] = '-' + df.ranked.map(str)
        df['series'] = df['series'].str.replace('-0', 'current')
        rank_lookup = {
            row['series']: row['ranked']
            for row in df.to_dict(orient='records')
        }
        max_ts = df[DTTM_ALIAS].max()
        max_rank = df['ranked'].max()
        df[DTTM_ALIAS] = df.index + (max_ts - df[DTTM_ALIAS])
        df = df.pivot_table(
            index=DTTM_ALIAS,
            columns='series',
            values=self.get_metric_label(fd.get('metric')))
        chart_data = self.to_series(df)
        for serie in chart_data:
            serie['rank'] = rank_lookup[serie['key']]
            serie['perc'] = 1 - (serie['rank'] / (max_rank + 1))
        return chart_data


class NVD3CompareTimeSeriesViz(NVD3TimeSeriesViz):

    """A line chart component where you can compare the % change over time"""

    viz_type = 'compare'
    verbose_name = _('Time Series - Percent Change')


class NVD3TimeSeriesStackedViz(NVD3TimeSeriesViz):

    """A rich stack area chart"""

    viz_type = 'area'
    verbose_name = _('Time Series - Stacked')
    sort_series = True


class DistributionPieViz(NVD3Viz):

    """Annoy visualization snobs with this controversial pie chart"""

    viz_type = 'pie'
    verbose_name = _('Distribution - NVD3 - Pie Chart')
    is_timeseries = False

    def get_data(self, df):
        metric = self.metric_labels[0]
        df = df.pivot_table(
            index=self.groupby,
            values=[metric])
        df.sort_values(by=metric, ascending=False, inplace=True)
        df = df.reset_index()
        df.columns = ['x', 'y']
        return df.to_dict(orient='records')


class HistogramViz(BaseViz):

    """Histogram"""

    viz_type = 'histogram'
    verbose_name = _('Histogram')
    is_timeseries = False

    def query_obj(self):
        """Returns the query object for this visualization"""
        d = super(HistogramViz, self).query_obj()
        d['row_limit'] = self.form_data.get(
            'row_limit', int(config.get('VIZ_ROW_LIMIT')))
        numeric_columns = self.form_data.get('all_columns_x')
        if numeric_columns is None:
            raise Exception(_('Must have at least one numeric column specified'))
        self.columns = numeric_columns
        d['columns'] = numeric_columns + self.groupby
        # override groupby entry to avoid aggregation
        d['groupby'] = []
        return d

    def get_data(self, df):
        """Returns the chart data"""
        chart_data = []
        if len(self.groupby) > 0:
            groups = df.groupby(self.groupby)
        else:
            groups = [((), df)]
        for keys, data in groups:
            if isinstance(keys, str):
                keys = (keys,)
            # removing undesirable characters
            keys = [re.sub(r'\W+', r'_', k) for k in keys]
            chart_data.extend([{
                'key': '__'.join([c] + keys),
                'values': data[c].tolist()}
                for c in self.columns])
        return chart_data


class DistributionBarViz(DistributionPieViz):

    """A good old bar chart"""

    viz_type = 'dist_bar'
    verbose_name = _('Distribution - Bar Chart')
    is_timeseries = False

    def query_obj(self):
        d = super(DistributionBarViz, self).query_obj()  # noqa
        fd = self.form_data
        if (
            len(d['groupby']) <
            len(fd.get('groupby') or []) + len(fd.get('columns') or [])
        ):
            raise Exception(
                _("Can't have overlap between Series and Breakdowns"))
        if not fd.get('metrics'):
            raise Exception(_('Pick at least one metric'))
        if not fd.get('groupby'):
            raise Exception(_('Pick at least one field for [Series]'))
        return d

    def get_data(self, df):
        fd = self.form_data
        metrics = self.metric_labels

        row = df.groupby(self.groupby).sum()[metrics[0]].copy()
        row.sort_values(ascending=False, inplace=True)
        columns = fd.get('columns') or []
        pt = df.pivot_table(
            index=self.groupby,
            columns=columns,
            values=metrics)
        if fd.get('contribution'):
            pt = pt.fillna(0)
            pt = pt.T
            pt = (pt / pt.sum()).T
        pt = pt.reindex(row.index)
        chart_data = []
        for name, ys in pt.items():
            if pt[name].dtype.kind not in 'biufc' or name in self.groupby:
                continue
            if isinstance(name, str):
                series_title = name
            else:
                offset = 0 if len(metrics) > 1 else 1
                series_title = ', '.join([str(s) for s in name[offset:]])
            values = []
            for i, v in ys.items():
                x = i
                if isinstance(x, (tuple, list)):
                    x = ', '.join([str(s) for s in x])
                else:
                    x = str(x)
                values.append({
                    'x': x,
                    'y': v,
                })
            d = {
                'key': series_title,
                'values': values,
            }
            chart_data.append(d)
        return chart_data


class SunburstViz(BaseViz):

    """A multi level sunburst chart"""

    viz_type = 'sunburst'
    verbose_name = _('Sunburst')
    is_timeseries = False
    credits = (
        'Kerry Rodden '
        '@<a href="https://bl.ocks.org/kerryrodden/7090426">bl.ocks.org</a>')

    def get_data(self, df):
        fd = self.form_data
        cols = fd.get('groupby')
        metric = self.get_metric_label(fd.get('metric'))
        secondary_metric = self.get_metric_label(fd.get('secondary_metric'))
        if metric == secondary_metric or secondary_metric is None:
            df.columns = cols + ['m1']
            df['m2'] = df['m1']
        return json.loads(df.to_json(orient='values'))

    def query_obj(self):
        qry = super(SunburstViz, self).query_obj()
        fd = self.form_data
        qry['metrics'] = [fd['metric']]
        secondary_metric = fd.get('secondary_metric')
        if secondary_metric and secondary_metric != fd['metric']:
            qry['metrics'].append(secondary_metric)
        return qry


class SankeyViz(BaseViz):

    """A Sankey diagram that requires a parent-child dataset"""

    viz_type = 'sankey'
    verbose_name = _('Sankey')
    is_timeseries = False
    credits = '<a href="https://www.npmjs.com/package/d3-sankey">d3-sankey on npm</a>'

    def query_obj(self):
        qry = super(SankeyViz, self).query_obj()
        if len(qry['groupby']) != 2:
            raise Exception(_('Pick exactly 2 columns as [Source / Target]'))
        qry['metrics'] = [
            self.form_data['metric']]
        return qry

    def get_data(self, df):
        df.columns = ['source', 'target', 'value']
        df['source'] = df['source'].astype(basestring)
        df['target'] = df['target'].astype(basestring)
        recs = df.to_dict(orient='records')

        hierarchy = defaultdict(set)
        for row in recs:
            hierarchy[row['source']].add(row['target'])

        def find_cycle(g):
            """Whether there's a cycle in a directed graph"""
            path = set()

            def visit(vertex):
                path.add(vertex)
                for neighbour in g.get(vertex, ()):
                    if neighbour in path or visit(neighbour):
                        return (vertex, neighbour)
                path.remove(vertex)

            for v in g:
                cycle = visit(v)
                if cycle:
                    return cycle

        cycle = find_cycle(hierarchy)
        if cycle:
            raise Exception(_(
                "There's a loop in your Sankey, please provide a tree. "
                "Here's a faulty link: {}").format(cycle))
        return recs


class DirectedForceViz(BaseViz):

    """An animated directed force layout graph visualization"""

    viz_type = 'directed_force'
    verbose_name = _('Directed Force Layout')
    credits = 'd3noob @<a href="http://bl.ocks.org/d3noob/5141278">bl.ocks.org</a>'
    is_timeseries = False

    def query_obj(self):
        qry = super(DirectedForceViz, self).query_obj()
        if len(self.form_data['groupby']) != 2:
            raise Exception(_("Pick exactly 2 columns to 'Group By'"))
        qry['metrics'] = [self.form_data['metric']]
        return qry

    def get_data(self, df):
        df.columns = ['source', 'target', 'value']
        return df.to_dict(orient='records')


class ChordViz(BaseViz):

    """A Chord diagram"""

    viz_type = 'chord'
    verbose_name = _('Directed Force Layout')
    credits = '<a href="https://github.com/d3/d3-chord">Bostock</a>'
    is_timeseries = False

    def query_obj(self):
        qry = super(ChordViz, self).query_obj()
        fd = self.form_data
        qry['groupby'] = [fd.get('groupby'), fd.get('columns')]
        qry['metrics'] = [self.get_metric_label(fd.get('metric'))]
        return qry

    def get_data(self, df):
        df.columns = ['source', 'target', 'value']

        # Preparing a symetrical matrix like d3.chords calls for
        nodes = list(set(df['source']) | set(df['target']))
        matrix = {}
        for source, target in product(nodes, nodes):
            matrix[(source, target)] = 0
        for source, target, value in df.to_records(index=False):
            matrix[(source, target)] = value
        m = [[matrix[(n1, n2)] for n1 in nodes] for n2 in nodes]
        return {
            'nodes': list(nodes),
            'matrix': m,
        }


class CountryMapViz(BaseViz):

    """A country centric"""

    viz_type = 'country_map'
    verbose_name = _('Country Map')
    is_timeseries = False
    credits = 'From bl.ocks.org By john-guerra'

    def query_obj(self):
        qry = super(CountryMapViz, self).query_obj()
        qry['metrics'] = [
            self.form_data['metric']]
        qry['groupby'] = [self.form_data['entity']]
        return qry

    def get_data(self, df):
        fd = self.form_data
        cols = [fd.get('entity')]
        metric = self.metric_labels[0]
        cols += [metric]
        ndf = df[cols]
        df = ndf
        df.columns = ['country_id', 'metric']
        d = df.to_dict(orient='records')
        return d


class WorldMapViz(BaseViz):

    """A country centric world map"""

    viz_type = 'world_map'
    verbose_name = _('World Map')
    is_timeseries = False
    credits = 'datamaps on <a href="https://www.npmjs.com/package/datamaps">npm</a>'

    def query_obj(self):
        qry = super(WorldMapViz, self).query_obj()
        qry['groupby'] = [self.form_data['entity']]
        return qry

    def get_data(self, df):
        from superset.data import countries
        fd = self.form_data
        cols = [fd.get('entity')]
        metric = self.get_metric_label(fd.get('metric'))
        secondary_metric = self.get_metric_label(fd.get('secondary_metric'))
        columns = ['country', 'm1', 'm2']
        if metric == secondary_metric:
            ndf = df[cols]
            # df[metric] will be a DataFrame
            # because there are duplicate column names
            ndf['m1'] = df[metric].iloc[:, 0]
            ndf['m2'] = ndf['m1']
        else:
            if secondary_metric:
                cols += [metric, secondary_metric]
            else:
                cols += [metric]
                columns = ['country', 'm1']
            ndf = df[cols]
        df = ndf
        df.columns = columns
        d = df.to_dict(orient='records')
        for row in d:
            country = None
            if isinstance(row['country'], str):
                country = countries.get(
                    fd.get('country_fieldtype'), row['country'])

            if country:
                row['country'] = country['cca3']
                row['latitude'] = country['lat']
                row['longitude'] = country['lng']
                row['name'] = country['name']
            else:
                row['country'] = 'XXX'
        return d


class FilterBoxViz(BaseViz):

    """A multi filter, multi-choice filter box to make dashboards interactive"""

    viz_type = 'filter_box'
    verbose_name = _('Filters')
    is_timeseries = False
    credits = 'a <a href="https://github.com/airbnb/superset">Superset</a> original'
    cache_type = 'get_data'

    def query_obj(self):
        return None

    def run_extra_queries(self):
        qry = self.filter_query_obj()
        filters = [g for g in self.form_data['groupby']]
        self.dataframes = {}
        for flt in filters:
            qry['groupby'] = [flt]
            df = self.get_df_payload(query_obj=qry).get('df')
            self.dataframes[flt] = df

    def filter_query_obj(self):
        qry = super(FilterBoxViz, self).query_obj()
        groupby = self.form_data.get('groupby')
        if len(groupby) < 1 and not self.form_data.get('date_filter'):
            raise Exception(_('Pick at least one filter field'))
        qry['metrics'] = [
            self.form_data['metric']]
        return qry

    def get_data(self, df):
        d = {}
        filters = [g for g in self.form_data['groupby']]
        for flt in filters:
            df = self.dataframes[flt]
            d[flt] = [{
                'id': row[0],
                'text': row[0],
                'filter': flt,
                'metric': row[1]}
                for row in df.itertuples(index=False)
            ]
        return d


class IFrameViz(BaseViz):

    """You can squeeze just about anything in this iFrame component"""

    viz_type = 'iframe'
    verbose_name = _('iFrame')
    credits = 'a <a href="https://github.com/airbnb/superset">Superset</a> original'
    is_timeseries = False

    def query_obj(self):
        return None

    def get_df(self, query_obj=None):
        return None


class ParallelCoordinatesViz(BaseViz):

    """Interactive parallel coordinate implementation

    Uses this amazing javascript library
    https://github.com/syntagmatic/parallel-coordinates
    """

    viz_type = 'para'
    verbose_name = _('Parallel Coordinates')
    credits = (
        '<a href="https://syntagmatic.github.io/parallel-coordinates/">'
        "Syntagmatic's library</a>")
    is_timeseries = False

    def query_obj(self):
        d = super(ParallelCoordinatesViz, self).query_obj()
        fd = self.form_data
        d['groupby'] = [fd.get('series')]
        return d

    def get_data(self, df):
        return df.to_dict(orient='records')


class HeatmapViz(BaseViz):

    """A nice heatmap visualization that support high density through canvas"""

    viz_type = 'heatmap'
    verbose_name = _('Heatmap')
    is_timeseries = False
    credits = (
        'inspired from mbostock @<a href="http://bl.ocks.org/mbostock/3074470">'
        'bl.ocks.org</a>')

    def query_obj(self):
        d = super(HeatmapViz, self).query_obj()
        fd = self.form_data
        d['metrics'] = [fd.get('metric')]
        d['groupby'] = [fd.get('all_columns_x'), fd.get('all_columns_y')]
        return d

    def get_data(self, df):
        fd = self.form_data
        x = fd.get('all_columns_x')
        y = fd.get('all_columns_y')
        v = self.metric_labels[0]
        if x == y:
            df.columns = ['x', 'y', 'v']
        else:
            df = df[[x, y, v]]
            df.columns = ['x', 'y', 'v']
        norm = fd.get('normalize_across')
        overall = False
        max_ = df.v.max()
        min_ = df.v.min()
        if norm == 'heatmap':
            overall = True
        else:
            gb = df.groupby(norm, group_keys=False)
            if len(gb) <= 1:
                overall = True
            else:
                df['perc'] = (
                    gb.apply(
                        lambda x: (x.v - x.v.min()) / (x.v.max() - x.v.min()))
                )
                df['rank'] = gb.apply(lambda x: x.v.rank(pct=True))
        if overall:
            df['perc'] = (df.v - min_) / (max_ - min_)
            df['rank'] = df.v.rank(pct=True)
        return {
            'records': df.to_dict(orient='records'),
            'extents': [min_, max_],
        }


class HorizonViz(NVD3TimeSeriesViz):

    """Horizon chart

    https://www.npmjs.com/package/d3-horizon-chart
    """

    viz_type = 'horizon'
    verbose_name = _('Horizon Charts')
    credits = (
        '<a href="https://www.npmjs.com/package/d3-horizon-chart">'
        'd3-horizon-chart</a>')


class MapboxViz(BaseViz):

    """Rich maps made with Mapbox"""

    viz_type = 'mapbox'
    verbose_name = _('Mapbox')
    is_timeseries = False
    credits = (
        '<a href=https://www.mapbox.com/mapbox-gl-js/api/>Mapbox GL JS</a>')

    def query_obj(self):
        d = super(MapboxViz, self).query_obj()
        fd = self.form_data
        label_col = fd.get('mapbox_label')

        if not fd.get('groupby'):
            d['columns'] = [fd.get('all_columns_x'), fd.get('all_columns_y')]

            if label_col and len(label_col) >= 1:
                if label_col[0] == 'count':
                    raise Exception(_(
                        "Must have a [Group By] column to have 'count' as the [Label]"))
                d['columns'].append(label_col[0])

            if fd.get('point_radius') != 'Auto':
                d['columns'].append(fd.get('point_radius'))

            d['columns'] = list(set(d['columns']))
        else:
            # Ensuring columns chosen are all in group by
            if (label_col and len(label_col) >= 1 and
                    label_col[0] != 'count' and
                    label_col[0] not in fd.get('groupby')):
                raise Exception(_(
                    'Choice of [Label] must be present in [Group By]'))

            if (fd.get('point_radius') != 'Auto' and
                    fd.get('point_radius') not in fd.get('groupby')):
                raise Exception(_(
                    'Choice of [Point Radius] must be present in [Group By]'))

            if (fd.get('all_columns_x') not in fd.get('groupby') or
                    fd.get('all_columns_y') not in fd.get('groupby')):
                raise Exception(_(
                    '[Longitude] and [Latitude] columns must be present in [Group By]'))
        return d

    def get_data(self, df):
        if df is None:
            return None
        fd = self.form_data
        label_col = fd.get('mapbox_label')
        has_custom_metric = label_col is not None and len(label_col) > 0
        metric_col = [None] * len(df.index)
        if has_custom_metric:
            if label_col[0] == fd.get('all_columns_x'):
                metric_col = df[fd.get('all_columns_x')]
            elif label_col[0] == fd.get('all_columns_y'):
                metric_col = df[fd.get('all_columns_y')]
            else:
                metric_col = df[label_col[0]]
        point_radius_col = (
            [None] * len(df.index)
            if fd.get('point_radius') == 'Auto'
            else df[fd.get('point_radius')])

        # using geoJSON formatting
        geo_json = {
            'type': 'FeatureCollection',
            'features': [
                {
                    'type': 'Feature',
                    'properties': {
                        'metric': metric,
                        'radius': point_radius,
                    },
                    'geometry': {
                        'type': 'Point',
                        'coordinates': [lon, lat],
                    },
                }
                for lon, lat, metric, point_radius
                in zip(
                    df[fd.get('all_columns_x')],
                    df[fd.get('all_columns_y')],
                    metric_col, point_radius_col)
            ],
        }

        x_series, y_series = df[fd.get('all_columns_x')], df[fd.get('all_columns_y')]
        south_west = [x_series.min(), y_series.min()]
        north_east = [x_series.max(), y_series.max()]

        return {
            'geoJSON': geo_json,
            'hasCustomMetric': has_custom_metric,
            'mapboxApiKey': config.get('MAPBOX_API_KEY'),
            'mapStyle': fd.get('mapbox_style'),
            'aggregatorName': fd.get('pandas_aggfunc'),
            'clusteringRadius': fd.get('clustering_radius'),
            'pointRadiusUnit': fd.get('point_radius_unit'),
            'globalOpacity': fd.get('global_opacity'),
            'bounds': [south_west, north_east],
            'renderWhileDragging': fd.get('render_while_dragging'),
            'tooltip': fd.get('rich_tooltip'),
            'color': fd.get('mapbox_color'),
        }

class DeckGLMultiLayer(BaseViz):

    """Pile on multiple DeckGL layers"""

    viz_type = 'deck_multi'
    verbose_name = _('Deck.gl - Multiple Layers')

    is_timeseries = False
    credits = '<a href="https://uber.github.io/deck.gl/">deck.gl</a>'

    def query_obj(self):
        return None

    def get_data(self, df):
        fd = self.form_data
        # Late imports to avoid circular import issues
        from superset.models.core import Slice
        from superset import db
        slice_ids = fd.get('deck_slices')
        slices = db.session.query(Slice).filter(Slice.id.in_(slice_ids)).all()
        return {
            'mapboxApiKey': config.get('MAPBOX_API_KEY'),
            'slices': [slc.data for slc in slices],
        }


class BaseDeckGLViz(BaseViz):

    """Base class for deck.gl visualizations"""

    is_timeseries = False
    credits = '<a href="https://uber.github.io/deck.gl/">deck.gl</a>'
    spatial_control_keys = []

    def handle_nulls(self, df):
        return df

    def get_metrics(self):
        self.metric = self.form_data.get('size')
        return [self.metric] if self.metric else []

    def process_spatial_query_obj(self, key, group_by):
        group_by.extend(self.get_spatial_columns(key))

    def get_spatial_columns(self, key):
        spatial = self.form_data.get(key)
        if spatial is None:
            raise ValueError(_('Bad spatial key'))

        if spatial.get('type') == 'latlong':
            return [spatial.get('lonCol'), spatial.get('latCol')]
        elif spatial.get('type') == 'delimited':
            return [spatial.get('lonlatCol')]
        elif spatial.get('type') == 'geohash':
            return [spatial.get('geohashCol')]

    @staticmethod
    def parse_coordinates(s):
        if not s:
            return None
        try:
            p = Point(s)
        except Exception:
            raise SpatialException(
                _('Invalid spatial point encountered: %s' % s))
        return (p.latitude, p.longitude)

    @staticmethod
    def reverse_geohash_decode(geohash_code):
        lat, lng = geohash.decode(geohash_code)
        return (lng, lat)

    @staticmethod
    def reverse_latlong(df, key):
        df[key] = [
            tuple(reversed(o))
            for o in df[key]
            if isinstance(o, (list, tuple))
        ]

    def process_spatial_data_obj(self, key, df):
        spatial = self.form_data.get(key)
        if spatial is None:
            raise ValueError(_('Bad spatial key'))

        if spatial.get('type') == 'latlong':
            df[key] = list(zip(
                pd.to_numeric(df[spatial.get('lonCol')], errors='coerce'),
                pd.to_numeric(df[spatial.get('latCol')], errors='coerce'),
            ))
        elif spatial.get('type') == 'delimited':
            lon_lat_col = spatial.get('lonlatCol')
            df[key] = df[lon_lat_col].apply(self.parse_coordinates)
            del df[lon_lat_col]
        elif spatial.get('type') == 'geohash':
            df[key] = df[spatial.get('geohashCol')].map(self.reverse_geohash_decode)
            del df[spatial.get('geohashCol')]

        if spatial.get('reverseCheckbox'):
            self.reverse_latlong(df, key)

        if df.get(key) is None:
            raise NullValueException(_('Encountered invalid NULL spatial entry, \
                                       please consider filtering those out'))
        return df

    def add_null_filters(self):
        fd = self.form_data
        spatial_columns = set()
        for key in self.spatial_control_keys:
            for column in self.get_spatial_columns(key):
                spatial_columns.add(column)

        if fd.get('adhoc_filters') is None:
            fd['adhoc_filters'] = []

        line_column = fd.get('line_column')
        if line_column:
            spatial_columns.add(line_column)

        for column in sorted(spatial_columns):
            filter_ = to_adhoc({
                'col': column,
                'op': 'IS NOT NULL',
                'val': '',
            })
            fd['adhoc_filters'].append(filter_)

    def query_obj(self):
        fd = self.form_data

        # add NULL filters
        if fd.get('filter_nulls', True):
            self.add_null_filters()

        d = super(BaseDeckGLViz, self).query_obj()
        gb = []

        for key in self.spatial_control_keys:
            self.process_spatial_query_obj(key, gb)

        if fd.get('dimension'):
            gb += [fd.get('dimension')]

        if fd.get('js_columns'):
            gb += fd.get('js_columns')
        metrics = self.get_metrics()
        gb = list(set(gb))
        if metrics:
            d['groupby'] = gb
            d['metrics'] = metrics
            d['columns'] = []
        else:
            d['columns'] = gb
        return d

    def get_js_columns(self, d):
        cols = self.form_data.get('js_columns') or []
        return {col: d.get(col) for col in cols}

    def get_data(self, df):
        if df is None:
            return None

        # Processing spatial info
        for key in self.spatial_control_keys:
            df = self.process_spatial_data_obj(key, df)

        features = []
        for d in df.to_dict(orient='records'):
            feature = self.get_properties(d)
            extra_props = self.get_js_columns(d)
            if extra_props:
                feature['extraProps'] = extra_props
            features.append(feature)

        return {
            'features': features,
            'mapboxApiKey': config.get('MAPBOX_API_KEY'),
<<<<<<< HEAD
            'metricLabels': self.metric_labels,
=======
            'deckGeoJSONLayers': config.get('DECKGL_GEOJSON_LAYERS'),
>>>>>>> 9282453e
        }

    def get_properties(self, d):
        raise NotImplementedError()


class DeckScatterViz(BaseDeckGLViz):

    """deck.gl's ScatterLayer"""

    viz_type = 'deck_scatter'
    verbose_name = _('Deck.gl - Scatter plot')
    spatial_control_keys = ['spatial']
    is_timeseries = True

    def query_obj(self):
        fd = self.form_data
        self.is_timeseries = bool(
            fd.get('time_grain_sqla') or fd.get('granularity'))
        self.point_radius_fixed = (
            fd.get('point_radius_fixed') or {'type': 'fix', 'value': 500})
        return super(DeckScatterViz, self).query_obj()

    def get_metrics(self):
        self.metric = None
        if self.point_radius_fixed.get('type') == 'metric':
            self.metric = self.point_radius_fixed.get('value')
            return [self.metric]
        return None

    def get_properties(self, d):
        return {
            'metric': d.get(self.metric_label),
            'radius': self.fixed_value if self.fixed_value else d.get(self.metric_label),
            'cat_color': d.get(self.dim) if self.dim else None,
            'position': d.get('spatial'),
            DTTM_ALIAS: d.get(DTTM_ALIAS),
        }

    def get_data(self, df):
        fd = self.form_data
        self.metric_label = \
            self.get_metric_label(self.metric) if self.metric else None
        self.point_radius_fixed = fd.get('point_radius_fixed')
        self.fixed_value = None
        self.dim = self.form_data.get('dimension')
        if self.point_radius_fixed.get('type') != 'metric':
            self.fixed_value = self.point_radius_fixed.get('value')
        return super(DeckScatterViz, self).get_data(df)


class DeckScreengrid(BaseDeckGLViz):

    """deck.gl's ScreenGridLayer"""

    viz_type = 'deck_screengrid'
    verbose_name = _('Deck.gl - Screen Grid')
    spatial_control_keys = ['spatial']
    is_timeseries = True

    def query_obj(self):
        fd = self.form_data
        self.is_timeseries = fd.get('time_grain_sqla') or fd.get('granularity')
        return super(DeckScreengrid, self).query_obj()

    def get_properties(self, d):
        return {
            'position': d.get('spatial'),
            'weight': d.get(self.metric_label) or 1,
            '__timestamp': d.get(DTTM_ALIAS) or d.get('__time'),
        }

    def get_data(self, df):
        self.metric_label = self.get_metric_label(self.metric)
        return super(DeckScreengrid, self).get_data(df)


class DeckGrid(BaseDeckGLViz):

    """deck.gl's DeckLayer"""

    viz_type = 'deck_grid'
    verbose_name = _('Deck.gl - 3D Grid')
    spatial_control_keys = ['spatial']

    def get_properties(self, d):
        return {
            'position': d.get('spatial'),
            'weight': d.get(self.metric_label) or 1,
        }

    def get_data(self, df):
        self.metric_label = self.get_metric_label(self.metric)
        return super(DeckGrid, self).get_data(df)


def geohash_to_json(geohash_code):
    p = geohash.bbox(geohash_code)
    return [
        [p.get('w'), p.get('n')],
        [p.get('e'), p.get('n')],
        [p.get('e'), p.get('s')],
        [p.get('w'), p.get('s')],
        [p.get('w'), p.get('n')],
    ]


class DeckPathViz(BaseDeckGLViz):

    """deck.gl's PathLayer"""

    viz_type = 'deck_path'
    verbose_name = _('Deck.gl - Paths')
    deck_viz_key = 'path'
    deser_map = {
        'json': json.loads,
        'polyline': polyline.decode,
        'geohash': geohash_to_json,
    }

    def query_obj(self):
        d = super(DeckPathViz, self).query_obj()
        line_col = self.form_data.get('line_column')
        if d['metrics']:
            self.has_metrics = True
            d['groupby'].append(line_col)
        else:
            self.has_metrics = False
            d['columns'].append(line_col)
        return d

    def get_properties(self, d):
        fd = self.form_data
        line_type = fd.get('line_type')
        deser = self.deser_map[line_type]
        line_column = fd.get('line_column')
        path = deser(d[line_column])
        if fd.get('reverse_long_lat'):
            path = [(o[1], o[0]) for o in path]
        d[self.deck_viz_key] = path
        if line_type != 'geohash':
            del d[line_column]
        return d


class DeckPolygon(DeckPathViz):

    """deck.gl's Polygon Layer"""

    viz_type = 'deck_polygon'
    deck_viz_key = 'polygon'
    verbose_name = _('Deck.gl - Polygon')


class DeckHex(BaseDeckGLViz):

    """deck.gl's DeckLayer"""

    viz_type = 'deck_hex'
    verbose_name = _('Deck.gl - 3D HEX')
    spatial_control_keys = ['spatial']

    def get_properties(self, d):
        return {
            'position': d.get('spatial'),
            'weight': d.get(self.metric_label) or 1,
        }

    def get_data(self, df):
        self.metric_label = self.get_metric_label(self.metric)
        return super(DeckHex, self).get_data(df)


class DeckGeoJson(BaseDeckGLViz):

    """deck.gl's GeoJSONLayer"""

    viz_type = 'deck_geojson'
    verbose_name = _('Deck.gl - GeoJSON')

    def query_obj(self):
        d = super(DeckGeoJson, self).query_obj()
        d['columns'] += [self.form_data.get('geojson')]
        d['metrics'] = []
        d['groupby'] = []
        return d

    def get_properties(self, d):
        geojson = d.get(self.form_data.get('geojson'))
        return json.loads(geojson)


class DeckArc(BaseDeckGLViz):

    """deck.gl's Arc Layer"""

    viz_type = 'deck_arc'
    verbose_name = _('Deck.gl - Arc')
    spatial_control_keys = ['start_spatial', 'end_spatial']
    is_timeseries = True

    def query_obj(self):
        fd = self.form_data
        self.is_timeseries = bool(
            fd.get('time_grain_sqla') or fd.get('granularity'))
        return super(DeckArc, self).query_obj()

    def get_properties(self, d):
        dim = self.form_data.get('dimension')
        return {
            'sourcePosition': d.get('start_spatial'),
            'targetPosition': d.get('end_spatial'),
            'cat_color': d.get(dim) if dim else None,
            DTTM_ALIAS: d.get(DTTM_ALIAS),
        }

    def get_data(self, df):
        d = super(DeckArc, self).get_data(df)

        return {
            'features': d['features'],
            'mapboxApiKey': config.get('MAPBOX_API_KEY'),
        }


class EventFlowViz(BaseViz):

    """A visualization to explore patterns in event sequences"""

    viz_type = 'event_flow'
    verbose_name = _('Event flow')
    credits = 'from <a href="https://github.com/williaster/data-ui">@data-ui</a>'
    is_timeseries = True

    def query_obj(self):
        query = super(EventFlowViz, self).query_obj()
        form_data = self.form_data

        event_key = form_data.get('all_columns_x')
        entity_key = form_data.get('entity')
        meta_keys = [
            col for col in form_data.get('all_columns')
            if col != event_key and col != entity_key
        ]

        query['columns'] = [event_key, entity_key] + meta_keys

        if form_data['order_by_entity']:
            query['orderby'] = [(entity_key, True)]

        return query

    def get_data(self, df):
        return df.to_dict(orient='records')


class PairedTTestViz(BaseViz):

    """A table displaying paired t-test values"""

    viz_type = 'paired_ttest'
    verbose_name = _('Time Series - Paired t-test')
    sort_series = False
    is_timeseries = True

    def get_data(self, df):
        """
        Transform received data frame into an object of the form:
        {
            'metric1': [
                {
                    groups: ('groupA', ... ),
                    values: [ {x, y}, ... ],
                }, ...
            ], ...
        }
        """
        fd = self.form_data
        groups = fd.get('groupby')
        metrics = fd.get('metrics')
        df.fillna(0)
        df = df.pivot_table(
            index=DTTM_ALIAS,
            columns=groups,
            values=metrics)
        cols = []
        # Be rid of falsey keys
        for col in df.columns:
            if col == '':
                cols.append('N/A')
            elif col is None:
                cols.append('NULL')
            else:
                cols.append(col)
        df.columns = cols
        data = {}
        series = df.to_dict('series')
        for nameSet in df.columns:
            # If no groups are defined, nameSet will be the metric name
            hasGroup = not isinstance(nameSet, str)
            Y = series[nameSet]
            d = {
                'group': nameSet[1:] if hasGroup else 'All',
                'values': [
                    {'x': t, 'y': Y[t] if t in Y else None}
                    for t in df.index
                ],
            }
            key = nameSet[0] if hasGroup else nameSet
            if key in data:
                data[key].append(d)
            else:
                data[key] = [d]
        return data


class RoseViz(NVD3TimeSeriesViz):

    viz_type = 'rose'
    verbose_name = _('Time Series - Nightingale Rose Chart')
    sort_series = False
    is_timeseries = True

    def get_data(self, df):
        data = super(RoseViz, self).get_data(df)
        result = {}
        for datum in data:
            key = datum['key']
            for val in datum['values']:
                timestamp = val['x'].value
                if not result.get(timestamp):
                    result[timestamp] = []
                value = 0 if math.isnan(val['y']) else val['y']
                result[timestamp].append({
                    'key': key,
                    'value': value,
                    'name': ', '.join(key) if isinstance(key, list) else key,
                    'time': val['x'],
                })
        return result


class PartitionViz(NVD3TimeSeriesViz):

    """
    A hierarchical data visualization with support for time series.
    """

    viz_type = 'partition'
    verbose_name = _('Partition Diagram')

    def query_obj(self):
        query_obj = super(PartitionViz, self).query_obj()
        time_op = self.form_data.get('time_series_option', 'not_time')
        # Return time series data if the user specifies so
        query_obj['is_timeseries'] = time_op != 'not_time'
        return query_obj

    def levels_for(self, time_op, groups, df):
        """
        Compute the partition at each `level` from the dataframe.
        """
        levels = {}
        for i in range(0, len(groups) + 1):
            agg_df = df.groupby(groups[:i]) if i else df
            levels[i] = (
                agg_df.mean() if time_op == 'agg_mean'
                else agg_df.sum(numeric_only=True))
        return levels

    def levels_for_diff(self, time_op, groups, df):
        # Obtain a unique list of the time grains
        times = list(set(df[DTTM_ALIAS]))
        times.sort()
        until = times[len(times) - 1]
        since = times[0]
        # Function describing how to calculate the difference
        func = {
            'point_diff': [
                pd.Series.sub,
                lambda a, b, fill_value: a - b,
            ],
            'point_factor': [
                pd.Series.div,
                lambda a, b, fill_value: a / float(b),
            ],
            'point_percent': [
                lambda a, b, fill_value=0: a.div(b, fill_value=fill_value) - 1,
                lambda a, b, fill_value: a / float(b) - 1,
            ],
        }[time_op]
        agg_df = df.groupby(DTTM_ALIAS).sum()
        levels = {0: pd.Series({
            m: func[1](agg_df[m][until], agg_df[m][since], 0)
            for m in agg_df.columns})}
        for i in range(1, len(groups) + 1):
            agg_df = df.groupby([DTTM_ALIAS] + groups[:i]).sum()
            levels[i] = pd.DataFrame({
                m: func[0](agg_df[m][until], agg_df[m][since], fill_value=0)
                for m in agg_df.columns})
        return levels

    def levels_for_time(self, groups, df):
        procs = {}
        for i in range(0, len(groups) + 1):
            self.form_data['groupby'] = groups[:i]
            df_drop = df.drop(groups[i:], 1)
            procs[i] = self.process_data(df_drop, aggregate=True).fillna(0)
        self.form_data['groupby'] = groups
        return procs

    def nest_values(self, levels, level=0, metric=None, dims=()):
        """
        Nest values at each level on the back-end with
        access and setting, instead of summing from the bottom.
        """
        if not level:
            return [{
                'name': m,
                'val': levels[0][m],
                'children': self.nest_values(levels, 1, m),
            } for m in levels[0].index]
        if level == 1:
            return [{
                'name': i,
                'val': levels[1][metric][i],
                'children': self.nest_values(levels, 2, metric, (i,)),
            } for i in levels[1][metric].index]
        if level >= len(levels):
            return []
        return [{
            'name': i,
            'val': levels[level][metric][dims][i],
            'children': self.nest_values(
                levels, level + 1, metric, dims + (i,),
            ),
        } for i in levels[level][metric][dims].index]

    def nest_procs(self, procs, level=-1, dims=(), time=None):
        if level == -1:
            return [{
                'name': m,
                'children': self.nest_procs(procs, 0, (m,)),
            } for m in procs[0].columns]
        if not level:
            return [{
                'name': t,
                'val': procs[0][dims[0]][t],
                'children': self.nest_procs(procs, 1, dims, t),
            } for t in procs[0].index]
        if level >= len(procs):
            return []
        return [{
            'name': i,
            'val': procs[level][dims][i][time],
            'children': self.nest_procs(procs, level + 1, dims + (i,), time),
        } for i in procs[level][dims].columns]

    def get_data(self, df):
        fd = self.form_data
        groups = fd.get('groupby', [])
        time_op = fd.get('time_series_option', 'not_time')
        if not len(groups):
            raise ValueError('Please choose at least one groupby')
        if time_op == 'not_time':
            levels = self.levels_for('agg_sum', groups, df)
        elif time_op in ['agg_sum', 'agg_mean']:
            levels = self.levels_for(time_op, groups, df)
        elif time_op in ['point_diff', 'point_factor', 'point_percent']:
            levels = self.levels_for_diff(time_op, groups, df)
        elif time_op == 'adv_anal':
            procs = self.levels_for_time(groups, df)
            return self.nest_procs(procs)
        else:
            levels = self.levels_for('agg_sum', [DTTM_ALIAS] + groups, df)
        return self.nest_values(levels)


class MapFilterViz(BaseDeckGLViz):
    viz_type = 'map_filter'
    verbose_name = _('Map Filter')
    spatial_control_keys = ['spatial']
    is_timeseries = False

    def get_properties(self, d):
        return {
            'cat_color': d.get(self.dim) if self.dim else None,
            'position': d.get('spatial'),
            DTTM_ALIAS: d.get(DTTM_ALIAS),
        }

    def get_data(self, df):
        fd = self.form_data
        self.fixed_value = None
        self.dim = self.form_data.get('dimension')
        data = super(MapFilterViz, self).get_data(df)
        geo_json = {
            'type': 'FeatureCollection',
            'features': [
                {
                    'type': 'Feature',
                    'properties': {
                        **x['extraProps'],
                        'cat_color': x['cat_color']

                    },
                    'geometry': {
                        'type': 'Point',
                        'coordinates': [x['position'][0], x['position'][1]],
                    },
                }
                for x in data['features']
            ],
        }
        return {
            'geoJSON': geo_json,
            'mapboxApiKey': config.get('MAPBOX_API_KEY'),
            'mapStyle': fd.get('mapbox_style'),
            'viewportLongitude': fd.get('viewport', {}).get('longitude'),
            'viewportLatitude': fd.get('viewport', {}).get('latitude'),
            'viewportZoom': fd.get('viewport', {}).get('zoom'),
            'renderWhileDragging': fd.get('render_while_dragging'),
            'tooltip': fd.get('rich_tooltip'),
            'color': fd.get('mapbox_color'),
            'geoJSONBgLayers': config.get('GEOJSON_LAYERS', {}),
        }


viz_types = {
    o.viz_type: o for o in globals().values()
    if (
        inspect.isclass(o) and
        issubclass(o, BaseViz) and
        o.viz_type not in config.get('VIZ_TYPE_BLACKLIST'))}<|MERGE_RESOLUTION|>--- conflicted
+++ resolved
@@ -2023,6 +2023,7 @@
             'color': fd.get('mapbox_color'),
         }
 
+
 class DeckGLMultiLayer(BaseViz):
 
     """Pile on multiple DeckGL layers"""
@@ -2202,11 +2203,8 @@
         return {
             'features': features,
             'mapboxApiKey': config.get('MAPBOX_API_KEY'),
-<<<<<<< HEAD
             'metricLabels': self.metric_labels,
-=======
             'deckGeoJSONLayers': config.get('DECKGL_GEOJSON_LAYERS'),
->>>>>>> 9282453e
         }
 
     def get_properties(self, d):
