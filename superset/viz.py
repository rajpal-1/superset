--- conflicted
+++ resolved
@@ -2988,21 +2988,33 @@
         return super().get_data(df)
 
 
-<<<<<<< HEAD
+class DeckHeatmap(BaseDeckGLViz):
+
+    """deck.gl's HeatmapLayer"""
+
+    viz_type = "deck_heatmap"
+    verbose_name = _("Deck.gl - Heatmap")
+    spatial_control_keys = ["spatial"]
+
+    def get_properties(self, data: Dict[str, Any]) -> Dict[str, Any]:
+        return {
+            "position": data.get("spatial"),
+            "weight": (data.get(self.metric_label) if self.metric_label else None) or 1,
+        }
+
+    def get_data(self, df: pd.DataFrame) -> VizData:
+        self.metric_label = (  # pylint: disable=attribute-defined-outside-init
+            utils.get_metric_name(self.metric) if self.metric else None
+        )
+        return super().get_data(df)
+
+
 class DeckContour(BaseDeckGLViz):
 
     """deck.gl's ContourLayer"""
 
     viz_type = "deck_contour"
     verbose_name = _("Deck.gl - Contour")
-=======
-class DeckHeatmap(BaseDeckGLViz):
-
-    """deck.gl's HeatmapLayer"""
-
-    viz_type = "deck_heatmap"
-    verbose_name = _("Deck.gl - Heatmap")
->>>>>>> 50535e42
     spatial_control_keys = ["spatial"]
 
     def get_properties(self, data: Dict[str, Any]) -> Dict[str, Any]:
