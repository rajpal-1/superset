"""This module contains the 'Viz' objects

These objects represent the backend of all the visualizations that
Superset can render.
"""
from __future__ import absolute_import
from __future__ import division
from __future__ import print_function
from __future__ import unicode_literals

from collections import defaultdict
import copy
from datetime import datetime, timedelta
import hashlib
import inspect
from itertools import product
import logging
import traceback
import uuid
import zlib

from dateutil import relativedelta as rdelta
from flask import request
from flask_babel import lazy_gettext as _
import geohash
from markdown import markdown
import numpy as np
import pandas as pd
from pandas.tseries.frequencies import to_offset
import polyline
import simplejson as json
from six import PY3, string_types, text_type
from six.moves import reduce

from superset import app, cache, get_manifest_file, utils
from superset.utils import DTTM_ALIAS, merge_extra_filters

config = app.config
stats_logger = config.get('STATS_LOGGER')


class BaseViz(object):

    """All visualizations derive this base class"""

    viz_type = None
    verbose_name = 'Base Viz'
    credits = ''
    is_timeseries = False
    default_fillna = 0

    def __init__(self, datasource, form_data):
        if not datasource:
            raise Exception(_('Viz is missing a datasource'))
        self.datasource = datasource
        self.request = request
        self.viz_type = form_data.get('viz_type')
        self.form_data = form_data

        self.query = ''
        self.token = self.form_data.get(
            'token', 'token_' + uuid.uuid4().hex[:8])
        self.metrics = self.form_data.get('metrics') or []
        self.groupby = self.form_data.get('groupby') or []
        self.time_shift = timedelta()

        self.status = None
        self.error_message = None

    def get_fillna_for_type(self, col_type):
        """Returns the value for use as filler for a specific Column.type"""
        if col_type:
            if col_type == 'TEXT' or col_type.startswith('VARCHAR'):
                return ' NULL'
        return self.default_fillna

    def get_fillna_for_columns(self, columns=None):
        """Returns a dict or scalar that can be passed to DataFrame.fillna"""
        if columns is None:
            return self.default_fillna
        columns_types = self.datasource.columns_types
        fillna = {c: self.get_fillna_for_type(columns_types.get(c)) for c in columns}
        return fillna

    def get_df(self, query_obj=None):
        """Returns a pandas dataframe based on the query object"""
        if not query_obj:
            query_obj = self.query_obj()

        self.error_msg = ''
        self.results = None

        timestamp_format = None
        if self.datasource.type == 'table':
            dttm_col = self.datasource.get_col(query_obj['granularity'])
            if dttm_col:
                timestamp_format = dttm_col.python_date_format

        # The datasource here can be different backend but the interface is common
        self.results = self.datasource.query(query_obj)
        self.query = self.results.query
        self.status = self.results.status
        self.error_message = self.results.error_message

        df = self.results.df
        # Transform the timestamp we received from database to pandas supported
        # datetime format. If no python_date_format is specified, the pattern will
        # be considered as the default ISO date format
        # If the datetime format is unix, the parse will use the corresponding
        # parsing logic.
        if df is None or df.empty:
            self.status = utils.QueryStatus.FAILED
            if not self.error_message:
                self.error_message = 'No data.'
            return pd.DataFrame()
        else:
            if DTTM_ALIAS in df.columns:
                if timestamp_format in ('epoch_s', 'epoch_ms'):
                    df[DTTM_ALIAS] = pd.to_datetime(df[DTTM_ALIAS], utc=False)
                else:
                    df[DTTM_ALIAS] = pd.to_datetime(
                        df[DTTM_ALIAS], utc=False, format=timestamp_format)
                if self.datasource.offset:
                    df[DTTM_ALIAS] += timedelta(hours=self.datasource.offset)
                df[DTTM_ALIAS] += self.time_shift
            df.replace([np.inf, -np.inf], np.nan)
            fillna = self.get_fillna_for_columns(df.columns)
            df = df.fillna(fillna)
        return df

    def query_obj(self):
        """Building a query object"""
        form_data = self.form_data
        gb = form_data.get('groupby') or []
        metrics = form_data.get('metrics') or []
        columns = form_data.get('columns') or []
        groupby = []
        for o in gb + columns:
            if o not in groupby:
                groupby.append(o)

        is_timeseries = self.is_timeseries
        if DTTM_ALIAS in groupby:
            groupby.remove(DTTM_ALIAS)
            is_timeseries = True

        # Add extra filters into the query form data
        merge_extra_filters(form_data)

        granularity = (
            form_data.get('granularity') or
            form_data.get('granularity_sqla')
        )
        limit = int(form_data.get('limit') or 0)
        timeseries_limit_metric = form_data.get('timeseries_limit_metric')
        row_limit = int(form_data.get('row_limit') or config.get('ROW_LIMIT'))

        # default order direction
        order_desc = form_data.get('order_desc', True)

        since = form_data.get('since', '')
        until = form_data.get('until', 'now')
        time_shift = form_data.get('time_shift', '')

        # Backward compatibility hack
        if since:
            since_words = since.split(' ')
            grains = ['days', 'years', 'hours', 'day', 'year', 'weeks']
            if (len(since_words) == 2 and since_words[1] in grains):
                since += ' ago'

        self.time_shift = utils.parse_human_timedelta(time_shift)

        from_dttm = utils.parse_human_datetime(since) - self.time_shift
        to_dttm = utils.parse_human_datetime(until) - self.time_shift
        if from_dttm and to_dttm and from_dttm > to_dttm:
            raise Exception(_('From date cannot be larger than to date'))

        self.from_dttm = from_dttm
        self.to_dttm = to_dttm

        # extras are used to query elements specific to a datasource type
        # for instance the extra where clause that applies only to Tables
        extras = {
            'where': form_data.get('where', ''),
            'having': form_data.get('having', ''),
            'having_druid': form_data.get('having_filters', []),
            'time_grain_sqla': form_data.get('time_grain_sqla', ''),
            'druid_time_origin': form_data.get('druid_time_origin', ''),
        }
        filters = form_data.get('filters', [])
        d = {
            'granularity': granularity,
            'from_dttm': from_dttm,
            'to_dttm': to_dttm,
            'is_timeseries': is_timeseries,
            'groupby': groupby,
            'metrics': metrics,
            'row_limit': row_limit,
            'filter': filters,
            'timeseries_limit': limit,
            'extras': extras,
            'timeseries_limit_metric': timeseries_limit_metric,
            'form_data': form_data,
            'order_desc': order_desc,
        }
        return d

    @property
    def cache_timeout(self):
        if self.form_data.get('cache_timeout'):
            return int(self.form_data.get('cache_timeout'))
        if self.datasource.cache_timeout:
            return self.datasource.cache_timeout
        if (
                hasattr(self.datasource, 'database') and
                self.datasource.database.cache_timeout):
            return self.datasource.database.cache_timeout
        return config.get('CACHE_DEFAULT_TIMEOUT')

    def get_json(self, force=False):
        return json.dumps(
            self.get_payload(force),
            default=utils.json_int_dttm_ser, ignore_nan=True)

    @property
    def cache_key(self):
        form_data = self.form_data.copy()
        merge_extra_filters(form_data)
        s = str([(k, form_data[k]) for k in sorted(form_data.keys())])
        return hashlib.md5(s.encode('utf-8')).hexdigest()

    def get_payload(self, force=False):
        """Handles caching around the json payload retrieval"""
        cache_key = self.cache_key
        payload = None
        if not force and cache:
            payload = cache.get(cache_key)

        if payload:
            stats_logger.incr('loaded_from_cache')
            is_cached = True
            try:
                cached_data = zlib.decompress(payload)
                if PY3:
                    cached_data = cached_data.decode('utf-8')
                payload = json.loads(cached_data)
            except Exception as e:
                logging.error('Error reading cache: ' +
                              utils.error_msg_from_exception(e))
                payload = None
                return []
            logging.info('Serving from cache')

        if not payload:
            stats_logger.incr('loaded_from_source')
            data = None
            is_cached = False
            cache_timeout = self.cache_timeout
            stacktrace = None
            rowcount = None
            try:
                df = self.get_df()
                if not self.error_message:
                    data = self.get_data(df)
                rowcount = len(df.index) if df is not None else 0
            except Exception as e:
                logging.exception(e)
                if not self.error_message:
                    self.error_message = str(e)
                self.status = utils.QueryStatus.FAILED
                data = None
                stacktrace = traceback.format_exc()
            payload = {
                'cache_key': cache_key,
                'cache_timeout': cache_timeout,
                'data': data,
                'error': self.error_message,
                'form_data': self.form_data,
                'query': self.query,
                'status': self.status,
                'stacktrace': stacktrace,
                'rowcount': rowcount,
            }
            payload['cached_dttm'] = datetime.utcnow().isoformat().split('.')[0]
            logging.info('Caching for the next {} seconds'.format(
                cache_timeout))
            data = self.json_dumps(payload)
            if PY3:
                data = bytes(data, 'utf-8')
            if cache and self.status != utils.QueryStatus.FAILED:
                try:
                    cache.set(
                        cache_key,
                        zlib.compress(data),
                        timeout=cache_timeout)
                except Exception as e:
                    # cache.set call can fail if the backend is down or if
                    # the key is too large or whatever other reasons
                    logging.warning('Could not cache key {}'.format(cache_key))
                    logging.exception(e)
                    cache.delete(cache_key)
        payload['is_cached'] = is_cached
        return payload

    def json_dumps(self, obj):
        return json.dumps(obj, default=utils.json_int_dttm_ser, ignore_nan=True)

    @property
    def data(self):
        """This is the data object serialized to the js layer"""
        content = {
            'form_data': self.form_data,
            'token': self.token,
            'viz_name': self.viz_type,
            'filter_select_enabled': self.datasource.filter_select_enabled,
        }
        return content

    def get_csv(self):
        df = self.get_df()
        include_index = not isinstance(df.index, pd.RangeIndex)
        return df.to_csv(index=include_index, **config.get('CSV_EXPORT'))

    def get_data(self, df):
        return []

    @property
    def json_data(self):
        return json.dumps(self.data)


class TableViz(BaseViz):

    """A basic html table that is sortable and searchable"""

    viz_type = 'table'
    verbose_name = _('Table View')
    credits = 'a <a href="https://github.com/airbnb/superset">Superset</a> original'
    is_timeseries = False

    def should_be_timeseries(self):
        fd = self.form_data
        # TODO handle datasource-type-specific code in datasource
        conditions_met = (
            (fd.get('granularity') and fd.get('granularity') != 'all') or
            (fd.get('granularity_sqla') and fd.get('time_grain_sqla'))
        )
        if fd.get('include_time') and not conditions_met:
            raise Exception(_(
                'Pick a granularity in the Time section or '
                "uncheck 'Include Time'"))
        return fd.get('include_time')

    def query_obj(self):
        d = super(TableViz, self).query_obj()
        fd = self.form_data

        if fd.get('all_columns') and (fd.get('groupby') or fd.get('metrics')):
            raise Exception(_(
                'Choose either fields to [Group By] and [Metrics] or '
                '[Columns], not both'))

        sort_by = fd.get('timeseries_limit_metric')
        if fd.get('all_columns'):
            d['columns'] = fd.get('all_columns')
            d['groupby'] = []
            order_by_cols = fd.get('order_by_cols') or []
            d['orderby'] = [json.loads(t) for t in order_by_cols]
        elif sort_by:
            if sort_by not in d['metrics']:
                d['metrics'] += [sort_by]
            d['orderby'] = [(sort_by, not fd.get('order_desc', True))]

        # Add all percent metrics that are not already in the list
        if 'percent_metrics' in fd:
            d['metrics'] = d['metrics'] + list(filter(
                lambda m: m not in d['metrics'],
                fd['percent_metrics'],
            ))

        d['is_timeseries'] = self.should_be_timeseries()
        return d

    def get_data(self, df):
        fd = self.form_data
        if not self.should_be_timeseries() and DTTM_ALIAS in df:
            del df[DTTM_ALIAS]

        # Sum up and compute percentages for all percent metrics
        percent_metrics = fd.get('percent_metrics', [])
        if len(percent_metrics):
            percent_metrics = list(filter(lambda m: m in df, percent_metrics))
            metric_sums = {
                m: reduce(lambda a, b: a + b, df[m])
                for m in percent_metrics
            }
            metric_percents = {
                m: list(map(lambda a: a / metric_sums[m], df[m]))
                for m in percent_metrics
            }
            for m in percent_metrics:
                m_name = '%' + m
                df[m_name] = pd.Series(metric_percents[m], name=m_name)
            # Remove metrics that are not in the main metrics list
            for m in filter(
                lambda m: m not in fd['metrics'] and m in df.columns,
                percent_metrics,
            ):
                del df[m]

        return dict(
            records=df.to_dict(orient='records'),
            columns=list(df.columns),
        )

    def json_dumps(self, obj):
        if self.form_data.get('all_columns'):
            return json.dumps(obj, default=utils.json_iso_dttm_ser)
        else:
            return super(TableViz, self).json_dumps(obj)


class TimeTableViz(BaseViz):

    """A data table with rich time-series related columns"""

    viz_type = 'time_table'
    verbose_name = _('Time Table View')
    credits = 'a <a href="https://github.com/airbnb/superset">Superset</a> original'
    is_timeseries = True

    def query_obj(self):
        d = super(TimeTableViz, self).query_obj()
        fd = self.form_data

        if not fd.get('metrics'):
            raise Exception(_('Pick at least one metric'))

        if fd.get('groupby') and len(fd.get('metrics')) > 1:
            raise Exception(_(
                "When using 'Group By' you are limited to use a single metric"))
        return d

    def get_data(self, df):
        fd = self.form_data
        values = self.metrics
        columns = None
        if fd.get('groupby'):
            values = self.metrics[0]
            columns = fd.get('groupby')
        pt = df.pivot_table(
            index=DTTM_ALIAS,
            columns=columns,
            values=values)
        pt.index = pt.index.map(str)
        pt = pt.sort_index()
        return dict(
            records=pt.to_dict(orient='index'),
            columns=list(pt.columns),
            is_group_by=len(fd.get('groupby')) > 0,
        )


class PivotTableViz(BaseViz):

    """A pivot table view, define your rows, columns and metrics"""

    viz_type = 'pivot_table'
    verbose_name = _('Pivot Table')
    credits = 'a <a href="https://github.com/airbnb/superset">Superset</a> original'
    is_timeseries = False

    def query_obj(self):
        d = super(PivotTableViz, self).query_obj()
        groupby = self.form_data.get('groupby')
        columns = self.form_data.get('columns')
        metrics = self.form_data.get('metrics')
        if not columns:
            columns = []
        if not groupby:
            groupby = []
        if not groupby:
            raise Exception(_("Please choose at least one 'Group by' field "))
        if not metrics:
            raise Exception(_('Please choose at least one metric'))
        if (
                any(v in groupby for v in columns) or
                any(v in columns for v in groupby)):
            raise Exception(_("Group By' and 'Columns' can't overlap"))
        return d

    def get_data(self, df):
        if (
                self.form_data.get('granularity') == 'all' and
                DTTM_ALIAS in df):
            del df[DTTM_ALIAS]
        df = df.pivot_table(
            index=self.form_data.get('groupby'),
            columns=self.form_data.get('columns'),
            values=self.form_data.get('metrics'),
            aggfunc=self.form_data.get('pandas_aggfunc'),
            margins=self.form_data.get('pivot_margins'),
        )
        # Display metrics side by side with each column
        if self.form_data.get('combine_metric'):
            df = df.stack(0).unstack()
        return dict(
            columns=list(df.columns),
            html=df.to_html(
                na_rep='',
                classes=(
                    'dataframe table table-striped table-bordered '
                    'table-condensed table-hover').split(' ')),
        )


class MarkupViz(BaseViz):

    """Use html or markdown to create a free form widget"""

    viz_type = 'markup'
    verbose_name = _('Markup')
    is_timeseries = False

    def get_df(self):
        return None

    def get_data(self, df):
        markup_type = self.form_data.get('markup_type')
        code = self.form_data.get('code', '')
        if markup_type == 'markdown':
            code = markdown(code)
        return dict(html=code, theme_css=get_manifest_file('theme.css'))


class SeparatorViz(MarkupViz):

    """Use to create section headers in a dashboard, similar to `Markup`"""

    viz_type = 'separator'
    verbose_name = _('Separator')


class WordCloudViz(BaseViz):

    """Build a colorful word cloud

    Uses the nice library at:
    https://github.com/jasondavies/d3-cloud
    """

    viz_type = 'word_cloud'
    verbose_name = _('Word Cloud')
    is_timeseries = False

    def query_obj(self):
        d = super(WordCloudViz, self).query_obj()

        d['metrics'] = [self.form_data.get('metric')]
        d['groupby'] = [self.form_data.get('series')]
        return d

    def get_data(self, df):
        # Ordering the columns
        df = df[[self.form_data.get('series'), self.form_data.get('metric')]]
        # Labeling the columns for uniform json schema
        df.columns = ['text', 'size']
        return df.to_dict(orient='records')


class TreemapViz(BaseViz):

    """Tree map visualisation for hierarchical data."""

    viz_type = 'treemap'
    verbose_name = _('Treemap')
    credits = '<a href="https://d3js.org">d3.js</a>'
    is_timeseries = False

    def _nest(self, metric, df):
        nlevels = df.index.nlevels
        if nlevels == 1:
            result = [{'name': n, 'value': v}
                      for n, v in zip(df.index, df[metric])]
        else:
            result = [{'name': l, 'children': self._nest(metric, df.loc[l])}
                      for l in df.index.levels[0]]
        return result

    def get_data(self, df):
        df = df.set_index(self.form_data.get('groupby'))
        chart_data = [{'name': metric, 'children': self._nest(metric, df)}
                      for metric in df.columns]
        return chart_data


class CalHeatmapViz(BaseViz):

    """Calendar heatmap."""

    viz_type = 'cal_heatmap'
    verbose_name = _('Calendar Heatmap')
    credits = (
        '<a href=https://github.com/wa0x6e/cal-heatmap>cal-heatmap</a>')
    is_timeseries = True

    def get_data(self, df):
        form_data = self.form_data

        df.columns = ['timestamp', 'metric']
        timestamps = {str(obj['timestamp'].value / 10**9):
                      obj.get('metric') for obj in df.to_dict('records')}

        start = utils.parse_human_datetime(form_data.get('since'))
        end = utils.parse_human_datetime(form_data.get('until'))
        domain = form_data.get('domain_granularity')
        diff_delta = rdelta.relativedelta(end, start)
        diff_secs = (end - start).total_seconds()

        if domain == 'year':
            range_ = diff_delta.years + 1
        elif domain == 'month':
            range_ = diff_delta.years * 12 + diff_delta.months + 1
        elif domain == 'week':
            range_ = diff_delta.years * 53 + diff_delta.weeks + 1
        elif domain == 'day':
            range_ = diff_secs // (24 * 60 * 60) + 1
        else:
            range_ = diff_secs // (60 * 60) + 1

        return {
            'timestamps': timestamps,
            'start': start,
            'domain': domain,
            'subdomain': form_data.get('subdomain_granularity'),
            'range': range_,
        }

    def query_obj(self):
        qry = super(CalHeatmapViz, self).query_obj()
        qry['metrics'] = [self.form_data['metric']]
        return qry


class NVD3Viz(BaseViz):

    """Base class for all nvd3 vizs"""

    credits = '<a href="http://nvd3.org/">NVD3.org</a>'
    viz_type = None
    verbose_name = 'Base NVD3 Viz'
    is_timeseries = False


class BoxPlotViz(NVD3Viz):

    """Box plot viz from ND3"""

    viz_type = 'box_plot'
    verbose_name = _('Box Plot')
    sort_series = False
    is_timeseries = True

    def to_series(self, df, classed='', title_suffix=''):
        label_sep = ' - '
        chart_data = []
        for index_value, row in zip(df.index, df.to_dict(orient='records')):
            if isinstance(index_value, tuple):
                index_value = label_sep.join(index_value)
            boxes = defaultdict(dict)
            for (label, key), value in row.items():
                if key == 'median':
                    key = 'Q2'
                boxes[label][key] = value
            for label, box in boxes.items():
                if len(self.form_data.get('metrics')) > 1:
                    # need to render data labels with metrics
                    chart_label = label_sep.join([index_value, label])
                else:
                    chart_label = index_value
                chart_data.append({
                    'label': chart_label,
                    'values': box,
                })
        return chart_data

    def get_data(self, df):
        form_data = self.form_data
        df = df.fillna(0)

        # conform to NVD3 names
        def Q1(series):  # need to be named functions - can't use lambdas
            return np.percentile(series, 25)

        def Q3(series):
            return np.percentile(series, 75)

        whisker_type = form_data.get('whisker_options')
        if whisker_type == 'Tukey':

            def whisker_high(series):
                upper_outer_lim = Q3(series) + 1.5 * (Q3(series) - Q1(series))
                series = series[series <= upper_outer_lim]
                return series[np.abs(series - upper_outer_lim).argmin()]

            def whisker_low(series):
                lower_outer_lim = Q1(series) - 1.5 * (Q3(series) - Q1(series))
                # find the closest value above the lower outer limit
                series = series[series >= lower_outer_lim]
                return series[np.abs(series - lower_outer_lim).argmin()]

        elif whisker_type == 'Min/max (no outliers)':

            def whisker_high(series):
                return series.max()

            def whisker_low(series):
                return series.min()

        elif ' percentiles' in whisker_type:
            low, high = whisker_type.replace(' percentiles', '').split('/')

            def whisker_high(series):
                return np.percentile(series, int(high))

            def whisker_low(series):
                return np.percentile(series, int(low))

        else:
            raise ValueError('Unknown whisker type: {}'.format(whisker_type))

        def outliers(series):
            above = series[series > whisker_high(series)]
            below = series[series < whisker_low(series)]
            # pandas sometimes doesn't like getting lists back here
            return set(above.tolist() + below.tolist())

        aggregate = [Q1, np.median, Q3, whisker_high, whisker_low, outliers]
        df = df.groupby(form_data.get('groupby')).agg(aggregate)
        chart_data = self.to_series(df)
        return chart_data


class BubbleViz(NVD3Viz):

    """Based on the NVD3 bubble chart"""

    viz_type = 'bubble'
    verbose_name = _('Bubble Chart')
    is_timeseries = False

    def query_obj(self):
        form_data = self.form_data
        d = super(BubbleViz, self).query_obj()
        d['groupby'] = [
            form_data.get('entity'),
        ]
        if form_data.get('series'):
            d['groupby'].append(form_data.get('series'))
        self.x_metric = form_data.get('x')
        self.y_metric = form_data.get('y')
        self.z_metric = form_data.get('size')
        self.entity = form_data.get('entity')
        self.series = form_data.get('series') or self.entity
        d['row_limit'] = form_data.get('limit')

        d['metrics'] = [
            self.z_metric,
            self.x_metric,
            self.y_metric,
        ]
        if not all(d['metrics'] + [self.entity]):
            raise Exception(_('Pick a metric for x, y and size'))
        return d

    def get_data(self, df):
        df['x'] = df[[self.x_metric]]
        df['y'] = df[[self.y_metric]]
        df['size'] = df[[self.z_metric]]
        df['shape'] = 'circle'
        df['group'] = df[[self.series]]

        series = defaultdict(list)
        for row in df.to_dict(orient='records'):
            series[row['group']].append(row)
        chart_data = []
        for k, v in series.items():
            chart_data.append({
                'key': k,
                'values': v})
        return chart_data


class BulletViz(NVD3Viz):

    """Based on the NVD3 bullet chart"""

    viz_type = 'bullet'
    verbose_name = _('Bullet Chart')
    is_timeseries = False

    def query_obj(self):
        form_data = self.form_data
        d = super(BulletViz, self).query_obj()
        self.metric = form_data.get('metric')

        def as_strings(field):
            value = form_data.get(field)
            return value.split(',') if value else []

        def as_floats(field):
            return [float(x) for x in as_strings(field)]

        self.ranges = as_floats('ranges')
        self.range_labels = as_strings('range_labels')
        self.markers = as_floats('markers')
        self.marker_labels = as_strings('marker_labels')
        self.marker_lines = as_floats('marker_lines')
        self.marker_line_labels = as_strings('marker_line_labels')

        d['metrics'] = [
            self.metric,
        ]
        if not self.metric:
            raise Exception(_('Pick a metric to display'))
        return d

    def get_data(self, df):
        df = df.fillna(0)
        df['metric'] = df[[self.metric]]
        values = df['metric'].values
        return {
            'measures': values.tolist(),
            'ranges': self.ranges or [0, values.max() * 1.1],
            'rangeLabels': self.range_labels or None,
            'markers': self.markers or None,
            'markerLabels': self.marker_labels or None,
            'markerLines': self.marker_lines or None,
            'markerLineLabels': self.marker_line_labels or None,
        }


class BigNumberViz(BaseViz):

    """Put emphasis on a single metric with this big number viz"""

    viz_type = 'big_number'
    verbose_name = _('Big Number with Trendline')
    credits = 'a <a href="https://github.com/airbnb/superset">Superset</a> original'
    is_timeseries = True

    def query_obj(self):
        d = super(BigNumberViz, self).query_obj()
        metric = self.form_data.get('metric')
        if not metric:
            raise Exception(_('Pick a metric!'))
        d['metrics'] = [self.form_data.get('metric')]
        self.form_data['metric'] = metric
        return d

    def get_data(self, df):
        form_data = self.form_data
        df.sort_values(by=df.columns[0], inplace=True)
        compare_lag = form_data.get('compare_lag')
        return {
            'data': df.values.tolist(),
            'compare_lag': compare_lag,
            'compare_suffix': form_data.get('compare_suffix', ''),
        }


class BigNumberTotalViz(BaseViz):

    """Put emphasis on a single metric with this big number viz"""

    viz_type = 'big_number_total'
    verbose_name = _('Big Number')
    credits = 'a <a href="https://github.com/airbnb/superset">Superset</a> original'
    is_timeseries = False

    def query_obj(self):
        d = super(BigNumberTotalViz, self).query_obj()
        metric = self.form_data.get('metric')
        if not metric:
            raise Exception(_('Pick a metric!'))
        d['metrics'] = [self.form_data.get('metric')]
        self.form_data['metric'] = metric
        return d

    def get_data(self, df):
        form_data = self.form_data
        df.sort_values(by=df.columns[0], inplace=True)
        return {
            'data': df.values.tolist(),
            'subheader': form_data.get('subheader', ''),
        }


class NVD3TimeSeriesViz(NVD3Viz):

    """A rich line chart component with tons of options"""

    viz_type = 'line'
    verbose_name = _('Time Series - Line Chart')
    sort_series = False
    is_timeseries = True

    def to_series(self, df, classed='', title_suffix=''):
        cols = []
        for col in df.columns:
            if col == '':
                cols.append('N/A')
            elif col is None:
                cols.append('NULL')
            else:
                cols.append(col)
        df.columns = cols
        series = df.to_dict('series')

        chart_data = []
        for name in df.T.index.tolist():
            ys = series[name]
            if df[name].dtype.kind not in 'biufc':
                continue
            series_title = name
            if (
                    isinstance(series_title, (list, tuple)) and
                    len(series_title) > 1 and
                    len(self.metrics) == 1):
                # Removing metric from series name if only one metric
                series_title = series_title[1:]
            if isinstance(series_title, string_types):
                series_title += title_suffix
            elif title_suffix and isinstance(series_title, (list, tuple)):
                series_title = series_title + (title_suffix,)

            values = []
            for ds in df.index:
                if ds in ys:
                    d = {
                        'x': ds,
                        'y': ys[ds],
                    }
                else:
                    d = {}
                values.append(d)

            d = {
                'key': series_title,
                'values': values,
            }
            if classed:
                d['classed'] = classed
            chart_data.append(d)
        return chart_data

    def process_data(self, df, aggregate=False):
        fd = self.form_data
        df = df.fillna(0)
        if fd.get('granularity') == 'all':
            raise Exception(_('Pick a time granularity for your time series'))

        if not aggregate:
            df = df.pivot_table(
                index=DTTM_ALIAS,
                columns=fd.get('groupby'),
                values=fd.get('metrics'))
        else:
            df = df.pivot_table(
                index=DTTM_ALIAS,
                columns=fd.get('groupby'),
                values=fd.get('metrics'),
                fill_value=0,
                aggfunc=sum)

        fm = fd.get('resample_fillmethod')
        if not fm:
            fm = None
        how = fd.get('resample_how')
        rule = fd.get('resample_rule')
        if how and rule:
            df = df.resample(rule, how=how, fill_method=fm)
            if not fm:
                df = df.fillna(0)

        if self.sort_series:
            dfs = df.sum()
            dfs.sort_values(ascending=False, inplace=True)
            df = df[dfs.index]

        if fd.get('contribution'):
            dft = df.T
            df = (dft / dft.sum()).T

        rolling_type = fd.get('rolling_type')
        rolling_periods = int(fd.get('rolling_periods') or 0)
        min_periods = int(fd.get('min_periods') or 0)

        if rolling_type in ('mean', 'std', 'sum') and rolling_periods:
            kwargs = dict(
                arg=df,
                window=rolling_periods,
                min_periods=min_periods)
            if rolling_type == 'mean':
                df = pd.rolling_mean(**kwargs)
            elif rolling_type == 'std':
                df = pd.rolling_std(**kwargs)
            elif rolling_type == 'sum':
                df = pd.rolling_sum(**kwargs)
        elif rolling_type == 'cumsum':
            df = df.cumsum()
        if min_periods:
            df = df[min_periods:]

        num_period_compare = fd.get('num_period_compare')
        if num_period_compare:
            num_period_compare = int(num_period_compare)
            prt = fd.get('period_ratio_type')
            if prt and prt == 'growth':
                df = (df / df.shift(num_period_compare)) - 1
            elif prt and prt == 'value':
                df = df - df.shift(num_period_compare)
            else:
                df = df / df.shift(num_period_compare)

            df = df[num_period_compare:]
        return df

    def get_data(self, df):
        fd = self.form_data
        df = self.process_data(df)
        chart_data = self.to_series(df)

        time_compare = fd.get('time_compare')
        if time_compare:
            query_object = self.query_obj()
            delta = utils.parse_human_timedelta(time_compare)
            query_object['inner_from_dttm'] = query_object['from_dttm']
            query_object['inner_to_dttm'] = query_object['to_dttm']
            query_object['from_dttm'] -= delta
            query_object['to_dttm'] -= delta

            df2 = self.get_df(query_object)
            df2[DTTM_ALIAS] += delta
            df2 = self.process_data(df2)
            chart_data += self.to_series(
                df2, classed='superset', title_suffix='---')
            chart_data = sorted(chart_data, key=lambda x: x['key'])
        return chart_data


class NVD3DualLineViz(NVD3Viz):

    """A rich line chart with dual axis"""

    viz_type = 'dual_line'
    verbose_name = _('Time Series - Dual Axis Line Chart')
    sort_series = False
    is_timeseries = True

    def query_obj(self):
        d = super(NVD3DualLineViz, self).query_obj()
        m1 = self.form_data.get('metric')
        m2 = self.form_data.get('metric_2')
        d['metrics'] = [m1, m2]
        if not m1:
            raise Exception(_('Pick a metric for left axis!'))
        if not m2:
            raise Exception(_('Pick a metric for right axis!'))
        if m1 == m2:
            raise Exception(_('Please choose different metrics'
                            ' on left and right axis'))
        return d

    def to_series(self, df, classed=''):
        cols = []
        for col in df.columns:
            if col == '':
                cols.append('N/A')
            elif col is None:
                cols.append('NULL')
            else:
                cols.append(col)
        df.columns = cols
        series = df.to_dict('series')
        chart_data = []
        metrics = [
            self.form_data.get('metric'),
            self.form_data.get('metric_2'),
        ]
        for i, m in enumerate(metrics):
            ys = series[m]
            if df[m].dtype.kind not in 'biufc':
                continue
            series_title = m
            d = {
                'key': series_title,
                'classed': classed,
                'values': [
                    {'x': ds, 'y': ys[ds] if ds in ys else None}
                    for ds in df.index
                ],
                'yAxis': i + 1,
                'type': 'line',
            }
            chart_data.append(d)
        return chart_data

    def get_data(self, df):
        fd = self.form_data
        df = df.fillna(0)

        if self.form_data.get('granularity') == 'all':
            raise Exception(_('Pick a time granularity for your time series'))

        metric = fd.get('metric')
        metric_2 = fd.get('metric_2')
        df = df.pivot_table(
            index=DTTM_ALIAS,
            values=[metric, metric_2])

        chart_data = self.to_series(df)
        return chart_data


class NVD3TimeSeriesBarViz(NVD3TimeSeriesViz):

    """A bar chart where the x axis is time"""

    viz_type = 'bar'
    sort_series = True
    verbose_name = _('Time Series - Bar Chart')


class NVD3TimePivotViz(NVD3TimeSeriesViz):

    """Time Series - Periodicity Pivot"""

    viz_type = 'time_pivot'
    sort_series = True
    verbose_name = _('Time Series - Period Pivot')

    def query_obj(self):
        d = super(NVD3TimePivotViz, self).query_obj()
        d['metrics'] = [self.form_data.get('metric')]
        return d

    def get_data(self, df):
        fd = self.form_data
        df = self.process_data(df)
        freq = to_offset(fd.get('freq'))
        freq.normalize = True
        df[DTTM_ALIAS] = df.index.map(freq.rollback)
        df['ranked'] = df[DTTM_ALIAS].rank(method='dense', ascending=False) - 1
        df.ranked = df.ranked.map(int)
        df['series'] = '-' + df.ranked.map(str)
        df['series'] = df['series'].str.replace('-0', 'current')
        rank_lookup = {
            row['series']: row['ranked']
            for row in df.to_dict(orient='records')
        }
        max_ts = df[DTTM_ALIAS].max()
        max_rank = df['ranked'].max()
        df[DTTM_ALIAS] = df.index + (max_ts - df[DTTM_ALIAS])
        df = df.pivot_table(
            index=DTTM_ALIAS,
            columns='series',
            values=fd.get('metric'))
        chart_data = self.to_series(df)
        for serie in chart_data:
            serie['rank'] = rank_lookup[serie['key']]
            serie['perc'] = 1 - (serie['rank'] / (max_rank + 1))
        return chart_data


class NVD3CompareTimeSeriesViz(NVD3TimeSeriesViz):

    """A line chart component where you can compare the % change over time"""

    viz_type = 'compare'
    verbose_name = _('Time Series - Percent Change')


class NVD3TimeSeriesStackedViz(NVD3TimeSeriesViz):

    """A rich stack area chart"""

    viz_type = 'area'
    verbose_name = _('Time Series - Stacked')
    sort_series = True


class DistributionPieViz(NVD3Viz):

    """Annoy visualization snobs with this controversial pie chart"""

    viz_type = 'pie'
    verbose_name = _('Distribution - NVD3 - Pie Chart')
    is_timeseries = False

    def get_data(self, df):
        df = df.pivot_table(
            index=self.groupby,
            values=[self.metrics[0]])
        df.sort_values(by=self.metrics[0], ascending=False, inplace=True)
        df = df.reset_index()
        df.columns = ['x', 'y']
        return df.to_dict(orient='records')


class HistogramViz(BaseViz):

    """Histogram"""

    viz_type = 'histogram'
    verbose_name = _('Histogram')
    is_timeseries = False

    def query_obj(self):
        """Returns the query object for this visualization"""
        d = super(HistogramViz, self).query_obj()
        d['row_limit'] = self.form_data.get(
            'row_limit', int(config.get('VIZ_ROW_LIMIT')))
        numeric_column = self.form_data.get('all_columns_x')
        if numeric_column is None:
            raise Exception(_('Must have one numeric column specified'))
        d['columns'] = [numeric_column]
        return d

    def get_data(self, df):
        """Returns the chart data"""
        chart_data = df[df.columns[0]].values.tolist()
        return chart_data


class DistributionBarViz(DistributionPieViz):

    """A good old bar chart"""

    viz_type = 'dist_bar'
    verbose_name = _('Distribution - Bar Chart')
    is_timeseries = False

    def query_obj(self):
        d = super(DistributionBarViz, self).query_obj()  # noqa
        fd = self.form_data
        if (
            len(d['groupby']) <
            len(fd.get('groupby') or []) + len(fd.get('columns') or [])
        ):
            raise Exception(
                _("Can't have overlap between Series and Breakdowns"))
        if not fd.get('metrics'):
            raise Exception(_('Pick at least one metric'))
        if not fd.get('groupby'):
            raise Exception(_('Pick at least one field for [Series]'))
        return d

    def get_data(self, df):
        fd = self.form_data

        row = df.groupby(self.groupby).sum()[self.metrics[0]].copy()
        row.sort_values(ascending=False, inplace=True)
        columns = fd.get('columns') or []
        pt = df.pivot_table(
            index=self.groupby,
            columns=columns,
            values=self.metrics)
        if fd.get('contribution'):
            pt = pt.fillna(0)
            pt = pt.T
            pt = (pt / pt.sum()).T
        pt = pt.reindex(row.index)
        chart_data = []
        for name, ys in pt.iteritems():
            if pt[name].dtype.kind not in 'biufc' or name in self.groupby:
                continue
            if isinstance(name, string_types):
                series_title = name
            elif len(self.metrics) > 1:
                series_title = ', '.join(name)
            else:
                l = [str(s) for s in name[1:]]  # noqa: E741
                series_title = ', '.join(l)
            values = []
            for i, v in ys.iteritems():
                x = i
                if isinstance(x, (tuple, list)):
                    x = ', '.join([text_type(s) for s in x])
                else:
                    x = text_type(x)
                values.append({
                    'x': x,
                    'y': v,
                })
            d = {
                'key': series_title,
                'values': values,
            }
            chart_data.append(d)
        return chart_data


class SunburstViz(BaseViz):

    """A multi level sunburst chart"""

    viz_type = 'sunburst'
    verbose_name = _('Sunburst')
    is_timeseries = False
    credits = (
        'Kerry Rodden '
        '@<a href="https://bl.ocks.org/kerryrodden/7090426">bl.ocks.org</a>')

    def get_data(self, df):

        # if m1 == m2 duplicate the metric column
        cols = self.form_data.get('groupby')
        metric = self.form_data.get('metric')
        secondary_metric = self.form_data.get('secondary_metric')
        if metric == secondary_metric:
            ndf = df
            ndf.columns = [cols + ['m1', 'm2']]
        else:
            cols += [
                self.form_data['metric'], self.form_data['secondary_metric']]
            ndf = df[cols]
        return json.loads(ndf.to_json(orient='values'))  # TODO fix this nonsense

    def query_obj(self):
        qry = super(SunburstViz, self).query_obj()
        qry['metrics'] = [
            self.form_data['metric'], self.form_data['secondary_metric']]
        return qry


class SankeyViz(BaseViz):

    """A Sankey diagram that requires a parent-child dataset"""

    viz_type = 'sankey'
    verbose_name = _('Sankey')
    is_timeseries = False
    credits = '<a href="https://www.npmjs.com/package/d3-sankey">d3-sankey on npm</a>'

    def query_obj(self):
        qry = super(SankeyViz, self).query_obj()
        if len(qry['groupby']) != 2:
            raise Exception(_('Pick exactly 2 columns as [Source / Target]'))
        qry['metrics'] = [
            self.form_data['metric']]
        return qry

    def get_data(self, df):
        df.columns = ['source', 'target', 'value']
        recs = df.to_dict(orient='records')

        hierarchy = defaultdict(set)
        for row in recs:
            hierarchy[row['source']].add(row['target'])

        def find_cycle(g):
            """Whether there's a cycle in a directed graph"""
            path = set()

            def visit(vertex):
                path.add(vertex)
                for neighbour in g.get(vertex, ()):
                    if neighbour in path or visit(neighbour):
                        return (vertex, neighbour)
                path.remove(vertex)

            for v in g:
                cycle = visit(v)
                if cycle:
                    return cycle

        cycle = find_cycle(hierarchy)
        if cycle:
            raise Exception(_(
                "There's a loop in your Sankey, please provide a tree. "
                "Here's a faulty link: {}").format(cycle))
        return recs


class DirectedForceViz(BaseViz):

    """An animated directed force layout graph visualization"""

    viz_type = 'directed_force'
    verbose_name = _('Directed Force Layout')
    credits = 'd3noob @<a href="http://bl.ocks.org/d3noob/5141278">bl.ocks.org</a>'
    is_timeseries = False

    def query_obj(self):
        qry = super(DirectedForceViz, self).query_obj()
        if len(self.form_data['groupby']) != 2:
            raise Exception(_("Pick exactly 2 columns to 'Group By'"))
        qry['metrics'] = [self.form_data['metric']]
        return qry

    def get_data(self, df):
        df.columns = ['source', 'target', 'value']
        return df.to_dict(orient='records')


class ChordViz(BaseViz):

    """A Chord diagram"""

    viz_type = 'chord'
    verbose_name = _('Directed Force Layout')
    credits = '<a href="https://github.com/d3/d3-chord">Bostock</a>'
    is_timeseries = False

    def query_obj(self):
        qry = super(ChordViz, self).query_obj()
        fd = self.form_data
        qry['groupby'] = [fd.get('groupby'), fd.get('columns')]
        qry['metrics'] = [fd.get('metric')]
        return qry

    def get_data(self, df):
        df.columns = ['source', 'target', 'value']

        # Preparing a symetrical matrix like d3.chords calls for
        nodes = list(set(df['source']) | set(df['target']))
        matrix = {}
        for source, target in product(nodes, nodes):
            matrix[(source, target)] = 0
        for source, target, value in df.to_records(index=False):
            matrix[(source, target)] = value
        m = [[matrix[(n1, n2)] for n1 in nodes] for n2 in nodes]
        return {
            'nodes': list(nodes),
            'matrix': m,
        }


class CountryMapViz(BaseViz):

    """A country centric"""

    viz_type = 'country_map'
    verbose_name = _('Country Map')
    is_timeseries = False
    credits = 'From bl.ocks.org By john-guerra'

    def query_obj(self):
        qry = super(CountryMapViz, self).query_obj()
        qry['metrics'] = [
            self.form_data['metric']]
        qry['groupby'] = [self.form_data['entity']]
        return qry

    def get_data(self, df):
        fd = self.form_data
        cols = [fd.get('entity')]
        metric = fd.get('metric')
        cols += [metric]
        ndf = df[cols]
        df = ndf
        df.columns = ['country_id', 'metric']
        d = df.to_dict(orient='records')
        return d


class WorldMapViz(BaseViz):

    """A country centric world map"""

    viz_type = 'world_map'
    verbose_name = _('World Map')
    is_timeseries = False
    credits = 'datamaps on <a href="https://www.npmjs.com/package/datamaps">npm</a>'

    def query_obj(self):
        qry = super(WorldMapViz, self).query_obj()
        qry['metrics'] = [
            self.form_data['metric'], self.form_data['secondary_metric']]
        qry['groupby'] = [self.form_data['entity']]
        return qry

    def get_data(self, df):
        from superset.data import countries
        fd = self.form_data
        cols = [fd.get('entity')]
        metric = fd.get('metric')
        secondary_metric = fd.get('secondary_metric')
        if metric == secondary_metric:
            ndf = df[cols]
            # df[metric] will be a DataFrame
            # because there are duplicate column names
            ndf['m1'] = df[metric].iloc[:, 0]
            ndf['m2'] = ndf['m1']
        else:
            cols += [metric, secondary_metric]
            ndf = df[cols]
        df = ndf
        df.columns = ['country', 'm1', 'm2']
        d = df.to_dict(orient='records')
        for row in d:
            country = None
            if isinstance(row['country'], string_types):
                country = countries.get(
                    fd.get('country_fieldtype'), row['country'])

            if country:
                row['country'] = country['cca3']
                row['latitude'] = country['lat']
                row['longitude'] = country['lng']
                row['name'] = country['name']
            else:
                row['country'] = 'XXX'
        return d


class FilterBoxViz(BaseViz):

    """A multi filter, multi-choice filter box to make dashboards interactive"""

    viz_type = 'filter_box'
    verbose_name = _('Filters')
    is_timeseries = False
    credits = 'a <a href="https://github.com/airbnb/superset">Superset</a> original'

    def query_obj(self):
        qry = super(FilterBoxViz, self).query_obj()
        groupby = self.form_data.get('groupby')
        if len(groupby) < 1 and not self.form_data.get('date_filter'):
            raise Exception(_('Pick at least one filter field'))
        qry['metrics'] = [
            self.form_data['metric']]
        return qry

    def get_data(self, df):
        qry = self.query_obj()
        filters = [g for g in self.form_data['groupby']]
        d = {}
        for flt in filters:
            qry['groupby'] = [flt]
            df = super(FilterBoxViz, self).get_df(qry)
            d[flt] = [{
                'id': row[0],
                'text': row[0],
                'filter': flt,
                'metric': row[1]}
                for row in df.itertuples(index=False)
            ]
        return d


class IFrameViz(BaseViz):

    """You can squeeze just about anything in this iFrame component"""

    viz_type = 'iframe'
    verbose_name = _('iFrame')
    credits = 'a <a href="https://github.com/airbnb/superset">Superset</a> original'
    is_timeseries = False

    def get_df(self):
        return None


class ParallelCoordinatesViz(BaseViz):

    """Interactive parallel coordinate implementation

    Uses this amazing javascript library
    https://github.com/syntagmatic/parallel-coordinates
    """

    viz_type = 'para'
    verbose_name = _('Parallel Coordinates')
    credits = (
        '<a href="https://syntagmatic.github.io/parallel-coordinates/">'
        "Syntagmatic's library</a>")
    is_timeseries = False

    def query_obj(self):
        d = super(ParallelCoordinatesViz, self).query_obj()
        fd = self.form_data
        d['metrics'] = copy.copy(fd.get('metrics'))
        second = fd.get('secondary_metric')
        if second not in d['metrics']:
            d['metrics'] += [second]
        d['groupby'] = [fd.get('series')]
        return d

    def get_data(self, df):
        return df.to_dict(orient='records')


class HeatmapViz(BaseViz):

    """A nice heatmap visualization that support high density through canvas"""

    viz_type = 'heatmap'
    verbose_name = _('Heatmap')
    is_timeseries = False
    credits = (
        'inspired from mbostock @<a href="http://bl.ocks.org/mbostock/3074470">'
        'bl.ocks.org</a>')

    def query_obj(self):
        d = super(HeatmapViz, self).query_obj()
        fd = self.form_data
        d['metrics'] = [fd.get('metric')]
        d['groupby'] = [fd.get('all_columns_x'), fd.get('all_columns_y')]
        return d

    def get_data(self, df):
        fd = self.form_data
        x = fd.get('all_columns_x')
        y = fd.get('all_columns_y')
        v = fd.get('metric')
        if x == y:
            df.columns = ['x', 'y', 'v']
        else:
            df = df[[x, y, v]]
            df.columns = ['x', 'y', 'v']
        norm = fd.get('normalize_across')
        overall = False
        max_ = df.v.max()
        min_ = df.v.min()
        bounds = fd.get('y_axis_bounds')
        if bounds and bounds[0] is not None:
            min_ = bounds[0]
        if bounds and bounds[1] is not None:
            max_ = bounds[1]
        if norm == 'heatmap':
            overall = True
        else:
            gb = df.groupby(norm, group_keys=False)
            if len(gb) <= 1:
                overall = True
            else:
                df['perc'] = (
                    gb.apply(
                        lambda x: (x.v - x.v.min()) / (x.v.max() - x.v.min()))
                )
        if overall:
            df['perc'] = (df.v - min_) / (max_ - min_)
        return {
            'records': df.to_dict(orient='records'),
            'extents': [min_, max_],
        }


class HorizonViz(NVD3TimeSeriesViz):

    """Horizon chart

    https://www.npmjs.com/package/d3-horizon-chart
    """

    viz_type = 'horizon'
    verbose_name = _('Horizon Charts')
    credits = (
        '<a href="https://www.npmjs.com/package/d3-horizon-chart">'
        'd3-horizon-chart</a>')


class MapboxViz(BaseViz):

    """Rich maps made with Mapbox"""

    viz_type = 'mapbox'
    verbose_name = _('Mapbox')
    is_timeseries = False
    credits = (
        '<a href=https://www.mapbox.com/mapbox-gl-js/api/>Mapbox GL JS</a>')

    def query_obj(self):
        d = super(MapboxViz, self).query_obj()
        fd = self.form_data
        label_col = fd.get('mapbox_label')

        if not fd.get('groupby'):
            d['columns'] = [fd.get('all_columns_x'), fd.get('all_columns_y')]

            if label_col and len(label_col) >= 1:
                if label_col[0] == 'count':
                    raise Exception(_(
                        "Must have a [Group By] column to have 'count' as the [Label]"))
                d['columns'].append(label_col[0])

            if fd.get('point_radius') != 'Auto':
                d['columns'].append(fd.get('point_radius'))

            d['columns'] = list(set(d['columns']))
        else:
            # Ensuring columns chosen are all in group by
            if (label_col and len(label_col) >= 1 and
                    label_col[0] != 'count' and
                    label_col[0] not in fd.get('groupby')):
                raise Exception(_(
                    'Choice of [Label] must be present in [Group By]'))

            if (fd.get('point_radius') != 'Auto' and
                    fd.get('point_radius') not in fd.get('groupby')):
                raise Exception(_(
                    'Choice of [Point Radius] must be present in [Group By]'))

            if (fd.get('all_columns_x') not in fd.get('groupby') or
                    fd.get('all_columns_y') not in fd.get('groupby')):
                raise Exception(_(
                    '[Longitude] and [Latitude] columns must be present in [Group By]'))
        return d

    def get_data(self, df):
        fd = self.form_data
        label_col = fd.get('mapbox_label')
        custom_metric = label_col and len(label_col) >= 1
        metric_col = [None] * len(df.index)
        if custom_metric:
            if label_col[0] == fd.get('all_columns_x'):
                metric_col = df[fd.get('all_columns_x')]
            elif label_col[0] == fd.get('all_columns_y'):
                metric_col = df[fd.get('all_columns_y')]
            else:
                metric_col = df[label_col[0]]
        point_radius_col = (
            [None] * len(df.index)
            if fd.get('point_radius') == 'Auto'
            else df[fd.get('point_radius')])

        # using geoJSON formatting
        geo_json = {
            'type': 'FeatureCollection',
            'features': [
                {
                    'type': 'Feature',
                    'properties': {
                        'metric': metric,
                        'radius': point_radius,
                    },
                    'geometry': {
                        'type': 'Point',
                        'coordinates': [lon, lat],
                    },
                }
                for lon, lat, metric, point_radius
                in zip(
                    df[fd.get('all_columns_x')],
                    df[fd.get('all_columns_y')],
                    metric_col, point_radius_col)
            ],
        }

        return {
            'geoJSON': geo_json,
            'customMetric': custom_metric,
            'mapboxApiKey': config.get('MAPBOX_API_KEY'),
            'mapStyle': fd.get('mapbox_style'),
            'aggregatorName': fd.get('pandas_aggfunc'),
            'clusteringRadius': fd.get('clustering_radius'),
            'pointRadiusUnit': fd.get('point_radius_unit'),
            'globalOpacity': fd.get('global_opacity'),
            'viewportLongitude': fd.get('viewport_longitude'),
            'viewportLatitude': fd.get('viewport_latitude'),
            'viewportZoom': fd.get('viewport_zoom'),
            'renderWhileDragging': fd.get('render_while_dragging'),
            'tooltip': fd.get('rich_tooltip'),
            'color': fd.get('mapbox_color'),
        }


class BaseDeckGLViz(BaseViz):

    """Base class for deck.gl visualizations"""

    is_timeseries = False
    credits = '<a href="https://uber.github.io/deck.gl/">deck.gl</a>'

    def get_metrics(self):
        self.metric = self.form_data.get('size')
        return [self.metric] if self.metric else []

    def get_properties(self, d):
        return {
            'weight': d.get(self.metric) or 1,
        }

    def get_position(self, d):
        return [
            d.get('lon'),
            d.get('lat'),
        ]

    def query_obj(self):
        d = super(BaseDeckGLViz, self).query_obj()
        fd = self.form_data

        gb = []

<<<<<<< HEAD
        if fd.get('spatial'):
            spatial = fd.get('spatial')
=======
        spatial = fd.get('spatial')
        if spatial:
>>>>>>> 44e753d9
            if spatial.get('type') == 'latlong':
                gb += [spatial.get('lonCol')]
                gb += [spatial.get('latCol')]
            elif spatial.get('type') == 'delimited':
                gb += [spatial.get('lonlatCol')]
            elif spatial.get('type') == 'geohash':
                gb += [spatial.get('geohashCol')]

        if fd.get('dimension'):
            gb += [fd.get('dimension')]

        metrics = self.get_metrics()
        if metrics:
            d['groupby'] = gb
            d['metrics'] = self.get_metrics()
        else:
            d['columns'] = gb
        return d

    def get_data(self, df):
        fd = self.form_data
        spatial = fd.get('spatial')
        if spatial.get('type') == 'latlong':
            df = df.rename(columns={
                spatial.get('lonCol'): 'lon',
                spatial.get('latCol'): 'lat'})
        elif spatial.get('type') == 'delimited':
            cols = ['lon', 'lat']
            if spatial.get('reverseCheckbox'):
                cols.reverse()
            df[cols] = (
                df[spatial.get('lonlatCol')]
                .str
                .split(spatial.get('delimiter'), expand=True)
                .astype(np.float64)
            )
            del df[spatial.get('lonlatCol')]
        elif spatial.get('type') == 'geohash':
            latlong = df[spatial.get('geohashCol')].map(geohash.decode)
            df['lat'] = latlong.apply(lambda x: x[0])
            df['lon'] = latlong.apply(lambda x: x[1])
            del df['geohash']

        features = []
        for d in df.to_dict(orient='records'):
            d = dict(position=self.get_position(d), **self.get_properties(d))
            features.append(d)
        return {
            'features': features,
            'mapboxApiKey': config.get('MAPBOX_API_KEY'),
        }


class DeckScatterViz(BaseDeckGLViz):

    """deck.gl's ScatterLayer"""

    viz_type = 'deck_scatter'
    verbose_name = _('Deck.gl - Scatter plot')

    def query_obj(self):
        fd = self.form_data
        self.point_radius_fixed = (
            fd.get('point_radius_fixed') or {'type': 'fix', 'value': 500})
        return super(DeckScatterViz, self).query_obj()

    def get_metrics(self):
        self.metric = None
        if self.point_radius_fixed.get('type') == 'metric':
            self.metric = self.point_radius_fixed.get('value')
            return [self.metric]
        return None

    def get_properties(self, d):
        return {
            'radius': self.fixed_value if self.fixed_value else d.get(self.metric),
            'cat_color': d.get(self.dim) if self.dim else None,
        }

    def get_data(self, df):
        fd = self.form_data
        self.point_radius_fixed = fd.get('point_radius_fixed')
        self.fixed_value = None
        self.dim = self.form_data.get('dimension')
        if self.point_radius_fixed.get('type') != 'metric':
            self.fixed_value = self.point_radius_fixed.get('value')
        return super(DeckScatterViz, self).get_data(df)


class DeckScreengrid(BaseDeckGLViz):

    """deck.gl's ScreenGridLayer"""

    viz_type = 'deck_screengrid'
    verbose_name = _('Deck.gl - Screen Grid')


class DeckGrid(BaseDeckGLViz):

    """deck.gl's DeckLayer"""

    viz_type = 'deck_grid'
    verbose_name = _('Deck.gl - 3D Grid')


class DeckPathViz(BaseDeckGLViz):

    """deck.gl's PathLayer"""

    viz_type = 'deck_path'
    verbose_name = _('Deck.gl - Paths')
    deser_map = {
        'json': json.loads,
        'polyline': polyline.decode,
    }

    def query_obj(self):
        d = super(DeckPathViz, self).query_obj()
        d['groupby'] = []
        d['metrics'] = []
        d['columns'] = [self.form_data.get('line_column')]
        return d

    def get_data(self, df):
        fd = self.form_data
        deser = self.deser_map[fd.get('line_type')]
        paths = [deser(s) for s in df[fd.get('line_column')]]
        if fd.get('reverse_long_lat'):
            paths = [[(point[1], point[0]) for point in path] for path in paths]
        d = {
            'mapboxApiKey': config.get('MAPBOX_API_KEY'),
            'paths': paths,
        }
        return d


class DeckHex(BaseDeckGLViz):

    """deck.gl's DeckLayer"""

    viz_type = 'deck_hex'
    verbose_name = _('Deck.gl - 3D HEX')


class DeckGeoJson(BaseDeckGLViz):

    """deck.gl's GeoJSONLayer"""

    viz_type = 'deck_geojson'
    verbose_name = _('Deck.gl - GeoJSON')

    def query_obj(self):
        d = super(DeckGeoJson, self).query_obj()
        d['columns'] = [self.form_data.get('geojson')]
        d['metrics'] = []
        d['groupby'] = []
        return d

    def get_data(self, df):
        fd = self.form_data
        geojson = {
            'type': 'FeatureCollection',
            'features': [json.loads(item) for item in df[fd.get('geojson')]],
        }

        return {
            'geojson': geojson,
            'mapboxApiKey': config.get('MAPBOX_API_KEY'),
        }


class EventFlowViz(BaseViz):

    """A visualization to explore patterns in event sequences"""

    viz_type = 'event_flow'
    verbose_name = _('Event flow')
    credits = 'from <a href="https://github.com/williaster/data-ui">@data-ui</a>'
    is_timeseries = True

    def query_obj(self):
        query = super(EventFlowViz, self).query_obj()
        form_data = self.form_data

        event_key = form_data.get('all_columns_x')
        entity_key = form_data.get('entity')
        meta_keys = [
            col for col in form_data.get('all_columns')
            if col != event_key and col != entity_key
        ]

        query['columns'] = [event_key, entity_key] + meta_keys

        if form_data['order_by_entity']:
            query['orderby'] = [(entity_key, True)]

        return query

    def get_data(self, df):
        return df.to_dict(orient='records')


class PairedTTestViz(BaseViz):

    """A table displaying paired t-test values"""

    viz_type = 'paired_ttest'
    verbose_name = _('Time Series - Paired t-test')
    sort_series = False
    is_timeseries = True

    def get_data(self, df):
        """
        Transform received data frame into an object of the form:
        {
            'metric1': [
                {
                    groups: ('groupA', ... ),
                    values: [ {x, y}, ... ],
                }, ...
            ], ...
        }
        """
        fd = self.form_data
        groups = fd.get('groupby')
        metrics = fd.get('metrics')
        df.fillna(0)
        df = df.pivot_table(
            index=DTTM_ALIAS,
            columns=groups,
            values=metrics)
        cols = []
        # Be rid of falsey keys
        for col in df.columns:
            if col == '':
                cols.append('N/A')
            elif col is None:
                cols.append('NULL')
            else:
                cols.append(col)
        df.columns = cols
        data = {}
        series = df.to_dict('series')
        for nameSet in df.columns:
            # If no groups are defined, nameSet will be the metric name
            hasGroup = not isinstance(nameSet, string_types)
            Y = series[nameSet]
            d = {
                'group': nameSet[1:] if hasGroup else 'All',
                'values': [
                    {'x': t, 'y': Y[t] if t in Y else None}
                    for t in df.index
                ],
            }
            key = nameSet[0] if hasGroup else nameSet
            if key in data:
                data[key].append(d)
            else:
                data[key] = [d]
        return data


class PartitionViz(NVD3TimeSeriesViz):

    """
    A hierarchical data visualization with support for time series.
    """

    viz_type = 'partition'
    verbose_name = _('Partition Diagram')

    def query_obj(self):
        query_obj = super(PartitionViz, self).query_obj()
        time_op = self.form_data.get('time_series_option', 'not_time')
        # Return time series data if the user specifies so
        query_obj['is_timeseries'] = time_op != 'not_time'
        return query_obj

    def levels_for(self, time_op, groups, df):
        """
        Compute the partition at each `level` from the dataframe.
        """
        levels = {}
        for i in range(0, len(groups) + 1):
            agg_df = df.groupby(groups[:i]) if i else df
            levels[i] = (
                agg_df.mean() if time_op == 'agg_mean'
                else agg_df.sum(numeric_only=True))
        return levels

    def levels_for_diff(self, time_op, groups, df):
        # Obtain a unique list of the time grains
        times = list(set(df[DTTM_ALIAS]))
        times.sort()
        until = times[len(times) - 1]
        since = times[0]
        # Function describing how to calculate the difference
        func = {
            'point_diff': [
                pd.Series.sub,
                lambda a, b, fill_value: a - b,
            ],
            'point_factor': [
                pd.Series.div,
                lambda a, b, fill_value: a / float(b),
            ],
            'point_percent': [
                lambda a, b, fill_value=0: a.div(b, fill_value=fill_value) - 1,
                lambda a, b, fill_value: a / float(b) - 1,
            ],
        }[time_op]
        agg_df = df.groupby(DTTM_ALIAS).sum()
        levels = {0: pd.Series({
            m: func[1](agg_df[m][until], agg_df[m][since], 0)
            for m in agg_df.columns})}
        for i in range(1, len(groups) + 1):
            agg_df = df.groupby([DTTM_ALIAS] + groups[:i]).sum()
            levels[i] = pd.DataFrame({
                m: func[0](agg_df[m][until], agg_df[m][since], fill_value=0)
                for m in agg_df.columns})
        return levels

    def levels_for_time(self, groups, df):
        procs = {}
        for i in range(0, len(groups) + 1):
            self.form_data['groupby'] = groups[:i]
            df_drop = df.drop(groups[i:], 1)
            procs[i] = self.process_data(df_drop, aggregate=True).fillna(0)
        self.form_data['groupby'] = groups
        return procs

    def nest_values(self, levels, level=0, metric=None, dims=()):
        """
        Nest values at each level on the back-end with
        access and setting, instead of summing from the bottom.
        """
        if not level:
            return [{
                'name': m,
                'val': levels[0][m],
                'children': self.nest_values(levels, 1, m),
            } for m in levels[0].index]
        if level == 1:
            return [{
                'name': i,
                'val': levels[1][metric][i],
                'children': self.nest_values(levels, 2, metric, (i,)),
            } for i in levels[1][metric].index]
        if level >= len(levels):
            return []
        return [{
            'name': i,
            'val': levels[level][metric][dims][i],
            'children': self.nest_values(
                levels, level + 1, metric, dims + (i,),
            ),
        } for i in levels[level][metric][dims].index]

    def nest_procs(self, procs, level=-1, dims=(), time=None):
        if level == -1:
            return [{
                'name': m,
                'children': self.nest_procs(procs, 0, (m,)),
            } for m in procs[0].columns]
        if not level:
            return [{
                'name': t,
                'val': procs[0][dims[0]][t],
                'children': self.nest_procs(procs, 1, dims, t),
            } for t in procs[0].index]
        if level >= len(procs):
            return []
        return [{
            'name': i,
            'val': procs[level][dims][i][time],
            'children': self.nest_procs(procs, level + 1, dims + (i,), time),
        } for i in procs[level][dims].columns]

    def get_data(self, df):
        fd = self.form_data
        groups = fd.get('groupby', [])
        time_op = fd.get('time_series_option', 'not_time')
        if not len(groups):
            raise ValueError('Please choose at least one groupby')
        if time_op == 'not_time':
            levels = self.levels_for('agg_sum', groups, df)
        elif time_op in ['agg_sum', 'agg_mean']:
            levels = self.levels_for(time_op, groups, df)
        elif time_op in ['point_diff', 'point_factor', 'point_percent']:
            levels = self.levels_for_diff(time_op, groups, df)
        elif time_op == 'adv_anal':
            procs = self.levels_for_time(groups, df)
            return self.nest_procs(procs)
        else:
            levels = self.levels_for('agg_sum', [DTTM_ALIAS] + groups, df)
        return self.nest_values(levels)


viz_types = {
    o.viz_type: o for o in globals().values()
    if (
        inspect.isclass(o) and
        issubclass(o, BaseViz) and
        o.viz_type not in config.get('VIZ_TYPE_BLACKLIST'))}<|MERGE_RESOLUTION|>--- conflicted
+++ resolved
@@ -1796,13 +1796,8 @@
 
         gb = []
 
-<<<<<<< HEAD
-        if fd.get('spatial'):
-            spatial = fd.get('spatial')
-=======
         spatial = fd.get('spatial')
         if spatial:
->>>>>>> 44e753d9
             if spatial.get('type') == 'latlong':
                 gb += [spatial.get('lonCol')]
                 gb += [spatial.get('latCol')]
