"""This module contains the "Viz" objects

These objects represent the backend of all the visualizations that
Superset can render.
"""
from __future__ import absolute_import
from __future__ import division
from __future__ import print_function
from __future__ import unicode_literals

import copy
import hashlib
import logging
import traceback
import uuid
import zlib

from collections import OrderedDict, defaultdict
from datetime import datetime, timedelta

import pandas as pd
import numpy as np
from flask import request
from flask_babel import lazy_gettext as _
from markdown import markdown
import simplejson as json
from six import string_types, PY3
from dateutil import relativedelta as rdelta

from superset import app, utils, cache
from superset.utils import DTTM_ALIAS

config = app.config


class BaseViz(object):

    """All visualizations derive this base class"""

    viz_type = None
    verbose_name = "Base Viz"
    credits = ""
    is_timeseries = False

    def __init__(self, datasource, form_data):
        if not datasource:
            raise Exception("Viz is missing a datasource")
        self.datasource = datasource
        self.request = request
        self.viz_type = form_data.get("viz_type")
        self.form_data = form_data

        self.query = ""
        self.token = self.form_data.get(
            'token', 'token_' + uuid.uuid4().hex[:8])
        self.metrics = self.form_data.get('metrics') or []
        self.groupby = self.form_data.get('groupby') or []

        self.status = None
        self.error_message = None

    def get_df(self, query_obj=None):
        """Returns a pandas dataframe based on the query object"""
        if not query_obj:
            query_obj = self.query_obj()

        self.error_msg = ""
        self.results = None

        timestamp_format = None
        if self.datasource.type == 'table':
            dttm_col = self.datasource.get_col(query_obj['granularity'])
            if dttm_col:
                timestamp_format = dttm_col.python_date_format

        # The datasource here can be different backend but the interface is common
        self.results = self.datasource.query(query_obj)
        self.query = self.results.query
        self.status = self.results.status
        self.error_message = self.results.error_message

        df = self.results.df
        # Transform the timestamp we received from database to pandas supported
        # datetime format. If no python_date_format is specified, the pattern will
        # be considered as the default ISO date format
        # If the datetime format is unix, the parse will use the corresponding
        # parsing logic.
        if df is None or df.empty:
            self.status = utils.QueryStatus.FAILED
            if not self.error_message:
                self.error_message = "No data."
            return pd.DataFrame()
        else:
            if DTTM_ALIAS in df.columns:
                if timestamp_format in ("epoch_s", "epoch_ms"):
                    df[DTTM_ALIAS] = pd.to_datetime(df[DTTM_ALIAS], utc=False)
                else:
                    df[DTTM_ALIAS] = pd.to_datetime(
                        df[DTTM_ALIAS], utc=False, format=timestamp_format)
                if self.datasource.offset:
                    df[DTTM_ALIAS] += timedelta(hours=self.datasource.offset)
            df.replace([np.inf, -np.inf], np.nan)
            df = df.fillna(0)
        return df

    def get_extra_filters(self):
        extra_filters = self.form_data.get('extra_filters', [])
        return {f['col']: f['val'] for f in extra_filters}

    def query_obj(self):
        """Building a query object"""
        form_data = self.form_data
        groupby = form_data.get("groupby") or []
        metrics = form_data.get("metrics") or []

        # extra_filters are temporary/contextual filters that are external
        # to the slice definition. We use those for dynamic interactive
        # filters like the ones emitted by the "Filter Box" visualization
        extra_filters = self.get_extra_filters()
        granularity = (
            form_data.get("granularity") or form_data.get("granularity_sqla")
        )
        limit = int(form_data.get("limit") or 0)
        timeseries_limit_metric = form_data.get("timeseries_limit_metric")
        row_limit = int(
            form_data.get("row_limit") or config.get("ROW_LIMIT"))

        # __form and __to are special extra_filters that target time
        # boundaries. The rest of extra_filters are simple
        # [column_name in list_of_values]. `__` prefix is there to avoid
        # potential conflicts with column that would be named `from` or `to`
        since = (
            extra_filters.get('__from') or form_data.get("since", "1 year ago")
        )

        from_dttm = utils.parse_human_datetime(since)
        now = datetime.now()
        if from_dttm > now:
            from_dttm = now - (from_dttm - now)

        until = extra_filters.get('__to') or form_data.get("until", "now")
        to_dttm = utils.parse_human_datetime(until)
        if from_dttm > to_dttm:
            raise Exception("From date cannot be larger than to date")

        # extras are used to query elements specific to a datasource type
        # for instance the extra where clause that applies only to Tables
        extras = {
            'where': form_data.get("where", ''),
            'having': form_data.get("having", ''),
            'having_druid': form_data.get('having_filters') \
                if 'having_filters' in form_data else [],
            'time_grain_sqla': form_data.get("time_grain_sqla", ''),
            'druid_time_origin': form_data.get("druid_time_origin", ''),
        }
        filters = form_data['filters'] if 'filters' in form_data \
                else []
        for col, vals in self.get_extra_filters().items():
            if not (col and vals) or col.startswith('__'):
                continue
            elif col in self.datasource.filterable_column_names:
                # Quote values with comma to avoid conflict
                filters += [{
                    'col': col,
                    'op': 'in',
                    'val': vals,
                }]
        d = {
            'granularity': granularity,
            'from_dttm': from_dttm,
            'to_dttm': to_dttm,
            'is_timeseries': self.is_timeseries,
            'groupby': groupby,
            'metrics': metrics,
            'row_limit': row_limit,
            'filter': filters,
            'timeseries_limit': limit,
            'extras': extras,
            'timeseries_limit_metric': timeseries_limit_metric,
            'form_data': form_data,
        }
        return d

    @property
    def cache_timeout(self):
        if self.form_data.get('cache_timeout'):
            return int(self.form_data.get('cache_timeout'))
        if self.datasource.cache_timeout:
            return self.datasource.cache_timeout
        if (
                hasattr(self.datasource, 'database') and
                self.datasource.database.cache_timeout):
            return self.datasource.database.cache_timeout
        return config.get("CACHE_DEFAULT_TIMEOUT")

    def get_json(self, force=False):
        return json.dumps(
            self.get_payload(force),
            default=utils.json_int_dttm_ser, ignore_nan=True)

    @property
    def cache_key(self):
        s = str([(k, self.form_data[k]) for k in sorted(self.form_data.keys())])
        return hashlib.md5(s.encode('utf-8')).hexdigest()

    def get_payload(self, force=False):
        """Handles caching around the json payload retrieval"""
        cache_key = self.cache_key
        payload = None
        force = force if force else self.form_data.get('force') == 'true'
        if not force and cache:
            payload = cache.get(cache_key)

        if payload:
            is_cached = True
            try:
                cached_data = zlib.decompress(payload)
                if PY3:
                    cached_data = cached_data.decode('utf-8')
                payload = json.loads(cached_data)
            except Exception as e:
                logging.error("Error reading cache: " +
                              utils.error_msg_from_exception(e))
                payload = None
            logging.info("Serving from cache")

        if not payload:
            data = None
            is_cached = False
            cache_timeout = self.cache_timeout
            stacktrace = None
            try:
                df = self.get_df()
                if not self.error_message:
                    data = self.get_data(df)
            except Exception as e:
                logging.exception(e)
                if not self.error_message:
                    self.error_message = str(e)
                self.status = utils.QueryStatus.FAILED
                data = None
                stacktrace = traceback.format_exc()
            payload = {
                'cache_key': cache_key,
                'cache_timeout': cache_timeout,
                'data': data,
                'error': self.error_message,
                'form_data': self.form_data,
                'query': self.query,
                'status': self.status,
                'stacktrace': stacktrace,
            }
            payload['cached_dttm'] = datetime.utcnow().isoformat().split('.')[0]
            logging.info("Caching for the next {} seconds".format(
                cache_timeout))
            data = self.json_dumps(payload)
            if PY3:
                data = bytes(data, 'utf-8')
            if cache and self.status != utils.QueryStatus.FAILED:
                try:
                    cache.set(
                        cache_key,
                        zlib.compress(data),
                        timeout=cache_timeout)
                except Exception as e:
                    # cache.set call can fail if the backend is down or if
                    # the key is too large or whatever other reasons
                    logging.warning("Could not cache key {}".format(cache_key))
                    logging.exception(e)
                    cache.delete(cache_key)
        payload['is_cached'] = is_cached
        return payload

    def json_dumps(self, obj):
        return json.dumps(obj, default=utils.json_int_dttm_ser, ignore_nan=True)

    @property
    def data(self):
        """This is the data object serialized to the js layer"""
        content = {
            'form_data': self.form_data,
            'token': self.token,
            'viz_name': self.viz_type,
            'filter_select_enabled': self.datasource.filter_select_enabled,
        }
        return content

    def get_csv(self):
        df = self.get_df()
        include_index = not isinstance(df.index, pd.RangeIndex)
        return df.to_csv(index=include_index, encoding="utf-8")

    def get_data(self, df):
        return []

    @property
    def json_data(self):
        return json.dumps(self.data)


class TableViz(BaseViz):

    """A basic html table that is sortable and searchable"""

    viz_type = "table"
    verbose_name = _("Table View")
    credits = 'a <a href="https://github.com/airbnb/superset">Superset</a> original'
    is_timeseries = False

    def should_be_timeseries(self):
        fd = self.form_data
        # TODO handle datasource-type-specific code in datasource
        conditions_met = (
            (fd.get('granularity') and fd.get('granularity') != 'all') or
            (fd.get('granularity_sqla') and fd.get('time_grain_sqla'))
        )
        if fd.get('include_time') and not conditions_met:
            raise Exception(
                "Pick a granularity in the Time section or "
                "uncheck 'Include Time'")
        return fd.get('include_time')

    def query_obj(self):
        d = super(TableViz, self).query_obj()
        fd = self.form_data

        if fd.get('all_columns') and (fd.get('groupby') or fd.get('metrics')):
            raise Exception(
                "Choose either fields to [Group By] and [Metrics] or "
                "[Columns], not both")

        if fd.get('all_columns'):
            d['columns'] = fd.get('all_columns')
            d['groupby'] = []
            order_by_cols = fd.get('order_by_cols') or []
            d['orderby'] = [json.loads(t) for t in order_by_cols]

        d['is_timeseries'] = self.should_be_timeseries()
        return d

    def get_data(self, df):
        if not self.should_be_timeseries() and DTTM_ALIAS in df:
            del df[DTTM_ALIAS]

        return dict(
            records=df.to_dict(orient="records"),
            columns=list(df.columns),
        )

    def json_dumps(self, obj):
        return json.dumps(obj, default=utils.json_iso_dttm_ser)


class PivotTableViz(BaseViz):

    """A pivot table view, define your rows, columns and metrics"""

    viz_type = "pivot_table"
    verbose_name = _("Pivot Table")
    credits = 'a <a href="https://github.com/airbnb/superset">Superset</a> original'
    is_timeseries = False

    def query_obj(self):
        d = super(PivotTableViz, self).query_obj()
        groupby = self.form_data.get('groupby')
        columns = self.form_data.get('columns')
        metrics = self.form_data.get('metrics')
        if not columns:
            columns = []
        if not groupby:
            groupby = []
        if not groupby:
            raise Exception("Please choose at least one \"Group by\" field ")
        if not metrics:
            raise Exception("Please choose at least one metric")
        if (
                any(v in groupby for v in columns) or
                any(v in columns for v in groupby)):
            raise Exception("groupby and columns can't overlap")

        d['groupby'] = list(set(groupby) | set(columns))
        return d

<<<<<<< HEAD
    def get_data(self, df):
=======
    """
    Helper method to build the formatters for pivot table
    """
    def build_formatters(self, df):
        formatter_list = []
        for (column, dtype) in df.dtypes.iteritems():
            # for number data types, use comma separated raw format
            if dtype == np.dtype('int64') or dtype == np.dtype('float64'):
                # use empty string instead of nan for missing data
                # since data are always recognized as float type, use .0f
                # to omit the decimal part for integer values
                formatter_list.append(
                    lambda x:
                        '' if np.isnan(x)
                        else '{:,.0f}'.format(x) if x - np.around(x) == 0
                        else '{:,}'.format(x))
            # for other data types, no formatting
            else:
                formatter_list.append(None)
        return formatter_list

    def get_data(self):
        df = self.get_df()
>>>>>>> 9d28459d
        if (
                self.form_data.get("granularity") == "all" and
                DTTM_ALIAS in df):
            del df[DTTM_ALIAS]
        df = df.pivot_table(
            index=self.form_data.get('groupby'),
            columns=self.form_data.get('columns'),
            values=self.form_data.get('metrics'),
            aggfunc=self.form_data.get('pandas_aggfunc'),
            margins=True,
        )
        formatters = self.build_formatters(df)
        return df.to_html(
            na_rep='',
            formatters=formatters,
            classes=(
                "dataframe table table-striped table-bordered "
                "table-condensed table-hover").split(" "))


class MarkupViz(BaseViz):

    """Use html or markdown to create a free form widget"""

    viz_type = "markup"
    verbose_name = _("Markup")
    is_timeseries = False

    def get_df(self):
        return True

    def get_data(self, df):
        markup_type = self.form_data.get("markup_type")
        code = self.form_data.get("code", '')
        if markup_type == "markdown":
            code = markdown(code)
        return dict(html=code)


class SeparatorViz(MarkupViz):

    """Use to create section headers in a dashboard, similar to `Markup`"""

    viz_type = "separator"
    verbose_name = _("Separator")

    def get_data(self, df):
        code = markdown(self.form_data.get("code", ''))
        return dict(html=code)


class WordCloudViz(BaseViz):

    """Build a colorful word cloud

    Uses the nice library at:
    https://github.com/jasondavies/d3-cloud
    """

    viz_type = "word_cloud"
    verbose_name = _("Word Cloud")
    is_timeseries = False

    def query_obj(self):
        d = super(WordCloudViz, self).query_obj()

        d['metrics'] = [self.form_data.get('metric')]
        d['groupby'] = [self.form_data.get('series')]
        return d

    def get_data(self, df):
        # Ordering the columns
        df = df[[self.form_data.get('series'), self.form_data.get('metric')]]
        # Labeling the columns for uniform json schema
        df.columns = ['text', 'size']
        return df.to_dict(orient="records")


class TreemapViz(BaseViz):

    """Tree map visualisation for hierarchical data."""

    viz_type = "treemap"
    verbose_name = _("Treemap")
    credits = '<a href="https://d3js.org">d3.js</a>'
    is_timeseries = False

    def _nest(self, metric, df):
        nlevels = df.index.nlevels
        if nlevels == 1:
            result = [{"name": n, "value": v}
                      for n, v in zip(df.index, df[metric])]
        else:
            result = [{"name": l, "children": self._nest(metric, df.loc[l])}
                      for l in df.index.levels[0]]
        return result

    def get_data(self, df):
        df = df.set_index(self.form_data.get("groupby"))
        chart_data = [{"name": metric, "children": self._nest(metric, df)}
                      for metric in df.columns]
        return chart_data


class CalHeatmapViz(BaseViz):

    """Calendar heatmap."""

    viz_type = "cal_heatmap"
    verbose_name = _("Calendar Heatmap")
    credits = (
        '<a href=https://github.com/wa0x6e/cal-heatmap>cal-heatmap</a>')
    is_timeseries = True

    def get_data(self, df):
        form_data = self.form_data

        df.columns = ["timestamp", "metric"]
        timestamps = {str(obj["timestamp"].value / 10**9):
                      obj.get("metric") for obj in df.to_dict("records")}

        start = utils.parse_human_datetime(form_data.get("since"))
        end = utils.parse_human_datetime(form_data.get("until"))
        domain = form_data.get("domain_granularity")
        diff_delta = rdelta.relativedelta(end, start)
        diff_secs = (end - start).total_seconds()

        if domain == "year":
            range_ = diff_delta.years + 1
        elif domain == "month":
            range_ = diff_delta.years * 12 + diff_delta.months + 1
        elif domain == "week":
            range_ = diff_delta.years * 53 + diff_delta.weeks + 1
        elif domain == "day":
            range_ = diff_secs // (24*60*60) + 1
        else:
            range_ = diff_secs // (60*60) + 1

        return {
            "timestamps": timestamps,
            "start": start,
            "domain": domain,
            "subdomain": form_data.get("subdomain_granularity"),
            "range": range_,
        }

    def query_obj(self):
        qry = super(CalHeatmapViz, self).query_obj()
        qry["metrics"] = [self.form_data["metric"]]
        return qry


class NVD3Viz(BaseViz):

    """Base class for all nvd3 vizs"""

    credits = '<a href="http://nvd3.org/">NVD3.org</a>'
    viz_type = None
    verbose_name = "Base NVD3 Viz"
    is_timeseries = False


class BoxPlotViz(NVD3Viz):

    """Box plot viz from ND3"""

    viz_type = "box_plot"
    verbose_name = _("Box Plot")
    sort_series = False
    is_timeseries = True

    def to_series(self, df, classed='', title_suffix=''):
        label_sep = " - "
        chart_data = []
        for index_value, row in zip(df.index, df.to_dict(orient="records")):
            if isinstance(index_value, tuple):
                index_value = label_sep.join(index_value)
            boxes = defaultdict(dict)
            for (label, key), value in row.items():
                if key == "median":
                    key = "Q2"
                boxes[label][key] = value
            for label, box in boxes.items():
                if len(self.form_data.get("metrics")) > 1:
                    # need to render data labels with metrics
                    chart_label = label_sep.join([index_value, label])
                else:
                    chart_label = index_value
                chart_data.append({
                    "label": chart_label,
                    "values": box,
                })
        return chart_data

    def get_data(self, df):
        form_data = self.form_data
        df = df.fillna(0)

        # conform to NVD3 names
        def Q1(series):  # need to be named functions - can't use lambdas
            return np.percentile(series, 25)

        def Q3(series):
            return np.percentile(series, 75)

        whisker_type = form_data.get('whisker_options')
        if whisker_type == "Tukey":

            def whisker_high(series):
                upper_outer_lim = Q3(series) + 1.5 * (Q3(series) - Q1(series))
                series = series[series <= upper_outer_lim]
                return series[np.abs(series - upper_outer_lim).argmin()]

            def whisker_low(series):
                lower_outer_lim = Q1(series) - 1.5 * (Q3(series) - Q1(series))
                # find the closest value above the lower outer limit
                series = series[series >= lower_outer_lim]
                return series[np.abs(series - lower_outer_lim).argmin()]

        elif whisker_type == "Min/max (no outliers)":

            def whisker_high(series):
                return series.max()

            def whisker_low(series):
                return series.min()

        elif " percentiles" in whisker_type:
            low, high = whisker_type.replace(" percentiles", "").split("/")

            def whisker_high(series):
                return np.percentile(series, int(high))

            def whisker_low(series):
                return np.percentile(series, int(low))

        else:
            raise ValueError("Unknown whisker type: {}".format(whisker_type))

        def outliers(series):
            above = series[series > whisker_high(series)]
            below = series[series < whisker_low(series)]
            # pandas sometimes doesn't like getting lists back here
            return set(above.tolist() + below.tolist())

        aggregate = [Q1, np.median, Q3, whisker_high, whisker_low, outliers]
        df = df.groupby(form_data.get('groupby')).agg(aggregate)
        chart_data = self.to_series(df)
        return chart_data


class BubbleViz(NVD3Viz):

    """Based on the NVD3 bubble chart"""

    viz_type = "bubble"
    verbose_name = _("Bubble Chart")
    is_timeseries = False

    def query_obj(self):
        form_data = self.form_data
        d = super(BubbleViz, self).query_obj()
        d['groupby'] = list({
            form_data.get('series'),
            form_data.get('entity')
        })
        self.x_metric = form_data.get('x')
        self.y_metric = form_data.get('y')
        self.z_metric = form_data.get('size')
        self.entity = form_data.get('entity')
        self.series = form_data.get('series')

        d['metrics'] = [
            self.z_metric,
            self.x_metric,
            self.y_metric,
        ]
        if not all(d['metrics'] + [self.entity, self.series]):
            raise Exception("Pick a metric for x, y and size")
        return d

    def get_data(self, df):
        df['x'] = df[[self.x_metric]]
        df['y'] = df[[self.y_metric]]
        df['size'] = df[[self.z_metric]]
        df['shape'] = 'circle'
        df['group'] = df[[self.series]]

        series = defaultdict(list)
        for row in df.to_dict(orient='records'):
            series[row['group']].append(row)
        chart_data = []
        for k, v in series.items():
            chart_data.append({
                'key': k,
                'values': v})
        return chart_data


class BulletViz(NVD3Viz):

    """Based on the NVD3 bullet chart"""

    viz_type = "bullet"
    verbose_name = _("Bullet Chart")
    is_timeseries = False

    def query_obj(self):
        form_data = self.form_data
        d = super(BulletViz, self).query_obj()
        self.metric = form_data.get('metric')

        def as_strings(field):
            value = form_data.get(field)
            return value.split(',') if value else []

        def as_floats(field):
            return [float(x) for x in as_strings(field)]

        self.ranges = as_floats('ranges')
        self.range_labels = as_strings('range_labels')
        self.markers = as_floats('markers')
        self.marker_labels = as_strings('marker_labels')
        self.marker_lines = as_floats('marker_lines')
        self.marker_line_labels = as_strings('marker_line_labels')

        d['metrics'] = [
            self.metric,
        ]
        if not self.metric:
            raise Exception("Pick a metric to display")
        return d

    def get_data(self, df):
        df = df.fillna(0)
        df['metric'] = df[[self.metric]]
        values = df['metric'].values
        return {
            'measures': values.tolist(),
            'ranges': self.ranges or [0, values.max() * 1.1],
            'rangeLabels': self.range_labels or None,
            'markers': self.markers or None,
            'markerLabels': self.marker_labels or None,
            'markerLines': self.marker_lines or None,
            'markerLineLabels': self.marker_line_labels or None,
        }


class BigNumberViz(BaseViz):

    """Put emphasis on a single metric with this big number viz"""

    viz_type = "big_number"
    verbose_name = _("Big Number with Trendline")
    credits = 'a <a href="https://github.com/airbnb/superset">Superset</a> original'
    is_timeseries = True

    def query_obj(self):
        d = super(BigNumberViz, self).query_obj()
        metric = self.form_data.get('metric')
        if not metric:
            raise Exception("Pick a metric!")
        d['metrics'] = [self.form_data.get('metric')]
        self.form_data['metric'] = metric
        return d

    def get_data(self, df):
        form_data = self.form_data
        df.sort_values(by=df.columns[0], inplace=True)
        compare_lag = form_data.get("compare_lag")
        return {
            'data': df.values.tolist(),
            'compare_lag': compare_lag,
            'compare_suffix': form_data.get('compare_suffix', ''),
        }


class BigNumberTotalViz(BaseViz):

    """Put emphasis on a single metric with this big number viz"""

    viz_type = "big_number_total"
    verbose_name = _("Big Number")
    credits = 'a <a href="https://github.com/airbnb/superset">Superset</a> original'
    is_timeseries = False

    def query_obj(self):
        d = super(BigNumberTotalViz, self).query_obj()
        metric = self.form_data.get('metric')
        if not metric:
            raise Exception("Pick a metric!")
        d['metrics'] = [self.form_data.get('metric')]
        self.form_data['metric'] = metric
        return d

    def get_data(self, df):
        form_data = self.form_data
        df.sort_values(by=df.columns[0], inplace=True)
        return {
            'data': df.values.tolist(),
            'subheader': form_data.get('subheader', ''),
        }


class NVD3TimeSeriesViz(NVD3Viz):

    """A rich line chart component with tons of options"""

    viz_type = "line"
    verbose_name = _("Time Series - Line Chart")
    sort_series = False
    is_timeseries = True

    def to_series(self, df, classed='', title_suffix=''):
        cols = []
        for col in df.columns:
            if col == '':
                cols.append('N/A')
            elif col is None:
                cols.append('NULL')
            else:
                cols.append(col)
        df.columns = cols
        series = df.to_dict('series')

        chart_data = []
        for name in df.T.index.tolist():
            ys = series[name]
            if df[name].dtype.kind not in "biufc":
                continue
            if isinstance(name, string_types):
                series_title = name
            else:
                name = ["{}".format(s) for s in name]
                if len(self.form_data.get('metrics')) > 1:
                    series_title = ", ".join(name)
                else:
                    series_title = ", ".join(name[1:])
            if title_suffix:
                series_title += title_suffix

            d = {
                "key": series_title,
                "classed": classed,
                "values": [
                    {'x': ds, 'y': ys[ds] if ds in ys else None}
                    for ds in df.index
                ],
            }
            chart_data.append(d)
        return chart_data

    def get_data(self, df):
        fd = self.form_data
        df = df.fillna(0)
        if fd.get("granularity") == "all":
            raise Exception("Pick a time granularity for your time series")

        df = df.pivot_table(
            index=DTTM_ALIAS,
            columns=fd.get('groupby'),
            values=fd.get('metrics'))

        fm = fd.get("resample_fillmethod")
        if not fm:
            fm = None
        how = fd.get("resample_how")
        rule = fd.get("resample_rule")
        if how and rule:
            df = df.resample(rule, how=how, fill_method=fm)
            if not fm:
                df = df.fillna(0)

        if self.sort_series:
            dfs = df.sum()
            dfs.sort_values(ascending=False, inplace=True)
            df = df[dfs.index]

        if fd.get("contribution"):
            dft = df.T
            df = (dft / dft.sum()).T

        rolling_periods = fd.get("rolling_periods")
        rolling_type = fd.get("rolling_type")

        if rolling_type in ('mean', 'std', 'sum') and rolling_periods:
            if rolling_type == 'mean':
                df = pd.rolling_mean(df, int(rolling_periods), min_periods=0)
            elif rolling_type == 'std':
                df = pd.rolling_std(df, int(rolling_periods), min_periods=0)
            elif rolling_type == 'sum':
                df = pd.rolling_sum(df, int(rolling_periods), min_periods=0)
        elif rolling_type == 'cumsum':
            df = df.cumsum()

        num_period_compare = fd.get("num_period_compare")
        if num_period_compare:
            num_period_compare = int(num_period_compare)
            prt = fd.get('period_ratio_type')
            if prt and prt == 'growth':
                df = (df / df.shift(num_period_compare)) - 1
            elif prt and prt == 'value':
                df = df - df.shift(num_period_compare)
            else:
                df = df / df.shift(num_period_compare)

            df = df[num_period_compare:]

        chart_data = self.to_series(df)

        time_compare = fd.get('time_compare')
        if time_compare:
            query_object = self.query_obj()
            delta = utils.parse_human_timedelta(time_compare)
            query_object['inner_from_dttm'] = query_object['from_dttm']
            query_object['inner_to_dttm'] = query_object['to_dttm']
            query_object['from_dttm'] -= delta
            query_object['to_dttm'] -= delta

            df2 = self.get_df(query_object)
            df2[DTTM_ALIAS] += delta
            df2 = df2.pivot_table(
                index=DTTM_ALIAS,
                columns=fd.get('groupby'),
                values=fd.get('metrics'))
            chart_data += self.to_series(
                df2, classed='superset', title_suffix="---")
            chart_data = sorted(chart_data, key=lambda x: x['key'])
        return chart_data


class NVD3DualLineViz(NVD3Viz):

    """A rich line chart with dual axis"""

    viz_type = "dual_line"
    verbose_name = _("Time Series - Dual Axis Line Chart")
    sort_series = False
    is_timeseries = True

    def query_obj(self):
        d = super(NVD3DualLineViz, self).query_obj()
        m1 = self.form_data.get('metric')
        m2 = self.form_data.get('metric_2')
        d['metrics'] = [m1, m2]
        if not m1:
            raise Exception("Pick a metric for left axis!")
        if not m2:
            raise Exception("Pick a metric for right axis!")
        if m1 == m2:
            raise Exception("Please choose different metrics"
                            " on left and right axis")
        return d

    def to_series(self, df, classed=''):
        cols = []
        for col in df.columns:
            if col == '':
                cols.append('N/A')
            elif col is None:
                cols.append('NULL')
            else:
                cols.append(col)
        df.columns = cols
        series = df.to_dict('series')
        chart_data = []
        metrics = [
            self.form_data.get('metric'),
            self.form_data.get('metric_2')
        ]
        for i, m in enumerate(metrics):
            ys = series[m]
            if df[m].dtype.kind not in "biufc":
                continue
            series_title = m
            d = {
                "key": series_title,
                "classed": classed,
                "values": [
                    {'x': ds, 'y': ys[ds] if ds in ys else None}
                    for ds in df.index
                ],
                "yAxis": i+1,
                "type": "line"
            }
            chart_data.append(d)
        return chart_data

    def get_data(self, df):
        fd = self.form_data
        df = df.fillna(0)

        if self.form_data.get("granularity") == "all":
            raise Exception("Pick a time granularity for your time series")

        metric = fd.get('metric')
        metric_2 = fd.get('metric_2')
        df = df.pivot_table(
            index=DTTM_ALIAS,
            values=[metric, metric_2])

        chart_data = self.to_series(df)
        return chart_data


class NVD3TimeSeriesBarViz(NVD3TimeSeriesViz):

    """A bar chart where the x axis is time"""

    viz_type = "bar"
    sort_series = True
    verbose_name = _("Time Series - Bar Chart")


class NVD3CompareTimeSeriesViz(NVD3TimeSeriesViz):

    """A line chart component where you can compare the % change over time"""

    viz_type = 'compare'
    verbose_name = _("Time Series - Percent Change")


class NVD3TimeSeriesStackedViz(NVD3TimeSeriesViz):

    """A rich stack area chart"""

    viz_type = "area"
    verbose_name = _("Time Series - Stacked")
    sort_series = True


class DistributionPieViz(NVD3Viz):

    """Annoy visualization snobs with this controversial pie chart"""

    viz_type = "pie"
    verbose_name = _("Distribution - NVD3 - Pie Chart")
    is_timeseries = False

    def get_data(self, df):
        df = df.pivot_table(
            index=self.groupby,
            values=[self.metrics[0]])
        df.sort_values(by=self.metrics[0], ascending=False, inplace=True)
        df = df.reset_index()
        df.columns = ['x', 'y']
        return df.to_dict(orient="records")


class HistogramViz(BaseViz):

    """Histogram"""

    viz_type = "histogram"
    verbose_name = _("Histogram")
    is_timeseries = False

    def query_obj(self):
        """Returns the query object for this visualization"""
        d = super(HistogramViz, self).query_obj()
        d['row_limit'] = self.form_data.get(
            'row_limit', int(config.get('VIZ_ROW_LIMIT')))
        numeric_column = self.form_data.get('all_columns_x')
        if numeric_column is None:
            raise Exception("Must have one numeric column specified")
        d['columns'] = [numeric_column]
        return d

    def get_data(self, df):
        """Returns the chart data"""
        chart_data = df[df.columns[0]].values.tolist()
        return chart_data


class DistributionBarViz(DistributionPieViz):

    """A good old bar chart"""

    viz_type = "dist_bar"
    verbose_name = _("Distribution - Bar Chart")
    is_timeseries = False

    def query_obj(self):
        d = super(DistributionBarViz, self).query_obj()  # noqa
        fd = self.form_data
        gb = fd.get('groupby') or []
        cols = fd.get('columns') or []
        d['groupby'] = set(gb + cols)
        if len(d['groupby']) < len(gb) + len(cols):
            raise Exception("Can't have overlap between Series and Breakdowns")
        if not self.metrics:
            raise Exception("Pick at least one metric")
        if not self.groupby:
            raise Exception("Pick at least one field for [Series]")
        return d

    def get_data(self, df):
        fd = self.form_data

        row = df.groupby(self.groupby).sum()[self.metrics[0]].copy()
        row.sort_values(ascending=False, inplace=True)
        columns = fd.get('columns') or []
        pt = df.pivot_table(
            index=self.groupby,
            columns=columns,
            values=self.metrics)
        if fd.get("contribution"):
            pt = pt.fillna(0)
            pt = pt.T
            pt = (pt / pt.sum()).T
        pt = pt.reindex(row.index)
        chart_data = []
        for name, ys in pt.iteritems():
            if pt[name].dtype.kind not in "biufc" or name in self.groupby:
                continue
            if isinstance(name, string_types):
                series_title = name
            elif len(self.metrics) > 1:
                series_title = ", ".join(name)
            else:
                l = [str(s) for s in name[1:]]
                series_title = ", ".join(l)
            values = []
            for i, v in ys.iteritems():
                x = i
                if isinstance(x, (tuple, list)):
                    x = ', '.join([str(s) for s in x])
                else:
                    x = str(x)
                values.append({
                    'x': x,
                    'y': v,
                })
            d = {
                "key": series_title,
                "values": values,
            }
            chart_data.append(d)
        return chart_data


class SunburstViz(BaseViz):

    """A multi level sunburst chart"""

    viz_type = "sunburst"
    verbose_name = _("Sunburst")
    is_timeseries = False
    credits = (
        'Kerry Rodden '
        '@<a href="https://bl.ocks.org/kerryrodden/7090426">bl.ocks.org</a>')

    def get_data(self, df):

        # if m1 == m2 duplicate the metric column
        cols = self.form_data.get('groupby')
        metric = self.form_data.get('metric')
        secondary_metric = self.form_data.get('secondary_metric')
        if metric == secondary_metric:
            ndf = df
            ndf.columns = [cols + ['m1', 'm2']]
        else:
            cols += [
                self.form_data['metric'], self.form_data['secondary_metric']]
            ndf = df[cols]
        return json.loads(ndf.to_json(orient="values"))  # TODO fix this nonsense

    def query_obj(self):
        qry = super(SunburstViz, self).query_obj()
        qry['metrics'] = [
            self.form_data['metric'], self.form_data['secondary_metric']]
        return qry


class SankeyViz(BaseViz):

    """A Sankey diagram that requires a parent-child dataset"""

    viz_type = "sankey"
    verbose_name = _("Sankey")
    is_timeseries = False
    credits = '<a href="https://www.npmjs.com/package/d3-sankey">d3-sankey on npm</a>'

    def query_obj(self):
        qry = super(SankeyViz, self).query_obj()
        if len(qry['groupby']) != 2:
            raise Exception("Pick exactly 2 columns as [Source / Target]")
        qry['metrics'] = [
            self.form_data['metric']]
        return qry

    def get_data(self, df):
        df.columns = ['source', 'target', 'value']
        recs = df.to_dict(orient='records')

        hierarchy = defaultdict(set)
        for row in recs:
            hierarchy[row['source']].add(row['target'])

        def find_cycle(g):
            """Whether there's a cycle in a directed graph"""
            path = set()

            def visit(vertex):
                path.add(vertex)
                for neighbour in g.get(vertex, ()):
                    if neighbour in path or visit(neighbour):
                        return (vertex, neighbour)
                path.remove(vertex)

            for v in g:
                cycle = visit(v)
                if cycle:
                    return cycle

        cycle = find_cycle(hierarchy)
        if cycle:
            raise Exception(
                "There's a loop in your Sankey, please provide a tree. "
                "Here's a faulty link: {}".format(cycle))
        return recs


class DirectedForceViz(BaseViz):

    """An animated directed force layout graph visualization"""

    viz_type = "directed_force"
    verbose_name = _("Directed Force Layout")
    credits = 'd3noob @<a href="http://bl.ocks.org/d3noob/5141278">bl.ocks.org</a>'
    is_timeseries = False

    def query_obj(self):
        qry = super(DirectedForceViz, self).query_obj()
        if len(self.form_data['groupby']) != 2:
            raise Exception("Pick exactly 2 columns to 'Group By'")
        qry['metrics'] = [self.form_data['metric']]
        return qry

    def get_data(self, df):
        df.columns = ['source', 'target', 'value']
        return df.to_dict(orient='records')


class WorldMapViz(BaseViz):

    """A country centric world map"""

    viz_type = "world_map"
    verbose_name = _("World Map")
    is_timeseries = False
    credits = 'datamaps on <a href="https://www.npmjs.com/package/datamaps">npm</a>'

    def query_obj(self):
        qry = super(WorldMapViz, self).query_obj()
        qry['metrics'] = [
            self.form_data['metric'], self.form_data['secondary_metric']]
        qry['groupby'] = [self.form_data['entity']]
        return qry

    def get_data(self, df):
        from superset.data import countries
        fd = self.form_data
        cols = [fd.get('entity')]
        metric = fd.get('metric')
        secondary_metric = fd.get('secondary_metric')
        if metric == secondary_metric:
            ndf = df[cols]
            # df[metric] will be a DataFrame
            # because there are duplicate column names
            ndf['m1'] = df[metric].iloc[:, 0]
            ndf['m2'] = ndf['m1']
        else:
            cols += [metric, secondary_metric]
            ndf = df[cols]
        df = ndf
        df.columns = ['country', 'm1', 'm2']
        d = df.to_dict(orient='records')
        for row in d:
            country = None
            if isinstance(row['country'], string_types):
                country = countries.get(
                    fd.get('country_fieldtype'), row['country'])

            if country:
                row['country'] = country['cca3']
                row['latitude'] = country['lat']
                row['longitude'] = country['lng']
                row['name'] = country['name']
            else:
                row['country'] = "XXX"
        return d


class FilterBoxViz(BaseViz):

    """A multi filter, multi-choice filter box to make dashboards interactive"""

    viz_type = "filter_box"
    verbose_name = _("Filters")
    is_timeseries = False
    credits = 'a <a href="https://github.com/airbnb/superset">Superset</a> original'

    def query_obj(self):
        qry = super(FilterBoxViz, self).query_obj()
        groupby = self.form_data.get('groupby')
        if len(groupby) < 1 and not self.form_data.get('date_filter'):
            raise Exception("Pick at least one filter field")
        qry['metrics'] = [
            self.form_data['metric']]
        return qry

    def get_data(self, df):
        qry = self.query_obj()
        filters = [g for g in self.form_data['groupby']]
        d = {}
        for flt in filters:
            qry['groupby'] = [flt]
            df = super(FilterBoxViz, self).get_df(qry)
            d[flt] = [{
                'id': row[0],
                'text': row[0],
                'filter': flt,
                'metric': row[1]}
                for row in df.itertuples(index=False)
            ]
        return d


class IFrameViz(BaseViz):

    """You can squeeze just about anything in this iFrame component"""

    viz_type = "iframe"
    verbose_name = _("iFrame")
    credits = 'a <a href="https://github.com/airbnb/superset">Superset</a> original'
    is_timeseries = False

    def get_df(self):
       return None


class ParallelCoordinatesViz(BaseViz):

    """Interactive parallel coordinate implementation

    Uses this amazing javascript library
    https://github.com/syntagmatic/parallel-coordinates
    """

    viz_type = "para"
    verbose_name = _("Parallel Coordinates")
    credits = (
        '<a href="https://syntagmatic.github.io/parallel-coordinates/">'
        'Syntagmatic\'s library</a>')
    is_timeseries = False

    def query_obj(self):
        d = super(ParallelCoordinatesViz, self).query_obj()
        fd = self.form_data
        d['metrics'] = copy.copy(fd.get('metrics'))
        second = fd.get('secondary_metric')
        if second not in d['metrics']:
            d['metrics'] += [second]
        d['groupby'] = [fd.get('series')]
        return d

    def get_data(self, df):
        return df.to_dict(orient="records")


class HeatmapViz(BaseViz):

    """A nice heatmap visualization that support high density through canvas"""

    viz_type = "heatmap"
    verbose_name = _("Heatmap")
    is_timeseries = False
    credits = (
        'inspired from mbostock @<a href="http://bl.ocks.org/mbostock/3074470">'
        'bl.ocks.org</a>')

    def query_obj(self):
        d = super(HeatmapViz, self).query_obj()
        fd = self.form_data
        d['metrics'] = [fd.get('metric')]
        d['groupby'] = [fd.get('all_columns_x'), fd.get('all_columns_y')]
        return d

    def get_data(self, df):
        fd = self.form_data
        x = fd.get('all_columns_x')
        y = fd.get('all_columns_y')
        v = fd.get('metric')
        if x == y:
            df.columns = ['x', 'y', 'v']
        else:
            df = df[[x, y, v]]
            df.columns = ['x', 'y', 'v']
        norm = fd.get('normalize_across')
        overall = False
        if norm == 'heatmap':
            overall = True
        else:
            gb = df.groupby(norm, group_keys=False)
            if len(gb) <= 1:
                overall = True
            else:
                df['perc'] = (
                    gb.apply(
                        lambda x: (x.v - x.v.min()) / (x.v.max() - x.v.min()))
                )
        if overall:
            v = df.v
            min_ = v.min()
            df['perc'] = (v - min_) / (v.max() - min_)
        return df.to_dict(orient="records")


class HorizonViz(NVD3TimeSeriesViz):

    """Horizon chart

    https://www.npmjs.com/package/d3-horizon-chart
    """

    viz_type = "horizon"
    verbose_name = _("Horizon Charts")
    credits = (
        '<a href="https://www.npmjs.com/package/d3-horizon-chart">'
        'd3-horizon-chart</a>')


class MapboxViz(BaseViz):

    """Rich maps made with Mapbox"""

    viz_type = "mapbox"
    verbose_name = _("Mapbox")
    is_timeseries = False
    credits = (
        '<a href=https://www.mapbox.com/mapbox-gl-js/api/>Mapbox GL JS</a>')

    def query_obj(self):
        d = super(MapboxViz, self).query_obj()
        fd = self.form_data
        label_col = fd.get('mapbox_label')

        if not fd.get('groupby'):
            d['columns'] = [fd.get('all_columns_x'), fd.get('all_columns_y')]

            if label_col and len(label_col) >= 1:
                if label_col[0] == "count":
                    raise Exception(
                        "Must have a [Group By] column to have 'count' as the [Label]")
                d['columns'].append(label_col[0])

            if fd.get('point_radius') != 'Auto':
                d['columns'].append(fd.get('point_radius'))

            d['columns'] = list(set(d['columns']))
        else:
            # Ensuring columns chosen are all in group by
            if (label_col and len(label_col) >= 1 and
                    label_col[0] != "count" and
                    label_col[0] not in fd.get('groupby')):
                raise Exception(
                    "Choice of [Label] must be present in [Group By]")

            if (fd.get("point_radius") != "Auto" and
                    fd.get("point_radius") not in fd.get('groupby')):
                raise Exception(
                    "Choice of [Point Radius] must be present in [Group By]")

            if (fd.get('all_columns_x') not in fd.get('groupby') or
                    fd.get('all_columns_y') not in fd.get('groupby')):
                raise Exception(
                    "[Longitude] and [Latitude] columns must be present in [Group By]")
        return d

    def get_data(self, df):
        fd = self.form_data
        label_col = fd.get('mapbox_label')
        custom_metric = label_col and len(label_col) >= 1
        metric_col = [None] * len(df.index)
        if custom_metric:
            if label_col[0] == fd.get('all_columns_x'):
                metric_col = df[fd.get('all_columns_x')]
            elif label_col[0] == fd.get('all_columns_y'):
                metric_col = df[fd.get('all_columns_y')]
            else:
                metric_col = df[label_col[0]]
        point_radius_col = (
            [None] * len(df.index)
            if fd.get("point_radius") == "Auto"
            else df[fd.get("point_radius")])

        # using geoJSON formatting
        geo_json = {
            "type": "FeatureCollection",
            "features": [
                {
                    "type": "Feature",
                    "properties": {
                        "metric": metric,
                        "radius": point_radius,
                    },
                    "geometry": {
                        "type": "Point",
                        "coordinates": [lon, lat],
                    }
                }
                for lon, lat, metric, point_radius
                in zip(
                    df[fd.get('all_columns_x')],
                    df[fd.get('all_columns_y')],
                    metric_col, point_radius_col)
            ]
        }

        return {
            "geoJSON": geo_json,
            "customMetric": custom_metric,
            "mapboxApiKey": config.get('MAPBOX_API_KEY'),
            "mapStyle": fd.get("mapbox_style"),
            "aggregatorName": fd.get("pandas_aggfunc"),
            "clusteringRadius": fd.get("clustering_radius"),
            "pointRadiusUnit": fd.get("point_radius_unit"),
            "globalOpacity": fd.get("global_opacity"),
            "viewportLongitude": fd.get("viewport_longitude"),
            "viewportLatitude": fd.get("viewport_latitude"),
            "viewportZoom": fd.get("viewport_zoom"),
            "renderWhileDragging": fd.get("render_while_dragging"),
            "tooltip": fd.get("rich_tooltip"),
            "color": fd.get("mapbox_color"),
        }


viz_types_list = [
    TableViz,
    PivotTableViz,
    NVD3TimeSeriesViz,
    NVD3DualLineViz,
    NVD3CompareTimeSeriesViz,
    NVD3TimeSeriesStackedViz,
    NVD3TimeSeriesBarViz,
    DistributionBarViz,
    DistributionPieViz,
    BubbleViz,
    BulletViz,
    MarkupViz,
    WordCloudViz,
    BigNumberViz,
    BigNumberTotalViz,
    SunburstViz,
    DirectedForceViz,
    SankeyViz,
    WorldMapViz,
    FilterBoxViz,
    IFrameViz,
    ParallelCoordinatesViz,
    HeatmapViz,
    BoxPlotViz,
    TreemapViz,
    CalHeatmapViz,
    HorizonViz,
    MapboxViz,
    HistogramViz,
    SeparatorViz,
]

viz_types = OrderedDict([(v.viz_type, v) for v in viz_types_list
                         if v.viz_type not in config.get('VIZ_TYPE_BLACKLIST')])<|MERGE_RESOLUTION|>--- conflicted
+++ resolved
@@ -381,33 +381,7 @@
         d['groupby'] = list(set(groupby) | set(columns))
         return d
 
-<<<<<<< HEAD
-    def get_data(self, df):
-=======
-    """
-    Helper method to build the formatters for pivot table
-    """
-    def build_formatters(self, df):
-        formatter_list = []
-        for (column, dtype) in df.dtypes.iteritems():
-            # for number data types, use comma separated raw format
-            if dtype == np.dtype('int64') or dtype == np.dtype('float64'):
-                # use empty string instead of nan for missing data
-                # since data are always recognized as float type, use .0f
-                # to omit the decimal part for integer values
-                formatter_list.append(
-                    lambda x:
-                        '' if np.isnan(x)
-                        else '{:,.0f}'.format(x) if x - np.around(x) == 0
-                        else '{:,}'.format(x))
-            # for other data types, no formatting
-            else:
-                formatter_list.append(None)
-        return formatter_list
-
-    def get_data(self):
-        df = self.get_df()
->>>>>>> 9d28459d
+    def get_data(self, df):
         if (
                 self.form_data.get("granularity") == "all" and
                 DTTM_ALIAS in df):
