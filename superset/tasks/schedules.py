# Licensed to the Apache Software Foundation (ASF) under one
# or more contributor license agreements.  See the NOTICE file
# distributed with this work for additional information
# regarding copyright ownership.  The ASF licenses this file
# to you under the Apache License, Version 2.0 (the
# "License"); you may not use this file except in compliance
# with the License.  You may obtain a copy of the License at
#
#   http://www.apache.org/licenses/LICENSE-2.0
#
# Unless required by applicable law or agreed to in writing,
# software distributed under the License is distributed on an
# "AS IS" BASIS, WITHOUT WARRANTIES OR CONDITIONS OF ANY
# KIND, either express or implied.  See the License for the
# specific language governing permissions and limitations
# under the License.

"""Utility functions used across Superset"""

import logging
import time
import urllib.request
from collections import namedtuple
from datetime import datetime, timedelta
from email.utils import make_msgid, parseaddr
from typing import (
    Any,
    Callable,
    Dict,
    Iterator,
    NamedTuple,
    Optional,
    Tuple,
    TYPE_CHECKING,
    Union,
)
from urllib.error import URLError  # pylint: disable=ungrouped-imports

import croniter
import pandas as pd
import simplejson as json
from celery.app.task import Task
from dateutil.tz import tzlocal
from flask import current_app, render_template, url_for
from flask_babel import gettext as __
from retry.api import retry_call
from selenium.common.exceptions import WebDriverException
from selenium.webdriver import chrome, firefox
from selenium.webdriver.remote.webdriver import WebDriver
from sqlalchemy.exc import NoSuchColumnError, ResourceClosedError

from superset import app, db, security_manager, thumbnail_cache
from superset.extensions import celery_app, machine_auth_provider_factory
from superset.models.alerts import Alert, AlertLog
from superset.models.core import Database
from superset.models.dashboard import Dashboard
from superset.models.schedules import (
    EmailDeliveryType,
    get_scheduler_model,
    ScheduleType,
    SliceEmailReportFormat,
)
from superset.models.slice import Slice
from superset.sql_parse import ParsedQuery
from superset.tasks.slack_util import deliver_slack_msg
from superset.utils.core import get_email_address_list, send_email_smtp
from superset.utils.screenshots import ChartScreenshot, WebDriverProxy
from superset.utils.urls import get_url_path

# pylint: disable=too-few-public-methods

if TYPE_CHECKING:
    # pylint: disable=unused-import
    from werkzeug.datastructures import TypeConversionDict
    from flask_appbuilder.security.sqla.models import User


# Globals
config = app.config
logger = logging.getLogger("tasks.email_reports")
logger.setLevel(logging.INFO)

stats_logger = current_app.config["STATS_LOGGER"]
EMAIL_PAGE_RENDER_WAIT = config["EMAIL_PAGE_RENDER_WAIT"]
WEBDRIVER_BASEURL = config["WEBDRIVER_BASEURL"]
WEBDRIVER_BASEURL_USER_FRIENDLY = config["WEBDRIVER_BASEURL_USER_FRIENDLY"]

ReportContent = namedtuple(
    "EmailContent",
    [
        "body",  # email body
        "data",  # attachments
        "images",  # embedded images for the email
        "slack_message",  # html not supported, only markdown
        # attachments for the slack message, embedding not supported
        "slack_attachment",
    ],
)


class ScreenshotData(NamedTuple):
    url: str  # url to chat/dashboard for this screenshot
    image: Optional[bytes]  # bytes for the screenshot


class AlertContent(NamedTuple):
    label: str  # alert name
    sql: str  # sql statement for alert
    alert_url: str  # url to alert details
    image_data: Optional[ScreenshotData]  # data for the alert screenshot


def _get_email_to_and_bcc(
    recipients: str, deliver_as_group: bool
) -> Iterator[Tuple[str, str]]:
    bcc = config["EMAIL_REPORT_BCC_ADDRESS"]

    if deliver_as_group:
        to = recipients
        yield (to, bcc)
    else:
        for to in get_email_address_list(recipients):
            yield (to, bcc)


# TODO(bkyryliuk): move email functionality into a separate module.
def _deliver_email(  # pylint: disable=too-many-arguments
    recipients: str,
    deliver_as_group: bool,
    subject: str,
    body: str,
    data: Optional[Dict[str, Any]],
    images: Optional[Dict[str, bytes]],
) -> None:
    for (to, bcc) in _get_email_to_and_bcc(recipients, deliver_as_group):
        send_email_smtp(
            to,
            subject,
            body,
            config,
            data=data,
            images=images,
            bcc=bcc,
            mime_subtype="related",
            dryrun=config["SCHEDULED_EMAIL_DEBUG_MODE"],
        )


def _generate_report_content(
    delivery_type: EmailDeliveryType, screenshot: bytes, name: str, url: str
) -> ReportContent:
    data: Optional[Dict[str, Any]]

    # how to: https://api.slack.com/reference/surfaces/formatting
    slack_message = __(
        """
        *%(name)s*\n
        <%(url)s|Explore in Superset>
        """,
        name=name,
        url=url,
    )

    if delivery_type == EmailDeliveryType.attachment:
        images = None
        data = {"screenshot": screenshot}
        body = __(
            '<b><a href="%(url)s">Explore in Superset</a></b><p></p>',
            name=name,
            url=url,
        )
    elif delivery_type == EmailDeliveryType.inline:
        # Get the domain from the 'From' address ..
        # and make a message id without the < > in the ends
        domain = parseaddr(config["SMTP_MAIL_FROM"])[1].split("@")[1]
        msgid = make_msgid(domain)[1:-1]

        images = {msgid: screenshot}
        data = None
        body = __(
            """
            <b><a href="%(url)s">Explore in Superset</a></b><p></p>
            <img src="cid:%(msgid)s">
            """,
            name=name,
            url=url,
            msgid=msgid,
        )

    return ReportContent(body, data, images, slack_message, screenshot)


def _get_url_path(view: str, user_friendly: bool = False, **kwargs: Any) -> str:
    with app.test_request_context():
        base_url = (
            WEBDRIVER_BASEURL_USER_FRIENDLY if user_friendly else WEBDRIVER_BASEURL
        )
        return urllib.parse.urljoin(str(base_url), url_for(view, **kwargs))


<<<<<<< HEAD
def create_webdriver() -> Union[
    chrome.webdriver.WebDriver, firefox.webdriver.WebDriver
]:
    # Create a webdriver for use in fetching reports
    if config["WEBDRIVER_TYPE"] == "firefox":
        driver_class = firefox.webdriver.WebDriver
        options = firefox.options.Options()
    elif config["WEBDRIVER_TYPE"] == "chrome":
        driver_class = chrome.webdriver.WebDriver
        options = chrome.options.Options()

    options.add_argument("--headless")

    # Prepare args for the webdriver init
    kwargs = dict(options=options)
    kwargs.update(config["WEBDRIVER_CONFIGURATION"])

    # Initialize the driver
    driver = driver_class(**kwargs)

    # Some webdrivers need an initial hit to the welcome URL
    # before we set the cookie
    welcome_url = _get_url_path("Superset.welcome")

    # Hit the welcome URL and check if we were asked to login
    driver.get(welcome_url)
    elements = driver.find_elements_by_id("loginbox")

    # This indicates that we were not prompted for a login box.
    if not elements:
        return driver
=======
def create_webdriver() -> WebDriver:
    return WebDriverProxy(driver_type=config["EMAIL_REPORTS_WEBDRIVER"]).auth(
        get_reports_user()
    )
>>>>>>> db88cec4


def get_reports_user() -> "User":
    return security_manager.find_user(config["EMAIL_REPORTS_USER"])


def destroy_webdriver(
    driver: Union[chrome.webdriver.WebDriver, firefox.webdriver.WebDriver]
) -> None:
    """
    Destroy a driver
    """

    # This is some very flaky code in selenium. Hence the retries
    # and catch-all exceptions
    try:
        retry_call(driver.close, tries=2)
    except Exception:  # pylint: disable=broad-except
        pass
    try:
        driver.quit()
    except Exception:  # pylint: disable=broad-except
        pass


def deliver_dashboard(
    dashboard_id: int,
    recipients: Optional[str],
    slack_channel: Optional[str],
    delivery_type: EmailDeliveryType,
    deliver_as_group: bool,
) -> None:

    """
    Given a schedule, delivery the dashboard as an email report
    """
    dashboard = db.session.query(Dashboard).filter_by(id=dashboard_id).one()

    dashboard_url = _get_url_path(
        "Superset.dashboard", dashboard_id_or_slug=dashboard.id
    )
    dashboard_url_user_friendly = _get_url_path(
        "Superset.dashboard", user_friendly=True, dashboard_id_or_slug=dashboard.id
    )

    # Create a driver, fetch the page, wait for the page to render
    driver = create_webdriver()
    window = config["WEBDRIVER_WINDOW"]["dashboard"]
    driver.set_window_size(*window)
    driver.get(dashboard_url)
    time.sleep(EMAIL_PAGE_RENDER_WAIT)

    # Set up a function to retry once for the element.
    # This is buggy in certain selenium versions with firefox driver
    get_element = getattr(driver, "find_element_by_class_name")
    element = retry_call(
        get_element, fargs=["grid-container"], tries=2, delay=EMAIL_PAGE_RENDER_WAIT
    )

    try:
        screenshot = element.screenshot_as_png
    except WebDriverException:
        # Some webdrivers do not support screenshots for elements.
        # In such cases, take a screenshot of the entire page.
        screenshot = driver.screenshot()  # pylint: disable=no-member
    finally:
        destroy_webdriver(driver)

    # Generate the email body and attachments
    report_content = _generate_report_content(
        delivery_type,
        screenshot,
        dashboard.dashboard_title,
        dashboard_url_user_friendly,
    )

    subject = __(
        "%(prefix)s %(title)s",
        prefix=config["EMAIL_REPORTS_SUBJECT_PREFIX"],
        title=dashboard.dashboard_title,
    )

    if recipients:
        _deliver_email(
            recipients,
            deliver_as_group,
            subject,
            report_content.body,
            report_content.data,
            report_content.images,
        )
    if slack_channel:
        deliver_slack_msg(
            slack_channel,
            subject,
            report_content.slack_message,
            report_content.slack_attachment,
        )


def _get_slice_data(slc: Slice, delivery_type: EmailDeliveryType) -> ReportContent:
    slice_url = _get_url_path(
        "Superset.explore_json", csv="true", form_data=json.dumps({"slice_id": slc.id})
    )

    # URL to include in the email
    slice_url_user_friendly = _get_url_path(
        "Superset.slice", slice_id=slc.id, user_friendly=True
    )

    # Login on behalf of the "reports" user in order to get cookies to deal with auth
    auth_cookies = machine_auth_provider_factory.instance.get_auth_cookies(
        get_reports_user()
    )
    # Build something like "session=cool_sess.val;other-cookie=awesome_other_cookie"
    cookie_str = ";".join([f"{key}={val}" for key, val in auth_cookies.items()])

    opener = urllib.request.build_opener()
    opener.addheaders.append(("Cookie", cookie_str))
    response = opener.open(slice_url)
    if response.getcode() != 200:
        raise URLError(response.getcode())

    # TODO: Move to the csv module
    content = response.read()
    rows = [r.split(b",") for r in content.splitlines()]

    if delivery_type == EmailDeliveryType.inline:
        data = None

        # Parse the csv file and generate HTML
        columns = rows.pop(0)
        with app.app_context():  # type: ignore
            body = render_template(
                "superset/reports/slice_data.html",
                columns=columns,
                rows=rows,
                name=slc.slice_name,
                link=slice_url_user_friendly,
            )

    elif delivery_type == EmailDeliveryType.attachment:
        data = {__("%(name)s.csv", name=slc.slice_name): content}
        body = __(
            '<b><a href="%(url)s">Explore in Superset</a></b><p></p>',
            name=slc.slice_name,
            url=slice_url_user_friendly,
        )

    # how to: https://api.slack.com/reference/surfaces/formatting
    slack_message = __(
        """
        *%(slice_name)s*\n
        <%(slice_url_user_friendly)s|Explore in Superset>
        """,
        slice_name=slc.slice_name,
        slice_url_user_friendly=slice_url_user_friendly,
    )

    return ReportContent(body, data, None, slack_message, content)


def _get_slice_screenshot(slice_id: int) -> ScreenshotData:
    slice_obj = db.session.query(Slice).get(slice_id)

    chart_url = get_url_path("Superset.slice", slice_id=slice_obj.id, standalone="true")
    screenshot = ChartScreenshot(chart_url, slice_obj.digest)
    image_url = _get_url_path(
        "Superset.slice", user_friendly=True, slice_id=slice_obj.id,
    )

    user = security_manager.find_user(current_app.config["THUMBNAIL_SELENIUM_USER"])
    image_data = screenshot.compute_and_cache(
        user=user, cache=thumbnail_cache, force=True,
    )

    db.session.commit()
    return ScreenshotData(image_url, image_data)


def _get_slice_visualization(
    slc: Slice, delivery_type: EmailDeliveryType
) -> ReportContent:
    # Create a driver, fetch the page, wait for the page to render
    driver = create_webdriver()
    window = config["WEBDRIVER_WINDOW"]["slice"]
    driver.set_window_size(*window)

    slice_url = _get_url_path("Superset.slice", slice_id=slc.id)
    slice_url_user_friendly = _get_url_path(
        "Superset.slice", slice_id=slc.id, user_friendly=True
    )

    driver.get(slice_url)
    time.sleep(EMAIL_PAGE_RENDER_WAIT)

    # Set up a function to retry once for the element.
    # This is buggy in certain selenium versions with firefox driver
    element = retry_call(
        driver.find_element_by_class_name,
        fargs=["chart-container"],
        tries=2,
        delay=EMAIL_PAGE_RENDER_WAIT,
    )

    try:
        screenshot = element.screenshot_as_png
    except WebDriverException:
        # Some webdrivers do not support screenshots for elements.
        # In such cases, take a screenshot of the entire page.
        screenshot = driver.screenshot()  # pylint: disable=no-member
    finally:
        destroy_webdriver(driver)

    # Generate the email body and attachments
    return _generate_report_content(
        delivery_type, screenshot, slc.slice_name, slice_url_user_friendly
    )


def deliver_slice(  # pylint: disable=too-many-arguments
    slice_id: int,
    recipients: Optional[str],
    slack_channel: Optional[str],
    delivery_type: EmailDeliveryType,
    email_format: SliceEmailReportFormat,
    deliver_as_group: bool,
) -> None:
    """
    Given a schedule, delivery the slice as an email report
    """
    slc = db.session.query(Slice).filter_by(id=slice_id).one()

    if email_format == SliceEmailReportFormat.data:
        report_content = _get_slice_data(slc, delivery_type)
    elif email_format == SliceEmailReportFormat.visualization:
        report_content = _get_slice_visualization(slc, delivery_type)
    else:
        raise RuntimeError("Unknown email report format")

    subject = __(
        "%(prefix)s %(title)s",
        prefix=config["EMAIL_REPORTS_SUBJECT_PREFIX"],
        title=slc.slice_name,
    )

    if recipients:
        _deliver_email(
            recipients,
            deliver_as_group,
            subject,
            report_content.body,
            report_content.data,
            report_content.images,
        )
    if slack_channel:
        deliver_slack_msg(
            slack_channel,
            subject,
            report_content.slack_message,
            report_content.slack_attachment,
        )


@celery_app.task(
    name="email_reports.send",
    bind=True,
    soft_time_limit=config["EMAIL_ASYNC_TIME_LIMIT_SEC"],
)
def schedule_email_report(  # pylint: disable=unused-argument
    task: Task,
    report_type: ScheduleType,
    schedule_id: int,
    recipients: Optional[str] = None,
    slack_channel: Optional[str] = None,
) -> None:
    model_cls = get_scheduler_model(report_type)
    schedule = db.create_scoped_session().query(model_cls).get(schedule_id)

    # The user may have disabled the schedule. If so, ignore this
    if not schedule or not schedule.active:
        logger.info("Ignoring deactivated schedule")
        return

    recipients = recipients or schedule.recipients
    slack_channel = slack_channel or schedule.slack_channel
    logger.info(
        "Starting report for slack: %s and recipients: %s.", slack_channel, recipients
    )

    if report_type == ScheduleType.dashboard:
        deliver_dashboard(
            schedule.dashboard_id,
            recipients,
            slack_channel,
            schedule.delivery_type,
            schedule.deliver_as_group,
        )
    elif report_type == ScheduleType.slice:
        deliver_slice(
            schedule.slice_id,
            recipients,
            slack_channel,
            schedule.delivery_type,
            schedule.email_format,
            schedule.deliver_as_group,
        )
    else:
        raise RuntimeError("Unknown report type")


@celery_app.task(
    name="alerts.run_query",
    bind=True,
    soft_time_limit=config["EMAIL_ASYNC_TIME_LIMIT_SEC"],
    # TODO: find cause of https://github.com/apache/incubator-superset/issues/10530
    # and remove retry
    autoretry_for=(NoSuchColumnError, ResourceClosedError,),
    retry_kwargs={"max_retries": 5},
    retry_backoff=True,
)
def schedule_alert_query(  # pylint: disable=unused-argument
    task: Task,
    report_type: ScheduleType,
    schedule_id: int,
    recipients: Optional[str] = None,
    slack_channel: Optional[str] = None,
) -> None:
    model_cls = get_scheduler_model(report_type)

    try:
        schedule = db.session.query(model_cls).get(schedule_id)

        # The user may have disabled the schedule. If so, ignore this
        if not schedule or not schedule.active:
            logger.info("Ignoring deactivated alert")
            return

        if report_type == ScheduleType.alert:
            if recipients or slack_channel:
                deliver_alert(schedule.id, recipients, slack_channel)
                return

            if run_alert_query(
                schedule.id, schedule.database_id, schedule.sql, schedule.label
            ):
                # deliver_dashboard OR deliver_slice
                return
        else:
            raise RuntimeError("Unknown report type")
    except NoSuchColumnError as column_error:
        stats_logger.incr("run_alert_task.error.nosuchcolumnerror")
        raise column_error
    except ResourceClosedError as resource_error:
        stats_logger.incr("run_alert_task.error.resourceclosederror")
        raise resource_error


class AlertState:
    ERROR = "error"
    TRIGGER = "trigger"
    PASS = "pass"


def deliver_alert(
    alert_id: int, recipients: Optional[str] = None, slack_channel: Optional[str] = None
) -> None:
    alert = db.session.query(Alert).get(alert_id)

    logging.info("Triggering alert: %s", alert)
    recipients = recipients or alert.recipients
    slack_channel = slack_channel or alert.slack_channel

    if alert.slice:
        alert_content = AlertContent(
            alert.label,
            alert.sql,
            _get_url_path("AlertModelView.show", user_friendly=True, pk=alert_id),
            _get_slice_screenshot(alert.slice.id),
        )
    else:
        # TODO: dashboard delivery!
        alert_content = AlertContent(
            alert.label,
            alert.sql,
            _get_url_path("AlertModelView.show", user_friendly=True, pk=alert_id),
            None,
        )

    if recipients:
        deliver_email_alert(alert_content, recipients)
    if slack_channel:
        deliver_slack_alert(alert_content, slack_channel)


def deliver_email_alert(alert_content: AlertContent, recipients: str) -> None:
    # TODO add sql query results to email
    subject = f"[Superset] Triggered alert: {alert_content.label}"
    deliver_as_group = False
    data = None
    images = {}
    # TODO(JasonD28): add support for emails with no screenshot
    image_url = None
    if alert_content.image_data:
        image_url = alert_content.image_data.url
        if alert_content.image_data.image:
            images = {"screenshot": alert_content.image_data.image}

    body = render_template(
        "email/alert.txt",
        alert_url=alert_content.alert_url,
        label=alert_content.label,
        sql=alert_content.sql,
        image_url=image_url,
    )

    _deliver_email(recipients, deliver_as_group, subject, body, data, images)


def deliver_slack_alert(alert_content: AlertContent, slack_channel: str) -> None:
    subject = __("[Alert] %(label)s", label=alert_content.label)

    image = None
    if alert_content.image_data:
        slack_message = render_template(
            "slack/alert.txt",
            label=alert_content.label,
            sql=alert_content.sql,
            url=alert_content.image_data.url,
            alert_url=alert_content.alert_url,
        )
        image = alert_content.image_data.image
    else:
        slack_message = render_template(
            "slack/alert_no_screenshot.txt",
            label=alert_content.label,
            sql=alert_content.sql,
            alert_url=alert_content.alert_url,
        )

    deliver_slack_msg(
        slack_channel, subject, slack_message, image,
    )


def run_alert_query(
    alert_id: int, database_id: int, sql: str, label: str
) -> Optional[bool]:
    """
    Execute alert.sql and return value if any rows are returned
    """
    logger.info("Processing alert ID: %i", alert_id)
    database = db.session.query(Database).get(database_id)
    if not database:
        logger.error("Alert database not preset")
        return None

    if not sql:
        logger.error("Alert SQL not preset")
        return None

    parsed_query = ParsedQuery(sql)
    sql = parsed_query.stripped()

    state = None
    dttm_start = datetime.utcnow()

    df = pd.DataFrame()
    try:
        logger.info("Evaluating SQL for alert <%s:%s>", alert_id, label)
        df = database.get_df(sql)
    except Exception as exc:  # pylint: disable=broad-except
        state = AlertState.ERROR
        logging.exception(exc)
        logging.error("Failed at evaluating alert: %s (%s)", label, alert_id)

    dttm_end = datetime.utcnow()
    last_eval_dttm = datetime.utcnow()

    if state != AlertState.ERROR:
        if not df.empty:
            # Looking for truthy cells
            for row in df.to_records():
                if any(row):
                    state = AlertState.TRIGGER
                    deliver_alert(alert_id)
                    break
        if not state:
            state = AlertState.PASS

    db.session.commit()
    alert = db.session.query(Alert).get(alert_id)
    if state != AlertState.ERROR:
        alert.last_eval_dttm = last_eval_dttm
    alert.last_state = state
    alert.logs.append(
        AlertLog(
            scheduled_dttm=dttm_start,
            dttm_start=dttm_start,
            dttm_end=dttm_end,
            state=state,
        )
    )
    db.session.commit()

    return None


def next_schedules(
    crontab: str, start_at: datetime, stop_at: datetime, resolution: int = 0
) -> Iterator[datetime]:
    crons = croniter.croniter(crontab, start_at - timedelta(seconds=1))
    previous = start_at - timedelta(days=1)

    for eta in crons.all_next(datetime):
        # Do not cross the time boundary
        if eta >= stop_at:
            break

        if eta < start_at:
            continue

        # Do not allow very frequent tasks
        if eta - previous < timedelta(seconds=resolution):
            continue

        yield eta
        previous = eta


def schedule_window(
    report_type: str, start_at: datetime, stop_at: datetime, resolution: int
) -> None:
    """
    Find all active schedules and schedule celery tasks for
    each of them with a specific ETA (determined by parsing
    the cron schedule for the schedule)
    """
    model_cls = get_scheduler_model(report_type)

    if not model_cls:
        return None

    dbsession = db.create_scoped_session()
    schedules = dbsession.query(model_cls).filter(model_cls.active.is_(True))

    for schedule in schedules:
        logging.info("Processing schedule %s", schedule)
        args = (report_type, schedule.id)
        schedule_start_at = start_at

        if (
            hasattr(schedule, "last_eval_dttm")
            and schedule.last_eval_dttm
            and schedule.last_eval_dttm > start_at
        ):
            schedule_start_at = schedule.last_eval_dttm + timedelta(seconds=1)

        # Schedule the job for the specified time window
        for eta in next_schedules(
            schedule.crontab, schedule_start_at, stop_at, resolution=resolution
        ):
            get_scheduler_action(report_type).apply_async(args, eta=eta)  # type: ignore
            break

    return None


def get_scheduler_action(report_type: str) -> Optional[Callable[..., Any]]:
    if report_type == ScheduleType.dashboard:
        return schedule_email_report
    if report_type == ScheduleType.slice:
        return schedule_email_report
    if report_type == ScheduleType.alert:
        return schedule_alert_query
    return None


@celery_app.task(name="email_reports.schedule_hourly")
def schedule_hourly() -> None:
    """ Celery beat job meant to be invoked hourly """

    if not config["ENABLE_SCHEDULED_EMAIL_REPORTS"]:
        logger.info("Scheduled email reports not enabled in config")
        return

    resolution = config["EMAIL_REPORTS_CRON_RESOLUTION"] * 60

    # Get the top of the hour
    start_at = datetime.now(tzlocal()).replace(microsecond=0, second=0, minute=0)
    stop_at = start_at + timedelta(seconds=3600)
    schedule_window(ScheduleType.dashboard, start_at, stop_at, resolution)
    schedule_window(ScheduleType.slice, start_at, stop_at, resolution)


@celery_app.task(name="alerts.schedule_check")
def schedule_alerts() -> None:
    """ Celery beat job meant to be invoked every minute to check alerts """
    resolution = 0
    now = datetime.utcnow()
    start_at = now - timedelta(
        seconds=3600
    )  # process any missed tasks in the past hour
    stop_at = now + timedelta(seconds=1)

    schedule_window(ScheduleType.alert, start_at, stop_at, resolution)<|MERGE_RESOLUTION|>--- conflicted
+++ resolved
@@ -198,44 +198,10 @@
         return urllib.parse.urljoin(str(base_url), url_for(view, **kwargs))
 
 
-<<<<<<< HEAD
-def create_webdriver() -> Union[
-    chrome.webdriver.WebDriver, firefox.webdriver.WebDriver
-]:
-    # Create a webdriver for use in fetching reports
-    if config["WEBDRIVER_TYPE"] == "firefox":
-        driver_class = firefox.webdriver.WebDriver
-        options = firefox.options.Options()
-    elif config["WEBDRIVER_TYPE"] == "chrome":
-        driver_class = chrome.webdriver.WebDriver
-        options = chrome.options.Options()
-
-    options.add_argument("--headless")
-
-    # Prepare args for the webdriver init
-    kwargs = dict(options=options)
-    kwargs.update(config["WEBDRIVER_CONFIGURATION"])
-
-    # Initialize the driver
-    driver = driver_class(**kwargs)
-
-    # Some webdrivers need an initial hit to the welcome URL
-    # before we set the cookie
-    welcome_url = _get_url_path("Superset.welcome")
-
-    # Hit the welcome URL and check if we were asked to login
-    driver.get(welcome_url)
-    elements = driver.find_elements_by_id("loginbox")
-
-    # This indicates that we were not prompted for a login box.
-    if not elements:
-        return driver
-=======
 def create_webdriver() -> WebDriver:
     return WebDriverProxy(driver_type=config["EMAIL_REPORTS_WEBDRIVER"]).auth(
         get_reports_user()
     )
->>>>>>> db88cec4
 
 
 def get_reports_user() -> "User":
