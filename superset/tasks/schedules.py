--- conflicted
+++ resolved
@@ -25,11 +25,17 @@
 from contextlib import closing
 from datetime import datetime, timedelta
 from email.utils import make_msgid, parseaddr
-<<<<<<< HEAD
-from typing import Any, Callable, Dict, Iterator, List, Optional, Tuple, Union
-=======
-from typing import Any, Dict, Iterator, List, Optional, Tuple, TYPE_CHECKING, Union
->>>>>>> 96647054
+from typing import (
+    Any,
+    Callable,
+    Dict,
+    Iterator,
+    List,
+    Optional,
+    Tuple,
+    TYPE_CHECKING,
+    Union,
+)
 from urllib.error import URLError  # pylint: disable=ungrouped-imports
 
 import croniter
@@ -43,32 +49,22 @@
 from retry.api import retry_call
 from selenium.common.exceptions import WebDriverException
 from selenium.webdriver import chrome, firefox
-<<<<<<< HEAD
 from sqlalchemy.orm import Session
-from werkzeug.datastructures import TypeConversionDict
-=======
->>>>>>> 96647054
 from werkzeug.http import parse_cookie
 
 from superset import app, db, security_manager, thumbnail_cache
 from superset.extensions import celery_app
-<<<<<<< HEAD
 from superset.models.alerts import Alert, AlertLog
-=======
 from superset.models.dashboard import Dashboard
->>>>>>> 96647054
 from superset.models.schedules import (
     EmailDeliveryType,
     get_scheduler_model,
     ScheduleType,
     SliceEmailReportFormat,
 )
-<<<<<<< HEAD
+from superset.models.slice import Slice
 from superset.sql_parse import ParsedQuery
-=======
-from superset.models.slice import Slice
 from superset.tasks.slack_util import deliver_slack_msg
->>>>>>> 96647054
 from superset.utils.core import get_email_address_list, send_email_smtp
 from superset.utils.screenshots import ChartScreenshot
 from superset.utils.urls import get_url_path
@@ -100,15 +96,6 @@
 )
 
 
-<<<<<<< HEAD
-def _get_recipients(
-    schedule: Union[DashboardEmailSchedule, SliceEmailSchedule, Alert]
-) -> Iterator[Tuple[str, str]]:
-    bcc = config["EMAIL_REPORT_BCC_ADDRESS"]
-
-    if hasattr(schedule, "deliver_as_group") and schedule.deliver_as_group:
-        to = schedule.recipients
-=======
 def _get_email_to_and_bcc(
     recipients: str, deliver_as_group: bool
 ) -> Iterator[Tuple[str, str]]:
@@ -116,34 +103,22 @@
 
     if deliver_as_group:
         to = recipients
->>>>>>> 96647054
         yield (to, bcc)
     else:
         for to in get_email_address_list(recipients):
             yield (to, bcc)
 
 
-<<<<<<< HEAD
-def _deliver_email(
-    schedule: Union[DashboardEmailSchedule, SliceEmailSchedule, Alert],
-=======
 # TODO(bkyryliuk): move email functionality into a separate module.
 def _deliver_email(  # pylint: disable=too-many-arguments
     recipients: str,
     deliver_as_group: bool,
->>>>>>> 96647054
     subject: str,
     body: str,
     data: Optional[Dict[str, Any]],
     images: Optional[Dict[str, str]],
 ) -> None:
-<<<<<<< HEAD
-    for (to, bcc) in _get_recipients(schedule):
-        logging.info("Sending email to [%s] bcc [%s]", to, bcc)
-
-=======
     for (to, bcc) in _get_email_to_and_bcc(recipients, deliver_as_group):
->>>>>>> 96647054
         send_email_smtp(
             to,
             subject,
