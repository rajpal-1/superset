# Licensed to the Apache Software Foundation (ASF) under one
# or more contributor license agreements.  See the NOTICE file
# distributed with this work for additional information
# regarding copyright ownership.  The ASF licenses this file
# to you under the Apache License, Version 2.0 (the
# "License"); you may not use this file except in compliance
# with the License.  You may obtain a copy of the License at
#
#   http://www.apache.org/licenses/LICENSE-2.0
#
# Unless required by applicable law or agreed to in writing,
# software distributed under the License is distributed on an
# "AS IS" BASIS, WITHOUT WARRANTIES OR CONDITIONS OF ANY
# KIND, either express or implied.  See the License for the
# specific language governing permissions and limitations
# under the License.
from __future__ import annotations

import logging
import os
import sys
from typing import Any, Callable, Dict, TYPE_CHECKING

import wtforms_json
from deprecation import deprecated
from flask import Flask, redirect
from flask_appbuilder import expose, IndexView
from flask_babel import gettext as __, lazy_gettext as _
from flask_compress import Compress
from werkzeug.middleware.proxy_fix import ProxyFix

from superset.constants import CHANGE_ME_SECRET_KEY
from superset.extensions import (
    _event_logger,
    APP_DIR,
    appbuilder,
    async_query_manager,
    cache_manager,
    celery_app,
    csrf,
    db,
    encrypted_field_factory,
    feature_flag_manager,
    machine_auth_provider_factory,
    manifest_processor,
    migrate,
    profiling,
    results_backend_manager,
    ssh_manager_factory,
    stats_logger_manager,
    talisman,
)
from superset.security import SupersetSecurityManager
from superset.superset_typing import FlaskResponse
from superset.tags.core import register_sqla_event_listeners
<<<<<<< HEAD
from superset.utils.core import pessimistic_connection_handling
=======
from superset.utils.core import is_test, pessimistic_connection_handling
>>>>>>> 2817aebd
from superset.utils.log import DBEventLogger, get_event_logger_from_cfg_value

if TYPE_CHECKING:
    from superset.app import SupersetApp

logger = logging.getLogger(__name__)


class SupersetAppInitializer:  # pylint: disable=too-many-public-methods
    def __init__(self, app: SupersetApp) -> None:
        super().__init__()

        self.superset_app = app
        self.config = app.config
        self.manifest: Dict[Any, Any] = {}

    @deprecated(details="use self.superset_app instead of self.flask_app")  # type: ignore
    @property
    def flask_app(self) -> SupersetApp:
        return self.superset_app

    def pre_init(self) -> None:
        """
        Called before all other init tasks are complete
        """
        wtforms_json.init()

        if not os.path.exists(self.config["DATA_DIR"]):
            os.makedirs(self.config["DATA_DIR"])

    def post_init(self) -> None:
        """
        Called after any other init tasks
        """

    def configure_celery(self) -> None:
        celery_app.config_from_object(self.config["CELERY_CONFIG"])
        celery_app.set_default()
        superset_app = self.superset_app

        # Here, we want to ensure that every call into Celery task has an app context
        # setup properly
        task_base = celery_app.Task

        class AppContextTask(task_base):  # type: ignore
            # pylint: disable=too-few-public-methods
            abstract = True

            # Grab each call into the task and set up an app context
            def __call__(self, *args: Any, **kwargs: Any) -> Any:
                with superset_app.app_context():
                    return task_base.__call__(self, *args, **kwargs)

        celery_app.Task = AppContextTask

    def init_views(self) -> None:
        #
        # We're doing local imports, as several of them import
        # models which in turn try to import
        # the global Flask app
        #
        # pylint: disable=import-outside-toplevel,too-many-locals,too-many-statements
        from superset.advanced_data_type.api import AdvancedDataTypeRestApi
        from superset.annotation_layers.annotations.api import AnnotationRestApi
        from superset.annotation_layers.api import AnnotationLayerRestApi
        from superset.async_events.api import AsyncEventsRestApi
        from superset.available_domains.api import AvailableDomainsRestApi
        from superset.cachekeys.api import CacheRestApi
        from superset.charts.api import ChartRestApi
        from superset.charts.data.api import ChartDataRestApi
        from superset.connectors.sqla.views import (
            RowLevelSecurityFiltersModelView,
            SqlMetricInlineView,
            TableColumnInlineView,
            TableModelView,
        )
        from superset.css_templates.api import CssTemplateRestApi
        from superset.dashboards.api import DashboardRestApi
        from superset.dashboards.filter_sets.api import FilterSetRestApi
        from superset.dashboards.filter_state.api import DashboardFilterStateRestApi
        from superset.dashboards.permalink.api import DashboardPermalinkRestApi
        from superset.databases.api import DatabaseRestApi
        from superset.datasets.api import DatasetRestApi
        from superset.datasets.columns.api import DatasetColumnsRestApi
        from superset.datasets.metrics.api import DatasetMetricRestApi
        from superset.datasource.api import DatasourceRestApi
        from superset.embedded.api import EmbeddedDashboardRestApi
        from superset.embedded.view import EmbeddedView
        from superset.explore.api import ExploreRestApi
        from superset.explore.form_data.api import ExploreFormDataRestApi
        from superset.explore.permalink.api import ExplorePermalinkRestApi
        from superset.importexport.api import ImportExportRestApi
        from superset.proxy.api import ProxyRestAPI
        from superset.queries.api import QueryRestApi
        from superset.queries.saved_queries.api import SavedQueryRestApi
        from superset.reports.api import ReportScheduleRestApi
        from superset.reports.logs.api import ReportExecutionLogRestApi
<<<<<<< HEAD
        from superset.security.api import SecurityRestApi, UsersApi
=======
        from superset.security.api import SecurityRestApi
>>>>>>> 2817aebd
        from superset.sqllab.api import SqlLabRestApi
        from superset.views.access_requests import AccessRequestsModelView
        from superset.views.alerts import AlertView, ReportView
        from superset.views.annotations import AnnotationLayerView
        from superset.views.api import Api
        from superset.views.chart.views import SliceAsync, SliceModelView
        from superset.views.core import Superset
        from superset.views.css_templates import (
            CssTemplateAsyncModelView,
            CssTemplateModelView,
        )
        from superset.views.dashboard.views import (
            Dashboard,
            DashboardModelView,
            DashboardModelViewAsync,
        )
        from superset.views.database.views import (
            ColumnarToDatabaseView,
            CsvToDatabaseView,
            DatabaseView,
            ExcelToDatabaseView,
        )
        from superset.views.datasource.views import DatasetEditor, Datasource
        from superset.views.dynamic_plugins import DynamicPluginsView
        from superset.views.explore import ExplorePermalinkView, ExploreView
        from superset.views.key_value import KV
        from superset.views.log.api import LogRestApi
        from superset.views.log.views import LogModelView
        from superset.views.redirects import R
        from superset.views.sql_lab.views import (
            SavedQueryView,
            SavedQueryViewApi,
            SqlLab,
            TableSchemaView,
            TabStateView,
        )
        from superset.views.tags import TagView
        from superset.views.users.api import CurrentUserRestApi

        #
        # Setup API views
        #
        appbuilder.add_api(AnnotationRestApi)
        appbuilder.add_api(AnnotationLayerRestApi)
        appbuilder.add_api(AsyncEventsRestApi)
        appbuilder.add_api(AdvancedDataTypeRestApi)
        appbuilder.add_api(AvailableDomainsRestApi)
        appbuilder.add_api(CacheRestApi)
        appbuilder.add_api(ChartRestApi)
        appbuilder.add_api(ChartDataRestApi)
        appbuilder.add_api(CssTemplateRestApi)
        appbuilder.add_api(CurrentUserRestApi)
        appbuilder.add_api(DashboardFilterStateRestApi)
        appbuilder.add_api(DashboardPermalinkRestApi)
        appbuilder.add_api(DashboardRestApi)
        appbuilder.add_api(DatabaseRestApi)
        appbuilder.add_api(ProxyRestAPI)
        appbuilder.add_api(DatasetRestApi)
        appbuilder.add_api(DatasetColumnsRestApi)
        appbuilder.add_api(DatasetMetricRestApi)
        appbuilder.add_api(DatasourceRestApi)
        appbuilder.add_api(EmbeddedDashboardRestApi)
        appbuilder.add_api(ExploreRestApi)
        appbuilder.add_api(ExploreFormDataRestApi)
        appbuilder.add_api(ExplorePermalinkRestApi)
        appbuilder.add_api(FilterSetRestApi)
        appbuilder.add_api(ImportExportRestApi)
        appbuilder.add_api(QueryRestApi)
        appbuilder.add_api(ReportScheduleRestApi)
        appbuilder.add_api(ReportExecutionLogRestApi)
        appbuilder.add_api(SavedQueryRestApi)
        appbuilder.add_api(SqlLabRestApi)
<<<<<<< HEAD
        appbuilder.add_api(UsersApi)
=======
>>>>>>> 2817aebd
        #
        # Setup regular views
        #
        appbuilder.add_link(
            "Home",
            label=__("Home"),
            href="/superset/welcome/",
            cond=lambda: bool(appbuilder.app.config["LOGO_TARGET_PATH"]),
        )

        appbuilder.add_view(
            DatabaseView,
            "Databases",
            label=__("Database Connections"),
            icon="fa-database",
            category="Data",
            category_label=__("Data"),
        )
        appbuilder.add_view(
            DashboardModelView,
            "Dashboards",
            label=__("Dashboards"),
            icon="fa-dashboard",
            category="",
            category_icon="",
        )
        appbuilder.add_view(
            SliceModelView,
            "Charts",
            label=__("Charts"),
            icon="fa-bar-chart",
            category="",
            category_icon="",
        )

        appbuilder.add_link(
            "Datasets",
            label=__("Datasets"),
            href="/tablemodelview/list/",
            icon="fa-table",
            category="",
            category_icon="",
        )

        appbuilder.add_view(
            DynamicPluginsView,
            "Plugins",
            label=__("Plugins"),
            category="Manage",
            category_label=__("Manage"),
            icon="fa-puzzle-piece",
            menu_cond=lambda: feature_flag_manager.is_feature_enabled(
                "DYNAMIC_PLUGINS"
            ),
        )
        appbuilder.add_view(
            CssTemplateModelView,
            "CSS Templates",
            label=__("CSS Templates"),
            icon="fa-css3",
            category="Manage",
            category_label=__("Manage"),
            category_icon="",
        )
        appbuilder.add_view(
            RowLevelSecurityFiltersModelView,
            "Row Level Security",
            label=__("Row Level Security"),
            category="Security",
            category_label=__("Security"),
            icon="fa-lock",
        )

        #
        # Setup views with no menu
        #
        appbuilder.add_view_no_menu(Api)
        appbuilder.add_view_no_menu(CssTemplateAsyncModelView)
        appbuilder.add_view_no_menu(CsvToDatabaseView)
        appbuilder.add_view_no_menu(ExcelToDatabaseView)
        appbuilder.add_view_no_menu(ColumnarToDatabaseView)
        appbuilder.add_view_no_menu(Dashboard)
        appbuilder.add_view_no_menu(DashboardModelViewAsync)
        appbuilder.add_view_no_menu(Datasource)
        appbuilder.add_view_no_menu(DatasetEditor)
        appbuilder.add_view_no_menu(EmbeddedView)
        appbuilder.add_view_no_menu(ExploreView)
        appbuilder.add_view_no_menu(ExplorePermalinkView)
        appbuilder.add_view_no_menu(KV)
        appbuilder.add_view_no_menu(R)
        appbuilder.add_view_no_menu(SavedQueryView)
        appbuilder.add_view_no_menu(SavedQueryViewApi)
        appbuilder.add_view_no_menu(SliceAsync)
        appbuilder.add_view_no_menu(SqlLab)
        appbuilder.add_view_no_menu(SqlMetricInlineView)
        appbuilder.add_view_no_menu(Superset)
        appbuilder.add_view_no_menu(TableColumnInlineView)
        appbuilder.add_view_no_menu(TableModelView)
        appbuilder.add_view_no_menu(TableSchemaView)
        appbuilder.add_view_no_menu(TabStateView)
        appbuilder.add_view_no_menu(TagView)
        appbuilder.add_view_no_menu(ReportView)

        #
        # Add links
        #
        appbuilder.add_link(
            "Import Dashboards",
            label=__("Import Dashboards"),
            href="/superset/import_dashboards/",
            icon="fa-cloud-upload",
            category="Manage",
            category_label=__("Manage"),
            category_icon="fa-wrench",
            cond=lambda: not feature_flag_manager.is_feature_enabled(
                "VERSIONED_EXPORT"
            ),
        )
        appbuilder.add_link(
            "SQL Editor",
            label=__("SQL Lab"),
            href="/superset/sqllab/",
            category_icon="fa-flask",
            icon="fa-flask",
            category="SQL Lab",
            category_label=__("SQL"),
        )
        appbuilder.add_link(
            "Saved Queries",
            label=__("Saved Queries"),
            href="/savedqueryview/list/",
            icon="fa-save",
            category="SQL Lab",
            category_label=__("SQL"),
        )
        appbuilder.add_link(
            "Query Search",
            label=__("Query History"),
            href="/superset/sqllab/history/",
            icon="fa-search",
            category_icon="fa-flask",
            category="SQL Lab",
            category_label=__("SQL"),
        )

        appbuilder.add_api(LogRestApi)
        appbuilder.add_view(
            LogModelView,
            "Action Log",
            label=__("Action Log"),
            category="Security",
            category_label=__("Security"),
            icon="fa-list-ol",
            menu_cond=lambda: (
                self.config["FAB_ADD_SECURITY_VIEWS"]
                and self.config["SUPERSET_LOG_VIEW"]
            ),
        )
        appbuilder.add_api(SecurityRestApi)
        #
        # Conditionally setup email views
        #

        appbuilder.add_view(
            AlertView,
            "Alerts & Report",
            label=__("Alerts & Reports"),
            category="Manage",
            category_label=__("Manage"),
            icon="fa-exclamation-triangle",
            menu_cond=lambda: feature_flag_manager.is_feature_enabled("ALERT_REPORTS"),
        )

        appbuilder.add_view(
            AnnotationLayerView,
            "Annotation Layers",
            label=__("Annotation Layers"),
            href="/annotationlayer/list/",
            icon="fa-comment",
            category_icon="",
            category="Manage",
            category_label=__("Manage"),
        )

        appbuilder.add_view(
            AccessRequestsModelView,
            "Access requests",
            label=__("Access requests"),
            category="Security",
            category_label=__("Security"),
            icon="fa-table",
            menu_cond=lambda: bool(self.config["ENABLE_ACCESS_REQUEST"]),
        )

    def init_app_in_ctx(self) -> None:
        """
        Runs init logic in the context of the app
        """
        self.configure_fab()
        self.configure_url_map_converters()
        self.configure_data_sources()
        self.configure_auth_provider()
        self.configure_async_queries()
        self.configure_ssh_manager()
        self.configure_stats_manager()

        # Hook that provides administrators a handle on the Flask APP
        # after initialization
        flask_app_mutator = self.config["FLASK_APP_MUTATOR"]
        if flask_app_mutator:
            flask_app_mutator(self.superset_app)

        if feature_flag_manager.is_feature_enabled("TAGGING_SYSTEM"):
            register_sqla_event_listeners()

        self.init_views()

    def check_secret_key(self) -> None:
        def log_default_secret_key_warning() -> None:
            top_banner = 80 * "-" + "\n" + 36 * " " + "WARNING\n" + 80 * "-"
            bottom_banner = 80 * "-" + "\n" + 80 * "-"
            logger.warning(top_banner)
            logger.warning(
                "A Default SECRET_KEY was detected, please use superset_config.py "
                "to override it.\n"
                "Use a strong complex alphanumeric string and use a tool to help"
                " you generate \n"
                "a sufficiently random sequence, ex: openssl rand -base64 42"
            )
            logger.warning(bottom_banner)

        if self.config["SECRET_KEY"] == CHANGE_ME_SECRET_KEY:
            if (
                self.superset_app.debug
                or self.superset_app.config["TESTING"]
                or is_test()
            ):
                logger.warning("Debug mode identified with default secret key")
                log_default_secret_key_warning()
                return
            log_default_secret_key_warning()
            logger.error("Refusing to start due to insecure SECRET_KEY")
            sys.exit(1)

    def init_app(self) -> None:
        """
        Main entry point which will delegate to other methods in
        order to fully init the app
        """
        self.pre_init()
        self.check_secret_key()
        # Configuration of logging must be done first to apply the formatter properly
        self.configure_logging()
        # Configuration of feature_flags must be done first to allow init features
        # conditionally
        self.configure_feature_flags()
        self.configure_db_encrypt()
        self.setup_db()
        self.configure_celery()
        self.enable_profiling()
        self.setup_event_logger()
        self.setup_bundle_manifest()
        self.register_blueprints()
        self.configure_wtf()
        self.configure_middlewares()
        self.configure_cache()

        with self.superset_app.app_context():
            self.init_app_in_ctx()

        self.post_init()

    def configure_auth_provider(self) -> None:
        machine_auth_provider_factory.init_app(self.superset_app)

    def configure_ssh_manager(self) -> None:
        ssh_manager_factory.init_app(self.superset_app)

    def configure_stats_manager(self) -> None:
        stats_logger_manager.init_app(self.superset_app)

    def setup_event_logger(self) -> None:
        _event_logger["event_logger"] = get_event_logger_from_cfg_value(
            self.superset_app.config.get("EVENT_LOGGER", DBEventLogger())
        )

    def configure_data_sources(self) -> None:
        # Registering sources
        module_datasource_map = self.config["DEFAULT_MODULE_DS_MAP"]
        module_datasource_map.update(self.config["ADDITIONAL_MODULE_DS_MAP"])

        # todo(hughhhh): fully remove the datasource config register
        for module_name, class_names in module_datasource_map.items():
            class_names = [str(s) for s in class_names]
            __import__(module_name, fromlist=class_names)

    def configure_cache(self) -> None:
        cache_manager.init_app(self.superset_app)
        results_backend_manager.init_app(self.superset_app)

    def configure_feature_flags(self) -> None:
        feature_flag_manager.init_app(self.superset_app)

    def configure_fab(self) -> None:
        if self.config["SILENCE_FAB"]:
            logging.getLogger("flask_appbuilder").setLevel(logging.ERROR)

        custom_sm = self.config["CUSTOM_SECURITY_MANAGER"] or SupersetSecurityManager
        if not issubclass(custom_sm, SupersetSecurityManager):
            raise Exception(
                """Your CUSTOM_SECURITY_MANAGER must now extend SupersetSecurityManager,
                 not FAB's security manager.
                 See [4565] in UPDATING.md"""
            )

        appbuilder.indexview = SupersetIndexView
        appbuilder.base_template = "superset/base.html"
        appbuilder.security_manager_class = custom_sm
        appbuilder.init_app(self.superset_app, db.session)

    def configure_url_map_converters(self) -> None:
        #
        # Doing local imports here as model importing causes a reference to
        # app.config to be invoked and we need the current_app to have been setup
        #
        # pylint: disable=import-outside-toplevel
        from superset.utils.url_map_converters import (
            ObjectTypeConverter,
            RegexConverter,
        )

        self.superset_app.url_map.converters["regex"] = RegexConverter
        self.superset_app.url_map.converters["object_type"] = ObjectTypeConverter

    def configure_middlewares(self) -> None:
        if self.config["ENABLE_CORS"]:
            # pylint: disable=import-outside-toplevel
            from flask_cors import CORS

            CORS(self.superset_app, **self.config["CORS_OPTIONS"])

        if self.config["ENABLE_PROXY_FIX"]:
            self.superset_app.wsgi_app = ProxyFix(  # type: ignore
                self.superset_app.wsgi_app, **self.config["PROXY_FIX_CONFIG"]
            )

        if self.config["ENABLE_CHUNK_ENCODING"]:

            class ChunkedEncodingFix:  # pylint: disable=too-few-public-methods
                def __init__(self, app: Flask) -> None:
                    self.app = app

                def __call__(
                    self, environ: Dict[str, Any], start_response: Callable[..., Any]
                ) -> Any:
                    # Setting wsgi.input_terminated tells werkzeug.wsgi to ignore
                    # content-length and read the stream till the end.
                    if environ.get("HTTP_TRANSFER_ENCODING", "").lower() == "chunked":
                        environ["wsgi.input_terminated"] = True
                    return self.app(environ, start_response)

            self.superset_app.wsgi_app = ChunkedEncodingFix(  # type: ignore
                self.superset_app.wsgi_app  # type: ignore
            )

        if self.config["UPLOAD_FOLDER"]:
            try:
                os.makedirs(self.config["UPLOAD_FOLDER"])
            except OSError:
                pass

        for middleware in self.config["ADDITIONAL_MIDDLEWARE"]:
            self.superset_app.wsgi_app = middleware(  # type: ignore
                self.superset_app.wsgi_app
            )

        # Flask-Compress
        Compress(self.superset_app)

        # Talisman
        talisman_enabled = self.config["TALISMAN_ENABLED"]
        talisman_config = self.config["TALISMAN_CONFIG"]
        csp_warning = self.config["CONTENT_SECURITY_POLICY_WARNING"]

        if talisman_enabled:
            talisman.init_app(self.superset_app, **talisman_config)

        show_csp_warning = False
        if (
            csp_warning
            and not self.superset_app.debug
            and (
                not talisman_enabled
                or not talisman_config
                or not talisman_config.get("content_security_policy")
            )
        ):
            show_csp_warning = True

        if show_csp_warning:
            logger.warning(
                "We haven't found any Content Security Policy (CSP) defined in "
                "the configurations. Please make sure to configure CSP using the "
                "TALISMAN_ENABLED and TALISMAN_CONFIG keys or any other external "
                "software. Failing to configure CSP have serious security implications. "
                "Check https://developer.mozilla.org/en-US/docs/Web/HTTP/CSP for more "
                "information. You can disable this warning using the "
                "CONTENT_SECURITY_POLICY_WARNING key."
            )

    def configure_logging(self) -> None:
        self.config["LOGGING_CONFIGURATOR"].configure_logging(
            self.config, self.superset_app.debug
        )

    def configure_db_encrypt(self) -> None:
        encrypted_field_factory.init_app(self.superset_app)

    def setup_db(self) -> None:
        db.init_app(self.superset_app)

        with self.superset_app.app_context():
            pessimistic_connection_handling(db.engine)

        migrate.init_app(self.superset_app, db=db, directory=APP_DIR + "/migrations")

    def configure_wtf(self) -> None:
        if self.config["WTF_CSRF_ENABLED"]:
            csrf.init_app(self.superset_app)
            csrf_exempt_list = self.config["WTF_CSRF_EXEMPT_LIST"]
            for ex in csrf_exempt_list:
                csrf.exempt(ex)

    def configure_async_queries(self) -> None:
        if feature_flag_manager.is_feature_enabled("GLOBAL_ASYNC_QUERIES"):
            async_query_manager.init_app(self.superset_app)

    def register_blueprints(self) -> None:
        for bp in self.config["BLUEPRINTS"]:
            try:
                logger.info("Registering blueprint: %s", bp.name)
                self.superset_app.register_blueprint(bp)
            except Exception:  # pylint: disable=broad-except
                logger.exception("blueprint registration failed")

    def setup_bundle_manifest(self) -> None:
        manifest_processor.init_app(self.superset_app)

    def enable_profiling(self) -> None:
        if self.config["PROFILING"]:
            profiling.init_app(self.superset_app)


class SupersetIndexView(IndexView):
    @expose("/")
    def index(self) -> FlaskResponse:
        return redirect("/superset/welcome/")<|MERGE_RESOLUTION|>--- conflicted
+++ resolved
@@ -53,11 +53,7 @@
 from superset.security import SupersetSecurityManager
 from superset.superset_typing import FlaskResponse
 from superset.tags.core import register_sqla_event_listeners
-<<<<<<< HEAD
-from superset.utils.core import pessimistic_connection_handling
-=======
 from superset.utils.core import is_test, pessimistic_connection_handling
->>>>>>> 2817aebd
 from superset.utils.log import DBEventLogger, get_event_logger_from_cfg_value
 
 if TYPE_CHECKING:
@@ -155,11 +151,7 @@
         from superset.queries.saved_queries.api import SavedQueryRestApi
         from superset.reports.api import ReportScheduleRestApi
         from superset.reports.logs.api import ReportExecutionLogRestApi
-<<<<<<< HEAD
-        from superset.security.api import SecurityRestApi, UsersApi
-=======
         from superset.security.api import SecurityRestApi
->>>>>>> 2817aebd
         from superset.sqllab.api import SqlLabRestApi
         from superset.views.access_requests import AccessRequestsModelView
         from superset.views.alerts import AlertView, ReportView
@@ -232,10 +224,6 @@
         appbuilder.add_api(ReportExecutionLogRestApi)
         appbuilder.add_api(SavedQueryRestApi)
         appbuilder.add_api(SqlLabRestApi)
-<<<<<<< HEAD
-        appbuilder.add_api(UsersApi)
-=======
->>>>>>> 2817aebd
         #
         # Setup regular views
         #
