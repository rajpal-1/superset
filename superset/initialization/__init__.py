--- conflicted
+++ resolved
@@ -20,11 +20,7 @@
 import logging
 import os
 import sys
-<<<<<<< HEAD
-from typing import Any, Callable, Dict, TYPE_CHECKING
-=======
 from typing import Any, Callable, TYPE_CHECKING
->>>>>>> 66bf7017
 
 import wtforms_json
 from deprecation import deprecated
@@ -461,13 +457,10 @@
             logger.error("Refusing to start due to insecure SECRET_KEY")
             sys.exit(1)
 
-<<<<<<< HEAD
-=======
     def configure_session(self) -> None:
         if self.config["SESSION_SERVER_SIDE"]:
             Session(self.superset_app)
 
->>>>>>> 66bf7017
     def init_app(self) -> None:
         """
         Main entry point which will delegate to other methods in
