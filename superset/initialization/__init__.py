# Licensed to the Apache Software Foundation (ASF) under one
# or more contributor license agreements.  See the NOTICE file
# distributed with this work for additional information
# regarding copyright ownership.  The ASF licenses this file
# to you under the Apache License, Version 2.0 (the
# "License"); you may not use this file except in compliance
# with the License.  You may obtain a copy of the License at
#
#   http://www.apache.org/licenses/LICENSE-2.0
#
# Unless required by applicable law or agreed to in writing,
# software distributed under the License is distributed on an
# "AS IS" BASIS, WITHOUT WARRANTIES OR CONDITIONS OF ANY
# KIND, either express or implied.  See the License for the
# specific language governing permissions and limitations
# under the License.
from __future__ import annotations

import logging
import os
from typing import Any, Callable, Dict, TYPE_CHECKING

import wtforms_json
from deprecation import deprecated
from flask import Flask, redirect
from flask_appbuilder import expose, IndexView
from flask_babel import gettext as __, lazy_gettext as _
from flask_compress import Compress
from werkzeug.middleware.proxy_fix import ProxyFix

from superset.constants import CHANGE_ME_SECRET_KEY
from superset.extensions import (
    _event_logger,
    APP_DIR,
    appbuilder,
    async_query_manager,
    cache_manager,
    celery_app,
    csrf,
    db,
    encrypted_field_factory,
    feature_flag_manager,
    machine_auth_provider_factory,
    manifest_processor,
    migrate,
    profiling,
    results_backend_manager,
    ssh_manager_factory,
    talisman,
)
from superset.security import SupersetSecurityManager
from superset.superset_typing import FlaskResponse
from superset.tags.core import register_sqla_event_listeners
from superset.utils.core import pessimistic_connection_handling
from superset.utils.log import DBEventLogger, get_event_logger_from_cfg_value

if TYPE_CHECKING:
    from superset.app import SupersetApp

logger = logging.getLogger(__name__)


class SupersetAppInitializer:  # pylint: disable=too-many-public-methods
    def __init__(self, app: SupersetApp) -> None:
        super().__init__()

        self.superset_app = app
        self.config = app.config
        self.manifest: Dict[Any, Any] = {}

    @deprecated(details="use self.superset_app instead of self.flask_app")  # type: ignore
    @property
    def flask_app(self) -> SupersetApp:
        return self.superset_app

    def pre_init(self) -> None:
        """
        Called before all other init tasks are complete
        """
        wtforms_json.init()

        if not os.path.exists(self.config["DATA_DIR"]):
            os.makedirs(self.config["DATA_DIR"])

    def post_init(self) -> None:
        """
        Called after any other init tasks
        """

    def configure_celery(self) -> None:
        celery_app.config_from_object(self.config["CELERY_CONFIG"])
        celery_app.set_default()
        superset_app = self.superset_app

        # Here, we want to ensure that every call into Celery task has an app context
        # setup properly
        task_base = celery_app.Task

        class AppContextTask(task_base):  # type: ignore
            # pylint: disable=too-few-public-methods
            abstract = True

            # Grab each call into the task and set up an app context
            def __call__(self, *args: Any, **kwargs: Any) -> Any:
                with superset_app.app_context():
                    return task_base.__call__(self, *args, **kwargs)

        celery_app.Task = AppContextTask

    def init_views(self) -> None:
        #
        # We're doing local imports, as several of them import
        # models which in turn try to import
        # the global Flask app
        #
        # pylint: disable=import-outside-toplevel,too-many-locals,too-many-statements
        from superset.advanced_data_type.api import AdvancedDataTypeRestApi
        from superset.annotation_layers.annotations.api import AnnotationRestApi
        from superset.annotation_layers.api import AnnotationLayerRestApi
        from superset.async_events.api import AsyncEventsRestApi
        from superset.available_domains.api import AvailableDomainsRestApi
        from superset.cachekeys.api import CacheRestApi
        from superset.charts.api import ChartRestApi
        from superset.charts.data.api import ChartDataRestApi
        from superset.connectors.sqla.views import (
            RowLevelSecurityFiltersModelView,
            SqlMetricInlineView,
            TableColumnInlineView,
            TableModelView,
        )
        from superset.css_templates.api import CssTemplateRestApi
        from superset.dashboards.api import DashboardRestApi
        from superset.dashboards.filter_sets.api import FilterSetRestApi
        from superset.dashboards.filter_state.api import DashboardFilterStateRestApi
        from superset.dashboards.permalink.api import DashboardPermalinkRestApi
        from superset.databases.api import DatabaseRestApi
        from superset.datasets.api import DatasetRestApi
        from superset.datasets.columns.api import DatasetColumnsRestApi
        from superset.datasets.metrics.api import DatasetMetricRestApi
        from superset.embedded.api import EmbeddedDashboardRestApi
        from superset.embedded.view import EmbeddedView
        from superset.explore.api import ExploreRestApi
        from superset.explore.form_data.api import ExploreFormDataRestApi
        from superset.explore.permalink.api import ExplorePermalinkRestApi
        from superset.importexport.api import ImportExportRestApi
        from superset.queries.api import QueryRestApi
        from superset.queries.saved_queries.api import SavedQueryRestApi
        from superset.reports.api import ReportScheduleRestApi
        from superset.reports.logs.api import ReportExecutionLogRestApi
        from superset.security.api import SecurityRestApi
        from superset.views.access_requests import AccessRequestsModelView
        from superset.views.alerts import AlertView, ReportView
        from superset.views.annotations import AnnotationLayerView
        from superset.views.api import Api
        from superset.views.chart.views import SliceAsync, SliceModelView
        from superset.views.core import Superset
        from superset.views.css_templates import (
            CssTemplateAsyncModelView,
            CssTemplateModelView,
        )
        from superset.views.dashboard.views import (
            Dashboard,
            DashboardModelView,
            DashboardModelViewAsync,
        )
        from superset.views.database.views import (
            ColumnarToDatabaseView,
            CsvToDatabaseView,
            DatabaseView,
            ExcelToDatabaseView,
        )
        from superset.views.datasource.views import DatasetEditor, Datasource
        from superset.views.dynamic_plugins import DynamicPluginsView
        from superset.views.explore import ExplorePermalinkView, ExploreView
        from superset.views.key_value import KV
        from superset.views.log.api import LogRestApi
        from superset.views.log.views import LogModelView
        from superset.views.redirects import R
        from superset.views.sql_lab.views import (
            SavedQueryView,
            SavedQueryViewApi,
            SqlLab,
            TableSchemaView,
            TabStateView,
        )
        from superset.views.tags import TagView
        from superset.views.users.api import CurrentUserRestApi

        #
        # Setup API views
        #
        appbuilder.add_api(AnnotationRestApi)
        appbuilder.add_api(AnnotationLayerRestApi)
        appbuilder.add_api(AsyncEventsRestApi)
        appbuilder.add_api(AdvancedDataTypeRestApi)
        appbuilder.add_api(AvailableDomainsRestApi)
        appbuilder.add_api(CacheRestApi)
        appbuilder.add_api(ChartRestApi)
        appbuilder.add_api(ChartDataRestApi)
        appbuilder.add_api(CssTemplateRestApi)
        appbuilder.add_api(CurrentUserRestApi)
        appbuilder.add_api(DashboardFilterStateRestApi)
        appbuilder.add_api(DashboardPermalinkRestApi)
        appbuilder.add_api(DashboardRestApi)
        appbuilder.add_api(DatabaseRestApi)
        appbuilder.add_api(DatasetRestApi)
        appbuilder.add_api(DatasetColumnsRestApi)
        appbuilder.add_api(DatasetMetricRestApi)
        appbuilder.add_api(EmbeddedDashboardRestApi)
        appbuilder.add_api(ExploreRestApi)
        appbuilder.add_api(ExploreFormDataRestApi)
        appbuilder.add_api(ExplorePermalinkRestApi)
        appbuilder.add_api(FilterSetRestApi)
        appbuilder.add_api(ImportExportRestApi)
        appbuilder.add_api(QueryRestApi)
        appbuilder.add_api(ReportScheduleRestApi)
        appbuilder.add_api(ReportExecutionLogRestApi)
        appbuilder.add_api(SavedQueryRestApi)
        #
        # Setup regular views
        #
        appbuilder.add_link(
            "Home",
            label=__("Home"),
            href="/superset/welcome/",
            cond=lambda: bool(appbuilder.app.config["LOGO_TARGET_PATH"]),
        )

        appbuilder.add_view(
            DatabaseView,
            "Databases",
            label=__("Database Connections"),
            icon="fa-database",
            category="Data",
            category_label=__("Data"),
        )
        appbuilder.add_view(
            DashboardModelView,
            "Dashboards",
            label=__("Dashboards"),
            icon="fa-dashboard",
            category="",
            category_icon="",
        )
        appbuilder.add_view(
            SliceModelView,
            "Charts",
            label=__("Charts"),
            icon="fa-bar-chart",
            category="",
            category_icon="",
        )

        appbuilder.add_link(
            "Datasets",
            label=__("Datasets"),
            href="/tablemodelview/list/",
            icon="fa-table",
            category="",
            category_icon="",
        )

        appbuilder.add_view(
            DynamicPluginsView,
            "Plugins",
            label=__("Plugins"),
            category="Manage",
            category_label=__("Manage"),
            icon="fa-puzzle-piece",
            menu_cond=lambda: feature_flag_manager.is_feature_enabled(
                "DYNAMIC_PLUGINS"
            ),
        )
        appbuilder.add_view(
            CssTemplateModelView,
            "CSS Templates",
            label=__("CSS Templates"),
            icon="fa-css3",
            category="Manage",
            category_label=__("Manage"),
            category_icon="",
        )
        appbuilder.add_view(
            RowLevelSecurityFiltersModelView,
            "Row Level Security",
            label=__("Row Level Security"),
            category="Security",
            category_label=__("Security"),
            icon="fa-lock",
        )

        #
        # Setup views with no menu
        #
        appbuilder.add_view_no_menu(Api)
        appbuilder.add_view_no_menu(CssTemplateAsyncModelView)
        appbuilder.add_view_no_menu(CsvToDatabaseView)
        appbuilder.add_view_no_menu(ExcelToDatabaseView)
        appbuilder.add_view_no_menu(ColumnarToDatabaseView)
        appbuilder.add_view_no_menu(Dashboard)
        appbuilder.add_view_no_menu(DashboardModelViewAsync)
        appbuilder.add_view_no_menu(Datasource)
        appbuilder.add_view_no_menu(DatasetEditor)
        appbuilder.add_view_no_menu(EmbeddedView)
        appbuilder.add_view_no_menu(ExploreView)
        appbuilder.add_view_no_menu(ExplorePermalinkView)
        appbuilder.add_view_no_menu(KV)
        appbuilder.add_view_no_menu(R)
        appbuilder.add_view_no_menu(SavedQueryView)
        appbuilder.add_view_no_menu(SavedQueryViewApi)
        appbuilder.add_view_no_menu(SliceAsync)
        appbuilder.add_view_no_menu(SqlLab)
        appbuilder.add_view_no_menu(SqlMetricInlineView)
        appbuilder.add_view_no_menu(Superset)
        appbuilder.add_view_no_menu(TableColumnInlineView)
        appbuilder.add_view_no_menu(TableModelView)
        appbuilder.add_view_no_menu(TableSchemaView)
        appbuilder.add_view_no_menu(TabStateView)
        appbuilder.add_view_no_menu(TagView)
        appbuilder.add_view_no_menu(ReportView)

        #
        # Add links
        #
        appbuilder.add_link(
            "Import Dashboards",
            label=__("Import Dashboards"),
            href="/superset/import_dashboards/",
            icon="fa-cloud-upload",
            category="Manage",
            category_label=__("Manage"),
            category_icon="fa-wrench",
            cond=lambda: not feature_flag_manager.is_feature_enabled(
                "VERSIONED_EXPORT"
            ),
        )
        appbuilder.add_link(
            "SQL Editor",
            label=__("SQL Lab"),
            href="/superset/sqllab/",
            category_icon="fa-flask",
            icon="fa-flask",
            category="SQL Lab",
            category_label=__("SQL"),
        )
        appbuilder.add_link(
            "Saved Queries",
            label=__("Saved Queries"),
            href="/savedqueryview/list/",
            icon="fa-save",
            category="SQL Lab",
            category_label=__("SQL"),
        )
        appbuilder.add_link(
            "Query Search",
            label=__("Query History"),
            href="/superset/sqllab/history/",
            icon="fa-search",
            category_icon="fa-flask",
            category="SQL Lab",
            category_label=__("SQL"),
        )

        appbuilder.add_api(LogRestApi)
        appbuilder.add_view(
            LogModelView,
            "Action Log",
            label=__("Action Log"),
            category="Security",
            category_label=__("Security"),
            icon="fa-list-ol",
            menu_cond=lambda: (
                self.config["FAB_ADD_SECURITY_VIEWS"]
                and self.config["SUPERSET_LOG_VIEW"]
            ),
        )
        appbuilder.add_api(SecurityRestApi)
        #
        # Conditionally setup email views
        #

        appbuilder.add_view(
            AlertView,
            "Alerts & Report",
            label=__("Alerts & Reports"),
            category="Manage",
            category_label=__("Manage"),
            icon="fa-exclamation-triangle",
            menu_cond=lambda: feature_flag_manager.is_feature_enabled("ALERT_REPORTS"),
        )

        appbuilder.add_view(
            AnnotationLayerView,
            "Annotation Layers",
            label=__("Annotation Layers"),
            href="/annotationlayer/list/",
            icon="fa-comment",
            category_icon="",
            category="Manage",
            category_label=__("Manage"),
        )

        appbuilder.add_view(
            AccessRequestsModelView,
            "Access requests",
            label=__("Access requests"),
            category="Security",
            category_label=__("Security"),
            icon="fa-table",
            menu_cond=lambda: bool(self.config["ENABLE_ACCESS_REQUEST"]),
        )

<<<<<<< HEAD
        appbuilder.add_view(
            RowLevelSecurityView,
            "Row Level Security",
            label=__("Row Level Security"),
            href="/rowlevelsecurity/list/",
            category="Security",
            category_label=__("Security"),
            icon="fa-lock",
        )

=======
>>>>>>> 8226110b
    def init_app_in_ctx(self) -> None:
        """
        Runs init logic in the context of the app
        """
        self.configure_fab()
        self.configure_url_map_converters()
        self.configure_data_sources()
        self.configure_auth_provider()
        self.configure_async_queries()
        self.configure_ssh_manager()

        # Hook that provides administrators a handle on the Flask APP
        # after initialization
        flask_app_mutator = self.config["FLASK_APP_MUTATOR"]
        if flask_app_mutator:
            flask_app_mutator(self.superset_app)

        if feature_flag_manager.is_feature_enabled("TAGGING_SYSTEM"):
            register_sqla_event_listeners()

        self.init_views()

    def check_secret_key(self) -> None:
        if self.config["SECRET_KEY"] == CHANGE_ME_SECRET_KEY:
            top_banner = 80 * "-" + "\n" + 36 * " " + "WARNING\n" + 80 * "-"
            bottom_banner = 80 * "-" + "\n" + 80 * "-"
            logger.warning(top_banner)
            logger.warning(
                "A Default SECRET_KEY was detected, please use superset_config.py "
                "to override it.\n"
                "Use a strong complex alphanumeric string and use a tool to help"
                " you generate \n"
                "a sufficiently random sequence, ex: openssl rand -base64 42"
            )
            logger.warning(bottom_banner)

    def init_app(self) -> None:
        """
        Main entry point which will delegate to other methods in
        order to fully init the app
        """
        self.pre_init()
        self.check_secret_key()
        # Configuration of logging must be done first to apply the formatter properly
        self.configure_logging()
        # Configuration of feature_flags must be done first to allow init features
        # conditionally
        self.configure_feature_flags()
        self.configure_db_encrypt()
        self.setup_db()
        self.configure_celery()
        self.enable_profiling()
        self.setup_event_logger()
        self.setup_bundle_manifest()
        self.register_blueprints()
        self.configure_wtf()
        self.configure_middlewares()
        self.configure_cache()

        with self.superset_app.app_context():
            self.init_app_in_ctx()

        self.post_init()

    def configure_auth_provider(self) -> None:
        machine_auth_provider_factory.init_app(self.superset_app)

    def configure_ssh_manager(self) -> None:
        ssh_manager_factory.init_app(self.superset_app)

    def setup_event_logger(self) -> None:
        _event_logger["event_logger"] = get_event_logger_from_cfg_value(
            self.superset_app.config.get("EVENT_LOGGER", DBEventLogger())
        )

    def configure_data_sources(self) -> None:
        # Registering sources
        module_datasource_map = self.config["DEFAULT_MODULE_DS_MAP"]
        module_datasource_map.update(self.config["ADDITIONAL_MODULE_DS_MAP"])

        # todo(hughhhh): fully remove the datasource config register
        for module_name, class_names in module_datasource_map.items():
            class_names = [str(s) for s in class_names]
            __import__(module_name, fromlist=class_names)

    def configure_cache(self) -> None:
        cache_manager.init_app(self.superset_app)
        results_backend_manager.init_app(self.superset_app)

    def configure_feature_flags(self) -> None:
        feature_flag_manager.init_app(self.superset_app)

    def configure_fab(self) -> None:
        if self.config["SILENCE_FAB"]:
            logging.getLogger("flask_appbuilder").setLevel(logging.ERROR)

        custom_sm = self.config["CUSTOM_SECURITY_MANAGER"] or SupersetSecurityManager
        if not issubclass(custom_sm, SupersetSecurityManager):
            raise Exception(
                """Your CUSTOM_SECURITY_MANAGER must now extend SupersetSecurityManager,
                 not FAB's security manager.
                 See [4565] in UPDATING.md"""
            )

        appbuilder.indexview = SupersetIndexView
        appbuilder.base_template = "superset/base.html"
        appbuilder.security_manager_class = custom_sm
        appbuilder.init_app(self.superset_app, db.session)

    def configure_url_map_converters(self) -> None:
        #
        # Doing local imports here as model importing causes a reference to
        # app.config to be invoked and we need the current_app to have been setup
        #
        # pylint: disable=import-outside-toplevel
        from superset.utils.url_map_converters import (
            ObjectTypeConverter,
            RegexConverter,
        )

        self.superset_app.url_map.converters["regex"] = RegexConverter
        self.superset_app.url_map.converters["object_type"] = ObjectTypeConverter

    def configure_middlewares(self) -> None:
        if self.config["ENABLE_CORS"]:
            # pylint: disable=import-outside-toplevel
            from flask_cors import CORS

            CORS(self.superset_app, **self.config["CORS_OPTIONS"])

        if self.config["ENABLE_PROXY_FIX"]:
            self.superset_app.wsgi_app = ProxyFix(  # type: ignore
                self.superset_app.wsgi_app, **self.config["PROXY_FIX_CONFIG"]
            )

        if self.config["ENABLE_CHUNK_ENCODING"]:

            class ChunkedEncodingFix:  # pylint: disable=too-few-public-methods
                def __init__(self, app: Flask) -> None:
                    self.app = app

                def __call__(
                    self, environ: Dict[str, Any], start_response: Callable[..., Any]
                ) -> Any:
                    # Setting wsgi.input_terminated tells werkzeug.wsgi to ignore
                    # content-length and read the stream till the end.
                    if environ.get("HTTP_TRANSFER_ENCODING", "").lower() == "chunked":
                        environ["wsgi.input_terminated"] = True
                    return self.app(environ, start_response)

            self.superset_app.wsgi_app = ChunkedEncodingFix(  # type: ignore
                self.superset_app.wsgi_app  # type: ignore
            )

        if self.config["UPLOAD_FOLDER"]:
            try:
                os.makedirs(self.config["UPLOAD_FOLDER"])
            except OSError:
                pass

        for middleware in self.config["ADDITIONAL_MIDDLEWARE"]:
            self.superset_app.wsgi_app = middleware(  # type: ignore
                self.superset_app.wsgi_app
            )

        # Flask-Compress
        Compress(self.superset_app)

        # Talisman
        talisman_enabled = self.config["TALISMAN_ENABLED"]
        talisman_config = self.config["TALISMAN_CONFIG"]
        csp_warning = self.config["CONTENT_SECURITY_POLICY_WARNING"]

        if talisman_enabled:
            talisman.init_app(self.superset_app, **talisman_config)

        show_csp_warning = False
        if (
            csp_warning
            and not self.superset_app.debug
            and (
                not talisman_enabled
                or not talisman_config
                or not talisman_config.get("content_security_policy")
            )
        ):
            show_csp_warning = True

        if show_csp_warning:
            logger.warning(
                "We haven't found any Content Security Policy (CSP) defined in "
                "the configurations. Please make sure to configure CSP using the "
                "TALISMAN_ENABLED and TALISMAN_CONFIG keys or any other external "
                "software. Failing to configure CSP have serious security implications. "
                "Check https://developer.mozilla.org/en-US/docs/Web/HTTP/CSP for more "
                "information. You can disable this warning using the "
                "CONTENT_SECURITY_POLICY_WARNING key."
            )

    def configure_logging(self) -> None:
        self.config["LOGGING_CONFIGURATOR"].configure_logging(
            self.config, self.superset_app.debug
        )

    def configure_db_encrypt(self) -> None:
        encrypted_field_factory.init_app(self.superset_app)

    def setup_db(self) -> None:
        db.init_app(self.superset_app)

        with self.superset_app.app_context():
            pessimistic_connection_handling(db.engine)

        migrate.init_app(self.superset_app, db=db, directory=APP_DIR + "/migrations")

    def configure_wtf(self) -> None:
        if self.config["WTF_CSRF_ENABLED"]:
            csrf.init_app(self.superset_app)
            csrf_exempt_list = self.config["WTF_CSRF_EXEMPT_LIST"]
            for ex in csrf_exempt_list:
                csrf.exempt(ex)

    def configure_async_queries(self) -> None:
        if feature_flag_manager.is_feature_enabled("GLOBAL_ASYNC_QUERIES"):
            async_query_manager.init_app(self.superset_app)

    def register_blueprints(self) -> None:
        for bp in self.config["BLUEPRINTS"]:
            try:
                logger.info("Registering blueprint: %s", bp.name)
                self.superset_app.register_blueprint(bp)
            except Exception:  # pylint: disable=broad-except
                logger.exception("blueprint registration failed")

    def setup_bundle_manifest(self) -> None:
        manifest_processor.init_app(self.superset_app)

    def enable_profiling(self) -> None:
        if self.config["PROFILING"]:
            profiling.init_app(self.superset_app)


class SupersetIndexView(IndexView):
    @expose("/")
    def index(self) -> FlaskResponse:
        return redirect("/superset/welcome/")<|MERGE_RESOLUTION|>--- conflicted
+++ resolved
@@ -410,19 +410,6 @@
             menu_cond=lambda: bool(self.config["ENABLE_ACCESS_REQUEST"]),
         )
 
-<<<<<<< HEAD
-        appbuilder.add_view(
-            RowLevelSecurityView,
-            "Row Level Security",
-            label=__("Row Level Security"),
-            href="/rowlevelsecurity/list/",
-            category="Security",
-            category_label=__("Security"),
-            icon="fa-lock",
-        )
-
-=======
->>>>>>> 8226110b
     def init_app_in_ctx(self) -> None:
         """
         Runs init logic in the context of the app
