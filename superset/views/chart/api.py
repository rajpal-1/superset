# Licensed to the Apache Software Foundation (ASF) under one
# or more contributor license agreements.  See the NOTICE file
# distributed with this work for additional information
# regarding copyright ownership.  The ASF licenses this file
# to you under the Apache License, Version 2.0 (the
# "License"); you may not use this file except in compliance
# with the License.  You may obtain a copy of the License at
#
#   http://www.apache.org/licenses/LICENSE-2.0
#
# Unless required by applicable law or agreed to in writing,
# software distributed under the License is distributed on an
# "AS IS" BASIS, WITHOUT WARRANTIES OR CONDITIONS OF ANY
# KIND, either express or implied.  See the License for the
# specific language governing permissions and limitations
# under the License.
from typing import Dict, List, Optional

from flask import current_app, Response
from flask_appbuilder.api import expose, protect, safe
from flask_appbuilder.models.sqla.interface import SQLAInterface
from marshmallow import fields, post_load, validates_schema, ValidationError
from marshmallow.validate import Length
from sqlalchemy.orm.exc import NoResultFound
from werkzeug.wsgi import FileWrapper

<<<<<<< HEAD
from superset import appbuilder, is_feature_enabled, thumbnail_cache
=======
>>>>>>> 23fc9a7a
from superset.connectors.connector_registry import ConnectorRegistry
from superset.constants import RouteMethod
from superset.exceptions import SupersetException
from superset.models.dashboard import Dashboard
from superset.models.slice import Slice
from superset.tasks.thumbnails import cache_chart_thumbnail
from superset.utils import core as utils
from superset.utils.selenium import ChartScreenshot
from superset.views.base_api import BaseOwnedModelRestApi
from superset.views.base_schemas import BaseOwnedSchema, validate_owner
from superset.views.chart.mixin import SliceMixin


def validate_json(value):
    try:
        utils.validate_json(value)
    except SupersetException:
        raise ValidationError("JSON not valid")


def validate_dashboard(value):
    try:
        (current_app.appbuilder.get_session.query(Dashboard).filter_by(id=value).one())
    except NoResultFound:
        raise ValidationError(f"Dashboard {value} does not exist")


def validate_update_datasource(data: Dict):
    if not ("datasource_type" in data and "datasource_id" in data):
        return
    datasource_type = data["datasource_type"]
    datasource_id = data["datasource_id"]
    try:
        datasource = ConnectorRegistry.get_datasource(
            datasource_type, datasource_id, current_app.appbuilder.get_session
        )
    except (NoResultFound, KeyError):
        raise ValidationError(
            f"Datasource [{datasource_type}].{datasource_id} does not exist"
        )
    data["datasource_name"] = datasource.name


def populate_dashboards(instance: Slice, dashboards: List[int]):
    """
    Mutates a Slice with the dashboards SQLA Models
    """
    dashboards_tmp = []
    for dashboard_id in dashboards:
        dashboards_tmp.append(
            current_app.appbuilder.get_session.query(Dashboard)
            .filter_by(id=dashboard_id)
            .one()
        )
    instance.dashboards = dashboards_tmp


class ChartPostSchema(BaseOwnedSchema):
    __class_model__ = Slice

    slice_name = fields.String(required=True, validate=Length(1, 250))
    description = fields.String(allow_none=True)
    viz_type = fields.String(allow_none=True, validate=Length(0, 250))
    owners = fields.List(fields.Integer(validate=validate_owner))
    params = fields.String(allow_none=True, validate=validate_json)
    cache_timeout = fields.Integer(allow_none=True)
    datasource_id = fields.Integer(required=True)
    datasource_type = fields.String(required=True)
    datasource_name = fields.String(allow_none=True)
    dashboards = fields.List(fields.Integer(validate=validate_dashboard))

    @validates_schema
    def validate_schema(self, data: Dict):  # pylint: disable=no-self-use
        validate_update_datasource(data)

    @post_load
    def make_object(self, data: Dict, discard: Optional[List[str]] = None) -> Slice:
        instance = super().make_object(data, discard=["dashboards"])
        populate_dashboards(instance, data.get("dashboards", []))
        return instance


class ChartPutSchema(BaseOwnedSchema):
    instance: Slice

    slice_name = fields.String(allow_none=True, validate=Length(0, 250))
    description = fields.String(allow_none=True)
    viz_type = fields.String(allow_none=True, validate=Length(0, 250))
    owners = fields.List(fields.Integer(validate=validate_owner))
    params = fields.String(allow_none=True)
    cache_timeout = fields.Integer(allow_none=True)
    datasource_id = fields.Integer(allow_none=True)
    datasource_type = fields.String(allow_none=True)
    dashboards = fields.List(fields.Integer(validate=validate_dashboard))

    @validates_schema
    def validate_schema(self, data: Dict):  # pylint: disable=no-self-use
        validate_update_datasource(data)

    @post_load
    def make_object(self, data: Dict, discard: Optional[List[str]] = None) -> Slice:
        self.instance = super().make_object(data, ["dashboards"])
        if "dashboards" in data:
            populate_dashboards(self.instance, data["dashboards"])
        return self.instance


class ChartRestApi(SliceMixin, BaseOwnedModelRestApi):
    datamodel = SQLAInterface(Slice)

    include_route_methods = RouteMethod.REST_MODEL_VIEW_CRUD_SET | {RouteMethod.RELATED}
    resource_name = "chart"
    allow_browser_login = True

    class_permission_name = "SliceModelView"
    show_columns = [
        "slice_name",
        "description",
        "owners.id",
        "owners.username",
        "dashboards.id",
        "dashboards.dashboard_title",
        "viz_type",
        "params",
        "cache_timeout",
    ]
    list_columns = [
        "id",
        "slice_name",
        "url",
        "description",
        "changed_by.username",
        "changed_by_name",
        "changed_by_url",
        "changed_on",
        "datasource_name_text",
        "datasource_link",
        "viz_type",
        "params",
        "cache_timeout",
    ]
    # Will just affect _info endpoint
    edit_columns = ["slice_name"]
    add_columns = edit_columns

    # exclude_route_methods = ("info",)

    add_model_schema = ChartPostSchema()
    edit_model_schema = ChartPutSchema()

    order_rel_fields = {
        "slices": ("slice_name", "asc"),
        "owners": ("first_name", "asc"),
    }
<<<<<<< HEAD
    filter_rel_fields_field = {"owners": "first_name", "dashboards": "dashboard_title"}

    def __init__(self, *args, **kwargs):
        if is_feature_enabled("THUMBNAILS"):
            self.include_route_methods = self.include_route_methods | {"thumbnail"}
        super().__init__(*args, **kwargs)

    @expose("/<pk>/thumbnail/<sha>/", methods=["GET"])
    @protect()
    @safe
    def thumbnail(self, pk, sha):  # pylint: disable=invalid-name
        """Get Chart thumbnail
        ---
        get:
          description: Compute or get already computed chart thumbnail from cache
          parameters:
          - in: path
            schema:
              type: integer
            name: pk
          - in: path
            schema:
              type: string
            name: sha
          responses:
            200:
              description: Chart thumbnail image
              content:
               image/*:
                 schema:
                   type: string
                   format: binary
            401:
              $ref: '#/components/responses/401'
            404:
              $ref: '#/components/responses/404'
            422:
              $ref: '#/components/responses/422'
            500:
              $ref: '#/components/responses/500'
        """
        print(sha)
        query = self.datamodel.session.query(Slice)
        chart = self._base_filters.apply_all(query).get(pk)
        if not chart:
            return self.response_404()
        # fetch the chart screenshot using the current user and cache if set
        screenshot = ChartScreenshot(pk).get_from_cache(cache=thumbnail_cache)
        if not screenshot:
            cache_chart_thumbnail.delay(chart.id, force=True)
            return self.response(202, message="OK Async")
        return Response(
            FileWrapper(screenshot), mimetype="image/png", direct_passthrough=True
        )


appbuilder.add_api(ChartRestApi)
=======
    filter_rel_fields_field = {"owners": "first_name", "dashboards": "dashboard_title"}
>>>>>>> 23fc9a7a
<|MERGE_RESOLUTION|>--- conflicted
+++ resolved
@@ -24,10 +24,7 @@
 from sqlalchemy.orm.exc import NoResultFound
 from werkzeug.wsgi import FileWrapper
 
-<<<<<<< HEAD
 from superset import appbuilder, is_feature_enabled, thumbnail_cache
-=======
->>>>>>> 23fc9a7a
 from superset.connectors.connector_registry import ConnectorRegistry
 from superset.constants import RouteMethod
 from superset.exceptions import SupersetException
@@ -182,7 +179,6 @@
         "slices": ("slice_name", "asc"),
         "owners": ("first_name", "asc"),
     }
-<<<<<<< HEAD
     filter_rel_fields_field = {"owners": "first_name", "dashboards": "dashboard_title"}
 
     def __init__(self, *args, **kwargs):
@@ -236,10 +232,4 @@
             return self.response(202, message="OK Async")
         return Response(
             FileWrapper(screenshot), mimetype="image/png", direct_passthrough=True
-        )
-
-
-appbuilder.add_api(ChartRestApi)
-=======
-    filter_rel_fields_field = {"owners": "first_name", "dashboards": "dashboard_title"}
->>>>>>> 23fc9a7a
+        )