# Licensed to the Apache Software Foundation (ASF) under one
# or more contributor license agreements.  See the NOTICE file
# distributed with this work for additional information
# regarding copyright ownership.  The ASF licenses this file
# to you under the Apache License, Version 2.0 (the
# "License"); you may not use this file except in compliance
# with the License.  You may obtain a copy of the License at
#
#   http://www.apache.org/licenses/LICENSE-2.0
#
# Unless required by applicable law or agreed to in writing,
# software distributed under the License is distributed on an
# "AS IS" BASIS, WITHOUT WARRANTIES OR CONDITIONS OF ANY
# KIND, either express or implied.  See the License for the
# specific language governing permissions and limitations
# under the License.
# pylint: disable=C,R,W
import os
from distutils.util import strtobool

import simplejson as json
import sqlalchemy
import sqlalchemy_utils
from flask import flash, request, Response
from flask_appbuilder import expose
from flask_appbuilder.models.sqla.interface import SQLAInterface
from flask_appbuilder.security.decorators import has_access, has_access_api
from flask_babel import gettext as __, lazy_gettext as _
<<<<<<< HEAD
from marshmallow import ValidationError
from sqlalchemy.engine.url import make_url
from sqlalchemy.exc import ArgumentError, IntegrityError
from sqlalchemy_utils import EncryptedType
=======
from sqlalchemy.exc import IntegrityError
from sqlalchemy.orm.exc import MultipleResultsFound, NoResultFound
>>>>>>> ac3795ed
from werkzeug.utils import secure_filename

import superset.models.core as models
from superset import app, appbuilder, conf, db, security_manager
from superset.connectors.sqla.models import SqlaTable
from superset.exceptions import (
    DatabaseCreationException,
<<<<<<< HEAD
    InvalidURIException,
=======
    DatabaseDeletionException,
    NameNotAllowed,
>>>>>>> ac3795ed
    NoPasswordSuppliedException,
    NoUsernameSuppliedException,
    SchemaNotAllowedCsvUpload,
    TableCreationException,
)
from superset.utils import core as utils
from superset.views.database import sqlalchemy_uri_validator

from .base import api, BaseSupersetView, json_error_response, json_success

STATS_LOGGER = app.config["STATS_LOGGER"]
UPLOAD_FOLDER = app.config["UPLOAD_FOLDER"]
BAD_REQUEST = 400
NEW_DATABASE_ID = -1
SQLALCHEMY_SQLITE_CONNECTION = "sqlite:///"
SQLALCHEMY_POSTGRES_CONNECTION = "postgresql://"
SQLITE = "sqlite"
POSTGRES = "postgres"


class CsvImporter(BaseSupersetView):
    """The base views for CSV-Importer!"""

    @has_access
    @expose("/csvtodatabase")
    def csvtodatabase(self):
        """ Create CSV-Form
        :return: json or react html form with databases and common bootstrap
        """
        bootstrap_data = {
            "databases": self.allow_csv_upload_databases(),
            "common": self.common_bootstrap_payload(),
        }

        if strtobool(request.args.get("json", "False")):
            return json_success(
                json.dumps(bootstrap_data, default=lambda x: x.__dict__)
            )

        return self.render_template(
            "superset/csv_to_database.html",
            entry="csvToDatabase",
            standalone_mode=False,
            title="CSV to Database configuration",
            bootstrap_data=json.dumps(bootstrap_data, default=lambda x: x.__dict__),
        )

    def allow_csv_upload_databases(self) -> list:
        """ Get all databases which allow csv upload as database dto
        :returns list of database dto
        """
        databases = (
            db.session().query(models.Database).filter_by(allow_csv_upload=True).all()
        )
        databases_json = [models.DatabaseDto(NEW_DATABASE_ID, "In a new database")]
        for database in databases:
            databases_json.append(models.DatabaseDto(database.id, database.name))
        return databases_json

    @api
    @has_access_api
    @expose("/csvtodatabase/add", methods=["POST"])
    def add(self) -> Response:
        """ import a csv into a Table

        Handles the logic for importing the csv into a Table in a given or newly created Database
        returns HTTP Status Codes (200 for ok, 400 for errors)
        Request body contains multipart/form-data
        Form content:
        form -- contains the properties for the table to be created
        file -- csv file to be imported
        """
        # TODO check for possible SQL-injection, filter_by does not sanitize the input therefore we have to check
        # this beforehand
        try:
            form_data = request.form
            csv_file = request.files["file"]
            csv_path = None
            csv_filename = self._clean_filename(csv_file.filename, "CSV")
            database = None
            db_flavor = form_data.get("databaseFlavor") or None
            database_id = self._convert_database_id(form_data.get("connectionId"))
            table_name = form_data.get("tableName", "")
            self._check_table_name(table_name)

            if database_id != NEW_DATABASE_ID:
                database = self._get_existing_database(
                    database_id, form_data.get("schema") or None
                )
                db_name = database.database_name
            else:
                db_name = self._clean_filename(
                    form_data.get("databaseName", ""), "database"
                )
                database = self._create_database(db_name, db_flavor)
<<<<<<< HEAD
        except ValueError as e:
            return json_error_response(e.args[0], status=400)
        except DatabaseCreationException as e:
            return json_error_response(e.args[0], status=400)
        except NoUsernameSuppliedException as e:
            return json_error_response(e.args[0], status=400)
        except NoPasswordSuppliedException as e:
            return json_error_response(e.args[0], status=400)
        except InvalidURIException as e:
            return json_error_response(e.args[0], status=400)
        except Exception as e:
            return json_error_response(e.args[0], status=500)
=======
>>>>>>> ac3795ed

            table = self._create_table(table_name, database)

            csv_path = self._check_and_save_csv(csv_file, csv_filename)
            self._fill_table(form_data, table, csv_filename)
        except (
            NameNotAllowed,
            ValueError,
            SchemaNotAllowedCsvUpload,
            NoResultFound,
            MultipleResultsFound,
            NoUsernameSuppliedException,
            NoPasswordSuppliedException,
            OSError,
        ) as e:
            STATS_LOGGER.incr("failed_csv_upload")
            return json_error_response(e.args[0], status=BAD_REQUEST)
        except (DatabaseCreationException, TableCreationException) as e:
            STATS_LOGGER.incr("failed_csv_upload")
            if NEW_DATABASE_ID == database_id:
                self._remove_database(database, db_flavor)
            return json_error_response(e.args[0], status=BAD_REQUEST)
        except (Exception, DatabaseDeletionException) as e:
            STATS_LOGGER.incr("failed_csv_upload")
            return json_error_response(e.args[0])
        finally:
            try:
                if csv_path:
                    os.remove(csv_path)
            except OSError:
                pass

        STATS_LOGGER.incr("successful_csv_upload")
        message = '"{} imported into database {}"'.format(table_name, db_name)
        flash(message, "success")
        return json_success(message)

    def _clean_filename(self, filename: str, purpose: str) -> str:
        """ Clean filename from disallowed characters
        :param filename: the name of the file to clean
        :param purpose: the purpose to give a clear error message
        :return: filename with allowed characters
        """
        if not filename:
            raise NameNotAllowed("No name is received for {0}".format(purpose))
        cleaned_filename = secure_filename(filename)
        if len(cleaned_filename) == 0:
            raise NameNotAllowed(
                "Name {0} is not allowed for {1}".format(filename, purpose)
            )
        return cleaned_filename

    def _convert_database_id(self, database_id) -> int:
        """ Convert database id from string to int
        :param database_id: The database id to convert
        :return: database id as integer
        """
        try:
            return int(database_id)
        except ValueError:
            message = _(
                "Possible tampering detected, non-numeral character in database-id"
            )
            raise ValueError(message)

    def _check_table_name(self, table_name: str) -> bool:
        """ Check if table name is alredy in use
        :param table_name: the name of the table to check
        :return: False if table name is not in use or otherwise TableNameInUseException
        """
        if db.session.query(SqlaTable).filter_by(table_name=table_name).one_or_none():
            message = _(
                "Table name {0} already exists. Please choose another".format(
                    table_name
                )
            )
            raise NameNotAllowed(message)
        return False

    def _create_database(self, db_name: str, db_flavor=SQLITE) -> models.Database:
        """ Creates the Database itself as well as the Superset Connection to it

        Keyword arguments:
        db_name -- the name for the database to be created
        db_flavor -- which database to use postgres or sqlite

        Raises:
            ValueError: If a file with the database name already exists in the folder
            NoUserSuppliedException: If the user did not supply a username
            NoPasswordSuppliedException: If the user did not supply a password
            DatabaseCreationException: If the database could not be created
        """
<<<<<<< HEAD
        if db_flavor == "postgres":
            # TODO add possibility to use schema

            postgres_user = conf["POSTGRES_USERNAME"]
            postgres_password = conf["POSTGRES_PASSWORD"]

            if not postgres_user:
                raise NoUsernameSuppliedException("No username supplied for PostgreSQL")
            if not postgres_password:
                raise NoPasswordSuppliedException("No password supplied for PostgreSQL")
            url = (
                "postgresql://"
                + postgres_user
                + ":"
                + postgres_password
                + "@localhost/"
                + db_name
            )
            enurl = (
                "postgresql://"
                + postgres_user
                + ":"
                + "XXXXXXXXXX"
                + "@localhost/"
                + db_name
            )
            try:
                url2 = make_url(url)

            except (ArgumentError, AttributeError):
                raise InvalidURIException(
                    "Invalid URI. Username, password or database-name lead to an error"
                )
            engine = sqlalchemy.create_engine(url2)
            if not sqlalchemy_utils.database_exists(engine.url):
                sqlalchemy_utils.create_database(engine.url)
            else:
                raise DatabaseCreationException(
                    "The database {0} already exist".format(db_name)
                )

            try:
                encpass = EncryptedType(postgres_password, conf["SECRET_KEY"])
                item = SQLAInterface(models.Database).obj()
                item.database_name = db_name
                item.sqlalchemy_uri = enurl  # engine.url
                item.password = postgres_password
                item.allow_csv_upload = True
                db.session.add(item)
                db.session.commit()
            except Exception as e:
                stats_logger.incr("failed_csv_upload")
                raise e
=======
        database = SQLAInterface(models.Database).obj()
        database.database_name = db_name
        database.allow_csv_upload = True

        if db_flavor == POSTGRES:
            self._setup_postgres_database(db_name, database)
        else:
            self._setup_sqlite(db_name, database)
        try:
            # TODO check if SQL-injection is possible through add()
            db.session.add(database)
            db.session.commit()
            return database
        except IntegrityError:
            raise DatabaseCreationException("Error when trying to create Database")
        except Exception as e:
            self._remove_database(database, db_flavor)
            raise DatabaseCreationException(e.args[0])
>>>>>>> ac3795ed

    def _setup_postgres_database(self, db_name, database) -> None:
        """ Setup PostgreSQL specific configuration on database
        :param db_name: the database name of SQLite
        :param database: the database object to configure
        """
        # TODO add possibility to use schema

        postgres_user = conf["POSTGRES_USERNAME"]
        if not postgres_user:
            raise NoUsernameSuppliedException("No username supplied for PostgreSQL")
        postgres_password = conf["POSTGRES_PASSWORD"]
        if not postgres_password:
            raise NoPasswordSuppliedException("No password supplied for PostgreSQL")

        url = (
            SQLALCHEMY_POSTGRES_CONNECTION
            + postgres_user
            + ":"
            + postgres_password
            + "@localhost/"
            + db_name
        )
        engine = sqlalchemy.create_engine(url)
        if not sqlalchemy_utils.database_exists(engine.url):
            sqlalchemy_utils.create_database(engine.url)
        else:
            raise DatabaseCreationException(
                "The database {0} already exist".format(db_name)
            )

        database.sqlalchemy_uri = repr(engine.url)
        database.password = postgres_password

    def _setup_sqlite(self, db_name, database) -> None:
        """ Set SQlite specific configuration on database
        :param db_name: the database name of SQLite
        :param database: the database object to configure
        """
        db_path = os.getcwd() + "/" + db_name + ".db"
        if os.path.isfile(db_path):
            message = "Database file for {0} already exists, please choose a different name".format(
                db_name
            )
            raise ValueError(message)
        database.sqlalchemy_uri = SQLALCHEMY_SQLITE_CONNECTION + db_path

    def _remove_database(self, database, db_flavor=SQLITE):
        """Remove database in an exception case
        :param database: the database to remove
        :param db_flavor: the kind of database
        """
        try:
            if database:
                if db_flavor == SQLITE:
                    db_path = database.sqlalchemy_uri.replace(
                        SQLALCHEMY_SQLITE_CONNECTION, ""
                    )
                    if os.path.isfile(db_path):
                        os.remove(db_path)
                db.session.rollback()
                db.session.delete(database)
                db.session.commit()
        except Exception:
            message = _(
                "Error when trying to create database {0}.The database could not be removed. "
                "Please contact your administrator to remove it manually".format(
                    database.database_name
                )
            )
            raise DatabaseDeletionException(message)

    def _get_existing_database(self, database_id: int, schema=None) -> models.Database:
        """Returns the database object for an existing database

        Keyword arguments:
        database_id -- the ID used to identify the database
        schema -- the schema to be used

        Raises:
            ValueError: 1. If the schema is not allowed for csv upload
                        2. If the database ID is not valid
                        3. If there was a problem getting the schema
            NoResultFound: If no database found with id
            MultipleResultsFound: If more than one database found with id
        """
        try:
            database = db.session.query(models.Database).filter_by(id=database_id).one()
            if not self._is_schema_allowed_for_csv_upload(database, schema):
                message = _(
                    "Database {0} Schema {1} is not allowed for csv uploads. "
                    "Please contact your Superset administrator".format(
                        database.database_name, schema
                    )
                )
                raise SchemaNotAllowedCsvUpload(message)
            return database
        except NoResultFound:
            raise NoResultFound("No database was found with id {}".format(database_id))
        except MultipleResultsFound:
            raise MultipleResultsFound(
                "Multiple databases were found with id {}".format(database_id)
            )
        except Exception as e:
            raise ValueError(e.args[0])

    def _is_schema_allowed_for_csv_upload(
        self, database: models.Database, schema: str
    ) -> bool:
        """ Checks whether the specified schema is allowed for csv-uploads

        Keyword Arguments:
        database -- The database object which will be used for the import
        schema -- the schema to be used for the import
        """
        if not database.allow_csv_upload:
            return False
        schemas = database.get_schema_access_for_csv_upload()
        if schemas:
            return schema in schemas
        return (
            security_manager.database_access(database)
            or security_manager.all_datasource_access()
        )

    def _check_and_save_csv(self, csv_file, csv_filename: str) -> str:
        """ Sanitizes the filename and saves the csv-file to disk

        Keyword arguments:
        csv_file -- the file which will be saved to disk
        csv_filename -- the filename to be sanitized which will be used

        Raises:
            OSError: 1. If the upload folder does not exist
                     2. If the csv-file could not be saved
        """
        path = os.path.join(UPLOAD_FOLDER, csv_filename)
        try:
            utils.ensure_path_exists(UPLOAD_FOLDER)
            csv_file.save(path)
        except Exception:
            os.remove(path)
            raise OSError("Could not save CSV-file, does the upload folder exist?")
        return path

    def _create_table(self, table_name: str, database: models.Database) -> SqlaTable:
        """ Create the Table itself

        Keyword arguments:
        table_name -- the name of the table to create
        database -- the database object which will be used

        Raises:
            TableCreationException:  1. If the Table object could not be created
                                     2. If the Table could not be created in the database
        """

        try:
            table = SqlaTable(table_name=table_name)
            table.database = database
            table.database_id = table.database.id
            return table
        except Exception:
            raise TableCreationException(
                "Table {0} could not be created.".format(table_name)
            )

    def _fill_table(self, form_data: dict, table: SqlaTable, csv_filename: str) -> None:
        """ Fill the table with the data from the csv file

        Keyword arguments:
        form_data -- the dictionary containing the properties for the table to be created
        table -- the table object which will be used
        csv_filename -- the name of the csv-file to be imported

        Raises:
            TableCreationException:  If the data could not be inserted into the table
        """

        try:
            table.database.db_engine_spec.create_and_fill_table_from_csv(
                form_data, table, csv_filename, table.database
            )
        except Exception:
            raise TableCreationException(
                "Table {0} could not be filled with CSV {1}. This could be an issue with the schema, a connection "
                "issue, etc.".format(form_data.get("tableName"), csv_filename)
            )


appbuilder.add_view_no_menu(CsvImporter)

appbuilder.add_link(
    "Upload a CSV",
    label=__("Upload a CSV"),
    href="/csvimporter/csvtodatabase",
    icon="fa-upload",
    category="Sources",
    category_label=__("Sources"),
    category_icon="fa-wrench",
)

appbuilder.add_separator("Sources")<|MERGE_RESOLUTION|>--- conflicted
+++ resolved
@@ -26,15 +26,8 @@
 from flask_appbuilder.models.sqla.interface import SQLAInterface
 from flask_appbuilder.security.decorators import has_access, has_access_api
 from flask_babel import gettext as __, lazy_gettext as _
-<<<<<<< HEAD
-from marshmallow import ValidationError
-from sqlalchemy.engine.url import make_url
-from sqlalchemy.exc import ArgumentError, IntegrityError
-from sqlalchemy_utils import EncryptedType
-=======
 from sqlalchemy.exc import IntegrityError
 from sqlalchemy.orm.exc import MultipleResultsFound, NoResultFound
->>>>>>> ac3795ed
 from werkzeug.utils import secure_filename
 
 import superset.models.core as models
@@ -42,12 +35,8 @@
 from superset.connectors.sqla.models import SqlaTable
 from superset.exceptions import (
     DatabaseCreationException,
-<<<<<<< HEAD
-    InvalidURIException,
-=======
     DatabaseDeletionException,
     NameNotAllowed,
->>>>>>> ac3795ed
     NoPasswordSuppliedException,
     NoUsernameSuppliedException,
     SchemaNotAllowedCsvUpload,
@@ -143,21 +132,6 @@
                     form_data.get("databaseName", ""), "database"
                 )
                 database = self._create_database(db_name, db_flavor)
-<<<<<<< HEAD
-        except ValueError as e:
-            return json_error_response(e.args[0], status=400)
-        except DatabaseCreationException as e:
-            return json_error_response(e.args[0], status=400)
-        except NoUsernameSuppliedException as e:
-            return json_error_response(e.args[0], status=400)
-        except NoPasswordSuppliedException as e:
-            return json_error_response(e.args[0], status=400)
-        except InvalidURIException as e:
-            return json_error_response(e.args[0], status=400)
-        except Exception as e:
-            return json_error_response(e.args[0], status=500)
-=======
->>>>>>> ac3795ed
 
             table = self._create_table(table_name, database)
 
@@ -250,61 +224,7 @@
             NoPasswordSuppliedException: If the user did not supply a password
             DatabaseCreationException: If the database could not be created
         """
-<<<<<<< HEAD
-        if db_flavor == "postgres":
-            # TODO add possibility to use schema
-
-            postgres_user = conf["POSTGRES_USERNAME"]
-            postgres_password = conf["POSTGRES_PASSWORD"]
-
-            if not postgres_user:
-                raise NoUsernameSuppliedException("No username supplied for PostgreSQL")
-            if not postgres_password:
-                raise NoPasswordSuppliedException("No password supplied for PostgreSQL")
-            url = (
-                "postgresql://"
-                + postgres_user
-                + ":"
-                + postgres_password
-                + "@localhost/"
-                + db_name
-            )
-            enurl = (
-                "postgresql://"
-                + postgres_user
-                + ":"
-                + "XXXXXXXXXX"
-                + "@localhost/"
-                + db_name
-            )
-            try:
-                url2 = make_url(url)
-
-            except (ArgumentError, AttributeError):
-                raise InvalidURIException(
-                    "Invalid URI. Username, password or database-name lead to an error"
-                )
-            engine = sqlalchemy.create_engine(url2)
-            if not sqlalchemy_utils.database_exists(engine.url):
-                sqlalchemy_utils.create_database(engine.url)
-            else:
-                raise DatabaseCreationException(
-                    "The database {0} already exist".format(db_name)
-                )
-
-            try:
-                encpass = EncryptedType(postgres_password, conf["SECRET_KEY"])
-                item = SQLAInterface(models.Database).obj()
-                item.database_name = db_name
-                item.sqlalchemy_uri = enurl  # engine.url
-                item.password = postgres_password
-                item.allow_csv_upload = True
-                db.session.add(item)
-                db.session.commit()
-            except Exception as e:
-                stats_logger.incr("failed_csv_upload")
-                raise e
-=======
+        
         database = SQLAInterface(models.Database).obj()
         database.database_name = db_name
         database.allow_csv_upload = True
@@ -323,7 +243,6 @@
         except Exception as e:
             self._remove_database(database, db_flavor)
             raise DatabaseCreationException(e.args[0])
->>>>>>> ac3795ed
 
     def _setup_postgres_database(self, db_name, database) -> None:
         """ Setup PostgreSQL specific configuration on database
@@ -344,6 +263,14 @@
             + postgres_user
             + ":"
             + postgres_password
+            + "@localhost/"
+            + db_name
+        )
+        enurl = (
+            "postgresql://"
+            + postgres_user
+            + ":"
+            + "XXXXXXXXXX"
             + "@localhost/"
             + db_name
         )
@@ -355,7 +282,7 @@
                 "The database {0} already exist".format(db_name)
             )
 
-        database.sqlalchemy_uri = repr(engine.url)
+        database.sqlalchemy_uri = enurl
         database.password = postgres_password
 
     def _setup_sqlite(self, db_name, database) -> None:
