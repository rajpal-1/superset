--- conflicted
+++ resolved
@@ -36,16 +36,5 @@
     }
     resource_name = "log"
     allow_browser_login = True
-<<<<<<< HEAD
     list_columns = ("user.username", "action", "dttm")
-=======
-    list_columns = ("user.username", "action", "dttm")
-    show_columns = list_columns
-
-
-if (
-    not app.config["FAB_ADD_SECURITY_VIEWS"] is False
-    or app.config["SUPERSET_LOG_VIEW"] is False
-):
-    appbuilder.add_api(LogRestApi)
->>>>>>> 28563ad0
+    show_columns = list_columns