# Licensed to the Apache Software Foundation (ASF) under one
# or more contributor license agreements.  See the NOTICE file
# distributed with this work for additional information
# regarding copyright ownership.  The ASF licenses this file
# to you under the Apache License, Version 2.0 (the
# "License"); you may not use this file except in compliance
# with the License.  You may obtain a copy of the License at
#
#   http://www.apache.org/licenses/LICENSE-2.0
#
# Unless required by applicable law or agreed to in writing,
# software distributed under the License is distributed on an
# "AS IS" BASIS, WITHOUT WARRANTIES OR CONDITIONS OF ANY
# KIND, either express or implied.  See the License for the
# specific language governing permissions and limitations
# under the License.
from typing import Any, Callable, Dict, List, Optional

from flask import g
from flask_appbuilder.api import expose, protect, safe
from flask_appbuilder.models.sqla.interface import SQLAInterface
from sqlalchemy.exc import NoSuchTableError, SQLAlchemyError

from superset import app, event_logger, security_manager
from superset.models.core import Database
<<<<<<< HEAD
from superset.utils.core import (
    DatasourceName,
    error_msg_from_exception,
    parse_js_uri_path_item,
)
=======
from superset.utils.core import error_msg_from_exception
>>>>>>> f993bdc7
from superset.views.base_api import BaseSupersetModelRestApi
from superset.views.database.decorators import check_datasource_access
from superset.views.database.filters import DatabaseFilter
from superset.views.database.mixins import DatabaseMixin
from superset.views.database.validators import sqlalchemy_uri_validator


def get_datasource_label(ds_name: DatasourceName, schema_name: Optional[str]) -> str:
    return ds_name.table if schema_name else f"{ds_name.schema}.{ds_name.table}"


def get_all_object_names_in_database(
    get_all_func: Callable,
    database: Database,
    schema_name: Optional[str],
    substr: Optional[str],
    force_refresh: bool,
):
    if schema_name:
        tables_views = (
            get_all_func(
                schema=schema_name,
                force=force_refresh,
                cache=database.table_cache_enabled,
                cache_timeout=database.table_cache_timeout,
            )
            or []
        )
    else:
        tables_views = database.get_all_func(
            cache=True, force=False, cache_timeout=24 * 60 * 60
        )
    if substr:
        tables_views = [
            ds for ds in tables_views if substr in get_datasource_label(ds, schema_name)
        ]
    return security_manager.get_datasources_accessible_by_user(
        database, tables_views, schema_name
    )


def get_all_table_names_in_database(
    database: Database,
    schema_name: Optional[str],
    substr: Optional[str],
    force_refresh: bool,
) -> List[DatasourceName]:
    return get_all_object_names_in_database(
        database.get_all_table_names_in_schema,
        database,
        schema_name,
        substr,
        force_refresh,
    )


def get_all_view_names_in_database(
    database: Database,
    schema_name: Optional[str],
    substr: Optional[str],
    force_refresh: bool,
) -> List[DatasourceName]:
    return get_all_object_names_in_database(
        database.get_all_view_names_in_schema,
        database,
        schema_name,
        substr,
        force_refresh,
    )


def get_foreign_keys_metadata(
    database: Database, table_name: str, schema_name: Optional[str]
) -> List[Dict[str, Any]]:
    foreign_keys = database.get_foreign_keys(table_name, schema_name)
    for fk in foreign_keys:
        fk["column_names"] = fk.pop("constrained_columns")
        fk["type"] = "fk"
    return foreign_keys


def get_indexes_metadata(
    database: Database, table_name: str, schema_name: Optional[str]
) -> List[Dict[str, Any]]:
    indexes = database.get_indexes(table_name, schema_name)
    for idx in indexes:
        idx["type"] = "index"
    return indexes


def get_col_type(col: Dict) -> str:
    try:
        dtype = f"{col['type']}"
    except Exception:  # pylint: disable=broad-except
        # sqla.types.JSON __str__ has a bug, so using __class__.
        dtype = col["type"].__class__.__name__
    return dtype


def get_table_metadata(
    database: Database, table_name: str, schema_name: Optional[str]
) -> Dict:
    """
        Get table metadata information, including type, pk, fks.
        This function raises SQLAlchemyError when a schema is not found.


    :param database: The database model
    :param table_name: Table name
    :param schema_name: schema name
    :return: Dict table metadata ready for API response
    """
    keys: List = []
    columns = database.get_columns(table_name, schema_name)
    primary_key = database.get_pk_constraint(table_name, schema_name)
    if primary_key and primary_key.get("constrained_columns"):
        primary_key["column_names"] = primary_key.pop("constrained_columns")
        primary_key["type"] = "pk"
        keys += [primary_key]
    foreign_keys = get_foreign_keys_metadata(database, table_name, schema_name)
    indexes = get_indexes_metadata(database, table_name, schema_name)
    keys += foreign_keys + indexes
    payload_columns: List[Dict] = []
    for col in columns:
        dtype = get_col_type(col)
        payload_columns.append(
            {
                "name": col["name"],
                "type": dtype.split("(")[0] if "(" in dtype else dtype,
                "longType": dtype,
                "keys": [k for k in keys if col["name"] in k.get("column_names")],
            }
        )
    return {
        "name": table_name,
        "columns": payload_columns,
        "selectStar": database.select_star(
            table_name,
            schema=schema_name,
            show_cols=True,
            indent=True,
            cols=columns,
            latest_partition=True,
        ),
        "primaryKey": primary_key,
        "foreignKeys": foreign_keys,
        "indexes": keys,
    }


class DatabaseRestApi(DatabaseMixin, BaseSupersetModelRestApi):
    datamodel = SQLAInterface(Database)

<<<<<<< HEAD
    include_route_methods = {"get_list", "table_metadata", "tables"}
=======
    include_route_methods = {"get_list", "table_metadata", "select_star"}
>>>>>>> f993bdc7
    class_permission_name = "DatabaseView"
    method_permission_name = {
        "get_list": "list",
        "table_metadata": "list",
<<<<<<< HEAD
        "tables": "list",
=======
        "select_star": "list",
>>>>>>> f993bdc7
    }
    resource_name = "database"
    allow_browser_login = True
    base_filters = [["id", DatabaseFilter, lambda: []]]
    list_columns = [
        "id",
        "database_name",
        "expose_in_sqllab",
        "allow_ctas",
        "force_ctas_schema",
        "allow_run_async",
        "allow_dml",
        "allow_multi_schema_metadata_fetch",
        "allow_csv_upload",
        "allows_subquery",
        "allows_cost_estimate",
        "backend",
        "function_names",
    ]
    show_columns = list_columns

    # Removes the local limit for the page size
    max_page_size = -1
    validators_columns = {"sqlalchemy_uri": sqlalchemy_uri_validator}

    @expose(
        "/<int:pk>/table/<string:table_name>/<string:schema_name>/", methods=["GET"]
    )
    @protect()
    @check_datasource_access
    @safe
    @event_logger.log_this
    def table_metadata(self, database: Database, table_name: str, schema_name: str):
        """ Table schema info
        ---
        get:
          description: Get database table metadata
          parameters:
          - in: path
            schema:
              type: integer
            name: pk
            description: The database id
          - in: path
            schema:
              type: string
            name: table_name
            description: Table name
          - in: path
            schema:
              type: string
            name: schema
            description: Table schema
          responses:
            200:
              description: Table schema info
              content:
                text/plain:
                  schema:
                    type: object
                    properties:
                      columns:
                        type: array
                        description: Table columns info
                        items:
                          type: object
                          properties:
                            keys:
                              type: array
                              items:
                                type: string
                            longType:
                              type: string
                            name:
                              type: string
                            type:
                              type: string
                      foreignKeys:
                        type: array
                        description: Table list of foreign keys
                        items:
                          type: object
                          properties:
                            column_names:
                              type: array
                              items:
                                type: string
                            name:
                              type: string
                            options:
                              type: object
                            referred_columns:
                              type: array
                              items:
                                type: string
                            referred_schema:
                              type: string
                            referred_table:
                              type: string
                            type:
                              type: string
                      indexes:
                        type: array
                        description: Table list of indexes
                        items:
                          type: object
                          properties:
                            column_names:
                              type: array
                              items:
                                type: string
                            name:
                              type: string
                            options:
                              type: object
                            referred_columns:
                              type: array
                              items:
                                type: string
                            referred_schema:
                              type: string
                            referred_table:
                              type: string
                            type:
                              type: string
                      primaryKey:
                        type: object
                        properties:
                          column_names:
                            type: array
                            items:
                              type: string
                          name:
                            type: string
                          type:
                            type: string
            400:
              $ref: '#/components/responses/400'
            401:
              $ref: '#/components/responses/401'
            404:
              $ref: '#/components/responses/404'
            422:
              $ref: '#/components/responses/422'
            500:
              $ref: '#/components/responses/500'
        """
        self.incr_stats("init", self.table_metadata.__name__)
        try:
            table_info: Dict = get_table_metadata(database, table_name, schema_name)
        except SQLAlchemyError as e:
            self.incr_stats("error", self.table_metadata.__name__)
            return self.response_422(error_msg_from_exception(e))
<<<<<<< HEAD
        return self.response(200, **table_info)

    @expose("/<int:pk>/tables/<string:schema_name>/<string:substr>/", methods=["GET"])
    @expose(
        "/<int:pk>/tables/<string:schema_name>/<string:substr>/<force_refresh>/",
        methods=["GET"],
    )
    @protect()
    @safe
    @event_logger.log_this
    def tables(
        self, pk: int, schema_name: str, substr: str, force_refresh="false"
    ):  # pylint: disable=invalid-name
        force_refresh = force_refresh.lower() == "true"
        schema_parsed = parse_js_uri_path_item(schema_name, eval_undefined=True)
        substr_parsed = parse_js_uri_path_item(substr, eval_undefined=True)
        # Guarantees filtering on databases
        database: Database = self.datamodel.get(pk, self._base_filters)
        if not database:
            return self.response_404()

        tables = get_all_table_names_in_database(
            database, schema_parsed, substr_parsed, force_refresh
        )
        views = get_all_view_names_in_database(
            database, schema_parsed, substr_parsed, force_refresh
        )

        if not schema_parsed and database.default_schemas:
            user_schema = g.user.email.split("@")[0]
            valid_schemas = set(database.default_schemas + [user_schema])

            tables = [tn for tn in tables if tn.schema in valid_schemas]
            views = [vn for vn in views if vn.schema in valid_schemas]

        max_items = app.config["MAX_TABLE_NAMES"] or len(tables)
        total_items = len(tables) + len(views)
        max_tables = len(tables)
        max_views = len(views)
        if total_items and substr_parsed:
            max_tables = max_items * len(tables) // total_items
            max_views = max_items * len(views) // total_items

        table_options = [
            {
                "value": tn.table,
                "schema": tn.schema,
                "label": get_datasource_label(tn, schema_parsed),
                "title": get_datasource_label(tn, schema_parsed),
                "type": "table",
            }
            for tn in tables[:max_tables]
        ]
        table_options.extend(
            [
                {
                    "value": vn.table,
                    "schema": vn.schema,
                    "label": get_datasource_label(vn, schema_parsed),
                    "title": get_datasource_label(vn, schema_parsed),
                    "type": "view",
                }
                for vn in views[:max_views]
            ]
        )
        table_options.sort(key=lambda value: value["label"])
        return self.response(
            200, tableLength=len(tables) + len(views), options=table_options
        )
=======
        self.incr_stats("success", self.table_metadata.__name__)
        return self.response(200, **table_info)

    @expose("/<int:pk>/select_star/<string:table_name>/", methods=["GET"])
    @expose(
        "/<int:pk>/select_star/<string:table_name>/<string:schema_name>/",
        methods=["GET"],
    )
    @protect()
    @check_datasource_access
    @safe
    @event_logger.log_this
    def select_star(self, database: Database, table_name: str, schema_name: str = None):
        """ Table schema info
        ---
        get:
          description: Get database select star for table
          parameters:
          - in: path
            schema:
              type: integer
            name: pk
            description: The database id
          - in: path
            schema:
              type: string
            name: table_name
            description: Table name
          - in: path
            schema:
              type: string
            name: schema_name
            description: Table schema
          responses:
            200:
              description: select star for table
              content:
                text/plain:
                  schema:
                    type: object
                    properties:
                      result:
                        type: string
                        description: SQL select star
            400:
              $ref: '#/components/responses/400'
            401:
              $ref: '#/components/responses/401'
            404:
              $ref: '#/components/responses/404'
            422:
              $ref: '#/components/responses/422'
            500:
              $ref: '#/components/responses/500'
        """
        self.incr_stats("init", self.select_star.__name__)
        try:
            result = database.select_star(
                table_name, schema_name, latest_partition=True, show_cols=True
            )
        except NoSuchTableError:
            self.incr_stats("error", self.select_star.__name__)
            return self.response(404, message="Table not found on the database")
        self.incr_stats("success", self.select_star.__name__)
        return self.response(200, result=result)
>>>>>>> f993bdc7
<|MERGE_RESOLUTION|>--- conflicted
+++ resolved
@@ -23,15 +23,11 @@
 
 from superset import app, event_logger, security_manager
 from superset.models.core import Database
-<<<<<<< HEAD
 from superset.utils.core import (
     DatasourceName,
     error_msg_from_exception,
     parse_js_uri_path_item,
 )
-=======
-from superset.utils.core import error_msg_from_exception
->>>>>>> f993bdc7
 from superset.views.base_api import BaseSupersetModelRestApi
 from superset.views.database.decorators import check_datasource_access
 from superset.views.database.filters import DatabaseFilter
@@ -185,20 +181,13 @@
 class DatabaseRestApi(DatabaseMixin, BaseSupersetModelRestApi):
     datamodel = SQLAInterface(Database)
 
-<<<<<<< HEAD
-    include_route_methods = {"get_list", "table_metadata", "tables"}
-=======
     include_route_methods = {"get_list", "table_metadata", "select_star"}
->>>>>>> f993bdc7
     class_permission_name = "DatabaseView"
     method_permission_name = {
         "get_list": "list",
         "table_metadata": "list",
-<<<<<<< HEAD
         "tables": "list",
-=======
         "select_star": "list",
->>>>>>> f993bdc7
     }
     resource_name = "database"
     allow_browser_login = True
@@ -352,7 +341,7 @@
         except SQLAlchemyError as e:
             self.incr_stats("error", self.table_metadata.__name__)
             return self.response_422(error_msg_from_exception(e))
-<<<<<<< HEAD
+        self.incr_stats("success", self.table_metadata.__name__)
         return self.response(200, **table_info)
 
     @expose("/<int:pk>/tables/<string:schema_name>/<string:substr>/", methods=["GET"])
@@ -422,9 +411,6 @@
         return self.response(
             200, tableLength=len(tables) + len(views), options=table_options
         )
-=======
-        self.incr_stats("success", self.table_metadata.__name__)
-        return self.response(200, **table_info)
 
     @expose("/<int:pk>/select_star/<string:table_name>/", methods=["GET"])
     @expose(
@@ -487,5 +473,4 @@
             self.incr_stats("error", self.select_star.__name__)
             return self.response(404, message="Table not found on the database")
         self.incr_stats("success", self.select_star.__name__)
-        return self.response(200, result=result)
->>>>>>> f993bdc7
+        return self.response(200, result=result)