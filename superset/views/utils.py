--- conflicted
+++ resolved
@@ -59,15 +59,11 @@
 if not app.config["ENABLE_JAVASCRIPT_CONTROLS"]:
     REJECTED_FORM_DATA_KEYS = ["js_tooltip", "js_onclick_href", "js_data_mutator"]
 
-<<<<<<< HEAD
-def bootstrap_user_data(user, include_perms=False):
-    roles, permissions = get_permissions(user)
-=======
 
 def bootstrap_user_data(user: User, include_perms: bool = False) -> Dict[str, Any]:
     if user.is_anonymous:
         return {}
->>>>>>> 387d9330
+    roles, permissions = get_permissions(user)
     payload = {
         "username": user.username,
         "firstName": user.first_name,
@@ -440,7 +436,13 @@
 
 def is_owner(obj: Union[Dashboard, Slice], user: User) -> bool:
     """ Check if user is owner of the slice """
-    return obj and user in obj.owners
+    if obj and user in obj.owners:
+      return True
+    else:
+      user_roles = [role.name.lower() for role in list(get_user_roles())]
+      if "admin" in user_roles or "peak_user" in user_roles or "peak_admin" in user_roles:
+        return True
+    return False
 
 
 def check_resource_permissions(check_perms: Callable[..., Any],) -> Callable[..., Any]:
