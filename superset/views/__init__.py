# Licensed to the Apache Software Foundation (ASF) under one
# or more contributor license agreements.  See the NOTICE file
# distributed with this work for additional information
# regarding copyright ownership.  The ASF licenses this file
# to you under the Apache License, Version 2.0 (the
# "License"); you may not use this file except in compliance
# with the License.  You may obtain a copy of the License at
#
#   http://www.apache.org/licenses/LICENSE-2.0
#
# Unless required by applicable law or agreed to in writing,
# software distributed under the License is distributed on an
# "AS IS" BASIS, WITHOUT WARRANTIES OR CONDITIONS OF ANY
# KIND, either express or implied.  See the License for the
# specific language governing permissions and limitations
# under the License.
from . import (
<<<<<<< HEAD
    alerts,
=======
    access_requests,
>>>>>>> 96647054
    annotations,
    api,
    base,
    core,
    css_templates,
    dashboard,
    datasource,
    health,
    redirects,
    schedules,
    sql_lab,
    tags,
)
from .log import api as log_api, views<|MERGE_RESOLUTION|>--- conflicted
+++ resolved
@@ -15,11 +15,8 @@
 # specific language governing permissions and limitations
 # under the License.
 from . import (
-<<<<<<< HEAD
+    access_requests,
     alerts,
-=======
-    access_requests,
->>>>>>> 96647054
     annotations,
     api,
     base,
