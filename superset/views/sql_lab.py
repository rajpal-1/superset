# Licensed to the Apache Software Foundation (ASF) under one
# or more contributor license agreements.  See the NOTICE file
# distributed with this work for additional information
# regarding copyright ownership.  The ASF licenses this file
# to you under the Apache License, Version 2.0 (the
# "License"); you may not use this file except in compliance
# with the License.  You may obtain a copy of the License at
#
#   http://www.apache.org/licenses/LICENSE-2.0
#
# Unless required by applicable law or agreed to in writing,
# software distributed under the License is distributed on an
# "AS IS" BASIS, WITHOUT WARRANTIES OR CONDITIONS OF ANY
# KIND, either express or implied.  See the License for the
# specific language governing permissions and limitations
# under the License.
from typing import Callable

import simplejson as json
from flask import g, redirect, request, Response
from flask_appbuilder import expose
from flask_appbuilder.models.sqla.interface import SQLAInterface
from flask_appbuilder.security.decorators import has_access, has_access_api
from flask_babel import lazy_gettext as _
from flask_sqlalchemy import BaseQuery

from superset import db, get_feature_flags, security_manager
from superset.constants import RouteMethod
from superset.models.sql_lab import Query, SavedQuery, TableSchema, TabState
from superset.utils import core as utils

from .base import (
    BaseFilter,
    BaseSupersetView,
    DeleteMixin,
    json_success,
    SupersetModelView,
)


class QueryFilter(BaseFilter):  # pylint: disable=too-few-public-methods
    def apply(self, query: BaseQuery, value: Callable) -> BaseQuery:
        """
        Filter queries to only those owned by current user. If
        can_access_all_queries permission is set a user can list all queries

        :returns: query
        """
        if not security_manager.can_access_all_queries():
            query = query.filter(Query.user_id == g.user.get_user_id())
        return query


class QueryView(SupersetModelView):
    datamodel = SQLAInterface(Query)
    include_route_methods = {RouteMethod.SHOW, RouteMethod.LIST, RouteMethod.API_READ}

    list_title = _("List Query")
    show_title = _("Show Query")
    add_title = _("Add Query")
    edit_title = _("Edit Query")

    list_columns = ["username", "database_name", "status", "start_time", "end_time"]
    order_columns = ["status", "start_time", "end_time"]
    base_filters = [["id", QueryFilter, lambda: []]]
    label_columns = {
        "user": _("User"),
        "username": _("User"),
        "database_name": _("Database"),
        "status": _("Status"),
        "start_time": _("Start Time"),
        "end_time": _("End Time"),
    }


class SavedQueryView(
    SupersetModelView, DeleteMixin
):  # pylint: disable=too-many-ancestors
    datamodel = SQLAInterface(SavedQuery)
    include_route_methods = RouteMethod.CRUD_SET

    list_title = _("List Saved Query")
    show_title = _("Show Saved Query")
    add_title = _("Add Saved Query")
    edit_title = _("Edit Saved Query")

    list_columns = [
        "label",
        "user",
        "database",
        "schema",
        "description",
        "modified",
        "pop_tab_link",
    ]
    order_columns = ["label", "schema", "description", "modified"]
    show_columns = [
        "id",
        "label",
        "user",
        "database",
        "description",
        "sql",
        "pop_tab_link",
    ]
    search_columns = ("label", "user", "database", "schema", "changed_on")
    add_columns = ["label", "database", "description", "sql"]
    edit_columns = add_columns
    base_order = ("changed_on", "desc")
    label_columns = {
        "label": _("Label"),
        "user": _("User"),
        "database": _("Database"),
        "description": _("Description"),
        "modified": _("Modified"),
        "end_time": _("End Time"),
        "pop_tab_link": _("Pop Tab Link"),
        "changed_on": _("Changed on"),
    }

    show_template = "superset/models/savedquery/show.html"

    def pre_add(self, item):
        item.user = g.user

    def pre_update(self, item):
        self.pre_add(item)

    @has_access
    @expose("show/<pk>")
    def show(self, pk):
        pk = self._deserialize_pk_if_composite(pk)
        widgets = self._show(pk)
        query = self.datamodel.get(pk).to_json()
        query["extra_json"] = json.loads(query["extra_json"])
        payload = {"common": {"feature_flags": get_feature_flags(), "query": query}}

        return self.render_template(
            self.show_template,
            pk=pk,
            title=self.show_title,
            widgets=widgets,
            related_views=self._related_views,
            bootstrap_data=json.dumps(payload, default=utils.json_iso_dttm_ser),
        )


class SavedQueryViewApi(SavedQueryView):  # pylint: disable=too-many-ancestors
    include_route_methods = {
        RouteMethod.API_READ,
        RouteMethod.API_CREATE,
        RouteMethod.API_UPDATE,
        RouteMethod.API_GET,
    }
    list_columns = [
        "id",
        "label",
        "sqlalchemy_uri",
        "user_email",
        "schema",
        "description",
        "sql",
        "extra_json",
    ]
    add_columns = ["label", "db_id", "schema", "description", "sql", "extra_json"]
    edit_columns = add_columns
    show_columns = add_columns + ["id"]

    @has_access_api
    @expose("show/<pk>")
    def show(self, pk):
        return super().show(pk)


def _get_owner_id(tab_state_id):
    return db.session.query(TabState.user_id).filter_by(id=tab_state_id).scalar()


class TabStateView(BaseSupersetView):
    @has_access_api
    @expose("/", methods=["POST"])
    def post(self):  # pylint: disable=no-self-use
        query_editor = json.loads(request.form["queryEditor"])
        tab_state = TabState(
            user_id=g.user.get_id(),
            label=query_editor.get("title", "Untitled Query"),
            active=True,
            database_id=query_editor["dbId"],
            schema=query_editor.get("schema"),
            sql=query_editor.get("sql", "SELECT ..."),
            query_limit=query_editor.get("queryLimit"),
        )
        (
            db.session.query(TabState)
            .filter_by(user_id=g.user.get_id())
            .update({"active": False})
        )
        db.session.add(tab_state)
        db.session.commit()
        return json_success(json.dumps({"id": tab_state.id}))

    @has_access_api
    @expose("/<int:tab_state_id>", methods=["DELETE"])
    def delete(self, tab_state_id):  # pylint: disable=no-self-use
        if _get_owner_id(tab_state_id) != int(g.user.get_id()):
            return Response(status=403)

<<<<<<< HEAD
=======
        db.session.query(TabState).filter(TabState.id == tab_state_id).delete(
            synchronize_session=False
        )
        db.session.query(TableSchema).filter(
            TableSchema.tab_state_id == tab_state_id
        ).delete(synchronize_session=False)
        db.session.commit()
        return json_success(json.dumps("OK"))

    @has_access_api
    @expose("/<int:tab_state_id>", methods=["GET"])
    def get(self, tab_state_id):  # pylint: disable=no-self-use
        if _get_owner_id(tab_state_id) != int(g.user.get_id()):
            return Response(status=403)

        tab_state = db.session.query(TabState).filter_by(id=tab_state_id).first()
        if tab_state is None:
            return Response(status=404)
        return json_success(
            json.dumps(tab_state.to_dict(), default=utils.json_iso_dttm_ser)
        )

    @has_access_api
    @expose("<int:tab_state_id>/activate", methods=["POST"])
    def activate(self, tab_state_id):  # pylint: disable=no-self-use
        owner_id = _get_owner_id(tab_state_id)
        if owner_id is None:
            return Response(status=404)
        if owner_id != int(g.user.get_id()):
            return Response(status=403)

        (
            db.session.query(TabState)
            .filter_by(user_id=g.user.get_id())
            .update({"active": TabState.id == tab_state_id})
        )
        db.session.commit()
        return json_success(json.dumps(tab_state_id))

    @has_access_api
    @expose("<int:tab_state_id>", methods=["PUT"])
    def put(self, tab_state_id):  # pylint: disable=no-self-use
        if _get_owner_id(tab_state_id) != int(g.user.get_id()):
            return Response(status=403)

        fields = {k: json.loads(v) for k, v in request.form.to_dict().items()}
        db.session.query(TabState).filter_by(id=tab_state_id).update(fields)
        db.session.commit()
        return json_success(json.dumps(tab_state_id))

    @has_access_api
    @expose("<int:tab_state_id>/migrate_query", methods=["POST"])
    def migrate_query(self, tab_state_id):  # pylint: disable=no-self-use
        if _get_owner_id(tab_state_id) != int(g.user.get_id()):
            return Response(status=403)

        client_id = json.loads(request.form["queryId"])
        db.session.query(Query).filter_by(client_id=client_id).update(
            {"sql_editor_id": tab_state_id}
        )
        db.session.commit()
        return json_success(json.dumps(tab_state_id))

    @has_access_api
    @expose("<int:tab_state_id>/query/<client_id>", methods=["DELETE"])
    def delete_query(self, tab_state_id, client_id):  # pylint: disable=no-self-use
        db.session.query(Query).filter_by(
            client_id=client_id, user_id=g.user.get_id(), sql_editor_id=tab_state_id
        ).delete(synchronize_session=False)
        db.session.commit()
        return json_success(json.dumps("OK"))


class TableSchemaView(BaseSupersetView):
    @has_access_api
    @expose("/", methods=["POST"])
    def post(self):  # pylint: disable=no-self-use
        table = json.loads(request.form["table"])

        # delete any existing table schema
        db.session.query(TableSchema).filter(
            TableSchema.tab_state_id == table["queryEditorId"],
            TableSchema.database_id == table["dbId"],
            TableSchema.schema == table["schema"],
            TableSchema.table == table["name"],
        ).delete(synchronize_session=False)

        table_schema = TableSchema(
            tab_state_id=table["queryEditorId"],
            database_id=table["dbId"],
            schema=table["schema"],
            table=table["name"],
            description=json.dumps(table),
            expanded=True,
        )
        db.session.add(table_schema)
        db.session.commit()
        return json_success(json.dumps({"id": table_schema.id}))

    @has_access_api
    @expose("/<int:table_schema_id>", methods=["DELETE"])
    def delete(self, table_schema_id):  # pylint: disable=no-self-use
        db.session.query(TableSchema).filter(TableSchema.id == table_schema_id).delete(
            synchronize_session=False
        )
        db.session.commit()
        return json_success(json.dumps("OK"))

    @has_access_api
    @expose("/<int:table_schema_id>/expanded", methods=["POST"])
    def expanded(self, table_schema_id):  # pylint: disable=no-self-use
        payload = json.loads(request.form["expanded"])
        (
            db.session.query(TableSchema)
            .filter_by(id=table_schema_id)
            .update({"expanded": payload})
        )
        db.session.commit()
        response = json.dumps({"id": table_schema_id, "expanded": payload})
        return json_success(response)
>>>>>>> 801e2f17


class SqlLab(BaseSupersetView):
    """The base views for Superset!"""

    @expose("/my_queries/")
    @has_access
    def my_queries(self):  # pylint: disable=no-self-use
        """Assigns a list of found users to the given role."""
        return redirect("/savedqueryview/list/?_flt_0_user={}".format(g.user.id))<|MERGE_RESOLUTION|>--- conflicted
+++ resolved
@@ -205,8 +205,6 @@
         if _get_owner_id(tab_state_id) != int(g.user.get_id()):
             return Response(status=403)
 
-<<<<<<< HEAD
-=======
         db.session.query(TabState).filter(TabState.id == tab_state_id).delete(
             synchronize_session=False
         )
@@ -327,7 +325,6 @@
         db.session.commit()
         response = json.dumps({"id": table_schema_id, "expanded": payload})
         return json_success(response)
->>>>>>> 801e2f17
 
 
 class SqlLab(BaseSupersetView):
