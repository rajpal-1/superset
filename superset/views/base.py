# Licensed to the Apache Software Foundation (ASF) under one
# or more contributor license agreements.  See the NOTICE file
# distributed with this work for additional information
# regarding copyright ownership.  The ASF licenses this file
# to you under the Apache License, Version 2.0 (the
# "License"); you may not use this file except in compliance
# with the License.  You may obtain a copy of the License at
#
#   http://www.apache.org/licenses/LICENSE-2.0
#
# Unless required by applicable law or agreed to in writing,
# software distributed under the License is distributed on an
# "AS IS" BASIS, WITHOUT WARRANTIES OR CONDITIONS OF ANY
# KIND, either express or implied.  See the License for the
# specific language governing permissions and limitations
# under the License.
import functools
import logging
import traceback
from datetime import datetime
from typing import Any, Dict, Optional

import simplejson as json
import yaml
from flask import abort, flash, g, get_flashed_messages, redirect, Response, session
from flask_appbuilder import BaseView, ModelView
from flask_appbuilder.actions import action
from flask_appbuilder.forms import DynamicForm
from flask_appbuilder.models.sqla.filters import BaseFilter
from flask_appbuilder.widgets import ListWidget
from flask_babel import get_locale, gettext as __, lazy_gettext as _
from flask_wtf.form import FlaskForm
from sqlalchemy import or_
from werkzeug.exceptions import HTTPException
from wtforms.fields.core import Field, UnboundField

from superset import appbuilder, conf, db, get_feature_flags, security_manager
from superset.exceptions import SupersetException, SupersetSecurityException
from superset.translations.utils import get_language_pack
from superset.utils import core as utils

FRONTEND_CONF_KEYS = (
    "SUPERSET_WEBSERVER_TIMEOUT",
    "SUPERSET_DASHBOARD_POSITION_DATA_LIMIT",
    "ENABLE_JAVASCRIPT_CONTROLS",
    "DEFAULT_SQLLAB_LIMIT",
    "SQL_MAX_ROW",
    "SUPERSET_WEBSERVER_DOMAINS",
    "SQLLAB_SAVE_WARNING_MESSAGE",
    "DISPLAY_MAX_ROW",
)


def get_error_msg():
    if conf.get("SHOW_STACKTRACE"):
        error_msg = traceback.format_exc()
    else:
        error_msg = "FATAL ERROR \n"
        error_msg += (
            "Stacktrace is hidden. Change the SHOW_STACKTRACE "
            "configuration setting to enable it"
        )
    return error_msg


def json_error_response(msg=None, status=500, stacktrace=None, payload=None, link=None):
    if not payload:
        payload = {"error": "{}".format(msg)}
    if not stacktrace:
        stacktrace = utils.get_stacktrace()
    payload["stacktrace"] = stacktrace
    if link:
        payload["link"] = link

    return Response(
        json.dumps(payload, default=utils.json_iso_dttm_ser, ignore_nan=True),
        status=status,
        mimetype="application/json",
    )


def json_success(json_msg, status=200):
    return Response(json_msg, status=status, mimetype="application/json")


def data_payload_response(payload_json, has_error=False):
    status = 400 if has_error else 200
    return json_success(payload_json, status=status)


def generate_download_headers(extension, filename=None):
    filename = filename if filename else datetime.now().strftime("%Y%m%d_%H%M%S")
    content_disp = "attachment; filename={}.{}".format(filename, extension)
    headers = {"Content-Disposition": content_disp}
    return headers


def api(f):
    """
    A decorator to label an endpoint as an API. Catches uncaught exceptions and
    return the response in the JSON format
    """

    def wraps(self, *args, **kwargs):
        try:
            return f(self, *args, **kwargs)
        except Exception as e:  # pylint: disable=broad-except
            logging.exception(e)
            return json_error_response(get_error_msg())

    return functools.update_wrapper(wraps, f)


def handle_api_exception(f):
    """
    A decorator to catch superset exceptions. Use it after the @api decorator above
    so superset exception handler is triggered before the handler for generic
    exceptions.
    """

    def wraps(self, *args, **kwargs):
        try:
            return f(self, *args, **kwargs)
        except SupersetSecurityException as e:
            logging.exception(e)
            return json_error_response(
                utils.error_msg_from_exception(e),
                status=e.status,
                stacktrace=utils.get_stacktrace(),
                link=e.link,
            )
        except SupersetException as e:
            logging.exception(e)
            return json_error_response(
                utils.error_msg_from_exception(e),
                stacktrace=utils.get_stacktrace(),
                status=e.status,
            )
        except HTTPException as e:
            logging.exception(e)
            return json_error_response(
                utils.error_msg_from_exception(e),
                stacktrace=traceback.format_exc(),
                status=e.code,
            )
        except Exception as e:  # pylint: disable=broad-except
            logging.exception(e)
            return json_error_response(
                utils.error_msg_from_exception(e), stacktrace=utils.get_stacktrace()
            )

    return functools.update_wrapper(wraps, f)


def get_datasource_exist_error_msg(full_name):
    return __("Datasource %(name)s already exists", name=full_name)


def get_user_roles():
    if g.user.is_anonymous:
        public_role = conf.get("AUTH_ROLE_PUBLIC")
        return [security_manager.find_role(public_role)] if public_role else []
    return g.user.roles


class BaseSupersetView(BaseView):
    def json_response(self, obj, status=200):  # pylint: disable=no-self-use
        return Response(
            json.dumps(obj, default=utils.json_int_dttm_ser, ignore_nan=True),
            status=status,
            mimetype="application/json",
        )

    def menu_data(self):  # pylint: disable=no-self-use
        menu = appbuilder.menu.get_data()
        root_path = "#"
        logo_target_path = ""
        if not g.user.is_anonymous:
            try:
                logo_target_path = (
                    appbuilder.app.config.get("LOGO_TARGET_PATH")
                    or f"/profile/{g.user.username}/"
                )
            # when user object has no username
            except NameError as e:
                logging.exception(e)

            if logo_target_path.startswith("/"):
                root_path = f"/superset{logo_target_path}"
            else:
                root_path = logo_target_path

        languages = {}
        for lang in appbuilder.languages:
            languages[lang] = {
                **appbuilder.languages[lang],
                "url": appbuilder.get_url_for_locale(lang),
            }
        return {
            "menu": menu,
            "brand": {
                "path": root_path,
                "icon": appbuilder.app_icon,
                "alt": appbuilder.app_name,
            },
            "navbar_right": {
                "bug_report_url": appbuilder.app.config.get("BUG_REPORT_URL"),
                "documentation_url": appbuilder.app.config.get("DOCUMENTATION_URL"),
                "languages": languages,
                "show_language_picker": len(languages.keys()) > 1,
                "user_is_anonymous": g.user.is_anonymous,
                "user_info_url": appbuilder.get_url_for_userinfo,
                "user_logout_url": appbuilder.get_url_for_logout,
                "user_login_url": appbuilder.get_url_for_login,
                "locale": session.get("locale", "en"),
            },
        }

    def common_bootstrap_payload(self):
        """Common data always sent to the client"""
        messages = get_flashed_messages(with_categories=True)
        locale = str(get_locale())

        return {
            "flash_messages": messages,
            "conf": {k: conf.get(k) for k in FRONTEND_CONF_KEYS},
            "locale": locale,
            "language_pack": get_language_pack(locale),
            "feature_flags": get_feature_flags(),
            "menu_data": self.menu_data(),
        }


class SupersetListWidget(ListWidget):  # pylint: disable=too-few-public-methods
    template = "superset/fab_overrides/list.html"


class SupersetModelView(ModelView):
    page_size = 100
    list_widget = SupersetListWidget


class ListWidgetWithCheckboxes(ListWidget):  # pylint: disable=too-few-public-methods
    """An alternative to list view that renders Boolean fields as checkboxes

    Works in conjunction with the `checkbox` view."""

    template = "superset/fab_overrides/list_with_checkboxes.html"


def validate_json(_form, field):
    try:
        json.loads(field.data)
    except Exception as e:
        logging.exception(e)
        raise Exception(_("json isn't valid"))


class YamlExportMixin(object):  # pylint: disable=too-few-public-methods
    yaml_dict_key: Optional[str] = None
    """
    Override this if you want a dict response instead, with a certain key.
    Used on DatabaseView for cli compatibility
    """

    @action("yaml_export", __("Export to YAML"), __("Export to YAML?"), "fa-download")
    def yaml_export(self, items):
        if not isinstance(items, list):
            items = [items]

        data = [t.export_to_dict() for t in items]
        if self.yaml_dict_key:
            data = {self.yaml_dict_key: data}
        return Response(
            yaml.safe_dump(data),
            headers=generate_download_headers("yaml"),
            mimetype="application/text",
        )


class DeleteMixin(object):  # pylint: disable=too-few-public-methods
    def _delete(self, primary_key):
        """
            Delete function logic, override to implement diferent logic
            deletes the record with primary_key = primary_key

            :param primary_key:
                record primary key to delete
        """
        item = self.datamodel.get(primary_key, self._base_filters)
        if not item:
            abort(404)
        try:
            self.pre_delete(item)
        except Exception as e:  # pylint: disable=broad-except
            flash(str(e), "danger")
        else:
            view_menu = security_manager.find_view_menu(item.get_perm())
            pvs = (
                security_manager.get_session.query(
                    security_manager.permissionview_model
                )
                .filter_by(view_menu=view_menu)
                .all()
            )

            schema_view_menu = None
            if hasattr(item, "schema_perm"):
                schema_view_menu = security_manager.find_view_menu(item.schema_perm)

                pvs.extend(
                    security_manager.get_session.query(
                        security_manager.permissionview_model
                    )
                    .filter_by(view_menu=schema_view_menu)
                    .all()
                )

            if self.datamodel.delete(item):
                self.post_delete(item)

                for pv in pvs:
                    security_manager.get_session.delete(pv)

                if view_menu:
                    security_manager.get_session.delete(view_menu)

                if schema_view_menu:
                    security_manager.get_session.delete(schema_view_menu)

                security_manager.get_session.commit()

            flash(*self.datamodel.message)
            self.update_redirect()

    @action(
        "muldelete", __("Delete"), __("Delete all Really?"), "fa-trash", single=False
    )
    def muldelete(self, items):
        if not items:
            abort(404)
        for item in items:
            try:
                self.pre_delete(item)
            except Exception as e:  # pylint: disable=broad-except
                flash(str(e), "danger")
            else:
                self._delete(item.id)
        self.update_redirect()
        return redirect(self.get_redirect())


<<<<<<< HEAD
class SupersetFilter(BaseFilter):

    """Add utility function to make BaseFilter easy and fast

    These utility function exist in the SecurityManager, but would do
    a database round trip at every check. Here we cache the role objects
    to be able to make multiple checks but query the db only once
    """

    def get_user_roles(self):  # pylint: disable=no-self-use
        return get_user_roles()

    def get_all_permissions(self):
        """Returns a set of tuples with the perm name and view menu name"""
        perms = set()
        for role in self.get_user_roles():
            for perm_view in role.permissions:
                tupe = (perm_view.permission.name, perm_view.view_menu.name)
                perms.add(tupe)
        return perms

    def has_role(self, role_name_or_list):
        """Whether the user has this role name"""
        if not isinstance(role_name_or_list, list):
            role_name_or_list = [role_name_or_list]
        return any([r.name in role_name_or_list for r in self.get_user_roles()])

    def has_perm(self, permission_name, view_menu_name):
        """Whether the user has this perm"""
        return (permission_name, view_menu_name) in self.get_all_permissions()

    def get_view_menus(self, permission_name):
        """Returns the details of view_menus for a perm name"""
        vm = set()
        for perm_name, vm_name in self.get_all_permissions():
            if perm_name == permission_name:
                vm.add(vm_name)
        return vm

    def apply(self, query, value):
        raise NotImplementedError


class DatasourceFilter(SupersetFilter):
    def apply(self, query, value):
=======
class DatasourceFilter(BaseFilter):
    def apply(self, query, func):  # noqa
>>>>>>> 003e98c2
        if security_manager.all_datasource_access():
            return query
        datasource_perms = security_manager.user_view_menu_names("datasource_access")
        schema_perms = security_manager.user_view_menu_names("schema_access")
        return query.filter(
            or_(
                self.model.perm.in_(datasource_perms),
                self.model.schema_perm.in_(schema_perms),
            )
        )


class CsvResponse(Response):  # pylint: disable=too-many-ancestors
    """
    Override Response to take into account csv encoding from config.py
    """

    charset = conf["CSV_EXPORT"].get("encoding", "utf-8")


def check_ownership(obj, raise_if_false=True):
    """Meant to be used in `pre_update` hooks on models to enforce ownership

    Admin have all access, and other users need to be referenced on either
    the created_by field that comes with the ``AuditMixin``, or in a field
    named ``owners`` which is expected to be a one-to-many with the User
    model. It is meant to be used in the ModelView's pre_update hook in
    which raising will abort the update.
    """
    if not obj:
        return False

    security_exception = SupersetSecurityException(
        "You don't have the rights to alter [{}]".format(obj)
    )

    if g.user.is_anonymous:
        if raise_if_false:
            raise security_exception
        return False
    roles = [r.name for r in get_user_roles()]
    if "Admin" in roles:
        return True
    scoped_session = db.create_scoped_session()
    orig_obj = scoped_session.query(obj.__class__).filter_by(id=obj.id).first()

    # Making a list of owners that works across ORM models
    owners = []
    if hasattr(orig_obj, "owners"):
        owners += orig_obj.owners
    if hasattr(orig_obj, "owner"):
        owners += [orig_obj.owner]
    if hasattr(orig_obj, "created_by"):
        owners += [orig_obj.created_by]

    owner_names = [o.username for o in owners if o]

    if g.user and hasattr(g.user, "username") and g.user.username in owner_names:
        return True
    if raise_if_false:
        raise security_exception
    else:
        return False


def bind_field(
    _, form: DynamicForm, unbound_field: UnboundField, options: Dict[Any, Any]
) -> Field:
    """
    Customize how fields are bound by stripping all whitespace.

    :param form: The form
    :param unbound_field: The unbound field
    :param options: The field options
    :returns: The bound field
    """

    filters = unbound_field.kwargs.get("filters", [])
    filters.append(lambda x: x.strip() if isinstance(x, str) else x)
    return unbound_field.bind(form=form, filters=filters, **options)


FlaskForm.Meta.bind_field = bind_field<|MERGE_RESOLUTION|>--- conflicted
+++ resolved
@@ -350,56 +350,8 @@
         return redirect(self.get_redirect())
 
 
-<<<<<<< HEAD
-class SupersetFilter(BaseFilter):
-
-    """Add utility function to make BaseFilter easy and fast
-
-    These utility function exist in the SecurityManager, but would do
-    a database round trip at every check. Here we cache the role objects
-    to be able to make multiple checks but query the db only once
-    """
-
-    def get_user_roles(self):  # pylint: disable=no-self-use
-        return get_user_roles()
-
-    def get_all_permissions(self):
-        """Returns a set of tuples with the perm name and view menu name"""
-        perms = set()
-        for role in self.get_user_roles():
-            for perm_view in role.permissions:
-                tupe = (perm_view.permission.name, perm_view.view_menu.name)
-                perms.add(tupe)
-        return perms
-
-    def has_role(self, role_name_or_list):
-        """Whether the user has this role name"""
-        if not isinstance(role_name_or_list, list):
-            role_name_or_list = [role_name_or_list]
-        return any([r.name in role_name_or_list for r in self.get_user_roles()])
-
-    def has_perm(self, permission_name, view_menu_name):
-        """Whether the user has this perm"""
-        return (permission_name, view_menu_name) in self.get_all_permissions()
-
-    def get_view_menus(self, permission_name):
-        """Returns the details of view_menus for a perm name"""
-        vm = set()
-        for perm_name, vm_name in self.get_all_permissions():
-            if perm_name == permission_name:
-                vm.add(vm_name)
-        return vm
-
-    def apply(self, query, value):
-        raise NotImplementedError
-
-
-class DatasourceFilter(SupersetFilter):
-    def apply(self, query, value):
-=======
 class DatasourceFilter(BaseFilter):
     def apply(self, query, func):  # noqa
->>>>>>> 003e98c2
         if security_manager.all_datasource_access():
             return query
         datasource_perms = security_manager.user_view_menu_names("datasource_access")
