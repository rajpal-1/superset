--- conflicted
+++ resolved
@@ -935,14 +935,9 @@
     @has_access
     @event_logger.log_this
     @expose("/fetch_datasource_metadata")
-<<<<<<< HEAD
     @deprecated(
         new_target="api/v1/database/<int:pk>/table/<path:table_name>/<schema_name>/")
-    def fetch_datasource_metadata(self) -> FlaskResponse:  # pylint: disable=no-self-use
-=======
-    @deprecated(new_target="api/v1/database/<int:pk>/table/<table_name>/<schema_name>/")
     def fetch_datasource_metadata(self) -> FlaskResponse:
->>>>>>> 165afee5
         """
         Fetch the datasource metadata.
 
