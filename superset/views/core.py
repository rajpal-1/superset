--- conflicted
+++ resolved
@@ -164,487 +164,10 @@
 
 DATASOURCE_MISSING_ERR = __("The data source seems to have been deleted")
 USER_MISSING_ERR = __("The user seems to have been deleted")
-<<<<<<< HEAD
-
-FORM_DATA_KEY_BLACKLIST: List[str] = []
-if not config.get("ENABLE_JAVASCRIPT_CONTROLS"):
-    FORM_DATA_KEY_BLACKLIST = ["js_tooltip", "js_onclick_href", "js_data_mutator"]
-
-
-def get_database_access_error_msg(database_name):
-    return __(
-        "This view requires the database %(name)s or "
-        "`all_datasource_access` permission",
-        name=database_name,
-    )
-
-
-def is_owner(obj, user):
-    """ Check if user is owner of the slice """
-    if obj and user in obj.owners:
-      return True
-    else:
-      user_roles = [role.name.lower() for role in list(get_user_roles())]
-      if "admin" in user_roles or "peak_user" in user_roles or "peak_admin" in user_roles:
-        return True
-    return False
-
-
-def check_datasource_perms(
-    self, datasource_type: str = None, datasource_id: int = None
-) -> None:
-    """
-    Check if user can access a cached response from explore_json.
-
-    This function takes `self` since it must have the same signature as the
-    the decorated method.
-
-    :param datasource_type: The datasource type, i.e., 'druid' or 'table'
-    :param datasource_id: The datasource ID
-    :raises SupersetSecurityException: If the user cannot access the resource
-    """
-
-    form_data = get_form_data()[0]
-
-    try:
-        datasource_id, datasource_type = get_datasource_info(
-            datasource_id, datasource_type, form_data
-        )
-    except SupersetException as e:
-        raise SupersetSecurityException(str(e))
-
-    viz_obj = get_viz(
-        datasource_type=datasource_type,
-        datasource_id=datasource_id,
-        form_data=form_data,
-        force=False,
-    )
-
-    security_manager.assert_datasource_permission(viz_obj.datasource)
-
-
-def check_slice_perms(self, slice_id):
-    """
-    Check if user can access a cached response from slice_json.
-
-    This function takes `self` since it must have the same signature as the
-    the decorated method.
-
-    """
-    form_data, slc = get_form_data(slice_id, use_slice_data=True)
-    datasource_type = slc.datasource.type
-    datasource_id = slc.datasource.id
-    viz_obj = get_viz(
-        datasource_type=datasource_type,
-        datasource_id=datasource_id,
-        form_data=form_data,
-        force=False,
-    )
-    security_manager.assert_datasource_permission(viz_obj.datasource)
-
-
-def _deserialize_results_payload(
-    payload: Union[bytes, str], query, use_msgpack: Optional[bool] = False
-) -> dict:
-    logging.debug(f"Deserializing from msgpack: {use_msgpack}")
-    if use_msgpack:
-        with stats_timing(
-            "sqllab.query.results_backend_msgpack_deserialize", stats_logger
-        ):
-            ds_payload = msgpack.loads(payload, raw=False)
-
-        with stats_timing("sqllab.query.results_backend_pa_deserialize", stats_logger):
-            df = pa.deserialize(ds_payload["data"])
-
-        # TODO: optimize this, perhaps via df.to_dict, then traversing
-        ds_payload["data"] = dataframe.SupersetDataFrame.format_data(df) or []
-
-        db_engine_spec = query.database.db_engine_spec
-        all_columns, data, expanded_columns = db_engine_spec.expand_data(
-            ds_payload["selected_columns"], ds_payload["data"]
-        )
-        ds_payload.update(
-            {"data": data, "columns": all_columns, "expanded_columns": expanded_columns}
-        )
-
-        return ds_payload
-    else:
-        with stats_timing(
-            "sqllab.query.results_backend_json_deserialize", stats_logger
-        ):
-            return json.loads(payload)  # noqa
-
-
-class SliceFilter(SupersetFilter):
-    def apply(self, query, func):  # noqa
-        if security_manager.all_datasource_access():
-            return query
-        perms = self.get_view_menus("datasource_access")
-        # TODO(bogdan): add `schema_access` support here
-        return query.filter(self.model.perm.in_(perms))
-
-
-class DashboardFilter(SupersetFilter):
-    """
-    List dashboards with the following criteria:
-        1. Those which the user owns
-        2. Those which the user has favorited
-        3. Those which have been published (if they have access to at least one slice)
-
-    If the user is an admin show them all dashboards.
-    This means they do not get curation but can still sort by "published"
-    if they wish to see those dashboards which are published first
-    """
-
-    def apply(self, query, func):  # noqa
-        Dash = models.Dashboard
-        User = ab_models.User
-        Slice = models.Slice  # noqa
-        Favorites = models.FavStar
-
-        user_roles = [role.name.lower() for role in list(self.get_user_roles())]
-        if "admin" in user_roles:
-            return query
-
-        datasource_perms = self.get_view_menus("datasource_access")
-        all_datasource_access = security_manager.all_datasource_access()
-        published_dash_query = (
-            db.session.query(Dash.id)
-            .join(Dash.slices)
-            .filter(
-                and_(
-                    Dash.published == True,  # noqa
-                    or_(Slice.perm.in_(datasource_perms), all_datasource_access),
-                )
-            )
-        )
-
-        users_favorite_dash_query = db.session.query(Favorites.obj_id).filter(
-            and_(
-                Favorites.user_id == User.get_user_id(),
-                Favorites.class_name == "Dashboard",
-            )
-        )
-        owner_ids_query = (
-            db.session.query(Dash.id)
-            .join(Dash.owners)
-            .filter(User.id == User.get_user_id())
-        )
-
-        query = query.filter(
-            or_(
-                Dash.id.in_(owner_ids_query),
-                Dash.id.in_(published_dash_query),
-                Dash.id.in_(users_favorite_dash_query),
-            )
-        )
-
-        return query
-
-
-from .database import api as database_api  # noqa
-from .database import views as in_views  # noqa
-
-if config.get("ENABLE_ACCESS_REQUEST"):
-
-    class AccessRequestsModelView(SupersetModelView, DeleteMixin):
-        datamodel = SQLAInterface(DAR)
-        list_columns = [
-            "username",
-            "user_roles",
-            "datasource_link",
-            "roles_with_datasource",
-            "created_on",
-        ]
-        order_columns = ["created_on"]
-        base_order = ("changed_on", "desc")
-        label_columns = {
-            "username": _("User"),
-            "user_roles": _("User Roles"),
-            "database": _("Database URL"),
-            "datasource_link": _("Datasource"),
-            "roles_with_datasource": _("Roles to grant"),
-            "created_on": _("Created On"),
-        }
-
-    appbuilder.add_view(
-        AccessRequestsModelView,
-        "Access requests",
-        label=__("Access requests"),
-        category="Security",
-        category_label=__("Security"),
-        icon="fa-table",
-    )
-
-
-class SliceModelView(SupersetModelView, DeleteMixin):  # noqa
-    route_base = "/chart"
-    datamodel = SQLAInterface(models.Slice)
-
-    list_title = _("Charts")
-    show_title = _("Show Chart")
-    add_title = _("Add Chart")
-    edit_title = _("Edit Chart")
-
-    can_add = False
-    search_columns = (
-        "slice_name",
-        "description",
-        "viz_type",
-        "datasource_name",
-        "owners",
-    )
-    list_columns = ["slice_link", "viz_type", "datasource_link", "creator", "modified"]
-    order_columns = ["viz_type", "datasource_link", "modified"]
-    edit_columns = [
-        "slice_name",
-        "description",
-        "viz_type",
-        "owners",
-        "dashboards",
-        "params",
-        "cache_timeout",
-    ]
-    base_order = ("changed_on", "desc")
-    description_columns = {
-        "description": Markup(
-            "The content here can be displayed as widget headers in the "
-            "dashboard view. Supports "
-            '<a href="https://daringfireball.net/projects/markdown/"">'
-            "markdown</a>"
-        ),
-        "params": _(
-            "These parameters are generated dynamically when clicking "
-            "the save or overwrite button in the explore view. This JSON "
-            "object is exposed here for reference and for power users who may "
-            "want to alter specific parameters."
-        ),
-        "cache_timeout": _(
-            "Duration (in seconds) of the caching timeout for this chart. "
-            "Note this defaults to the datasource/table timeout if undefined."
-        ),
-    }
-    base_filters = [["id", SliceFilter, lambda: []]]
-    label_columns = {
-        "cache_timeout": _("Cache Timeout"),
-        "creator": _("Creator"),
-        "dashboards": _("Dashboards"),
-        "datasource_link": _("Datasource"),
-        "description": _("Description"),
-        "modified": _("Last Modified"),
-        "owners": _("Owners"),
-        "params": _("Parameters"),
-        "slice_link": _("Chart"),
-        "slice_name": _("Name"),
-        "table": _("Table"),
-        "viz_type": _("Visualization Type"),
-    }
-
-    add_form_query_rel_fields = {"dashboards": [["name", DashboardFilter, None]]}
-
-    edit_form_query_rel_fields = add_form_query_rel_fields
-
-    def pre_add(self, obj):
-        utils.validate_json(obj.params)
-
-    def pre_update(self, obj):
-        utils.validate_json(obj.params)
-        check_ownership(obj)
-
-    def pre_delete(self, obj):
-        check_ownership(obj)
-
-    @expose("/add", methods=["GET", "POST"])
-    @has_access
-    def add(self):
-        datasources = ConnectorRegistry.get_all_datasources(db.session)
-        datasources = [
-            {"value": str(d.id) + "__" + d.type, "label": repr(d)} for d in datasources
-        ]
-        return self.render_template(
-            "superset/add_slice.html",
-            bootstrap_data=json.dumps(
-                {"datasources": sorted(datasources, key=lambda d: d["label"])}
-            ),
-        )
-
-
-appbuilder.add_view(
-    SliceModelView,
-    "Charts",
-    label=__("Charts"),
-    icon="fa-bar-chart",
-    category="",
-    category_icon="",
-)
-
-
-class SliceAsync(SliceModelView):  # noqa
-    route_base = "/sliceasync"
-    list_columns = [
-        "id",
-        "slice_link",
-        "viz_type",
-        "slice_name",
-        "creator",
-        "modified",
-        "icons",
-        "changed_on_humanized",
-    ]
-    label_columns = {"icons": " ", "slice_link": _("Chart")}
-
-
-appbuilder.add_view_no_menu(SliceAsync)
-
-
-class SliceAddView(SliceModelView):  # noqa
-    route_base = "/sliceaddview"
-    list_columns = [
-        "id",
-        "slice_name",
-        "slice_url",
-        "edit_url",
-        "viz_type",
-        "params",
-        "description",
-        "description_markeddown",
-        "datasource_id",
-        "datasource_type",
-        "datasource_name_text",
-        "datasource_link",
-        "owners",
-        "modified",
-        "changed_on",
-        "changed_on_humanized",
-    ]
-
-
-appbuilder.add_view_no_menu(SliceAddView)
-
-
-class DashboardModelView(SupersetModelView, DeleteMixin):  # noqa
-    route_base = "/dashboard"
-    datamodel = SQLAInterface(models.Dashboard)
-
-    list_title = _("Dashboards")
-    show_title = _("Show Dashboard")
-    add_title = _("Add Dashboard")
-    edit_title = _("Edit Dashboard")
-
-    list_columns = ["dashboard_link", "creator", "published", "modified"]
-    order_columns = ["modified", "published"]
-    edit_columns = [
-        "dashboard_title",
-        "slug",
-        "owners",
-        "position_json",
-        "css",
-        "json_metadata",
-        "published",
-    ]
-    show_columns = edit_columns + ["table_names", "charts"]
-    search_columns = ("dashboard_title", "slug", "owners", "published")
-    add_columns = edit_columns
-    base_order = ("changed_on", "desc")
-    description_columns = {
-        "position_json": _(
-            "This json object describes the positioning of the widgets in "
-            "the dashboard. It is dynamically generated when adjusting "
-            "the widgets size and positions by using drag & drop in "
-            "the dashboard view"
-        ),
-        "css": _(
-            "The CSS for individual dashboards can be altered here, or "
-            "in the dashboard view where changes are immediately "
-            "visible"
-        ),
-        "slug": _("To get a readable URL for your dashboard"),
-        "json_metadata": _(
-            "This JSON object is generated dynamically when clicking "
-            "the save or overwrite button in the dashboard view. It "
-            "is exposed here for reference and for power users who may "
-            "want to alter specific parameters."
-        ),
-        "owners": _("Owners is a list of users who can alter the dashboard."),
-        "published": _(
-            "Determines whether or not this dashboard is "
-            "visible in the list of all dashboards"
-        ),
-    }
-    base_filters = [["slice", DashboardFilter, lambda: []]]
-    label_columns = {
-        "dashboard_link": _("Dashboard"),
-        "dashboard_title": _("Title"),
-        "slug": _("Slug"),
-        "charts": _("Charts"),
-        "owners": _("Owners"),
-        "creator": _("Creator"),
-        "modified": _("Modified"),
-        "position_json": _("Position JSON"),
-        "css": _("CSS"),
-        "json_metadata": _("JSON Metadata"),
-        "table_names": _("Underlying Tables"),
-    }
-
-    def pre_add(self, obj):
-        obj.slug = obj.slug or None
-        if obj.slug:
-            obj.slug = obj.slug.strip()
-            obj.slug = obj.slug.replace(" ", "-")
-            obj.slug = re.sub(r"[^\w\-]+", "", obj.slug)
-        if g.user not in obj.owners:
-            obj.owners.append(g.user)
-        utils.validate_json(obj.json_metadata)
-        utils.validate_json(obj.position_json)
-        owners = [o for o in obj.owners]
-        for slc in obj.slices:
-            slc.owners = list(set(owners) | set(slc.owners))
-
-    def pre_update(self, obj):
-        check_ownership(obj)
-        self.pre_add(obj)
-
-    def pre_delete(self, obj):
-        check_ownership(obj)
-
-    @action("mulexport", __("Export"), __("Export dashboards?"), "fa-database")
-    def mulexport(self, items):
-        if not isinstance(items, list):
-            items = [items]
-        ids = "".join("&id={}".format(d.id) for d in items)
-        return redirect("/dashboard/export_dashboards_form?{}".format(ids[1:]))
-
-    @event_logger.log_this
-    @has_access
-    @expose("/export_dashboards_form")
-    def download_dashboards(self):
-        if request.args.get("action") == "go":
-            ids = request.args.getlist("id")
-            return Response(
-                models.Dashboard.export_dashboards(ids),
-                headers=generate_download_headers("json"),
-                mimetype="application/text",
-            )
-        return self.render_template(
-            "superset/export_dashboards.html", dashboards_url="/dashboard/list"
-        )
-
-
-appbuilder.add_view(
-    DashboardModelView,
-    "Dashboards",
-    label=__("Dashboards"),
-    icon="fa-dashboard",
-    category="",
-    category_icon="",
-=======
 PARAMETER_MISSING_ERR = (
     "Please check your template parameters for syntax errors and make sure "
     "they match across your SQL query and Set Parameters. Then, try running "
-    "your query again."
->>>>>>> 387d9330
-)
-
+    "your query again.")
 
 class Superset(BaseSupersetView):  # pylint: disable=too-many-public-methods
     """The base views for Superset!"""
@@ -1215,7 +738,7 @@
         viz_type = form_data.get("viz_type")
         if not viz_type and datasource and datasource.default_endpoint:
             return redirect(datasource.default_endpoint)
-
+        # CHECK - Permissions got changed
         # slc perms
         slice_add_perm = security_manager.can_access("can_write", "Chart")
         slice_overwrite_perm = is_owner(slc, g.user) if slc else False
@@ -2320,27 +1843,23 @@
         dash_edit_perm = check_ownership(
             dashboard, raise_if_false=False
         ) and security_manager.can_access("can_save_dash", "Superset")
-<<<<<<< HEAD
-        dash_save_perm = security_manager.can_access("can_save_dash", "Superset")
-        superset_can_explore = security_manager.can_access("can_explore", "Superset")
-        superset_can_csv = security_manager.can_access("can_csv", "Superset")
-        slice_can_edit = security_manager.can_access("can_edit", "SliceModelView")
+
+        #  CHECK - Commented for now need to bas chart_only_mode to frontend
+        
+        # dash_save_perm = security_manager.can_access("can_save_dash", "Superset")
+        # superset_can_explore = security_manager.can_access("can_explore", "Superset")
+        # superset_can_csv = security_manager.can_access("can_csv", "Superset")
+        # slice_can_edit = security_manager.can_access("can_edit", "SliceModelView")
+
+        # charts_only_mode = request.args.get("chartsOnly") == "true"
+        # standalone_mode = request.args.get("standalone") == "true" or charts_only_mode
+        # edit_mode = request.args.get("edit") == "true"
 
         charts_only_mode = request.args.get("chartsOnly") == "true"
-        standalone_mode = request.args.get("standalone") == "true" or charts_only_mode
-        edit_mode = request.args.get("edit") == "true"
-
-        # Hack to log the dashboard_id properly, even when getting a slug
-        @event_logger.log_this
-        def dashboard(**kwargs):  # noqa
-            pass
-=======
-        standalone_mode = ReservedUrlParameters.is_standalone_mode()
+        standalone_mode = ReservedUrlParameters.is_standalone_mode() or charts_only_mode
         edit_mode = (
             request.args.get(utils.ReservedUrlParameters.EDIT_MODE.value) == "true"
         )
->>>>>>> 387d9330
-
         add_extra_log_payload(
             dashboard_id=dashboard.id,
             dashboard_version="v2",
@@ -2348,37 +1867,32 @@
             edit_mode=edit_mode,
         )
 
-<<<<<<< HEAD
-        dashboard_data = dash.data
-        dashboard_data.update(
-            {
-                "standalone_mode": standalone_mode,
-                "dash_save_perm": dash_save_perm,
-                "dash_edit_perm": dash_edit_perm,
-                "superset_can_explore": superset_can_explore,
-                "superset_can_csv": superset_can_csv,
-                "slice_can_edit": slice_can_edit,
-                "charts_only_mode": charts_only_mode,
-            }
-        )
-        isGammaUser = security_manager.contains_gamma_role([role.name for role in list(get_user_roles())])
-        bootstrap_data = {
-            "user_id": g.user.get_id(),
-            "isGammaUser" : isGammaUser,
-            "dashboard_data": dashboard_data,
-            "datasources": {ds.uid: ds.data for ds in datasources},
-            "common": self.common_bootstrap_payload(),
-            "editMode": edit_mode,
-        }
-        if request.args.get("json") == "true":
-            return json_success(json.dumps(bootstrap_data))
-=======
+        # dashboard_data = dash.data
+        # dashboard_data.update(
+        #     {
+        #         "standalone_mode": standalone_mode,
+        #         "dash_save_perm": dash_save_perm,
+        #         "dash_edit_perm": dash_edit_perm,
+        #         "superset_can_explore": superset_can_explore,
+        #         "superset_can_csv": superset_can_csv,
+        #         "slice_can_edit": slice_can_edit,
+        #         "charts_only_mode": charts_only_mode,
+        #     }
+        # )
+        # isGammaUser = security_manager.contains_gamma_role([role.name for role in list(get_user_roles())])
+        # bootstrap_data = {
+        #     "user_id": g.user.get_id(),
+        #     "isGammaUser" : isGammaUser,
+        #     "dashboard_data": dashboard_data,
+        #     "datasources": {ds.uid: ds.data for ds in datasources},
+        #     "common": self.common_bootstrap_payload(),
+        #     "editMode": edit_mode,
+        # }
+ 
         bootstrap_data = {
             "user": bootstrap_user_data(g.user, include_perms=True),
             "common": common_bootstrap_payload(),
         }
->>>>>>> 387d9330
-
         return self.render_template(
             "superset/dashboard.html",
             entry="dashboard",
@@ -3547,11 +3061,16 @@
     @expose("/welcome/")
     def welcome(self) -> FlaskResponse:
         """Personalized welcome page"""
+        print('Sukhbir- console.log')
+
         if not g.user or not g.user.get_id():
+            print('#1')
+
             if conf.get("PUBLIC_ROLE_LIKE_GAMMA", False) or conf["PUBLIC_ROLE_LIKE"]:
+                print('#2')
                 return self.render_template("superset/public_welcome.html")
             return redirect(appbuilder.get_url_for_login)
-
+        print('#3')
         welcome_dashboard_id = (
             db.session.query(UserAttribute.welcome_dashboard_id)
             .filter_by(user_id=g.user.get_id())
