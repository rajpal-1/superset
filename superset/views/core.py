--- conflicted
+++ resolved
@@ -1379,13 +1379,8 @@
         """Copy dashboard"""
         session = db.session()
         data = json.loads(request.form.get("data"))
-<<<<<<< HEAD
-        dash = Dashboard()
-        original_dash = session.query(Dashboard).filter_by(id=dashboard_id).first()
-=======
         dash = models.Dashboard()
-        original_dash = session.query(models.Dashboard).get(dashboard_id)
->>>>>>> 025b31c0
+        original_dash = session.query(Dashboard).get(dashboard_id)
 
         dash.owners = [g.user] if g.user else []
         dash.dashboard_title = data["dashboard_title"]
@@ -1430,11 +1425,7 @@
     def save_dash(self, dashboard_id):
         """Save a dashboard's metadata"""
         session = db.session()
-<<<<<<< HEAD
-        dash = session.query(Dashboard).filter_by(id=dashboard_id).first()
-=======
-        dash = session.query(models.Dashboard).get(dashboard_id)
->>>>>>> 025b31c0
+        dash = session.query(Dashboard).get(dashboard_id)
         check_ownership(dash, raise_if_false=True)
         data = json.loads(request.form.get("data"))
         self._set_dash_metadata(dash, data)
@@ -1517,12 +1508,8 @@
         """Add and save slices to a dashboard"""
         data = json.loads(request.form.get("data"))
         session = db.session()
-<<<<<<< HEAD
-        dash = session.query(Dashboard).filter_by(id=dashboard_id).first()
-=======
         Slice = models.Slice  # noqa
-        dash = session.query(models.Dashboard).get(dashboard_id)
->>>>>>> 025b31c0
+        dash = session.query(Dashboard).get(dashboard_id)
         check_ownership(dash, raise_if_false=True)
         new_slices = session.query(Slice).filter(Slice.id.in_(data["slice_ids"]))
         dash.slices += new_slices
