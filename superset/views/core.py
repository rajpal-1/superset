# Licensed to the Apache Software Foundation (ASF) under one
# or more contributor license agreements.  See the NOTICE file
# distributed with this work for additional information
# regarding copyright ownership.  The ASF licenses this file
# to you under the Apache License, Version 2.0 (the
# "License"); you may not use this file except in compliance
# with the License.  You may obtain a copy of the License at
#
#   http://www.apache.org/licenses/LICENSE-2.0
#
# Unless required by applicable law or agreed to in writing,
# software distributed under the License is distributed on an
# "AS IS" BASIS, WITHOUT WARRANTIES OR CONDITIONS OF ANY
# KIND, either express or implied.  See the License for the
# specific language governing permissions and limitations
# under the License.
# pylint: disable=too-many-lines, invalid-name
from __future__ import annotations

import logging
from datetime import datetime
from typing import Any, Callable, cast
from urllib import parse

import backoff
import simplejson as json
from flask import abort, flash, g, redirect, render_template, request, Response
from flask_appbuilder import expose
from flask_appbuilder.security.decorators import (
    has_access,
    has_access_api,
    permission_name,
)
from flask_appbuilder.security.sqla import models as ab_models
from flask_babel import gettext as __, lazy_gettext as _
from sqlalchemy import and_, or_
from sqlalchemy.exc import SQLAlchemyError

from superset import (
    app,
    appbuilder,
    conf,
    db,
    event_logger,
    is_feature_enabled,
    security_manager,
    sql_lab,
    viz,
)
from superset.charts.commands.exceptions import ChartNotFoundError
from superset.charts.dao import ChartDAO
from superset.common.chart_data import ChartDataResultFormat, ChartDataResultType
from superset.common.db_query_status import QueryStatus
from superset.connectors.base.models import BaseDatasource
from superset.connectors.sqla.models import (
    AnnotationDatasource,
    SqlaTable,
    SqlMetric,
    TableColumn,
)
from superset.constants import QUERY_EARLY_CANCEL_KEY
from superset.dashboards.commands.exceptions import DashboardAccessDeniedError
from superset.dashboards.commands.importers.v0 import ImportDashboardsCommand
from superset.dashboards.dao import DashboardDAO
from superset.dashboards.permalink.commands.get import GetDashboardPermalinkCommand
from superset.dashboards.permalink.exceptions import DashboardPermalinkGetFailedError
from superset.databases.dao import DatabaseDAO
from superset.datasets.commands.exceptions import DatasetNotFoundError
from superset.datasource.dao import DatasourceDAO
from superset.errors import ErrorLevel, SupersetError, SupersetErrorType
from superset.exceptions import (
    CacheLoadError,
    DatabaseNotFound,
    SupersetCancelQueryException,
    SupersetErrorException,
    SupersetException,
    SupersetGenericErrorException,
    SupersetSecurityException,
)
from superset.explore.form_data.commands.create import CreateFormDataCommand
from superset.explore.form_data.commands.get import GetFormDataCommand
from superset.explore.form_data.commands.parameters import CommandParameters
from superset.explore.permalink.commands.get import GetExplorePermalinkCommand
from superset.explore.permalink.exceptions import ExplorePermalinkGetFailedError
from superset.extensions import async_query_manager, cache_manager
from superset.models.core import Database, FavStar
from superset.models.dashboard import Dashboard
from superset.models.slice import Slice
from superset.models.sql_lab import Query, TabState
from superset.models.user_attributes import UserAttribute
<<<<<<< HEAD
from superset.queries.dao import QueryDAO
from superset.sql_lab import get_sql_results
from superset.sql_parse import ParsedQuery
from superset.sqllab.command_status import SqlJsonExecutionStatus
from superset.sqllab.commands.execute import CommandResult, ExecuteSqlCommand
from superset.sqllab.exceptions import (
    QueryIsForbiddenToAccessException,
    SqlLabException,
)
from superset.sqllab.execution_context_convertor import ExecutionContextConvertor
from superset.sqllab.limiting_factor import LimitingFactor
from superset.sqllab.query_render import SqlQueryRenderImpl
from superset.sqllab.sql_json_executer import (
    ASynchronousSqlJsonExecutor,
    SqlJsonExecutor,
    SynchronousSqlJsonExecutor,
)
from superset.sqllab.sqllab_execution_context import SqlJsonExecutionContext
from superset.sqllab.utils import apply_display_max_row_configuration_if_require
from superset.sqllab.validators import CanAccessQueryValidatorImpl
=======
from superset.security.analytics_db_safety import check_sqlalchemy_uri
from superset.sql_parse import ParsedQuery
from superset.sql_validators import get_validator_by_name
>>>>>>> 93ba59d8
from superset.superset_typing import FlaskResponse
from superset.tasks.async_queries import load_explore_json_into_cache
from superset.utils import core as utils
from superset.utils.async_query_manager import AsyncQueryTokenException
from superset.utils.cache import etag_cache
from superset.utils.core import DatasourceType, get_user_id, ReservedUrlParameters
from superset.utils.dates import now_as_float
from superset.views.base import (
    api,
    BaseSupersetView,
    common_bootstrap_payload,
    CsvResponse,
    data_payload_response,
    deprecated,
    generate_download_headers,
    get_error_msg,
    handle_api_exception,
    json_error_response,
    json_errors_response,
    json_success,
    validate_sqlatable,
)
from superset.views.log.dao import LogDAO
from superset.views.utils import (
    bootstrap_user_data,
    check_datasource_perms,
    check_explore_cache_perms,
    check_resource_permissions,
    check_slice_perms,
    get_dashboard_extra_filters,
    get_datasource_info,
    get_form_data,
    get_viz,
    loads_request_json,
    redirect_with_flash,
    sanitize_datasource_data,
)
from superset.viz import BaseViz

config = app.config
SQLLAB_QUERY_COST_ESTIMATE_TIMEOUT = config["SQLLAB_QUERY_COST_ESTIMATE_TIMEOUT"]
stats_logger = config["STATS_LOGGER"]
logger = logging.getLogger(__name__)

DATABASE_KEYS = [
    "allow_file_upload",
    "allow_ctas",
    "allow_cvas",
    "allow_dml",
    "allow_run_async",
    "allows_subquery",
    "backend",
    "database_name",
    "expose_in_sqllab",
    "force_ctas_schema",
    "id",
    "disable_data_preview",
]

DATASOURCE_MISSING_ERR = __("The data source seems to have been deleted")
USER_MISSING_ERR = __("The user seems to have been deleted")
PARAMETER_MISSING_ERR = __(
    "Please check your template parameters for syntax errors and make sure "
    "they match across your SQL query and Set Parameters. Then, try running "
    "your query again."
)

SqlResults = dict[str, Any]


class Superset(BaseSupersetView):  # pylint: disable=too-many-public-methods
    """The base views for Superset!"""

    logger = logging.getLogger(__name__)

    @has_access
    @event_logger.log_this
    @expose("/slice/<int:slice_id>/")
    def slice(self, slice_id: int) -> FlaskResponse:  # pylint: disable=no-self-use
        _, slc = get_form_data(slice_id, use_slice_data=True)
        if not slc:
            abort(404)
        endpoint = "/explore/?form_data={}".format(
            parse.quote(json.dumps({"slice_id": slice_id}))
        )

        is_standalone_mode = ReservedUrlParameters.is_standalone_mode()
        if is_standalone_mode:
            endpoint += f"&{ReservedUrlParameters.STANDALONE}=true"
        return redirect(endpoint)

    def get_query_string_response(self, viz_obj: BaseViz) -> FlaskResponse:
        query = None
        try:
            query_obj = viz_obj.query_obj()
            if query_obj:
                query = viz_obj.datasource.get_query_str(query_obj)
        except Exception as ex:  # pylint: disable=broad-except
            err_msg = utils.error_msg_from_exception(ex)
            logger.exception(err_msg)
            return json_error_response(err_msg)

        if not query:
            query = "No query."

        return self.json_response(
            {"query": query, "language": viz_obj.datasource.query_language}
        )

    def get_raw_results(self, viz_obj: BaseViz) -> FlaskResponse:
        payload = viz_obj.get_df_payload()
        if viz_obj.has_error(payload):
            return json_error_response(payload=payload, status=400)
        return self.json_response(
            {
                "data": payload["df"].to_dict("records"),
                "colnames": payload.get("colnames"),
                "coltypes": payload.get("coltypes"),
            },
        )

    def get_samples(self, viz_obj: BaseViz) -> FlaskResponse:
        return self.json_response(viz_obj.get_samples())

    @staticmethod
    def send_data_payload_response(viz_obj: BaseViz, payload: Any) -> FlaskResponse:
        return data_payload_response(*viz_obj.payload_json_and_has_error(payload))

    def generate_json(
        self, viz_obj: BaseViz, response_type: str | None = None
    ) -> FlaskResponse:
        if response_type == ChartDataResultFormat.CSV:
            return CsvResponse(
                viz_obj.get_csv(), headers=generate_download_headers("csv")
            )

        if response_type == ChartDataResultType.QUERY:
            return self.get_query_string_response(viz_obj)

        if response_type == ChartDataResultType.RESULTS:
            return self.get_raw_results(viz_obj)

        if response_type == ChartDataResultType.SAMPLES:
            return self.get_samples(viz_obj)

        payload = viz_obj.get_payload()
        return self.send_data_payload_response(viz_obj, payload)

    @event_logger.log_this
    @api
    @has_access_api
    @expose("/slice_json/<int:slice_id>")
    @etag_cache()
    @check_resource_permissions(check_slice_perms)
    @deprecated(new_target="/api/v1/chart/<int:id>/data/")
    def slice_json(self, slice_id: int) -> FlaskResponse:
        form_data, slc = get_form_data(slice_id, use_slice_data=True)
        if not slc:
            return json_error_response("The slice does not exist")

        if not slc.datasource:
            return json_error_response("The slice's datasource does not exist")

        try:
            viz_obj = get_viz(
                datasource_type=slc.datasource.type,
                datasource_id=slc.datasource.id,
                form_data=form_data,
                force=False,
            )
            return self.generate_json(viz_obj)
        except SupersetException as ex:
            return json_error_response(utils.error_msg_from_exception(ex))

    @api
    @has_access_api
    @event_logger.log_this
    @expose("/annotation_json/<int:layer_id>")
    @deprecated(new_target="/api/v1/chart/<int:id>/data/")
    def annotation_json(  # pylint: disable=no-self-use
        self, layer_id: int
    ) -> FlaskResponse:
        form_data = get_form_data()[0]
        force = utils.parse_boolean_string(request.args.get("force"))

        form_data["layer_id"] = layer_id
        form_data["filters"] = [{"col": "layer_id", "op": "==", "val": layer_id}]
        # Set all_columns to ensure the TableViz returns the necessary columns to the
        # frontend.
        form_data["all_columns"] = [
            "created_on",
            "changed_on",
            "id",
            "start_dttm",
            "end_dttm",
            "layer_id",
            "short_descr",
            "long_descr",
            "json_metadata",
            "created_by_fk",
            "changed_by_fk",
        ]
        datasource = AnnotationDatasource()
        viz_obj = viz.viz_types["table"](datasource, form_data=form_data, force=force)
        payload = viz_obj.get_payload()
        return data_payload_response(*viz_obj.payload_json_and_has_error(payload))

    @event_logger.log_this
    @api
    @has_access_api
    @handle_api_exception
    @permission_name("explore_json")
    @expose("/explore_json/data/<cache_key>", methods=("GET",))
    @check_resource_permissions(check_explore_cache_perms)
    @deprecated(eol_version="3.0")
    def explore_json_data(self, cache_key: str) -> FlaskResponse:
        """Serves cached result data for async explore_json calls

        `self.generate_json` receives this input and returns different
        payloads based on the request args in the first block

        TODO: form_data should not be loaded twice from cache
          (also loaded in `check_explore_cache_perms`)
        """
        try:
            cached = cache_manager.cache.get(cache_key)
            if not cached:
                raise CacheLoadError("Cached data not found")

            form_data = cached.get("form_data")
            response_type = cached.get("response_type")
            # Set form_data in Flask Global as it is used as a fallback
            # for async queries with jinja context
            setattr(g, "form_data", form_data)
            datasource_id, datasource_type = get_datasource_info(None, None, form_data)

            viz_obj = get_viz(
                datasource_type=cast(str, datasource_type),
                datasource_id=datasource_id,
                form_data=form_data,
                force_cached=True,
            )

            return self.generate_json(viz_obj, response_type)
        except SupersetException as ex:
            return json_error_response(utils.error_msg_from_exception(ex), 400)

    EXPLORE_JSON_METHODS = ["POST"]
    if not is_feature_enabled("ENABLE_EXPLORE_JSON_CSRF_PROTECTION"):
        EXPLORE_JSON_METHODS.append("GET")

    @api
    @has_access_api
    @handle_api_exception
    @event_logger.log_this
    @expose(
        "/explore_json/<datasource_type>/<int:datasource_id>/",
        methods=EXPLORE_JSON_METHODS,
    )
    @expose("/explore_json/", methods=EXPLORE_JSON_METHODS)
    @etag_cache()
    @check_resource_permissions(check_datasource_perms)
    @deprecated(eol_version="3.0")
    def explore_json(
        self, datasource_type: str | None = None, datasource_id: int | None = None
    ) -> FlaskResponse:
        """Serves all request that GET or POST form_data

        This endpoint evolved to be the entry point of many different
        requests that GETs or POSTs a form_data.

        `self.generate_json` receives this input and returns different
        payloads based on the request args in the first block

        TODO: break into one endpoint for each return shape"""

        response_type = ChartDataResultFormat.JSON.value
        responses: list[ChartDataResultFormat | ChartDataResultType] = list(
            ChartDataResultFormat
        )
        responses.extend(list(ChartDataResultType))
        for response_option in responses:
            if request.args.get(response_option) == "true":
                response_type = response_option
                break

        # Verify user has permission to export CSV file
        if (
            response_type == ChartDataResultFormat.CSV
            and not security_manager.can_access("can_csv", "Superset")
        ):
            return json_error_response(
                _("You don't have the rights to download as csv"),
                status=403,
            )

        form_data = get_form_data()[0]
        try:
            datasource_id, datasource_type = get_datasource_info(
                datasource_id, datasource_type, form_data
            )
            force = request.args.get("force") == "true"

            # TODO: support CSV, SQL query and other non-JSON types
            if (
                is_feature_enabled("GLOBAL_ASYNC_QUERIES")
                and response_type == ChartDataResultFormat.JSON
            ):
                # First, look for the chart query results in the cache.
                try:
                    viz_obj = get_viz(
                        datasource_type=cast(str, datasource_type),
                        datasource_id=datasource_id,
                        form_data=form_data,
                        force_cached=True,
                        force=force,
                    )
                    payload = viz_obj.get_payload()
                    # If the chart query has already been cached, return it immediately.
                    if payload is not None:
                        return self.send_data_payload_response(viz_obj, payload)
                except CacheLoadError:
                    pass

                # Otherwise, kick off a background job to run the chart query.
                # Clients will either poll or be notified of query completion,
                # at which point they will call the /explore_json/data/<cache_key>
                # endpoint to retrieve the results.
                try:
                    async_channel_id = async_query_manager.parse_jwt_from_request(
                        request
                    )["channel"]
                    job_metadata = async_query_manager.init_job(
                        async_channel_id, get_user_id()
                    )
                    load_explore_json_into_cache.delay(
                        job_metadata, form_data, response_type, force
                    )
                except AsyncQueryTokenException:
                    return json_error_response("Not authorized", 401)

                return json_success(json.dumps(job_metadata), status=202)

            viz_obj = get_viz(
                datasource_type=cast(str, datasource_type),
                datasource_id=datasource_id,
                form_data=form_data,
                force=force,
            )

            return self.generate_json(viz_obj, response_type)
        except SupersetException as ex:
            return json_error_response(utils.error_msg_from_exception(ex), 400)

    @has_access
    @event_logger.log_this
    @expose(
        "/import_dashboards/",
        methods=(
            "GET",
            "POST",
        ),
    )
    def import_dashboards(self) -> FlaskResponse:
        """Overrides the dashboards using json instances from the file."""
        import_file = request.files.get("file")
        if request.method == "POST" and import_file:
            success = False
            database_id = request.form.get("db_id")
            try:
                ImportDashboardsCommand(
                    {import_file.filename: import_file.read()}, database_id
                ).run()
                success = True
            except DatabaseNotFound as ex:
                logger.exception(ex)
                flash(
                    _(
                        "Cannot import dashboard: %(db_error)s.\n"
                        "Make sure to create the database before "
                        "importing the dashboard.",
                        db_error=ex,
                    ),
                    "danger",
                )
            except Exception as ex:  # pylint: disable=broad-except
                logger.exception(ex)
                flash(
                    _(
                        "An unknown error occurred. "
                        "Please contact your Superset administrator"
                    ),
                    "danger",
                )
            if success:
                flash("Dashboard(s) have been imported", "success")
                return redirect("/dashboard/list/")

        databases = db.session.query(Database).all()
        return self.render_template(
            "superset/import_dashboards.html", databases=databases
        )

    @staticmethod
    def get_redirect_url() -> str:
        """Assembles the redirect URL to the new endpoint. It also replaces
        the form_data param with a form_data_key by saving the original content
        to the cache layer.
        """
        redirect_url = request.url.replace("/superset/explore", "/explore")
        form_data_key = None
        if request_form_data := request.args.get("form_data"):
            parsed_form_data = loads_request_json(request_form_data)
            slice_id = parsed_form_data.get(
                "slice_id", int(request.args.get("slice_id", 0))
            )
            datasource = parsed_form_data.get("datasource")
            if datasource:
                datasource_id, datasource_type = datasource.split("__")
                parameters = CommandParameters(
                    datasource_id=datasource_id,
                    datasource_type=datasource_type,
                    chart_id=slice_id,
                    form_data=request_form_data,
                )
                form_data_key = CreateFormDataCommand(parameters).run()
        if form_data_key:
            url = parse.urlparse(redirect_url)
            query = parse.parse_qs(url.query)
            query.pop("form_data")
            query["form_data_key"] = [form_data_key]
            url = url._replace(query=parse.urlencode(query, True))
            redirect_url = parse.urlunparse(url)

        # Return a relative URL
        url = parse.urlparse(redirect_url)
        if url.query:
            return f"{url.path}?{url.query}"
        return url.path

    @has_access
    @event_logger.log_this
    @expose(
        "/explore/<datasource_type>/<int:datasource_id>/",
        methods=(
            "GET",
            "POST",
        ),
    )
    @expose(
        "/explore/",
        methods=(
            "GET",
            "POST",
        ),
    )
    @deprecated()
    # pylint: disable=too-many-locals,too-many-branches,too-many-statements
    def explore(
        self,
        datasource_type: str | None = None,
        datasource_id: int | None = None,
        key: str | None = None,
    ) -> FlaskResponse:
        if request.method == "GET":
            return redirect(Superset.get_redirect_url())

        initial_form_data = {}

        form_data_key = request.args.get("form_data_key")
        if key is not None:
            command = GetExplorePermalinkCommand(key)
            try:
                permalink_value = command.run()
                if permalink_value:
                    state = permalink_value["state"]
                    initial_form_data = state["formData"]
                    url_params = state.get("urlParams")
                    if url_params:
                        initial_form_data["url_params"] = dict(url_params)
                else:
                    return json_error_response(
                        _("Error: permalink state not found"), status=404
                    )
            except (ChartNotFoundError, ExplorePermalinkGetFailedError) as ex:
                flash(__("Error: %(msg)s", msg=ex.message), "danger")
                return redirect("/chart/list/")
        elif form_data_key:
            parameters = CommandParameters(key=form_data_key)
            value = GetFormDataCommand(parameters).run()
            initial_form_data = json.loads(value) if value else {}

        if not initial_form_data:
            slice_id = request.args.get("slice_id")
            dataset_id = request.args.get("dataset_id")
            if slice_id:
                initial_form_data["slice_id"] = slice_id
                if form_data_key:
                    flash(
                        _("Form data not found in cache, reverting to chart metadata.")
                    )
            elif dataset_id:
                initial_form_data["datasource"] = f"{dataset_id}__table"
                if form_data_key:
                    flash(
                        _(
                            "Form data not found in cache, reverting to dataset metadata."
                        )
                    )

        form_data, slc = get_form_data(
            use_slice_data=True, initial_form_data=initial_form_data
        )

        query_context = request.form.get("query_context")

        try:
            datasource_id, datasource_type = get_datasource_info(
                datasource_id, datasource_type, form_data
            )
        except SupersetException:
            datasource_id = None
            # fallback unknown datasource to table type
            datasource_type = SqlaTable.type

        datasource: BaseDatasource | None = None
        if datasource_id is not None:
            try:
                datasource = DatasourceDAO.get_datasource(
                    db.session,
                    DatasourceType("table"),
                    datasource_id,
                )
            except DatasetNotFoundError:
                pass
        datasource_name = datasource.name if datasource else _("[Missing Dataset]")
        viz_type = form_data.get("viz_type")
        if not viz_type and datasource and datasource.default_endpoint:
            return redirect(datasource.default_endpoint)

        selectedColumns = []

        if "selectedColumns" in form_data:
            selectedColumns = form_data.pop("selectedColumns")

        if "viz_type" not in form_data:
            form_data["viz_type"] = app.config["DEFAULT_VIZ_TYPE"]
            if app.config["DEFAULT_VIZ_TYPE"] == "table":
                all_columns = []
                for x in selectedColumns:
                    all_columns.append(x["name"])
                form_data["all_columns"] = all_columns

        # slc perms
        slice_add_perm = security_manager.can_access("can_write", "Chart")
        slice_overwrite_perm = security_manager.is_owner(slc) if slc else False
        slice_download_perm = security_manager.can_access("can_csv", "Superset")

        form_data["datasource"] = str(datasource_id) + "__" + cast(str, datasource_type)

        # On explore, merge legacy and extra filters into the form data
        utils.convert_legacy_filters_into_adhoc(form_data)
        utils.merge_extra_filters(form_data)

        # merge request url params
        if request.method == "GET":
            utils.merge_request_params(form_data, request.args)

        # handle save or overwrite
        action = request.args.get("action")

        if action == "overwrite" and not slice_overwrite_perm:
            return json_error_response(
                _("You don't have the rights to alter this chart"),
                status=403,
            )

        if action == "saveas" and not slice_add_perm:
            return json_error_response(
                _("You don't have the rights to create a chart"),
                status=403,
            )

        if action in ("saveas", "overwrite") and datasource:
            return self.save_or_overwrite_slice(
                slc,
                slice_add_perm,
                slice_overwrite_perm,
                slice_download_perm,
                datasource.id,
                datasource.type,
                datasource.name,
                query_context,
            )
        standalone_mode = ReservedUrlParameters.is_standalone_mode()
        force = request.args.get("force") in {"force", "1", "true"}
        dummy_datasource_data: dict[str, Any] = {
            "type": datasource_type,
            "name": datasource_name,
            "columns": [],
            "metrics": [],
            "database": {"id": 0, "backend": ""},
        }
        try:
            datasource_data = datasource.data if datasource else dummy_datasource_data
        except (SupersetException, SQLAlchemyError):
            datasource_data = dummy_datasource_data

        if datasource:
            datasource_data["owners"] = datasource.owners_data
            if isinstance(datasource, Query):
                datasource_data["columns"] = datasource.columns

        bootstrap_data = {
            "can_add": slice_add_perm,
            "datasource": sanitize_datasource_data(datasource_data),
            "form_data": form_data,
            "datasource_id": datasource_id,
            "datasource_type": datasource_type,
            "slice": slc.data if slc else None,
            "standalone": standalone_mode,
            "force": force,
            "user": bootstrap_user_data(g.user, include_perms=True),
            "forced_height": request.args.get("height"),
            "common": common_bootstrap_payload(g.user),
        }
        if slc:
            title = slc.slice_name
        elif datasource:
            table_name = (
                datasource.table_name
                if datasource_type == "table"
                else datasource.datasource_name
            )
            title = _("Explore - %(table)s", table=table_name)
        else:
            title = _("Explore")

        return self.render_template(
            "superset/basic.html",
            bootstrap_data=json.dumps(
                bootstrap_data, default=utils.pessimistic_json_iso_dttm_ser
            ),
            entry="explore",
            title=title.__str__(),
            standalone_mode=standalone_mode,
        )

    @staticmethod
    def save_or_overwrite_slice(
        # pylint: disable=too-many-arguments,too-many-locals
        slc: Slice | None,
        slice_add_perm: bool,
        slice_overwrite_perm: bool,
        slice_download_perm: bool,
        datasource_id: int,
        datasource_type: str,
        datasource_name: str,
        query_context: str | None = None,
    ) -> FlaskResponse:
        """Save or overwrite a slice"""
        slice_name = request.args.get("slice_name")
        action = request.args.get("action")
        form_data = get_form_data()[0]

        if action == "saveas":
            if "slice_id" in form_data:
                form_data.pop("slice_id")  # don't save old slice_id
            slc = Slice(owners=[g.user] if g.user else [])

        utils.remove_extra_adhoc_filters(form_data)

        assert slc
        slc.params = json.dumps(form_data, indent=2, sort_keys=True)
        slc.datasource_name = datasource_name
        slc.viz_type = form_data["viz_type"]
        slc.datasource_type = datasource_type
        slc.datasource_id = datasource_id
        slc.last_saved_by = g.user
        slc.last_saved_at = datetime.now()
        slc.slice_name = slice_name
        slc.query_context = query_context

        if action == "saveas" and slice_add_perm:
            ChartDAO.save(slc)
            msg = _("Chart [{}] has been saved").format(slc.slice_name)
            flash(msg, "success")
        elif action == "overwrite" and slice_overwrite_perm:
            ChartDAO.overwrite(slc)
            msg = _("Chart [{}] has been overwritten").format(slc.slice_name)
            flash(msg, "success")

        # Adding slice to a dashboard if requested
        dash: Dashboard | None = None

        save_to_dashboard_id = request.args.get("save_to_dashboard_id")
        new_dashboard_name = request.args.get("new_dashboard_name")
        if save_to_dashboard_id:
            # Adding the chart to an existing dashboard
            dash = cast(
                Dashboard,
                db.session.query(Dashboard)
                .filter_by(id=int(save_to_dashboard_id))
                .one(),
            )
            # check edit dashboard permissions
            dash_overwrite_perm = security_manager.is_owner(dash)
            if not dash_overwrite_perm:
                return json_error_response(
                    _("You don't have the rights to alter this dashboard"),
                    status=403,
                )

            flash(
                _("Chart [{}] was added to dashboard [{}]").format(
                    slc.slice_name, dash.dashboard_title
                ),
                "success",
            )
        elif new_dashboard_name:
            # Creating and adding to a new dashboard
            # check create dashboard permissions
            dash_add_perm = security_manager.can_access("can_write", "Dashboard")
            if not dash_add_perm:
                return json_error_response(
                    _("You don't have the rights to create a dashboard"),
                    status=403,
                )

            dash = Dashboard(
                dashboard_title=request.args.get("new_dashboard_name"),
                owners=[g.user] if g.user else [],
            )
            flash(
                _(
                    "Dashboard [{}] just got created and chart [{}] was added " "to it"
                ).format(dash.dashboard_title, slc.slice_name),
                "success",
            )

        if dash and slc not in dash.slices:
            dash.slices.append(slc)
            db.session.commit()

        response = {
            "can_add": slice_add_perm,
            "can_download": slice_download_perm,
            "form_data": slc.form_data,
            "slice": slc.data,
            "dashboard_url": dash.url if dash else None,
            "dashboard_id": dash.id if dash else None,
        }

        if dash and request.args.get("goto_dash") == "true":
            response.update({"dashboard": dash.url})

        return json_success(json.dumps(response))

    @api
    @has_access_api
    @event_logger.log_this
    @expose(
        "/copy_dash/<int:dashboard_id>/",
        methods=(
            "GET",
            "POST",
        ),
    )
    @deprecated(new_target="api/v1/dashboard/<dash_id>/copy/")
    def copy_dash(  # pylint: disable=no-self-use
        self, dashboard_id: int
    ) -> FlaskResponse:
        """Copy dashboard"""
        session = db.session()
        data = json.loads(request.form["data"])
        # client-side send back last_modified_time which was set when
        # the dashboard was open. it was use to avoid mid-air collision.
        # remove it to avoid confusion.
        data.pop("last_modified_time", None)

        dash = Dashboard()
        original_dash = session.query(Dashboard).get(dashboard_id)

        dash.owners = [g.user] if g.user else []
        dash.dashboard_title = data["dashboard_title"]
        dash.css = data.get("css")

        old_to_new_slice_ids: dict[int, int] = {}
        if data["duplicate_slices"]:
            # Duplicating slices as well, mapping old ids to new ones
            for slc in original_dash.slices:
                new_slice = slc.clone()
                new_slice.owners = [g.user] if g.user else []
                session.add(new_slice)
                session.flush()
                new_slice.dashboards.append(dash)
                old_to_new_slice_ids[slc.id] = new_slice.id

            # update chartId of layout entities
            for value in data["positions"].values():
                if isinstance(value, dict) and value.get("meta", {}).get("chartId"):
                    old_id = value["meta"]["chartId"]
                    new_id = old_to_new_slice_ids.get(old_id)
                    value["meta"]["chartId"] = new_id
        else:
            dash.slices = original_dash.slices

        dash.params = original_dash.params

        DashboardDAO.set_dash_metadata(dash, data, old_to_new_slice_ids)
        session.add(dash)
        session.commit()
        dash_json = json.dumps(dash.data)
        session.close()
        return json_success(dash_json)

    @api
    @has_access_api
    @event_logger.log_this
    @expose(
        "/save_dash/<int:dashboard_id>/",
        methods=(
            "GET",
            "POST",
        ),
    )
    @deprecated()
    def save_dash(  # pylint: disable=no-self-use
        self, dashboard_id: int
    ) -> FlaskResponse:
        """Save a dashboard's metadata"""
        session = db.session()
        dash = session.query(Dashboard).get(dashboard_id)
        security_manager.raise_for_ownership(dash)
        data = json.loads(request.form["data"])
        # client-side send back last_modified_time which was set when
        # the dashboard was open. it was use to avoid mid-air collision.
        remote_last_modified_time = data.get("last_modified_time")
        current_last_modified_time = dash.changed_on.replace(microsecond=0).timestamp()
        if (
            remote_last_modified_time
            and remote_last_modified_time < current_last_modified_time
        ):
            return json_error_response(
                __(
                    "This dashboard was changed recently. "
                    "Please reload dashboard to get latest version."
                ),
                412,
            )
        # remove to avoid confusion.
        data.pop("last_modified_time", None)

        if data.get("css") is not None:
            dash.css = data["css"]
        if data.get("dashboard_title") is not None:
            dash.dashboard_title = data["dashboard_title"]
        DashboardDAO.set_dash_metadata(dash, data)
        session.merge(dash)
        session.commit()

        # get updated changed_on
        dash = session.query(Dashboard).get(dashboard_id)
        last_modified_time = dash.changed_on.replace(microsecond=0).timestamp()
        session.close()
        return json_success(
            json.dumps({"status": "SUCCESS", "last_modified_time": last_modified_time})
        )

    @api
    @has_access_api
    @event_logger.log_this
    @expose("/add_slices/<int:dashboard_id>/", methods=("POST",))
    @deprecated(new_target="api/v1/chart/<chart_id>")
    def add_slices(  # pylint: disable=no-self-use
        self, dashboard_id: int
    ) -> FlaskResponse:
        """Add and save slices to a dashboard"""
        data = json.loads(request.form["data"])
        session = db.session()
        dash = session.query(Dashboard).get(dashboard_id)
        security_manager.raise_for_ownership(dash)
        new_slices = session.query(Slice).filter(Slice.id.in_(data["slice_ids"]))
        dash.slices += new_slices
        session.merge(dash)
        session.commit()
        session.close()
        return "SLICES ADDED"

    @staticmethod
    def get_user_activity_access_error(user_id: int) -> FlaskResponse | None:
        try:
            security_manager.raise_for_user_activity_access(user_id)
        except SupersetSecurityException as ex:
            return json_error_response(
                ex.message,
                status=403,
            )
        return None

    @api
    @has_access_api
    @event_logger.log_this
    @expose("/recent_activity/<int:user_id>/", methods=("GET",))
    @deprecated(new_target="/api/v1/log/recent_activity/<user_id>/")
    def recent_activity(self, user_id: int) -> FlaskResponse:
        """Recent activity (actions) for a given user"""
        if error_obj := self.get_user_activity_access_error(user_id):
            return error_obj

        limit = request.args.get("limit")
        limit = int(limit) if limit and limit.isdigit() else 100
        actions = request.args.get("actions", "explore,dashboard").split(",")
        # whether to get distinct subjects
        distinct = request.args.get("distinct") != "false"

        payload = LogDAO.get_recent_activity(user_id, actions, distinct, 0, limit)

        return json_success(json.dumps(payload, default=utils.json_int_dttm_ser))

    @api
    @has_access_api
    @event_logger.log_this
    @expose("/available_domains/", methods=("GET",))
    @deprecated(new_target="/api/v1/available_domains/")
    def available_domains(self) -> FlaskResponse:  # pylint: disable=no-self-use
        """
        Returns the list of available Superset Webserver domains (if any)
        defined in config. This enables charts embedded in other apps to
        leverage domain sharding if appropriately configured.
        """
        return Response(
            json.dumps(conf.get("SUPERSET_WEBSERVER_DOMAINS")), mimetype="text/json"
        )

    @api
    @has_access_api
    @event_logger.log_this
    @expose("/fave_dashboards_by_username/<username>/", methods=("GET",))
    @deprecated(new_target="api/v1/dashboard/favorite_status/")
    def fave_dashboards_by_username(self, username: str) -> FlaskResponse:
        """This lets us use a user's username to pull favourite dashboards"""
        user = security_manager.find_user(username=username)
        return self.fave_dashboards(user.id)

    @api
    @has_access_api
    @event_logger.log_this
    @expose("/fave_dashboards/<int:user_id>/", methods=("GET",))
    @deprecated(new_target="api/v1/dashboard/favorite_status/")
    def fave_dashboards(self, user_id: int) -> FlaskResponse:
        if error_obj := self.get_user_activity_access_error(user_id):
            return error_obj
        qry = (
            db.session.query(Dashboard, FavStar.dttm)
            .join(
                FavStar,
                and_(
                    FavStar.user_id == int(user_id),
                    FavStar.class_name == "Dashboard",
                    Dashboard.id == FavStar.obj_id,
                ),
            )
            .order_by(FavStar.dttm.desc())
        )
        payload = []
        for o in qry.all():
            dash = {
                "id": o.Dashboard.id,
                "dashboard": o.Dashboard.dashboard_link(),
                "title": o.Dashboard.dashboard_title,
                "url": o.Dashboard.url,
                "dttm": o.dttm,
            }
            if o.Dashboard.created_by:
                user = o.Dashboard.created_by
                dash["creator"] = str(user)
                dash["creator_url"] = f"/superset/profile/{user.username}/"
            payload.append(dash)
        return json_success(json.dumps(payload, default=utils.json_int_dttm_ser))

    @api
    @has_access_api
    @event_logger.log_this
    @expose("/created_dashboards/<int:user_id>/", methods=("GET",))
    @deprecated(new_target="api/v1/dashboard/")
    def created_dashboards(self, user_id: int) -> FlaskResponse:
        if error_obj := self.get_user_activity_access_error(user_id):
            return error_obj
        qry = (
            db.session.query(Dashboard)
            .filter(  # pylint: disable=comparison-with-callable
                or_(
                    Dashboard.created_by_fk == user_id,
                    Dashboard.changed_by_fk == user_id,
                )
            )
            .order_by(Dashboard.changed_on.desc())
        )
        payload = [
            {
                "id": o.id,
                "dashboard": o.dashboard_link(),
                "title": o.dashboard_title,
                "url": o.url,
                "dttm": o.changed_on,
            }
            for o in qry.all()
        ]
        return json_success(json.dumps(payload, default=utils.json_int_dttm_ser))

    @api
    @has_access_api
    @event_logger.log_this
    @expose("/user_slices", methods=("GET",))
    @expose("/user_slices/<int:user_id>/", methods=("GET",))
    @deprecated(new_target="/api/v1/chart/")
    def user_slices(self, user_id: int | None = None) -> FlaskResponse:
        """List of slices a user owns, created, modified or faved"""
        if not user_id:
            user_id = cast(int, get_user_id())
        if error_obj := self.get_user_activity_access_error(user_id):
            return error_obj

        owner_ids_query = (
            db.session.query(Slice.id)
            .join(Slice.owners)
            .filter(security_manager.user_model.id == user_id)
        )

        qry = (
            db.session.query(Slice, FavStar.dttm)
            .join(
                FavStar,
                and_(
                    FavStar.user_id == user_id,
                    FavStar.class_name == "slice",
                    Slice.id == FavStar.obj_id,
                ),
                isouter=True,
            )
            .filter(  # pylint: disable=comparison-with-callable
                or_(
                    Slice.id.in_(owner_ids_query),
                    Slice.created_by_fk == user_id,
                    Slice.changed_by_fk == user_id,
                    FavStar.user_id == user_id,
                )
            )
            .order_by(Slice.slice_name.asc())
        )
        payload = [
            {
                "id": o.Slice.id,
                "title": o.Slice.slice_name,
                "url": o.Slice.slice_url,
                "data": o.Slice.form_data,
                "dttm": o.dttm if o.dttm else o.Slice.changed_on,
                "viz_type": o.Slice.viz_type,
            }
            for o in qry.all()
        ]
        return json_success(json.dumps(payload, default=utils.json_int_dttm_ser))

    @api
    @has_access_api
    @event_logger.log_this
    @expose("/created_slices", methods=("GET",))
    @expose("/created_slices/<int:user_id>/", methods=("GET",))
    @deprecated(new_target="api/v1/chart/")
    def created_slices(self, user_id: int | None = None) -> FlaskResponse:
        """List of slices created by this user"""
        if not user_id:
            user_id = cast(int, get_user_id())
        if error_obj := self.get_user_activity_access_error(user_id):
            return error_obj
        qry = (
            db.session.query(Slice)
            .filter(  # pylint: disable=comparison-with-callable
                or_(Slice.created_by_fk == user_id, Slice.changed_by_fk == user_id)
            )
            .order_by(Slice.changed_on.desc())
        )
        payload = [
            {
                "id": o.id,
                "title": o.slice_name,
                "url": o.slice_url,
                "dttm": o.changed_on,
                "viz_type": o.viz_type,
            }
            for o in qry.all()
        ]
        return json_success(json.dumps(payload, default=utils.json_int_dttm_ser))

    @api
    @has_access_api
    @event_logger.log_this
    @expose("/fave_slices", methods=("GET",))
    @expose("/fave_slices/<int:user_id>/", methods=("GET",))
    @deprecated(new_target="api/v1/chart/")
    def fave_slices(self, user_id: int | None = None) -> FlaskResponse:
        """Favorite slices for a user"""
        if user_id is None:
            user_id = cast(int, get_user_id())
        if error_obj := self.get_user_activity_access_error(user_id):
            return error_obj
        qry = (
            db.session.query(Slice, FavStar.dttm)
            .join(
                FavStar,
                and_(
                    FavStar.user_id == user_id,
                    FavStar.class_name == "slice",
                    Slice.id == FavStar.obj_id,
                ),
            )
            .order_by(FavStar.dttm.desc())
        )
        payload = []
        for o in qry.all():
            dash = {
                "id": o.Slice.id,
                "title": o.Slice.slice_name,
                "url": o.Slice.slice_url,
                "dttm": o.dttm,
                "viz_type": o.Slice.viz_type,
            }
            if o.Slice.created_by:
                user = o.Slice.created_by
                dash["creator"] = str(user)
                dash["creator_url"] = f"/superset/profile/{user.username}/"
            payload.append(dash)
        return json_success(json.dumps(payload, default=utils.json_int_dttm_ser))

    @event_logger.log_this
    @api
    @has_access_api
    @expose("/warm_up_cache/", methods=("GET",))
    def warm_up_cache(  # pylint: disable=too-many-locals,no-self-use
        self,
    ) -> FlaskResponse:
        """Warms up the cache for the slice or table.

        Note for slices a force refresh occurs.

        In terms of the `extra_filters` these can be obtained from records in the JSON
        encoded `logs.json` column associated with the `explore_json` action.
        """
        session = db.session()
        slice_id = request.args.get("slice_id")
        dashboard_id = request.args.get("dashboard_id")
        table_name = request.args.get("table_name")
        db_name = request.args.get("db_name")
        extra_filters = request.args.get("extra_filters")
        slices: list[Slice] = []

        if not slice_id and not (table_name and db_name):
            return json_error_response(
                __(
                    "Malformed request. slice_id or table_name and db_name "
                    "arguments are expected"
                ),
                status=400,
            )
        if slice_id:
            slices = session.query(Slice).filter_by(id=slice_id).all()
            if not slices:
                return json_error_response(
                    __("Chart %(id)s not found", id=slice_id), status=404
                )
        elif table_name and db_name:
            table = (
                session.query(SqlaTable)
                .join(Database)
                .filter(
                    Database.database_name == db_name
                    or SqlaTable.table_name == table_name
                )
            ).one_or_none()
            if not table:
                return json_error_response(
                    __(
                        "Table %(table)s wasn't found in the database %(db)s",
                        table=table_name,
                        db=db_name,
                    ),
                    status=404,
                )
            slices = (
                session.query(Slice)
                .filter_by(datasource_id=table.id, datasource_type=table.type)
                .all()
            )

        result = []

        for slc in slices:
            try:
                form_data = get_form_data(slc.id, use_slice_data=True)[0]
                if dashboard_id:
                    form_data["extra_filters"] = (
                        json.loads(extra_filters)
                        if extra_filters
                        else get_dashboard_extra_filters(slc.id, dashboard_id)
                    )

                if not slc.datasource:
                    raise Exception("Slice's datasource does not exist")

                obj = get_viz(
                    datasource_type=slc.datasource.type,
                    datasource_id=slc.datasource.id,
                    form_data=form_data,
                    force=True,
                )

                # pylint: disable=assigning-non-slot
                g.form_data = form_data
                payload = obj.get_payload()
                delattr(g, "form_data")
                error = payload["errors"] or None
                status = payload["status"]
            except Exception as ex:  # pylint: disable=broad-except
                error = utils.error_msg_from_exception(ex)
                status = None

            result.append(
                {"slice_id": slc.id, "viz_error": error, "viz_status": status}
            )

        return json_success(json.dumps(result))

    @has_access_api
    @event_logger.log_this
    @expose("/favstar/<class_name>/<int:obj_id>/<action>/")
    @deprecated(new_target="api/v1/dashboard|chart/<pk>/favorites/")
    def favstar(  # pylint: disable=no-self-use
        self, class_name: str, obj_id: int, action: str
    ) -> FlaskResponse:
        """Toggle favorite stars on Slices and Dashboard"""
        if not get_user_id():
            return json_error_response("ERROR: Favstar toggling denied", status=403)
        session = db.session()
        count = 0
        favs = (
            session.query(FavStar)
            .filter_by(class_name=class_name, obj_id=obj_id, user_id=get_user_id())
            .all()
        )
        if action == "select":
            if not favs:
                session.add(
                    FavStar(
                        class_name=class_name,
                        obj_id=obj_id,
                        user_id=get_user_id(),
                        dttm=datetime.now(),
                    )
                )
            count = 1
        elif action == "unselect":
            for fav in favs:
                session.delete(fav)
        else:
            count = len(favs)
        session.commit()
        return json_success(json.dumps({"count": count}))

    @has_access
    @expose("/dashboard/<dashboard_id_or_slug>/")
    @event_logger.log_this_with_extra_payload
    def dashboard(
        self,
        dashboard_id_or_slug: str,
        add_extra_log_payload: Callable[..., None] = lambda **kwargs: None,
    ) -> FlaskResponse:
        """
        Server side rendering for a dashboard.

        :param dashboard_id_or_slug: identifier for dashboard
        :param add_extra_log_payload: added by `log_this_with_manual_updates`, set a
            default value to appease pylint
        """

        dashboard = Dashboard.get(dashboard_id_or_slug)

        if not dashboard:
            abort(404)

        try:
            security_manager.raise_for_dashboard_access(dashboard)
        except DashboardAccessDeniedError as ex:
            return redirect_with_flash(
                url="/dashboard/list/",
                message=utils.error_msg_from_exception(ex),
                category="danger",
            )

        add_extra_log_payload(
            dashboard_id=dashboard.id,
            dashboard_version="v2",
            dash_edit_perm=(
                security_manager.is_owner(dashboard)
                and security_manager.can_access("can_save_dash", "Superset")
            ),
            edit_mode=(
                request.args.get(ReservedUrlParameters.EDIT_MODE.value) == "true"
            ),
        )

        return self.render_template(
            "superset/spa.html",
            entry="spa",
            title=dashboard.dashboard_title,  # dashboard title is always visible
            bootstrap_data=json.dumps(
                {
                    "user": bootstrap_user_data(g.user, include_perms=True),
                    "common": common_bootstrap_payload(g.user),
                },
                default=utils.pessimistic_json_iso_dttm_ser,
            ),
            standalone_mode=ReservedUrlParameters.is_standalone_mode(),
        )

    @has_access
    @expose("/dashboard/p/<key>/", methods=("GET",))
    def dashboard_permalink(  # pylint: disable=no-self-use
        self,
        key: str,
    ) -> FlaskResponse:
        try:
            value = GetDashboardPermalinkCommand(key).run()
        except DashboardPermalinkGetFailedError as ex:
            flash(__("Error: %(msg)s", msg=ex.message), "danger")
            return redirect("/dashboard/list/")
        if not value:
            return json_error_response(_("permalink state not found"), status=404)
        dashboard_id, state = value["dashboardId"], value.get("state", {})
        url = f"/superset/dashboard/{dashboard_id}?permalink_key={key}"
        if url_params := state.get("urlParams"):
            params = parse.urlencode(url_params)
            url = f"{url}&{params}"
        hash_ = state.get("anchor", state.get("hash"))
        if hash_:
            url = f"{url}#{hash_}"
        return redirect(url)

    @api
    @has_access
    @event_logger.log_this
    @expose("/log/", methods=("POST",))
    def log(self) -> FlaskResponse:  # pylint: disable=no-self-use
        return Response(status=200)

    @has_access
    @expose("/get_or_create_table/", methods=("POST",))
    @event_logger.log_this
    @deprecated(new_target="api/v1/dataset/get_or_create/")
    def sqllab_table_viz(self) -> FlaskResponse:  # pylint: disable=no-self-use
        """Gets or creates a table object with attributes passed to the API.

        It expects the json with params:
        * datasourceName - e.g. table name, required
        * dbId - database id, required
        * schema - table schema, optional
        * templateParams - params for the Jinja templating syntax, optional
        :return: Response
        """
        data = json.loads(request.form["data"])
        table_name = data["datasourceName"]
        database_id = data["dbId"]
        table = (
            db.session.query(SqlaTable)
            .filter_by(database_id=database_id, table_name=table_name)
            .one_or_none()
        )
        if not table:
            # Create table if doesn't exist.
            with db.session.no_autoflush:
                table = SqlaTable(table_name=table_name, owners=[g.user])
                table.database_id = database_id
                table.database = (
                    db.session.query(Database).filter_by(id=database_id).one()
                )
                table.schema = data.get("schema")
                table.template_params = data.get("templateParams")
                # needed for the table validation.
                # fn can be deleted when this endpoint is removed
                validate_sqlatable(table)

            db.session.add(table)
            table.fetch_metadata()
            db.session.commit()

        return json_success(json.dumps({"table_id": table.id}))

    @has_access
    @expose("/sqllab_viz/", methods=("POST",))
    @event_logger.log_this
    @deprecated(new_target="api/v1/dataset/")
    def sqllab_viz(self) -> FlaskResponse:  # pylint: disable=no-self-use
        data = json.loads(request.form["data"])
        try:
            table_name = data["datasourceName"]
            database_id = data["dbId"]
        except KeyError as ex:
            raise SupersetGenericErrorException(
                __(
                    "One or more required fields are missing in the request. Please try "
                    "again, and if the problem persists contact your administrator."
                ),
                status=400,
            ) from ex
        database = db.session.query(Database).get(database_id)
        if not database:
            raise SupersetErrorException(
                SupersetError(
                    message=__("The database was not found."),
                    error_type=SupersetErrorType.DATABASE_NOT_FOUND_ERROR,
                    level=ErrorLevel.ERROR,
                ),
                status=404,
            )
        table = (
            db.session.query(SqlaTable)
            .filter_by(database_id=database_id, table_name=table_name)
            .one_or_none()
        )

        if table:
            return json_errors_response(
                [
                    SupersetError(
                        message=f"Dataset [{table_name}] already exists",
                        error_type=SupersetErrorType.GENERIC_BACKEND_ERROR,
                        level=ErrorLevel.WARNING,
                    )
                ],
                status=422,
            )

        table = SqlaTable(table_name=table_name, owners=[g.user])
        table.database = database
        table.schema = data.get("schema")
        table.template_params = data.get("templateParams")
        table.is_sqllab_view = True
        table.sql = ParsedQuery(data.get("sql")).stripped()
        db.session.add(table)
        cols = []
        for config_ in data.get("columns"):
            column_name = config_.get("column_name") or config_.get("name")
            col = TableColumn(
                column_name=column_name,
                filterable=True,
                groupby=True,
                is_dttm=config_.get("is_dttm", False),
                type=config_.get("type", False),
            )
            cols.append(col)

        table.columns = cols
        table.metrics = [SqlMetric(metric_name="count", expression="count(*)")]
        db.session.commit()

        return json_success(
            json.dumps(
                {"table_id": table.id, "data": sanitize_datasource_data(table.data)}
            )
        )

<<<<<<< HEAD
    @has_access_api
    @expose("/estimate_query_cost/<int:database_id>/", methods=("POST",))
    @expose("/estimate_query_cost/<int:database_id>/<schema>/", methods=("POST",))
    @event_logger.log_this
    @deprecated(new_target="api/v1/sqllab/estimate/")
    def estimate_query_cost(  # pylint: disable=no-self-use
        self, database_id: int, schema: str | None = None
    ) -> FlaskResponse:
        mydb = db.session.query(Database).get(database_id)

        sql = json.loads(request.form.get("sql", '""'))
        if template_params := json.loads(request.form.get("templateParams") or "{}"):
            template_processor = get_template_processor(mydb)
            sql = template_processor.process_template(sql, **template_params)

        timeout = SQLLAB_QUERY_COST_ESTIMATE_TIMEOUT
        timeout_msg = f"The estimation exceeded the {timeout} seconds timeout."
        try:
            with utils.timeout(seconds=timeout, error_message=timeout_msg):
                cost = mydb.db_engine_spec.estimate_query_cost(
                    mydb, schema, sql, utils.QuerySource.SQL_LAB
                )
        except SupersetTimeoutException as ex:
            logger.exception(ex)
            return json_errors_response([ex.error])
        except Exception as ex:  # pylint: disable=broad-except
            return json_error_response(utils.error_msg_from_exception(ex))

        spec = mydb.db_engine_spec
        query_cost_formatters: dict[str, Any] = app.config[
            "QUERY_COST_FORMATTERS_BY_ENGINE"
        ]
        query_cost_formatter = query_cost_formatters.get(
            spec.engine, spec.query_cost_formatter
        )
        cost = query_cost_formatter(cost)

        return json_success(json.dumps(cost))
=======
    @has_access
    @expose("/extra_table_metadata/<int:database_id>/<table_name>/<schema>/")
    @event_logger.log_this
    @deprecated(
        new_target="api/v1/database/<int:pk>/table_extra/<table_name>/<schema_name>/"
    )
    def extra_table_metadata(  # pylint: disable=no-self-use
        self, database_id: int, table_name: str, schema: str
    ) -> FlaskResponse:
        parsed_schema = utils.parse_js_uri_path_item(schema, eval_undefined=True)
        table_name = utils.parse_js_uri_path_item(table_name)  # type: ignore
        mydb = db.session.query(Database).filter_by(id=database_id).one()
        payload = mydb.db_engine_spec.extra_table_metadata(
            mydb, table_name, parsed_schema
        )
        return json_success(json.dumps(payload))
>>>>>>> 93ba59d8

    @expose("/theme/")
    def theme(self) -> FlaskResponse:
        return self.render_template("superset/theme.html")

    @has_access_api
    @handle_api_exception
    @expose("/stop_query/", methods=("POST",))
    @event_logger.log_this
    @backoff.on_exception(
        backoff.constant,
        Exception,
        interval=1,
        on_backoff=lambda details: db.session.rollback(),
        on_giveup=lambda details: db.session.rollback(),
        max_tries=5,
    )
    @deprecated(new_target="/api/v1/query/stop")
    def stop_query(self) -> FlaskResponse:
        client_id = request.form.get("client_id")
        query = db.session.query(Query).filter_by(client_id=client_id).one()
        if query.status in [
            QueryStatus.FAILED,
            QueryStatus.SUCCESS,
            QueryStatus.TIMED_OUT,
        ]:
            logger.warning(
                "Query with client_id could not be stopped: query already complete",
            )
            return self.json_response("OK")

        if not sql_lab.cancel_query(query):
            raise SupersetCancelQueryException("Could not cancel query")

        query.status = QueryStatus.STOPPED
        # Add the stop identity attribute because the sqlalchemy thread is unsafe
        # because of multiple updates to the status in the query table
        query.set_extra_json_key(QUERY_EARLY_CANCEL_KEY, True)
        query.end_time = now_as_float()
        db.session.commit()

        return self.json_response("OK")

    @has_access_api
<<<<<<< HEAD
    @handle_api_exception
    @event_logger.log_this
    @expose("/sql_json/", methods=("POST",))
    @deprecated(new_target="/api/v1/sqllab/execute/")
    def sql_json(self) -> FlaskResponse:
        if errors := SqlJsonPayloadSchema().validate(request.json):
            return json_error_response(status=400, payload=errors)

        try:
            log_params = {
                "user_agent": cast(Optional[str], request.headers.get("USER_AGENT"))
            }
            execution_context = SqlJsonExecutionContext(request.json)
            command = self._create_sql_json_command(execution_context, log_params)
            command_result: CommandResult = command.run()
            return self._create_response_from_execution_context(command_result)
        except SqlLabException as ex:
            logger.error(ex.message)
            self._set_http_status_into_Sql_lab_exception(ex)
            payload = {"errors": [ex.to_dict()]}
            return json_error_response(status=ex.status, payload=payload)

    @staticmethod
    def _create_sql_json_command(
        execution_context: SqlJsonExecutionContext, log_params: dict[str, Any] | None
    ) -> ExecuteSqlCommand:
        query_dao = QueryDAO()
        sql_json_executor = Superset._create_sql_json_executor(
            execution_context, query_dao
        )
        execution_context_convertor = ExecutionContextConvertor()
        execution_context_convertor.set_max_row_in_display(
            int(config.get("DISPLAY_MAX_ROW"))
        )
        return ExecuteSqlCommand(
            execution_context,
            query_dao,
            DatabaseDAO(),
            CanAccessQueryValidatorImpl(),
            SqlQueryRenderImpl(get_template_processor),
            sql_json_executor,
            execution_context_convertor,
            config["SQLLAB_CTAS_NO_LIMIT"],
            log_params,
        )

    @staticmethod
    def _create_sql_json_executor(
        execution_context: SqlJsonExecutionContext, query_dao: QueryDAO
    ) -> SqlJsonExecutor:
        sql_json_executor: SqlJsonExecutor
        if execution_context.is_run_asynchronous():
            sql_json_executor = ASynchronousSqlJsonExecutor(query_dao, get_sql_results)
        else:
            sql_json_executor = SynchronousSqlJsonExecutor(
                query_dao,
                get_sql_results,
                config.get("SQLLAB_TIMEOUT"),
                is_feature_enabled("SQLLAB_BACKEND_PERSISTENCE"),
            )
        return sql_json_executor

    @staticmethod
    def _set_http_status_into_Sql_lab_exception(ex: SqlLabException) -> None:
        if isinstance(ex, QueryIsForbiddenToAccessException):
            ex.status = 403

    def _create_response_from_execution_context(  # pylint: disable=invalid-name, no-self-use
        self,
        command_result: CommandResult,
    ) -> FlaskResponse:
        status_code = 200
        if command_result["status"] == SqlJsonExecutionStatus.QUERY_IS_RUNNING:
            status_code = 202
        return json_success(command_result["payload"], status_code)

    @has_access
    @event_logger.log_this
    @expose("/csv/<client_id>")
    @deprecated(new_target="api/v1/sqllab/export/")
    def csv(self, client_id: str) -> FlaskResponse:  # pylint: disable=no-self-use
        """Download the query results as csv."""
        logger.info("Exporting CSV file [%s]", client_id)
        query = db.session.query(Query).filter_by(client_id=client_id).one()

        try:
            query.raise_for_access()
        except SupersetSecurityException as ex:
            flash(ex.error.message)
            return redirect("/")

        blob = None
        if results_backend and query.results_key:
            logger.info("Fetching CSV from results backend [%s]", query.results_key)
            blob = results_backend.get(query.results_key)
        if blob:
            logger.info("Decompressing")
            payload = utils.zlib_decompress(
                blob, decode=not results_backend_use_msgpack
            )
            obj = _deserialize_results_payload(
                payload, query, cast(bool, results_backend_use_msgpack)
            )

            df = pd.DataFrame(
                data=obj["data"],
                dtype=object,
                columns=[c["name"] for c in obj["columns"]],
            )

            logger.info("Using pandas to convert to CSV")
        else:
            logger.info("Running a query to turn into CSV")
            if query.select_sql:
                sql = query.select_sql
                limit = None
            else:
                sql = query.executed_sql
                limit = ParsedQuery(sql).limit
            if limit is not None and query.limiting_factor in {
                LimitingFactor.QUERY,
                LimitingFactor.DROPDOWN,
                LimitingFactor.QUERY_AND_DROPDOWN,
            }:
                # remove extra row from `increased_limit`
                limit -= 1
            df = query.database.get_df(sql, query.schema)[:limit]

        csv_data = csv.df_to_escaped_csv(df, index=False, **config["CSV_EXPORT"])
        quoted_csv_name = parse.quote(query.name)
        response = CsvResponse(
            csv_data, headers=generate_download_headers("csv", quoted_csv_name)
        )
        event_info = {
            "event_type": "data_export",
            "client_id": client_id,
            "row_count": len(df.index),
            "database": query.database.name,
            "schema": query.schema,
            "sql": query.sql,
            "exported_format": "csv",
        }
        event_rep = repr(event_info)
        logger.debug(
            "CSV exported: %s", event_rep, extra={"superset_event": event_info}
        )
        return response
=======
    @event_logger.log_this
    @expose(
        "/validate_sql_json/",
        methods=(
            "GET",
            "POST",
        ),
    )
    @deprecated(new_target="/api/v1/database/<pk>/validate_sql/")
    def validate_sql_json(
        # pylint: disable=too-many-locals,no-self-use
        self,
    ) -> FlaskResponse:
        """Validates that arbitrary sql is acceptable for the given database.
        Returns a list of error/warning annotations as json.
        """
        sql = request.form["sql"]
        database_id = request.form["database_id"]
        schema = request.form.get("schema") or None
        template_params = json.loads(request.form.get("templateParams") or "{}")

        if template_params is not None and len(template_params) > 0:
            # TODO: factor the Database object out of template rendering
            #       or provide it as mydb so we can render template params
            #       without having to also persist a Query ORM object.
            return json_error_response(
                "SQL validation does not support template parameters", status=400
            )

        session = db.session()
        mydb = session.query(Database).filter_by(id=database_id).one_or_none()
        if not mydb:
            return json_error_response(
                f"Database with id {database_id} is missing.", status=400
            )

        spec = mydb.db_engine_spec
        validators_by_engine = app.config["SQL_VALIDATORS_BY_ENGINE"]
        if not validators_by_engine or spec.engine not in validators_by_engine:
            return json_error_response(
                f"no SQL validator is configured for {spec.engine}", status=400
            )
        validator_name = validators_by_engine[spec.engine]
        validator = get_validator_by_name(validator_name)
        if not validator:
            return json_error_response(
                "No validator named {} found (configured for the {} engine)".format(
                    validator_name, spec.engine
                )
            )

        try:
            timeout = config["SQLLAB_VALIDATION_TIMEOUT"]
            timeout_msg = f"The query exceeded the {timeout} seconds timeout."
            with utils.timeout(seconds=timeout, error_message=timeout_msg):
                errors = validator.validate(sql, schema, mydb)
            payload = json.dumps(
                [err.to_dict() for err in errors],
                default=utils.pessimistic_json_iso_dttm_ser,
                ignore_nan=True,
                encoding=None,
            )
            return json_success(payload)
        except Exception as ex:  # pylint: disable=broad-except
            logger.exception(ex)
            msg = _(
                "%(validator)s was unable to check your query.\n"
                "Please recheck your query.\n"
                "Exception: %(ex)s",
                validator=validator.name,
                ex=ex,
            )
            # Return as a 400 if the database error message says we got a 4xx error
            if re.search(r"([\W]|^)4\d{2}([\W]|$)", str(ex)):
                return json_error_response(f"{msg}", status=400)
            return json_error_response(f"{msg}")
>>>>>>> 93ba59d8

    @api
    @handle_api_exception
    @has_access
    @event_logger.log_this
    @expose("/fetch_datasource_metadata")
    @deprecated(new_target="api/v1/database/<int:pk>/table/<table_name>/<schema_name>/")
    def fetch_datasource_metadata(self) -> FlaskResponse:  # pylint: disable=no-self-use
        """
        Fetch the datasource metadata.

        :returns: The Flask response
        :raises SupersetSecurityException: If the user cannot access the resource
        """
        datasource_id, datasource_type = request.args["datasourceKey"].split("__")
        datasource = DatasourceDAO.get_datasource(
            db.session, DatasourceType(datasource_type), int(datasource_id)
        )
        # Check if datasource exists
        if not datasource:
            return json_error_response(DATASOURCE_MISSING_ERR)

        datasource.raise_for_access()
        return json_success(json.dumps(sanitize_datasource_data(datasource.data)))

    @has_access_api
    @event_logger.log_this
    @expose("/queries/<float:last_updated_ms>")
    @expose("/queries/<int:last_updated_ms>")
    @deprecated(new_target="api/v1/query/updated_since")
    def queries(self, last_updated_ms: float | int) -> FlaskResponse:
        """
        Get the updated queries.

        :param last_updated_ms: Unix time (milliseconds)
        """

        return self.queries_exec(last_updated_ms)

    @staticmethod
    def queries_exec(last_updated_ms: float | int) -> FlaskResponse:
        stats_logger.incr("queries")
        if not get_user_id():
            return json_error_response(
                "Please login to access the queries.", status=403
            )

        # UTC date time, same that is stored in the DB.
        last_updated_dt = datetime.utcfromtimestamp(last_updated_ms / 1000)

        sql_queries = (
            db.session.query(Query)
            .filter(Query.user_id == get_user_id(), Query.changed_on >= last_updated_dt)
            .all()
        )
        dict_queries = {q.client_id: q.to_dict() for q in sql_queries}
        return json_success(json.dumps(dict_queries, default=utils.json_int_dttm_ser))

    @has_access
    @event_logger.log_this
    @expose("/search_queries")
    @deprecated(new_target="api/v1/query/")
    def search_queries(self) -> FlaskResponse:  # pylint: disable=no-self-use
        """
        Search for previously run sqllab queries. Used for Sqllab Query Search
        page /superset/sqllab#search.

        Custom permission can_only_search_queries_owned restricts queries
        to only queries run by current user.

        :returns: Response with list of sql query dicts
        """
        if security_manager.can_access_all_queries():
            search_user_id = request.args.get("user_id")
        elif request.args.get("user_id") is not None:
            try:
                search_user_id = int(cast(int, request.args.get("user_id")))
            except ValueError:
                return Response(status=400, mimetype="application/json")
            if search_user_id != get_user_id():
                return Response(status=403, mimetype="application/json")
        else:
            search_user_id = get_user_id()
        database_id = request.args.get("database_id")
        search_text = request.args.get("search_text")
        # From and To time stamp should be Epoch timestamp in seconds

        query = db.session.query(Query)
        if search_user_id:
            # Filter on user_id
            query = query.filter(Query.user_id == search_user_id)

        if database_id:
            # Filter on db Id
            query = query.filter(Query.database_id == database_id)

        if status := request.args.get("status"):
            # Filter on status
            query = query.filter(Query.status == status)

        if search_text:
            # Filter on search text
            query = query.filter(Query.sql.like(f"%{search_text}%"))

        if from_time := request.args.get("from"):
            query = query.filter(Query.start_time > int(from_time))

        if to_time := request.args.get("to"):
            query = query.filter(Query.start_time < int(to_time))

        query_limit = config["QUERY_SEARCH_LIMIT"]
        sql_queries = query.order_by(Query.start_time.asc()).limit(query_limit).all()

        dict_queries = [q.to_dict() for q in sql_queries]

        return Response(
            json.dumps(dict_queries, default=utils.json_int_dttm_ser),
            status=200,
            mimetype="application/json",
        )

    @app.errorhandler(500)
    def show_traceback(self) -> FlaskResponse:  # pylint: disable=no-self-use
        return (
            render_template("superset/traceback.html", error_msg=get_error_msg()),
            500,
        )

    @event_logger.log_this
    @expose("/welcome/")
    def welcome(self) -> FlaskResponse:
        """Personalized welcome page"""
        if not g.user or not get_user_id():
            if conf["PUBLIC_ROLE_LIKE"]:
                return self.render_template("superset/public_welcome.html")
            return redirect(appbuilder.get_url_for_login)

        welcome_dashboard_id = (
            db.session.query(UserAttribute.welcome_dashboard_id)
            .filter_by(user_id=get_user_id())
            .scalar()
        )
        if welcome_dashboard_id:
            return self.dashboard(dashboard_id_or_slug=str(welcome_dashboard_id))

        payload = {
            "user": bootstrap_user_data(g.user, include_perms=True),
            "common": common_bootstrap_payload(g.user),
        }

        return self.render_template(
            "superset/spa.html",
            entry="spa",
            bootstrap_data=json.dumps(
                payload, default=utils.pessimistic_json_iso_dttm_ser
            ),
        )

    @has_access
    @event_logger.log_this
    @expose("/profile/<username>/")
    def profile(self, username: str) -> FlaskResponse:
        """User profile page"""
        user = (
            db.session.query(ab_models.User).filter_by(username=username).one_or_none()
        )
        # Prevent returning 404 when user is not found to prevent username scanning
        user_id = -1 if not user else user.id
        # Prevent unauthorized access to other user's profiles,
        # unless configured to do so with ENABLE_BROAD_ACTIVITY_ACCESS
        if error_obj := self.get_user_activity_access_error(user_id):
            return error_obj

        payload = {
            "user": bootstrap_user_data(user, include_perms=True),
            "common": common_bootstrap_payload(g.user),
        }

        return self.render_template(
            "superset/basic.html",
            title=_("%(user)s's profile", user=username).__str__(),
            entry="profile",
            bootstrap_data=json.dumps(
                payload, default=utils.pessimistic_json_iso_dttm_ser
            ),
        )

    @staticmethod
    def _get_sqllab_tabs(user_id: int | None) -> dict[str, Any]:
        # send list of tab state ids
        tabs_state = (
            db.session.query(TabState.id, TabState.label)
            .filter_by(user_id=user_id)
            .all()
        )
        tab_state_ids = [str(tab_state[0]) for tab_state in tabs_state]
        # return first active tab, or fallback to another one if no tab is active
        active_tab = (
            db.session.query(TabState)
            .filter_by(user_id=user_id)
            .order_by(TabState.active.desc())
            .first()
        )

        databases: dict[int, Any] = {}
        for database in DatabaseDAO.find_all():
            databases[database.id] = {
                k: v for k, v in database.to_json().items() if k in DATABASE_KEYS
            }
            databases[database.id]["backend"] = database.backend
        queries: dict[str, Any] = {}

        # These are unnecessary if sqllab backend persistence is disabled
        if is_feature_enabled("SQLLAB_BACKEND_PERSISTENCE"):
            # return all user queries associated with existing SQL editors
            user_queries = (
                db.session.query(Query)
                .filter_by(user_id=user_id)
                .filter(Query.sql_editor_id.in_(tab_state_ids))
                .all()
            )
            queries = {
                query.client_id: dict(query.to_dict().items()) for query in user_queries
            }

        return {
            "tab_state_ids": tabs_state,
            "active_tab": active_tab.to_dict() if active_tab else None,
            "databases": databases,
            "queries": queries,
        }

    @has_access
    @event_logger.log_this
    @expose(
        "/sqllab/",
        methods=(
            "GET",
            "POST",
        ),
    )
    def sqllab(self) -> FlaskResponse:
        """SQL Editor"""
        payload = {
            "defaultDbId": config["SQLLAB_DEFAULT_DBID"],
            "common": common_bootstrap_payload(g.user),
            **self._get_sqllab_tabs(get_user_id()),
        }

        if form_data := request.form.get("form_data"):
            try:
                payload["requested_query"] = json.loads(form_data)
            except json.JSONDecodeError:
                pass

        payload["user"] = bootstrap_user_data(g.user, include_perms=True)
        bootstrap_data = json.dumps(
            payload, default=utils.pessimistic_json_iso_dttm_ser
        )

        return self.render_template(
            "superset/basic.html", entry="sqllab", bootstrap_data=bootstrap_data
        )

    @has_access
    @event_logger.log_this
    @expose("/sqllab/history/", methods=("GET",))
    @event_logger.log_this
    def sqllab_history(self) -> FlaskResponse:
        return super().render_app_template()<|MERGE_RESOLUTION|>--- conflicted
+++ resolved
@@ -88,32 +88,7 @@
 from superset.models.slice import Slice
 from superset.models.sql_lab import Query, TabState
 from superset.models.user_attributes import UserAttribute
-<<<<<<< HEAD
-from superset.queries.dao import QueryDAO
-from superset.sql_lab import get_sql_results
 from superset.sql_parse import ParsedQuery
-from superset.sqllab.command_status import SqlJsonExecutionStatus
-from superset.sqllab.commands.execute import CommandResult, ExecuteSqlCommand
-from superset.sqllab.exceptions import (
-    QueryIsForbiddenToAccessException,
-    SqlLabException,
-)
-from superset.sqllab.execution_context_convertor import ExecutionContextConvertor
-from superset.sqllab.limiting_factor import LimitingFactor
-from superset.sqllab.query_render import SqlQueryRenderImpl
-from superset.sqllab.sql_json_executer import (
-    ASynchronousSqlJsonExecutor,
-    SqlJsonExecutor,
-    SynchronousSqlJsonExecutor,
-)
-from superset.sqllab.sqllab_execution_context import SqlJsonExecutionContext
-from superset.sqllab.utils import apply_display_max_row_configuration_if_require
-from superset.sqllab.validators import CanAccessQueryValidatorImpl
-=======
-from superset.security.analytics_db_safety import check_sqlalchemy_uri
-from superset.sql_parse import ParsedQuery
-from superset.sql_validators import get_validator_by_name
->>>>>>> 93ba59d8
 from superset.superset_typing import FlaskResponse
 from superset.tasks.async_queries import load_explore_json_into_cache
 from superset.utils import core as utils
@@ -1585,46 +1560,6 @@
             )
         )
 
-<<<<<<< HEAD
-    @has_access_api
-    @expose("/estimate_query_cost/<int:database_id>/", methods=("POST",))
-    @expose("/estimate_query_cost/<int:database_id>/<schema>/", methods=("POST",))
-    @event_logger.log_this
-    @deprecated(new_target="api/v1/sqllab/estimate/")
-    def estimate_query_cost(  # pylint: disable=no-self-use
-        self, database_id: int, schema: str | None = None
-    ) -> FlaskResponse:
-        mydb = db.session.query(Database).get(database_id)
-
-        sql = json.loads(request.form.get("sql", '""'))
-        if template_params := json.loads(request.form.get("templateParams") or "{}"):
-            template_processor = get_template_processor(mydb)
-            sql = template_processor.process_template(sql, **template_params)
-
-        timeout = SQLLAB_QUERY_COST_ESTIMATE_TIMEOUT
-        timeout_msg = f"The estimation exceeded the {timeout} seconds timeout."
-        try:
-            with utils.timeout(seconds=timeout, error_message=timeout_msg):
-                cost = mydb.db_engine_spec.estimate_query_cost(
-                    mydb, schema, sql, utils.QuerySource.SQL_LAB
-                )
-        except SupersetTimeoutException as ex:
-            logger.exception(ex)
-            return json_errors_response([ex.error])
-        except Exception as ex:  # pylint: disable=broad-except
-            return json_error_response(utils.error_msg_from_exception(ex))
-
-        spec = mydb.db_engine_spec
-        query_cost_formatters: dict[str, Any] = app.config[
-            "QUERY_COST_FORMATTERS_BY_ENGINE"
-        ]
-        query_cost_formatter = query_cost_formatters.get(
-            spec.engine, spec.query_cost_formatter
-        )
-        cost = query_cost_formatter(cost)
-
-        return json_success(json.dumps(cost))
-=======
     @has_access
     @expose("/extra_table_metadata/<int:database_id>/<table_name>/<schema>/")
     @event_logger.log_this
@@ -1641,7 +1576,6 @@
             mydb, table_name, parsed_schema
         )
         return json_success(json.dumps(payload))
->>>>>>> 93ba59d8
 
     @expose("/theme/")
     def theme(self) -> FlaskResponse:
@@ -1685,234 +1619,6 @@
 
         return self.json_response("OK")
 
-    @has_access_api
-<<<<<<< HEAD
-    @handle_api_exception
-    @event_logger.log_this
-    @expose("/sql_json/", methods=("POST",))
-    @deprecated(new_target="/api/v1/sqllab/execute/")
-    def sql_json(self) -> FlaskResponse:
-        if errors := SqlJsonPayloadSchema().validate(request.json):
-            return json_error_response(status=400, payload=errors)
-
-        try:
-            log_params = {
-                "user_agent": cast(Optional[str], request.headers.get("USER_AGENT"))
-            }
-            execution_context = SqlJsonExecutionContext(request.json)
-            command = self._create_sql_json_command(execution_context, log_params)
-            command_result: CommandResult = command.run()
-            return self._create_response_from_execution_context(command_result)
-        except SqlLabException as ex:
-            logger.error(ex.message)
-            self._set_http_status_into_Sql_lab_exception(ex)
-            payload = {"errors": [ex.to_dict()]}
-            return json_error_response(status=ex.status, payload=payload)
-
-    @staticmethod
-    def _create_sql_json_command(
-        execution_context: SqlJsonExecutionContext, log_params: dict[str, Any] | None
-    ) -> ExecuteSqlCommand:
-        query_dao = QueryDAO()
-        sql_json_executor = Superset._create_sql_json_executor(
-            execution_context, query_dao
-        )
-        execution_context_convertor = ExecutionContextConvertor()
-        execution_context_convertor.set_max_row_in_display(
-            int(config.get("DISPLAY_MAX_ROW"))
-        )
-        return ExecuteSqlCommand(
-            execution_context,
-            query_dao,
-            DatabaseDAO(),
-            CanAccessQueryValidatorImpl(),
-            SqlQueryRenderImpl(get_template_processor),
-            sql_json_executor,
-            execution_context_convertor,
-            config["SQLLAB_CTAS_NO_LIMIT"],
-            log_params,
-        )
-
-    @staticmethod
-    def _create_sql_json_executor(
-        execution_context: SqlJsonExecutionContext, query_dao: QueryDAO
-    ) -> SqlJsonExecutor:
-        sql_json_executor: SqlJsonExecutor
-        if execution_context.is_run_asynchronous():
-            sql_json_executor = ASynchronousSqlJsonExecutor(query_dao, get_sql_results)
-        else:
-            sql_json_executor = SynchronousSqlJsonExecutor(
-                query_dao,
-                get_sql_results,
-                config.get("SQLLAB_TIMEOUT"),
-                is_feature_enabled("SQLLAB_BACKEND_PERSISTENCE"),
-            )
-        return sql_json_executor
-
-    @staticmethod
-    def _set_http_status_into_Sql_lab_exception(ex: SqlLabException) -> None:
-        if isinstance(ex, QueryIsForbiddenToAccessException):
-            ex.status = 403
-
-    def _create_response_from_execution_context(  # pylint: disable=invalid-name, no-self-use
-        self,
-        command_result: CommandResult,
-    ) -> FlaskResponse:
-        status_code = 200
-        if command_result["status"] == SqlJsonExecutionStatus.QUERY_IS_RUNNING:
-            status_code = 202
-        return json_success(command_result["payload"], status_code)
-
-    @has_access
-    @event_logger.log_this
-    @expose("/csv/<client_id>")
-    @deprecated(new_target="api/v1/sqllab/export/")
-    def csv(self, client_id: str) -> FlaskResponse:  # pylint: disable=no-self-use
-        """Download the query results as csv."""
-        logger.info("Exporting CSV file [%s]", client_id)
-        query = db.session.query(Query).filter_by(client_id=client_id).one()
-
-        try:
-            query.raise_for_access()
-        except SupersetSecurityException as ex:
-            flash(ex.error.message)
-            return redirect("/")
-
-        blob = None
-        if results_backend and query.results_key:
-            logger.info("Fetching CSV from results backend [%s]", query.results_key)
-            blob = results_backend.get(query.results_key)
-        if blob:
-            logger.info("Decompressing")
-            payload = utils.zlib_decompress(
-                blob, decode=not results_backend_use_msgpack
-            )
-            obj = _deserialize_results_payload(
-                payload, query, cast(bool, results_backend_use_msgpack)
-            )
-
-            df = pd.DataFrame(
-                data=obj["data"],
-                dtype=object,
-                columns=[c["name"] for c in obj["columns"]],
-            )
-
-            logger.info("Using pandas to convert to CSV")
-        else:
-            logger.info("Running a query to turn into CSV")
-            if query.select_sql:
-                sql = query.select_sql
-                limit = None
-            else:
-                sql = query.executed_sql
-                limit = ParsedQuery(sql).limit
-            if limit is not None and query.limiting_factor in {
-                LimitingFactor.QUERY,
-                LimitingFactor.DROPDOWN,
-                LimitingFactor.QUERY_AND_DROPDOWN,
-            }:
-                # remove extra row from `increased_limit`
-                limit -= 1
-            df = query.database.get_df(sql, query.schema)[:limit]
-
-        csv_data = csv.df_to_escaped_csv(df, index=False, **config["CSV_EXPORT"])
-        quoted_csv_name = parse.quote(query.name)
-        response = CsvResponse(
-            csv_data, headers=generate_download_headers("csv", quoted_csv_name)
-        )
-        event_info = {
-            "event_type": "data_export",
-            "client_id": client_id,
-            "row_count": len(df.index),
-            "database": query.database.name,
-            "schema": query.schema,
-            "sql": query.sql,
-            "exported_format": "csv",
-        }
-        event_rep = repr(event_info)
-        logger.debug(
-            "CSV exported: %s", event_rep, extra={"superset_event": event_info}
-        )
-        return response
-=======
-    @event_logger.log_this
-    @expose(
-        "/validate_sql_json/",
-        methods=(
-            "GET",
-            "POST",
-        ),
-    )
-    @deprecated(new_target="/api/v1/database/<pk>/validate_sql/")
-    def validate_sql_json(
-        # pylint: disable=too-many-locals,no-self-use
-        self,
-    ) -> FlaskResponse:
-        """Validates that arbitrary sql is acceptable for the given database.
-        Returns a list of error/warning annotations as json.
-        """
-        sql = request.form["sql"]
-        database_id = request.form["database_id"]
-        schema = request.form.get("schema") or None
-        template_params = json.loads(request.form.get("templateParams") or "{}")
-
-        if template_params is not None and len(template_params) > 0:
-            # TODO: factor the Database object out of template rendering
-            #       or provide it as mydb so we can render template params
-            #       without having to also persist a Query ORM object.
-            return json_error_response(
-                "SQL validation does not support template parameters", status=400
-            )
-
-        session = db.session()
-        mydb = session.query(Database).filter_by(id=database_id).one_or_none()
-        if not mydb:
-            return json_error_response(
-                f"Database with id {database_id} is missing.", status=400
-            )
-
-        spec = mydb.db_engine_spec
-        validators_by_engine = app.config["SQL_VALIDATORS_BY_ENGINE"]
-        if not validators_by_engine or spec.engine not in validators_by_engine:
-            return json_error_response(
-                f"no SQL validator is configured for {spec.engine}", status=400
-            )
-        validator_name = validators_by_engine[spec.engine]
-        validator = get_validator_by_name(validator_name)
-        if not validator:
-            return json_error_response(
-                "No validator named {} found (configured for the {} engine)".format(
-                    validator_name, spec.engine
-                )
-            )
-
-        try:
-            timeout = config["SQLLAB_VALIDATION_TIMEOUT"]
-            timeout_msg = f"The query exceeded the {timeout} seconds timeout."
-            with utils.timeout(seconds=timeout, error_message=timeout_msg):
-                errors = validator.validate(sql, schema, mydb)
-            payload = json.dumps(
-                [err.to_dict() for err in errors],
-                default=utils.pessimistic_json_iso_dttm_ser,
-                ignore_nan=True,
-                encoding=None,
-            )
-            return json_success(payload)
-        except Exception as ex:  # pylint: disable=broad-except
-            logger.exception(ex)
-            msg = _(
-                "%(validator)s was unable to check your query.\n"
-                "Please recheck your query.\n"
-                "Exception: %(ex)s",
-                validator=validator.name,
-                ex=ex,
-            )
-            # Return as a 400 if the database error message says we got a 4xx error
-            if re.search(r"([\W]|^)4\d{2}([\W]|$)", str(ex)):
-                return json_error_response(f"{msg}", status=400)
-            return json_error_response(f"{msg}")
->>>>>>> 93ba59d8
-
     @api
     @handle_api_exception
     @has_access
