--- conflicted
+++ resolved
@@ -1267,11 +1267,7 @@
     def schemas(self, db_id, force_refresh="false"):
         db_id = int(db_id)
         force_refresh = force_refresh.lower() == "true"
-<<<<<<< HEAD
-        database = db.session.query(Database).filter_by(id=db_id).first()
-=======
-        database = db.session.query(models.Database).get(db_id)
->>>>>>> 025b31c0
+        database = db.session.query(Database).get(db_id)
         if database:
             schemas = database.get_all_schema_names(
                 cache=database.schema_cache_enabled,
@@ -1539,13 +1535,9 @@
             # we assume we should retrieve the decrypted URI to test the connection.
             if db_name:
                 existing_database = (
-<<<<<<< HEAD
-                    db.session.query(Database).filter_by(database_name=db_name).first()
-=======
-                    db.session.query(models.Database)
+                    db.session.query(Database)
                     .filter_by(database_name=db_name)
                     .one_or_none()
->>>>>>> 025b31c0
                 )
                 if existing_database and uri == existing_database.safe_sqlalchemy_uri():
                     uri = existing_database.sqlalchemy_uri_decrypted
@@ -2229,11 +2221,7 @@
     @expose("/select_star/<database_id>/<table_name>/<schema>")
     @event_logger.log_this
     def select_star(self, database_id, table_name, schema=None):
-<<<<<<< HEAD
-        mydb = db.session.query(Database).filter_by(id=database_id).first()
-=======
-        mydb = db.session.query(models.Database).get(database_id)
->>>>>>> 025b31c0
+        mydb = db.session.query(Database).get(database_id)
         schema = utils.parse_js_uri_path_item(schema, eval_undefined=True)
         table_name = utils.parse_js_uri_path_item(table_name)
         return json_success(
@@ -2245,11 +2233,7 @@
     @expose("/estimate_query_cost/<database_id>/<schema>/", methods=["POST"])
     @event_logger.log_this
     def estimate_query_cost(self, database_id: int, schema: str = None) -> Response:
-<<<<<<< HEAD
-        mydb = db.session.query(Database).filter_by(id=database_id).one_or_none()
-=======
-        mydb = db.session.query(models.Database).get(database_id)
->>>>>>> 025b31c0
+        mydb = db.session.query(Database).get(database_id)
 
         sql = json.loads(request.form.get("sql", '""'))
         template_params = json.loads(request.form.get("templateParams") or "{}")
@@ -2600,11 +2584,7 @@
         status: str = QueryStatus.PENDING if async_flag else QueryStatus.RUNNING
 
         session = db.session()
-<<<<<<< HEAD
-        mydb = session.query(Database).filter_by(id=database_id).one_or_none()
-=======
-        mydb = session.query(models.Database).get(database_id)
->>>>>>> 025b31c0
+        mydb = session.query(Database).get(database_id)
         if not mydb:
             return json_error_response(f"Database with id {database_id} is missing.")
 
