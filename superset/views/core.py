--- conflicted
+++ resolved
@@ -211,11 +211,7 @@
     @has_access_api
     @event_logger.log_this
     @expose("/datasources/")
-<<<<<<< HEAD
-    @deprecated()
-=======
     @deprecated(new_target="api/v1/dataset/")
->>>>>>> 2817aebd
     def datasources(self) -> FlaskResponse:
         return self.json_response(
             sorted(
@@ -521,11 +517,7 @@
     @expose("/slice_json/<int:slice_id>")
     @etag_cache()
     @check_resource_permissions(check_slice_perms)
-<<<<<<< HEAD
-    @deprecated()
-=======
     @deprecated(new_target="/api/v1/chart/<int:id>/data/")
->>>>>>> 2817aebd
     def slice_json(self, slice_id: int) -> FlaskResponse:
         form_data, slc = get_form_data(slice_id, use_slice_data=True)
         if not slc:
@@ -549,11 +541,7 @@
     @has_access_api
     @event_logger.log_this
     @expose("/annotation_json/<int:layer_id>")
-<<<<<<< HEAD
-    @deprecated()
-=======
     @deprecated(new_target="/api/v1/chart/<int:id>/data/")
->>>>>>> 2817aebd
     def annotation_json(  # pylint: disable=no-self-use
         self, layer_id: int
     ) -> FlaskResponse:
@@ -1023,14 +1011,10 @@
     @has_access_api
     @event_logger.log_this
     @expose("/filter/<datasource_type>/<int:datasource_id>/<column>/")
-<<<<<<< HEAD
-    @deprecated()
-=======
     @deprecated(
         new_target="/api/v1/datasource/<datasource_type>/"
         "<datasource_id>/column/<column_name>/values/"
     )
->>>>>>> 2817aebd
     def filter(  # pylint: disable=no-self-use
         self, datasource_type: str, datasource_id: int, column: str
     ) -> FlaskResponse:
@@ -1174,11 +1158,7 @@
     @event_logger.log_this
     @expose("/tables/<int:db_id>/<schema>/")
     @expose("/tables/<int:db_id>/<schema>/<force_refresh>/")
-<<<<<<< HEAD
-    @deprecated()
-=======
     @deprecated(new_target="api/v1/database/<int:pk>/tables/")
->>>>>>> 2817aebd
     def tables(  # pylint: disable=no-self-use
         self,
         db_id: int,
@@ -1387,11 +1367,7 @@
     @has_access_api
     @event_logger.log_this
     @expose("/testconn", methods=["POST", "GET"])
-<<<<<<< HEAD
-    @deprecated()
-=======
     @deprecated(new_target="/api/v1/database/test_connection/")
->>>>>>> 2817aebd
     def testconn(self) -> FlaskResponse:  # pylint: disable=no-self-use
         """Tests a sqla connection"""
         db_name = request.json.get("name")
@@ -1480,11 +1456,7 @@
     @has_access_api
     @event_logger.log_this
     @expose("/recent_activity/<int:user_id>/", methods=["GET"])
-<<<<<<< HEAD
-    @deprecated()
-=======
     @deprecated(new_target="/api/v1/log/recent_activity/<user_id>/")
->>>>>>> 2817aebd
     def recent_activity(self, user_id: int) -> FlaskResponse:
         """Recent activity (actions) for a given user"""
         error_obj = self.get_user_activity_access_error(user_id)
@@ -1505,11 +1477,7 @@
     @has_access_api
     @event_logger.log_this
     @expose("/available_domains/", methods=["GET"])
-<<<<<<< HEAD
-    @deprecated()
-=======
     @deprecated(new_target="/api/v1/available_domains/")
->>>>>>> 2817aebd
     def available_domains(self) -> FlaskResponse:  # pylint: disable=no-self-use
         """
         Returns the list of available Superset Webserver domains (if any)
@@ -1524,11 +1492,7 @@
     @has_access_api
     @event_logger.log_this
     @expose("/fave_dashboards_by_username/<username>/", methods=["GET"])
-<<<<<<< HEAD
-    @deprecated()
-=======
     @deprecated(new_target="api/v1/dashboard/favorite_status/")
->>>>>>> 2817aebd
     def fave_dashboards_by_username(self, username: str) -> FlaskResponse:
         """This lets us use a user's username to pull favourite dashboards"""
         user = security_manager.find_user(username=username)
@@ -1538,11 +1502,7 @@
     @has_access_api
     @event_logger.log_this
     @expose("/fave_dashboards/<int:user_id>/", methods=["GET"])
-<<<<<<< HEAD
-    @deprecated()
-=======
     @deprecated(new_target="api/v1/dashboard/favorite_status/")
->>>>>>> 2817aebd
     def fave_dashboards(self, user_id: int) -> FlaskResponse:
         error_obj = self.get_user_activity_access_error(user_id)
         if error_obj:
@@ -1579,11 +1539,7 @@
     @has_access_api
     @event_logger.log_this
     @expose("/created_dashboards/<int:user_id>/", methods=["GET"])
-<<<<<<< HEAD
-    @deprecated()
-=======
     @deprecated(new_target="api/v1/dashboard/")
->>>>>>> 2817aebd
     def created_dashboards(self, user_id: int) -> FlaskResponse:
         error_obj = self.get_user_activity_access_error(user_id)
         if error_obj:
@@ -1668,11 +1624,7 @@
     @event_logger.log_this
     @expose("/created_slices", methods=["GET"])
     @expose("/created_slices/<int:user_id>/", methods=["GET"])
-<<<<<<< HEAD
-    @deprecated()
-=======
     @deprecated(new_target="api/v1/chart/")
->>>>>>> 2817aebd
     def created_slices(self, user_id: Optional[int] = None) -> FlaskResponse:
         """List of slices created by this user"""
         if not user_id:
@@ -1989,11 +1941,7 @@
     @has_access
     @expose("/get_or_create_table/", methods=["POST"])
     @event_logger.log_this
-<<<<<<< HEAD
-    @deprecated()
-=======
     @deprecated(new_target="api/v1/dataset/get_or_create/")
->>>>>>> 2817aebd
     def sqllab_table_viz(self) -> FlaskResponse:  # pylint: disable=no-self-use
         """Gets or creates a table object with attributes passed to the API.
 
@@ -2108,13 +2056,9 @@
     @has_access
     @expose("/extra_table_metadata/<int:database_id>/<table_name>/<schema>/")
     @event_logger.log_this
-<<<<<<< HEAD
-    @deprecated()
-=======
     @deprecated(
         new_target="api/v1/database/<int:pk>/table_extra/<table_name>/<schema_name>/"
     )
->>>>>>> 2817aebd
     def extra_table_metadata(  # pylint: disable=no-self-use
         self, database_id: int, table_name: str, schema: str
     ) -> FlaskResponse:
@@ -2172,11 +2116,7 @@
     @has_access_api
     @expose("/results/<key>/")
     @event_logger.log_this
-<<<<<<< HEAD
-    @deprecated()
-=======
     @deprecated(new_target="/api/v1/sqllab/results/")
->>>>>>> 2817aebd
     def results(self, key: str) -> FlaskResponse:
         return self.results_exec(key)
 
@@ -2298,11 +2238,7 @@
         on_giveup=lambda details: db.session.rollback(),
         max_tries=5,
     )
-<<<<<<< HEAD
-    @deprecated()
-=======
     @deprecated(new_target="/api/v1/query/stop")
->>>>>>> 2817aebd
     def stop_query(self) -> FlaskResponse:
         client_id = request.form.get("client_id")
         query = db.session.query(Query).filter_by(client_id=client_id).one()
@@ -2331,11 +2267,7 @@
     @has_access_api
     @event_logger.log_this
     @expose("/validate_sql_json/", methods=["POST", "GET"])
-<<<<<<< HEAD
-    @deprecated()
-=======
     @deprecated(new_target="/api/v1/database/<pk>/validate_sql/")
->>>>>>> 2817aebd
     def validate_sql_json(
         # pylint: disable=too-many-locals,no-self-use
         self,
@@ -2408,11 +2340,7 @@
     @handle_api_exception
     @event_logger.log_this
     @expose("/sql_json/", methods=["POST"])
-<<<<<<< HEAD
-    @deprecated()
-=======
     @deprecated(new_target="/api/v1/sqllab/execute/")
->>>>>>> 2817aebd
     def sql_json(self) -> FlaskResponse:
         errors = SqlJsonPayloadSchema().validate(request.json)
         if errors:
@@ -2490,11 +2418,7 @@
     @has_access
     @event_logger.log_this
     @expose("/csv/<client_id>")
-<<<<<<< HEAD
-    @deprecated()
-=======
     @deprecated(new_target="/api/v1/sqllab/export/")
->>>>>>> 2817aebd
     def csv(self, client_id: str) -> FlaskResponse:  # pylint: disable=no-self-use
         """Download the query results as csv."""
         logger.info("Exporting CSV file [%s]", client_id)
@@ -2568,11 +2492,7 @@
     @has_access
     @event_logger.log_this
     @expose("/fetch_datasource_metadata")
-<<<<<<< HEAD
-    @deprecated()
-=======
     @deprecated(new_target="api/v1/database/<int:pk>/table/<table_name>/<schema_name>/")
->>>>>>> 2817aebd
     def fetch_datasource_metadata(self) -> FlaskResponse:  # pylint: disable=no-self-use
         """
         Fetch the datasource metadata.
@@ -2595,11 +2515,7 @@
     @event_logger.log_this
     @expose("/queries/<float:last_updated_ms>")
     @expose("/queries/<int:last_updated_ms>")
-<<<<<<< HEAD
-    @deprecated()
-=======
     @deprecated(new_target="api/v1/query/updated_since")
->>>>>>> 2817aebd
     def queries(self, last_updated_ms: Union[float, int]) -> FlaskResponse:
         """
         Get the updated queries.
@@ -2631,11 +2547,7 @@
     @has_access
     @event_logger.log_this
     @expose("/search_queries")
-<<<<<<< HEAD
-    @deprecated()
-=======
     @deprecated(new_target="api/v1/query/")
->>>>>>> 2817aebd
     def search_queries(self) -> FlaskResponse:  # pylint: disable=no-self-use
         """
         Search for previously run sqllab queries. Used for Sqllab Query Search
