# Licensed to the Apache Software Foundation (ASF) under one
# or more contributor license agreements.  See the NOTICE file
# distributed with this work for additional information
# regarding copyright ownership.  The ASF licenses this file
# to you under the Apache License, Version 2.0 (the
# "License"); you may not use this file except in compliance
# with the License.  You may obtain a copy of the License at
#
#   http://www.apache.org/licenses/LICENSE-2.0
#
# Unless required by applicable law or agreed to in writing,
# software distributed under the License is distributed on an
# "AS IS" BASIS, WITHOUT WARRANTIES OR CONDITIONS OF ANY
# KIND, either express or implied.  See the License for the
# specific language governing permissions and limitations
# under the License.
# pylint: disable=C,R,W
import logging
import os
import re
<<<<<<< HEAD
from typing import List, Optional, Union  # noqa: F401
=======
from contextlib import closing
from datetime import datetime, timedelta
from typing import Dict, List, Optional, Union
>>>>>>> 0e64dc84
from urllib import parse

import backoff
import msgpack
import pandas as pd
import pyarrow as pa
import simplejson as json
from flask import (
    abort,
    flash,
    g,
    Markup,
    redirect,
    render_template,
    request,
    Response,
    url_for,
)
from flask_appbuilder import expose
from flask_appbuilder.actions import action
from flask_appbuilder.models.sqla.interface import SQLAInterface
from flask_appbuilder.security.decorators import has_access, has_access_api
from flask_appbuilder.security.sqla import models as ab_models
from flask_babel import gettext as __, lazy_gettext as _
from sqlalchemy import and_, or_, select
from sqlalchemy.exc import IntegrityError, SQLAlchemyError
from sqlalchemy.orm.session import Session
from werkzeug.routing import BaseConverter
<<<<<<< HEAD
from werkzeug.utils import secure_filename
=======
from werkzeug.urls import Href
>>>>>>> 0e64dc84

import superset.models.core as models
from superset import (
    app,
    appbuilder,
    cache,
    conf,
    dataframe,
    db,
    event_logger,
    get_feature_flags,
    is_feature_enabled,
    results_backend,
    results_backend_use_msgpack,
    security_manager,
    sql_lab,
    talisman,
    viz,
)
from superset.connectors.connector_registry import ConnectorRegistry
from superset.connectors.sqla.models import AnnotationDatasource, SqlaTable
from superset.exceptions import (
    DatabaseNotFound,
    SupersetException,
    SupersetSecurityException,
    SupersetTimeoutException,
)
from superset.jinja_context import get_template_processor
from superset.models.sql_lab import Query
from superset.models.user_attributes import UserAttribute
from superset.sql_parse import ParsedQuery
from superset.sql_validators import get_validator_by_name
from superset.utils import core as utils, dashboard_import_export
from superset.utils.dates import now_as_float
from superset.utils.decorators import etag_cache, stats_timing

from .base import (
    api,
    BaseSupersetView,
    check_ownership,
    CsvResponse,
    data_payload_response,
    DeleteMixin,
    generate_download_headers,
    get_error_msg,
    get_user_roles,
    handle_api_exception,
    json_error_response,
    json_success,
    SupersetFilter,
    SupersetModelView,
)
from .database import api as database_api, views as in_views
from .utils import (
    apply_display_max_row_limit,
    bootstrap_user_data,
    get_datasource_info,
    get_form_data,
    get_viz,
)

config = app.config
CACHE_DEFAULT_TIMEOUT = config["CACHE_DEFAULT_TIMEOUT"]
SQLLAB_QUERY_COST_ESTIMATE_TIMEOUT = config["SQLLAB_QUERY_COST_ESTIMATE_TIMEOUT"]
stats_logger = config["STATS_LOGGER"]
DAR = models.DatasourceAccessRequest
QueryStatus = utils.QueryStatus

ALL_DATASOURCE_ACCESS_ERR = __(
    "This endpoint requires the `all_datasource_access` permission"
)
DATASOURCE_MISSING_ERR = __("The data source seems to have been deleted")
ACCESS_REQUEST_MISSING_ERR = __("The access requests seem to have been deleted")
USER_MISSING_ERR = __("The user seems to have been deleted")

FORM_DATA_KEY_BLACKLIST: List[str] = []
if not config["ENABLE_JAVASCRIPT_CONTROLS"]:
    FORM_DATA_KEY_BLACKLIST = ["js_tooltip", "js_onclick_href", "js_data_mutator"]


def get_database_access_error_msg(database_name):
    return __(
        "This view requires the database %(name)s or "
        "`all_datasource_access` permission",
        name=database_name,
    )


def is_owner(obj, user):
    """ Check if user is owner of the slice """
    return obj and user in obj.owners


def check_datasource_perms(
    self, datasource_type: str = None, datasource_id: int = None
) -> None:
    """
    Check if user can access a cached response from explore_json.

    This function takes `self` since it must have the same signature as the
    the decorated method.

    :param datasource_type: The datasource type, i.e., 'druid' or 'table'
    :param datasource_id: The datasource ID
    :raises SupersetSecurityException: If the user cannot access the resource
    """

    form_data = get_form_data()[0]

    try:
        datasource_id, datasource_type = get_datasource_info(
            datasource_id, datasource_type, form_data
        )
    except SupersetException as e:
        raise SupersetSecurityException(str(e))

    viz_obj = get_viz(
        datasource_type=datasource_type,
        datasource_id=datasource_id,
        form_data=form_data,
        force=False,
    )

    security_manager.assert_viz_permission(viz_obj)


def check_slice_perms(self, slice_id):
    """
    Check if user can access a cached response from slice_json.

    This function takes `self` since it must have the same signature as the
    the decorated method.
    """

    form_data, slc = get_form_data(slice_id, use_slice_data=True)

    viz_obj = get_viz(
        datasource_type=slc.datasource.type,
        datasource_id=slc.datasource.id,
        form_data=form_data,
        force=False,
    )

    security_manager.assert_viz_permission(viz_obj)


def _deserialize_results_payload(
    payload: Union[bytes, str], query, use_msgpack: Optional[bool] = False
) -> dict:
    logging.debug(f"Deserializing from msgpack: {use_msgpack}")
    if use_msgpack:
        with stats_timing(
            "sqllab.query.results_backend_msgpack_deserialize", stats_logger
        ):
            ds_payload = msgpack.loads(payload, raw=False)

        with stats_timing("sqllab.query.results_backend_pa_deserialize", stats_logger):
            df = pa.deserialize(ds_payload["data"])

        # TODO: optimize this, perhaps via df.to_dict, then traversing
        ds_payload["data"] = dataframe.SupersetDataFrame.format_data(df) or []

        db_engine_spec = query.database.db_engine_spec
        all_columns, data, expanded_columns = db_engine_spec.expand_data(
            ds_payload["selected_columns"], ds_payload["data"]
        )
        ds_payload.update(
            {"data": data, "columns": all_columns, "expanded_columns": expanded_columns}
        )

        return ds_payload
    else:
        with stats_timing(
            "sqllab.query.results_backend_json_deserialize", stats_logger
        ):
            return json.loads(payload)  # type: ignore


class SliceFilter(SupersetFilter):
    def apply(self, query, func):
        if security_manager.all_datasource_access():
            return query
        perms = self.get_view_menus("datasource_access")
        # TODO(bogdan): add `schema_access` support here
        return query.filter(self.model.perm.in_(perms))


class DashboardFilter(SupersetFilter):
    """
    List dashboards with the following criteria:
        1. Those which the user owns
        2. Those which the user has favorited
        3. Those which have been published (if they have access to at least one slice)

    If the user is an admin show them all dashboards.
    This means they do not get curation but can still sort by "published"
    if they wish to see those dashboards which are published first
    """

    def apply(self, query, func):
        Dash = models.Dashboard
        User = ab_models.User
        Slice = models.Slice
        Favorites = models.FavStar

        user_roles = [role.name.lower() for role in list(self.get_user_roles())]
        if "admin" in user_roles:
            return query

        datasource_perms = self.get_view_menus("datasource_access")
        all_datasource_access = security_manager.all_datasource_access()
        published_dash_query = (
            db.session.query(Dash.id)
            .join(Dash.slices)
            .filter(
                and_(
                    Dash.published == True,
                    or_(Slice.perm.in_(datasource_perms), all_datasource_access),
                )
            )
        )

        users_favorite_dash_query = db.session.query(Favorites.obj_id).filter(
            and_(
                Favorites.user_id == User.get_user_id(),
                Favorites.class_name == "Dashboard",
            )
        )
        owner_ids_query = (
            db.session.query(Dash.id)
            .join(Dash.owners)
            .filter(User.id == User.get_user_id())
        )

        query = query.filter(
            or_(
                Dash.id.in_(owner_ids_query),
                Dash.id.in_(published_dash_query),
                Dash.id.in_(users_favorite_dash_query),
            )
        )

        return query


if config["ENABLE_ACCESS_REQUEST"]:

    class AccessRequestsModelView(SupersetModelView, DeleteMixin):
        datamodel = SQLAInterface(DAR)
        list_columns = [
            "username",
            "user_roles",
            "datasource_link",
            "roles_with_datasource",
            "created_on",
        ]
        order_columns = ["created_on"]
        base_order = ("changed_on", "desc")
        label_columns = {
            "username": _("User"),
            "user_roles": _("User Roles"),
            "database": _("Database URL"),
            "datasource_link": _("Datasource"),
            "roles_with_datasource": _("Roles to grant"),
            "created_on": _("Created On"),
        }

    appbuilder.add_view(
        AccessRequestsModelView,
        "Access requests",
        label=__("Access requests"),
        category="Security",
        category_label=__("Security"),
        icon="fa-table",
    )


class SliceModelView(SupersetModelView, DeleteMixin):
    route_base = "/chart"
    datamodel = SQLAInterface(models.Slice)

    list_title = _("Charts")
    show_title = _("Show Chart")
    add_title = _("Add Chart")
    edit_title = _("Edit Chart")

    can_add = False
    search_columns = (
        "slice_name",
        "description",
        "viz_type",
        "datasource_name",
        "owners",
    )
    list_columns = ["slice_link", "viz_type", "datasource_link", "creator", "modified"]
    order_columns = ["viz_type", "datasource_link", "modified"]
    edit_columns = [
        "slice_name",
        "description",
        "viz_type",
        "owners",
        "dashboards",
        "params",
        "cache_timeout",
    ]
    base_order = ("changed_on", "desc")
    description_columns = {
        "description": Markup(
            "The content here can be displayed as widget headers in the "
            "dashboard view. Supports "
            '<a href="https://daringfireball.net/projects/markdown/"">'
            "markdown</a>"
        ),
        "params": _(
            "These parameters are generated dynamically when clicking "
            "the save or overwrite button in the explore view. This JSON "
            "object is exposed here for reference and for power users who may "
            "want to alter specific parameters."
        ),
        "cache_timeout": _(
            "Duration (in seconds) of the caching timeout for this chart. "
            "Note this defaults to the datasource/table timeout if undefined."
        ),
    }
    base_filters = [["id", SliceFilter, lambda: []]]
    label_columns = {
        "cache_timeout": _("Cache Timeout"),
        "creator": _("Creator"),
        "dashboards": _("Dashboards"),
        "datasource_link": _("Datasource"),
        "description": _("Description"),
        "modified": _("Last Modified"),
        "owners": _("Owners"),
        "params": _("Parameters"),
        "slice_link": _("Chart"),
        "slice_name": _("Name"),
        "table": _("Table"),
        "viz_type": _("Visualization Type"),
    }

    add_form_query_rel_fields = {"dashboards": [["name", DashboardFilter, None]]}

    edit_form_query_rel_fields = add_form_query_rel_fields

    def pre_add(self, obj):
        utils.validate_json(obj.params)

    def pre_update(self, obj):
        utils.validate_json(obj.params)
        check_ownership(obj)

    def pre_delete(self, obj):
        check_ownership(obj)

    @expose("/add", methods=["GET", "POST"])
    @has_access
    def add(self):
        datasources = ConnectorRegistry.get_all_datasources(db.session)
        datasources = [
            {"value": str(d.id) + "__" + d.type, "label": repr(d)} for d in datasources
        ]
        return self.render_template(
            "superset/add_slice.html",
            bootstrap_data=json.dumps(
                {"datasources": sorted(datasources, key=lambda d: d["label"])}
            ),
        )


appbuilder.add_view(
    SliceModelView,
    "Charts",
    label=__("Charts"),
    icon="fa-bar-chart",
    category="",
    category_icon="",
)


class SliceAsync(SliceModelView):
    route_base = "/sliceasync"
    list_columns = [
        "id",
        "slice_link",
        "viz_type",
        "slice_name",
        "creator",
        "modified",
        "icons",
        "changed_on_humanized",
    ]
    label_columns = {"icons": " ", "slice_link": _("Chart")}


appbuilder.add_view_no_menu(SliceAsync)


class SliceAddView(SliceModelView):
    route_base = "/sliceaddview"
    list_columns = [
        "id",
        "slice_name",
        "slice_url",
        "edit_url",
        "viz_type",
        "params",
        "description",
        "description_markeddown",
        "datasource_id",
        "datasource_type",
        "datasource_name_text",
        "datasource_link",
        "owners",
        "modified",
        "changed_on",
        "changed_on_humanized",
    ]


appbuilder.add_view_no_menu(SliceAddView)


class DashboardModelView(SupersetModelView, DeleteMixin):
    route_base = "/dashboard"
    datamodel = SQLAInterface(models.Dashboard)

    list_title = _("Dashboards")
    show_title = _("Show Dashboard")
    add_title = _("Add Dashboard")
    edit_title = _("Edit Dashboard")

    list_columns = ["dashboard_link", "creator", "published", "modified"]
    order_columns = ["modified", "published"]
    edit_columns = [
        "dashboard_title",
        "slug",
        "owners",
        "position_json",
        "css",
        "json_metadata",
        "published",
    ]
    show_columns = edit_columns + ["table_names", "charts"]
    search_columns = ("dashboard_title", "slug", "owners", "published")
    add_columns = edit_columns
    base_order = ("changed_on", "desc")
    description_columns = {
        "position_json": _(
            "This json object describes the positioning of the widgets in "
            "the dashboard. It is dynamically generated when adjusting "
            "the widgets size and positions by using drag & drop in "
            "the dashboard view"
        ),
        "css": _(
            "The CSS for individual dashboards can be altered here, or "
            "in the dashboard view where changes are immediately "
            "visible"
        ),
        "slug": _("To get a readable URL for your dashboard"),
        "json_metadata": _(
            "This JSON object is generated dynamically when clicking "
            "the save or overwrite button in the dashboard view. It "
            "is exposed here for reference and for power users who may "
            "want to alter specific parameters."
        ),
        "owners": _("Owners is a list of users who can alter the dashboard."),
        "published": _(
            "Determines whether or not this dashboard is "
            "visible in the list of all dashboards"
        ),
    }
    base_filters = [["slice", DashboardFilter, lambda: []]]
    label_columns = {
        "dashboard_link": _("Dashboard"),
        "dashboard_title": _("Title"),
        "slug": _("Slug"),
        "charts": _("Charts"),
        "owners": _("Owners"),
        "creator": _("Creator"),
        "modified": _("Modified"),
        "position_json": _("Position JSON"),
        "css": _("CSS"),
        "json_metadata": _("JSON Metadata"),
        "table_names": _("Underlying Tables"),
    }

    def pre_add(self, obj):
        obj.slug = obj.slug or None
        if obj.slug:
            obj.slug = obj.slug.strip()
            obj.slug = obj.slug.replace(" ", "-")
            obj.slug = re.sub(r"[^\w\-]+", "", obj.slug)
        if g.user not in obj.owners:
            obj.owners.append(g.user)
        utils.validate_json(obj.json_metadata)
        utils.validate_json(obj.position_json)
        owners = [o for o in obj.owners]
        for slc in obj.slices:
            slc.owners = list(set(owners) | set(slc.owners))

    def pre_update(self, obj):
        check_ownership(obj)
        self.pre_add(obj)

    def pre_delete(self, obj):
        check_ownership(obj)

    @action("mulexport", __("Export"), __("Export dashboards?"), "fa-database")
    def mulexport(self, items):
        if not isinstance(items, list):
            items = [items]
        ids = "".join("&id={}".format(d.id) for d in items)
        return redirect("/dashboard/export_dashboards_form?{}".format(ids[1:]))

    @event_logger.log_this
    @has_access
    @expose("/export_dashboards_form")
    def download_dashboards(self):
        if request.args.get("action") == "go":
            ids = request.args.getlist("id")
            return Response(
                models.Dashboard.export_dashboards(ids),
                headers=generate_download_headers("json"),
                mimetype="application/text",
            )
        return self.render_template(
            "superset/export_dashboards.html", dashboards_url="/dashboard/list"
        )


appbuilder.add_view(
    DashboardModelView,
    "Dashboards",
    label=__("Dashboards"),
    icon="fa-dashboard",
    category="",
    category_icon="",
)


class DashboardModelViewAsync(DashboardModelView):
    route_base = "/dashboardasync"
    list_columns = [
        "id",
        "dashboard_link",
        "creator",
        "modified",
        "dashboard_title",
        "changed_on",
        "url",
        "changed_by_name",
    ]
    label_columns = {
        "dashboard_link": _("Dashboard"),
        "dashboard_title": _("Title"),
        "creator": _("Creator"),
        "modified": _("Modified"),
    }


appbuilder.add_view_no_menu(DashboardModelViewAsync)


class DashboardAddView(DashboardModelView):
    route_base = "/dashboardaddview"
    list_columns = [
        "id",
        "dashboard_link",
        "creator",
        "modified",
        "dashboard_title",
        "changed_on",
        "url",
        "changed_by_name",
    ]
    show_columns = list(set(DashboardModelView.edit_columns + list_columns))


appbuilder.add_view_no_menu(DashboardAddView)


@talisman(force_https=False)
@app.route("/health")
def health():
    return "OK"


@talisman(force_https=False)
@app.route("/healthcheck")
def healthcheck():
    return "OK"


@talisman(force_https=False)
@app.route("/ping")
def ping():
    return "OK"


class KV(BaseSupersetView):
    """Used for storing and retrieving key value pairs"""

    @event_logger.log_this
    @has_access_api
    @expose("/store/", methods=["POST"])
    def store(self):
        try:
            value = request.form.get("data")
            obj = models.KeyValue(value=value)
            db.session.add(obj)
            db.session.commit()
        except Exception as e:
            return json_error_response(e)
        return Response(json.dumps({"id": obj.id}), status=200)

    @event_logger.log_this
    @has_access_api
    @expose("/<key_id>/", methods=["GET"])
    def get_value(self, key_id):
        kv = None
        try:
            kv = db.session.query(models.KeyValue).filter_by(id=key_id).one()
        except Exception as e:
            return json_error_response(e)
        return Response(kv.value, status=200, content_type="text/plain")


appbuilder.add_view_no_menu(KV)


class R(BaseSupersetView):
    """used for short urls"""

    @event_logger.log_this
    @expose("/<url_id>")
    def index(self, url_id):
        url = db.session.query(models.Url).filter_by(id=url_id).first()
        if url and url.url:
            explore_url = "//superset/explore/?"
            if url.url.startswith(explore_url):
                explore_url += f"r={url_id}"
                return redirect(explore_url[1:])
            else:
                return redirect(url.url[1:])
        else:
            flash("URL to nowhere...", "danger")
            return redirect("/")

    @event_logger.log_this
    @has_access_api
    @expose("/shortner/", methods=["POST"])
    def shortner(self):
        url = request.form.get("data")
        obj = models.Url(url=url)
        db.session.add(obj)
        db.session.commit()
        return Response(
            "{scheme}://{request.headers[Host]}/r/{obj.id}".format(
                scheme=request.scheme, request=request, obj=obj
            ),
            mimetype="text/plain",
        )


appbuilder.add_view_no_menu(R)


class Superset(BaseSupersetView):
    """The base views for Superset!"""

    @has_access_api
    @expose("/datasources/")
    def datasources(self):
        datasources = ConnectorRegistry.get_all_datasources(db.session)
        datasources = [o.short_data for o in datasources if o.short_data.get("name")]
        datasources = sorted(datasources, key=lambda o: o["name"])
        return self.json_response(datasources)

    @has_access_api
    @expose("/override_role_permissions/", methods=["POST"])
    def override_role_permissions(self):
        """Updates the role with the give datasource permissions.

          Permissions not in the request will be revoked. This endpoint should
          be available to admins only. Expects JSON in the format:
           {
            'role_name': '{role_name}',
            'database': [{
                'datasource_type': '{table|druid}',
                'name': '{database_name}',
                'schema': [{
                    'name': '{schema_name}',
                    'datasources': ['{datasource name}, {datasource name}']
                }]
            }]
        }
        """
        data = request.get_json(force=True)
        role_name = data["role_name"]
        databases = data["database"]

        db_ds_names = set()
        for dbs in databases:
            for schema in dbs["schema"]:
                for ds_name in schema["datasources"]:
                    fullname = utils.get_datasource_full_name(
                        dbs["name"], ds_name, schema=schema["name"]
                    )
                    db_ds_names.add(fullname)

        existing_datasources = ConnectorRegistry.get_all_datasources(db.session)
        datasources = [d for d in existing_datasources if d.full_name in db_ds_names]
        role = security_manager.find_role(role_name)
        # remove all permissions
        role.permissions = []
        # grant permissions to the list of datasources
        granted_perms = []
        for datasource in datasources:
            view_menu_perm = security_manager.find_permission_view_menu(
                view_menu_name=datasource.perm, permission_name="datasource_access"
            )
            # prevent creating empty permissions
            if view_menu_perm and view_menu_perm.view_menu:
                role.permissions.append(view_menu_perm)
                granted_perms.append(view_menu_perm.view_menu.name)
        db.session.commit()
        return self.json_response(
            {"granted": granted_perms, "requested": list(db_ds_names)}, status=201
        )

    @event_logger.log_this
    @has_access
    @expose("/request_access/")
    def request_access(self):
        datasources = set()
        dashboard_id = request.args.get("dashboard_id")
        if dashboard_id:
            dash = (
                db.session.query(models.Dashboard).filter_by(id=int(dashboard_id)).one()
            )
            datasources |= dash.datasources
        datasource_id = request.args.get("datasource_id")
        datasource_type = request.args.get("datasource_type")
        if datasource_id:
            ds_class = ConnectorRegistry.sources.get(datasource_type)
            datasource = (
                db.session.query(ds_class).filter_by(id=int(datasource_id)).one()
            )
            datasources.add(datasource)

        has_access = all(
            (
                datasource and security_manager.datasource_access(datasource)
                for datasource in datasources
            )
        )
        if has_access:
            return redirect("/superset/dashboard/{}".format(dashboard_id))

        if request.args.get("action") == "go":
            for datasource in datasources:
                access_request = DAR(
                    datasource_id=datasource.id, datasource_type=datasource.type
                )
                db.session.add(access_request)
                db.session.commit()
            flash(__("Access was requested"), "info")
            return redirect("/")

        return self.render_template(
            "superset/request_access.html",
            datasources=datasources,
            datasource_names=", ".join([o.name for o in datasources]),
        )

    @event_logger.log_this
    @has_access
    @expose("/approve")
    def approve(self):
        def clean_fulfilled_requests(session):
            for r in session.query(DAR).all():
                datasource = ConnectorRegistry.get_datasource(
                    r.datasource_type, r.datasource_id, session
                )
                if not datasource or security_manager.datasource_access(datasource):
                    # datasource does not exist anymore
                    session.delete(r)
            session.commit()

        datasource_type = request.args.get("datasource_type")
        datasource_id = request.args.get("datasource_id")
        created_by_username = request.args.get("created_by")
        role_to_grant = request.args.get("role_to_grant")
        role_to_extend = request.args.get("role_to_extend")

        session = db.session
        datasource = ConnectorRegistry.get_datasource(
            datasource_type, datasource_id, session
        )

        if not datasource:
            flash(DATASOURCE_MISSING_ERR, "alert")
            return json_error_response(DATASOURCE_MISSING_ERR)

        requested_by = security_manager.find_user(username=created_by_username)
        if not requested_by:
            flash(USER_MISSING_ERR, "alert")
            return json_error_response(USER_MISSING_ERR)

        requests = (
            session.query(DAR)
            .filter(
                DAR.datasource_id == datasource_id,
                DAR.datasource_type == datasource_type,
                DAR.created_by_fk == requested_by.id,
            )
            .all()
        )

        if not requests:
            flash(ACCESS_REQUEST_MISSING_ERR, "alert")
            return json_error_response(ACCESS_REQUEST_MISSING_ERR)

        # check if you can approve
        if security_manager.all_datasource_access() or check_ownership(
            datasource, raise_if_false=False
        ):
            # can by done by admin only
            if role_to_grant:
                role = security_manager.find_role(role_to_grant)
                requested_by.roles.append(role)
                msg = __(
                    "%(user)s was granted the role %(role)s that gives access "
                    "to the %(datasource)s",
                    user=requested_by.username,
                    role=role_to_grant,
                    datasource=datasource.full_name,
                )
                utils.notify_user_about_perm_udate(
                    g.user,
                    requested_by,
                    role,
                    datasource,
                    "email/role_granted.txt",
                    app.config,
                )
                flash(msg, "info")

            if role_to_extend:
                perm_view = security_manager.find_permission_view_menu(
                    "email/datasource_access", datasource.perm
                )
                role = security_manager.find_role(role_to_extend)
                security_manager.add_permission_role(role, perm_view)
                msg = __(
                    "Role %(r)s was extended to provide the access to "
                    "the datasource %(ds)s",
                    r=role_to_extend,
                    ds=datasource.full_name,
                )
                utils.notify_user_about_perm_udate(
                    g.user,
                    requested_by,
                    role,
                    datasource,
                    "email/role_extended.txt",
                    app.config,
                )
                flash(msg, "info")
            clean_fulfilled_requests(session)
        else:
            flash(__("You have no permission to approve this request"), "danger")
            return redirect("/accessrequestsmodelview/list/")
        for r in requests:
            session.delete(r)
        session.commit()
        return redirect("/accessrequestsmodelview/list/")

    def get_viz(
        self,
        slice_id=None,
        form_data=None,
        datasource_type=None,
        datasource_id=None,
        force=False,
    ):
        if slice_id:
            slc = db.session.query(models.Slice).filter_by(id=slice_id).one()
            return slc.get_viz()
        else:
            viz_type = form_data.get("viz_type", "table")
            datasource = ConnectorRegistry.get_datasource(
                datasource_type, datasource_id, db.session
            )
            viz_obj = viz.viz_types[viz_type](
                datasource, form_data=form_data, force=force
            )
            return viz_obj

    @has_access
    @expose("/slice/<slice_id>/")
    def slice(self, slice_id):
        form_data, slc = get_form_data(slice_id, use_slice_data=True)
        if not slc:
            abort(404)
        endpoint = "/superset/explore/?form_data={}".format(
            parse.quote(json.dumps({"slice_id": slice_id}))
        )
        if request.args.get("standalone") == "true":
            endpoint += "&standalone=true"
        return redirect(endpoint)

    def get_query_string_response(self, viz_obj):
        query = None
        try:
            query_obj = viz_obj.query_obj()
            if query_obj:
                query = viz_obj.datasource.get_query_str(query_obj)
        except Exception as e:
            logging.exception(e)
            return json_error_response(e)

        if not query:
            query = "No query."

        return self.json_response(
            {"query": query, "language": viz_obj.datasource.query_language}
        )

    def get_raw_results(self, viz_obj):
        return self.json_response(
            {"data": viz_obj.get_df_payload()["df"].to_dict("records")}
        )

    def get_samples(self, viz_obj):
        return self.json_response({"data": viz_obj.get_samples()})

    def generate_json(
        self, viz_obj, csv=False, query=False, results=False, samples=False
    ):
        if csv:
            return CsvResponse(
                viz_obj.get_csv(),
                status=200,
                headers=generate_download_headers("csv"),
                mimetype="application/csv",
            )

        if query:
            return self.get_query_string_response(viz_obj)

        if results:
            return self.get_raw_results(viz_obj)

        if samples:
            return self.get_samples(viz_obj)

        payload = viz_obj.get_payload()
        return data_payload_response(*viz_obj.payload_json_and_has_error(payload))

    @event_logger.log_this
    @api
    @has_access_api
    @expose("/slice_json/<slice_id>")
    @etag_cache(CACHE_DEFAULT_TIMEOUT, check_perms=check_slice_perms)
    def slice_json(self, slice_id):
        form_data, slc = get_form_data(slice_id, use_slice_data=True)
        datasource_type = slc.datasource.type
        datasource_id = slc.datasource.id
        viz_obj = get_viz(
            datasource_type=datasource_type,
            datasource_id=datasource_id,
            form_data=form_data,
            force=False,
        )
        return self.generate_json(viz_obj)

    @event_logger.log_this
    @api
    @has_access_api
    @expose("/annotation_json/<layer_id>")
    def annotation_json(self, layer_id):
        form_data = get_form_data()[0]
        form_data["layer_id"] = layer_id
        form_data["filters"] = [{"col": "layer_id", "op": "==", "val": layer_id}]
        datasource = AnnotationDatasource()
        viz_obj = viz.viz_types["table"](datasource, form_data=form_data, force=False)
        payload = viz_obj.get_payload()
        return data_payload_response(*viz_obj.payload_json_and_has_error(payload))

    EXPLORE_JSON_METHODS = ["POST"]
    if not is_feature_enabled("ENABLE_EXPLORE_JSON_CSRF_PROTECTION"):
        EXPLORE_JSON_METHODS.append("GET")

    @event_logger.log_this
    @api
    @has_access_api
    @handle_api_exception
    @expose(
        "/explore_json/<datasource_type>/<datasource_id>/", methods=EXPLORE_JSON_METHODS
    )
    @expose("/explore_json/", methods=EXPLORE_JSON_METHODS)
    @etag_cache(CACHE_DEFAULT_TIMEOUT, check_perms=check_datasource_perms)
    def explore_json(self, datasource_type=None, datasource_id=None):
        """Serves all request that GET or POST form_data

        This endpoint evolved to be the entry point of many different
        requests that GETs or POSTs a form_data.

        `self.generate_json` receives this input and returns different
        payloads based on the request args in the first block

        TODO: break into one endpoint for each return shape"""
        csv = request.args.get("csv") == "true"
        query = request.args.get("query") == "true"
        results = request.args.get("results") == "true"
        samples = request.args.get("samples") == "true"
        force = request.args.get("force") == "true"
        form_data = get_form_data()[0]

        try:
            datasource_id, datasource_type = get_datasource_info(
                datasource_id, datasource_type, form_data
            )
        except SupersetException as e:
            return json_error_response(utils.error_msg_from_exception(e))

        viz_obj = get_viz(
            datasource_type=datasource_type,
            datasource_id=datasource_id,
            form_data=form_data,
            force=force,
        )

        return self.generate_json(
            viz_obj, csv=csv, query=query, results=results, samples=samples
        )

    @event_logger.log_this
    @has_access
    @expose("/import_dashboards", methods=["GET", "POST"])
    def import_dashboards(self):
        """Overrides the dashboards using json instances from the file."""
        f = request.files.get("file")
        if request.method == "POST" and f:
            try:
                dashboard_import_export.import_dashboards(db.session, f.stream)
            except DatabaseNotFound as e:
                flash(
                    _(
                        "Cannot import dashboard: %(db_error)s.\n"
                        "Make sure to create the database before "
                        "importing the dashboard.",
                        db_error=e,
                    ),
                    "danger",
                )
            except Exception:
                flash(
                    _(
                        "An unknown error occurred. "
                        "Please contact your Superset administrator"
                    ),
                    "danger",
                )
            return redirect("/dashboard/list/")
        return self.render_template("superset/import_dashboards.html")

    @event_logger.log_this
    @has_access
    @expose("/explorev2/<datasource_type>/<datasource_id>/")
    def explorev2(self, datasource_type, datasource_id):
        """Deprecated endpoint, here for backward compatibility of urls"""
        return redirect(
            url_for(
                "Superset.explore",
                datasource_type=datasource_type,
                datasource_id=datasource_id,
                **request.args,
            )
        )

    @event_logger.log_this
    @has_access
    @expose("/explore/<datasource_type>/<datasource_id>/", methods=["GET", "POST"])
    @expose("/explore/", methods=["GET", "POST"])
    def explore(self, datasource_type=None, datasource_id=None):
        user_id = g.user.get_id() if g.user else None
        form_data, slc = get_form_data(use_slice_data=True)

        # Flash the SIP-15 message if the slice is owned by the current user and has not
        # been updated, i.e., is not using the [start, end) interval.
        if (
            config["SIP_15_ENABLED"]
            and slc
            and g.user in slc.owners
            and (
                not form_data.get("time_range_endpoints")
                or form_data["time_range_endpoints"]
                != (
                    utils.TimeRangeEndpoint.INCLUSIVE,
                    utils.TimeRangeEndpoint.EXCLUSIVE,
                )
            )
        ):
            url = Href("/superset/explore/")(
                {
                    "form_data": json.dumps(
                        {
                            "slice_id": slc.id,
                            "time_range_endpoints": (
                                utils.TimeRangeEndpoint.INCLUSIVE.value,
                                utils.TimeRangeEndpoint.EXCLUSIVE.value,
                            ),
                        }
                    )
                }
            )

            flash(Markup(config["SIP_15_TOAST_MESSAGE"].format(url=url)))

        error_redirect = "/chart/list/"
        try:
            datasource_id, datasource_type = get_datasource_info(
                datasource_id, datasource_type, form_data
            )
        except SupersetException:
            return redirect(error_redirect)

        datasource = ConnectorRegistry.get_datasource(
            datasource_type, datasource_id, db.session
        )
        if not datasource:
            flash(DATASOURCE_MISSING_ERR, "danger")
            return redirect(error_redirect)

        if config["ENABLE_ACCESS_REQUEST"] and (
            not security_manager.datasource_access(datasource)
        ):
            flash(
                __(security_manager.get_datasource_access_error_msg(datasource)),
                "danger",
            )
            return redirect(
                "superset/request_access/?"
                f"datasource_type={datasource_type}&"
                f"datasource_id={datasource_id}&"
            )

        viz_type = form_data.get("viz_type")
        if not viz_type and datasource.default_endpoint:
            return redirect(datasource.default_endpoint)

        # slc perms
        slice_add_perm = security_manager.can_access("can_add", "SliceModelView")
        slice_overwrite_perm = is_owner(slc, g.user)
        slice_download_perm = security_manager.can_access(
            "can_download", "SliceModelView"
        )

        form_data["datasource"] = str(datasource_id) + "__" + datasource_type

        # On explore, merge legacy and extra filters into the form data
        utils.convert_legacy_filters_into_adhoc(form_data)
        utils.merge_extra_filters(form_data)

        # merge request url params
        if request.method == "GET":
            utils.merge_request_params(form_data, request.args)

        # handle save or overwrite
        action = request.args.get("action")

        if action == "overwrite" and not slice_overwrite_perm:
            return json_error_response(
                _("You don't have the rights to ") + _("alter this ") + _("chart"),
                status=400,
            )

        if action == "saveas" and not slice_add_perm:
            return json_error_response(
                _("You don't have the rights to ") + _("create a ") + _("chart"),
                status=400,
            )

        if action in ("saveas", "overwrite"):
            return self.save_or_overwrite_slice(
                request.args,
                slc,
                slice_add_perm,
                slice_overwrite_perm,
                slice_download_perm,
                datasource_id,
                datasource_type,
                datasource.name,
            )

        standalone = request.args.get("standalone") == "true"
        bootstrap_data = {
            "can_add": slice_add_perm,
            "can_download": slice_download_perm,
            "can_overwrite": slice_overwrite_perm,
            "datasource": datasource.data,
            "form_data": form_data,
            "datasource_id": datasource_id,
            "datasource_type": datasource_type,
            "slice": slc.data if slc else None,
            "standalone": standalone,
            "user_id": user_id,
            "forced_height": request.args.get("height"),
            "common": self.common_bootstrap_payload(),
        }
        table_name = (
            datasource.table_name
            if datasource_type == "table"
            else datasource.datasource_name
        )
        if slc:
            title = slc.slice_name
        else:
            title = _("Explore - %(table)s", table=table_name)
        return self.render_template(
            "superset/basic.html",
            bootstrap_data=json.dumps(bootstrap_data),
            entry="explore",
            title=title,
            standalone_mode=standalone,
        )

    @api
    @handle_api_exception
    @has_access_api
    @expose("/filter/<datasource_type>/<datasource_id>/<column>/")
    def filter(self, datasource_type, datasource_id, column):
        """
        Endpoint to retrieve values for specified column.

        :param datasource_type: Type of datasource e.g. table
        :param datasource_id: Datasource id
        :param column: Column name to retrieve values for
        :return:
        """
        # TODO: Cache endpoint by user, datasource and column
        datasource = ConnectorRegistry.get_datasource(
            datasource_type, datasource_id, db.session
        )
        if not datasource:
            return json_error_response(DATASOURCE_MISSING_ERR)
        security_manager.assert_datasource_permission(datasource)
        payload = json.dumps(
            datasource.values_for_column(column, config["FILTER_SELECT_ROW_LIMIT"]),
            default=utils.json_int_dttm_ser,
        )
        return json_success(payload)

    def save_or_overwrite_slice(
        self,
        args,
        slc,
        slice_add_perm,
        slice_overwrite_perm,
        slice_download_perm,
        datasource_id,
        datasource_type,
        datasource_name,
    ):
        """Save or overwrite a slice"""
        slice_name = args.get("slice_name")
        action = args.get("action")
        form_data = get_form_data()[0]

        if action in ("saveas"):
            if "slice_id" in form_data:
                form_data.pop("slice_id")  # don't save old slice_id
            slc = models.Slice(owners=[g.user] if g.user else [])

        slc.params = json.dumps(form_data, indent=2, sort_keys=True)
        slc.datasource_name = datasource_name
        slc.viz_type = form_data["viz_type"]
        slc.datasource_type = datasource_type
        slc.datasource_id = datasource_id
        slc.slice_name = slice_name

        if action in ("saveas") and slice_add_perm:
            self.save_slice(slc)
        elif action == "overwrite" and slice_overwrite_perm:
            self.overwrite_slice(slc)

        # Adding slice to a dashboard if requested
        dash = None
        if request.args.get("add_to_dash") == "existing":
            dash = (
                db.session.query(models.Dashboard)
                .filter_by(id=int(request.args.get("save_to_dashboard_id")))
                .one()
            )

            # check edit dashboard permissions
            dash_overwrite_perm = check_ownership(dash, raise_if_false=False)
            if not dash_overwrite_perm:
                return json_error_response(
                    _("You don't have the rights to ")
                    + _("alter this ")
                    + _("dashboard"),
                    status=400,
                )

            flash(
                _("Chart [{}] was added to dashboard [{}]").format(
                    slc.slice_name, dash.dashboard_title
                ),
                "info",
            )
        elif request.args.get("add_to_dash") == "new":
            # check create dashboard permissions
            dash_add_perm = security_manager.can_access("can_add", "DashboardModelView")
            if not dash_add_perm:
                return json_error_response(
                    _("You don't have the rights to ")
                    + _("create a ")
                    + _("dashboard"),
                    status=400,
                )

            dash = models.Dashboard(
                dashboard_title=request.args.get("new_dashboard_name"),
                owners=[g.user] if g.user else [],
            )
            flash(
                _(
                    "Dashboard [{}] just got created and chart [{}] was added " "to it"
                ).format(dash.dashboard_title, slc.slice_name),
                "info",
            )

        if dash and slc not in dash.slices:
            dash.slices.append(slc)
            db.session.commit()

        response = {
            "can_add": slice_add_perm,
            "can_download": slice_download_perm,
            "can_overwrite": is_owner(slc, g.user),
            "form_data": slc.form_data,
            "slice": slc.data,
            "dashboard_id": dash.id if dash else None,
        }

        if request.args.get("goto_dash") == "true":
            response.update({"dashboard": dash.url})

        return json_success(json.dumps(response))

    def save_slice(self, slc):
        session = db.session()
        msg = _("Chart [{}] has been saved").format(slc.slice_name)
        session.add(slc)
        session.commit()
        flash(msg, "info")

    def overwrite_slice(self, slc):
        session = db.session()
        session.merge(slc)
        session.commit()
        msg = _("Chart [{}] has been overwritten").format(slc.slice_name)
        flash(msg, "info")

    @api
    @has_access_api
    @expose("/checkbox/<model_view>/<id_>/<attr>/<value>", methods=["GET"])
    def checkbox(self, model_view, id_, attr, value):
        """endpoint for checking/unchecking any boolean in a sqla model"""
        modelview_to_model = {
            "{}ColumnInlineView".format(name.capitalize()): source.column_class
            for name, source in ConnectorRegistry.sources.items()
        }
        model = modelview_to_model[model_view]
        col = db.session.query(model).filter_by(id=id_).first()
        checked = value == "true"
        if col:
            setattr(col, attr, checked)
            if checked:
                metrics = col.get_metrics().values()
                col.datasource.add_missing_metrics(metrics)
            db.session.commit()
        return json_success('"OK"')

    @api
    @has_access_api
    @expose("/schemas/<db_id>/")
    @expose("/schemas/<db_id>/<force_refresh>/")
    def schemas(self, db_id, force_refresh="false"):
        db_id = int(db_id)
        force_refresh = force_refresh.lower() == "true"
        database = db.session.query(models.Database).filter_by(id=db_id).first()
        if database:
            schemas = database.get_all_schema_names(
                cache=database.schema_cache_enabled,
                cache_timeout=database.schema_cache_timeout,
                force=force_refresh,
            )
            schemas = security_manager.schemas_accessible_by_user(database, schemas)
        else:
            schemas = []

        return Response(json.dumps({"schemas": schemas}), mimetype="application/json")

    @api
    @has_access_api
    @expose("/tables/<db_id>/<schema>/<substr>/")
    @expose("/tables/<db_id>/<schema>/<substr>/<force_refresh>/")
    def tables(self, db_id, schema, substr, force_refresh="false"):
        """Endpoint to fetch the list of tables for given database"""
        db_id = int(db_id)
        force_refresh = force_refresh.lower() == "true"
        schema = utils.parse_js_uri_path_item(schema, eval_undefined=True)
        substr = utils.parse_js_uri_path_item(substr, eval_undefined=True)
        database = db.session.query(models.Database).filter_by(id=db_id).one()

        if schema:
            tables = (
                database.get_all_table_names_in_schema(
                    schema=schema,
                    force=force_refresh,
                    cache=database.table_cache_enabled,
                    cache_timeout=database.table_cache_timeout,
                )
                or []
            )
            views = (
                database.get_all_view_names_in_schema(
                    schema=schema,
                    force=force_refresh,
                    cache=database.table_cache_enabled,
                    cache_timeout=database.table_cache_timeout,
                )
                or []
            )
        else:
            tables = database.get_all_table_names_in_database(
                cache=True, force=False, cache_timeout=24 * 60 * 60
            )
            views = database.get_all_view_names_in_database(
                cache=True, force=False, cache_timeout=24 * 60 * 60
            )
        tables = security_manager.get_datasources_accessible_by_user(
            database, tables, schema
        )
        views = security_manager.get_datasources_accessible_by_user(
            database, views, schema
        )

        def get_datasource_label(ds_name: utils.DatasourceName) -> str:
            return ds_name.table if schema else f"{ds_name.schema}.{ds_name.table}"

        if substr:
            tables = [tn for tn in tables if substr in get_datasource_label(tn)]
            views = [vn for vn in views if substr in get_datasource_label(vn)]

        if not schema and database.default_schemas:
            user_schema = g.user.email.split("@")[0]
            valid_schemas = set(database.default_schemas + [user_schema])

            tables = [tn for tn in tables if tn.schema in valid_schemas]
            views = [vn for vn in views if vn.schema in valid_schemas]

        max_items = config["MAX_TABLE_NAMES"] or len(tables)
        total_items = len(tables) + len(views)
        max_tables = len(tables)
        max_views = len(views)
        if total_items and substr:
            max_tables = max_items * len(tables) // total_items
            max_views = max_items * len(views) // total_items

        table_options = [
            {
                "value": tn.table,
                "schema": tn.schema,
                "label": get_datasource_label(tn),
                "title": get_datasource_label(tn),
                "type": "table",
            }
            for tn in tables[:max_tables]
        ]
        table_options.extend(
            [
                {
                    "value": vn.table,
                    "schema": vn.schema,
                    "label": get_datasource_label(vn),
                    "title": get_datasource_label(vn),
                    "type": "view",
                }
                for vn in views[:max_views]
            ]
        )
        table_options.sort(key=lambda value: value["label"])
        payload = {"tableLength": len(tables) + len(views), "options": table_options}
        return json_success(json.dumps(payload))

    @api
    @has_access_api
    @expose("/copy_dash/<dashboard_id>/", methods=["GET", "POST"])
    def copy_dash(self, dashboard_id):
        """Copy dashboard"""
        session = db.session()
        data = json.loads(request.form.get("data"))
        dash = models.Dashboard()
        original_dash = (
            session.query(models.Dashboard).filter_by(id=dashboard_id).first()
        )

        dash.owners = [g.user] if g.user else []
        dash.dashboard_title = data["dashboard_title"]

        if data["duplicate_slices"]:
            # Duplicating slices as well, mapping old ids to new ones
            old_to_new_sliceids = {}
            for slc in original_dash.slices:
                new_slice = slc.clone()
                new_slice.owners = [g.user] if g.user else []
                session.add(new_slice)
                session.flush()
                new_slice.dashboards.append(dash)
                old_to_new_sliceids["{}".format(slc.id)] = "{}".format(new_slice.id)

            # update chartId of layout entities
            # in v2_dash positions json data, chartId should be integer,
            # while in older version slice_id is string type
            for value in data["positions"].values():
                if (
                    isinstance(value, dict)
                    and value.get("meta")
                    and value.get("meta").get("chartId")
                ):
                    old_id = "{}".format(value.get("meta").get("chartId"))
                    new_id = int(old_to_new_sliceids[old_id])
                    value["meta"]["chartId"] = new_id
        else:
            dash.slices = original_dash.slices
        dash.params = original_dash.params

        self._set_dash_metadata(dash, data)
        session.add(dash)
        session.commit()
        dash_json = json.dumps(dash.data)
        session.close()
        return json_success(dash_json)

    @api
    @has_access_api
    @expose("/save_dash/<dashboard_id>/", methods=["GET", "POST"])
    def save_dash(self, dashboard_id):
        """Save a dashboard's metadata"""
        session = db.session()
        dash = session.query(models.Dashboard).filter_by(id=dashboard_id).first()
        check_ownership(dash, raise_if_false=True)
        data = json.loads(request.form.get("data"))
        self._set_dash_metadata(dash, data)
        session.merge(dash)
        session.commit()
        session.close()
        return json_success(json.dumps({"status": "SUCCESS"}))

    @staticmethod
    def _set_dash_metadata(dashboard, data):
        positions = data["positions"]
        # find slices in the position data
        slice_ids = []
        slice_id_to_name = {}
        for value in positions.values():
            if isinstance(value, dict):
                try:
                    slice_id = value["meta"]["chartId"]
                    slice_ids.append(slice_id)
                    slice_id_to_name[slice_id] = value["meta"]["sliceName"]
                except KeyError:
                    pass

        session = db.session()
        Slice = models.Slice
        current_slices = session.query(Slice).filter(Slice.id.in_(slice_ids)).all()

        dashboard.slices = current_slices

        # update slice names. this assumes user has permissions to update the slice
        # we allow user set slice name be empty string
        for slc in dashboard.slices:
            try:
                new_name = slice_id_to_name[slc.id]
                if slc.slice_name != new_name:
                    slc.slice_name = new_name
                    session.merge(slc)
                    session.flush()
            except KeyError:
                pass

        # remove leading and trailing white spaces in the dumped json
        dashboard.position_json = json.dumps(
            positions, indent=None, separators=(",", ":"), sort_keys=True
        )
        md = dashboard.params_dict
        dashboard.css = data.get("css")
        dashboard.dashboard_title = data["dashboard_title"]

        if "filter_immune_slices" not in md:
            md["filter_immune_slices"] = []
        if "timed_refresh_immune_slices" not in md:
            md["timed_refresh_immune_slices"] = []
        if "filter_immune_slice_fields" not in md:
            md["filter_immune_slice_fields"] = {}
        md["expanded_slices"] = data["expanded_slices"]
        md["refresh_frequency"] = data.get("refresh_frequency", 0)
        default_filters_data = json.loads(data.get("default_filters", "{}"))
        applicable_filters = {
            key: v for key, v in default_filters_data.items() if int(key) in slice_ids
        }
        md["default_filters"] = json.dumps(applicable_filters)
        if data.get("color_namespace"):
            md["color_namespace"] = data.get("color_namespace")
        if data.get("color_scheme"):
            md["color_scheme"] = data.get("color_scheme")
        if data.get("label_colors"):
            md["label_colors"] = data.get("label_colors")
        dashboard.json_metadata = json.dumps(md)

    @api
    @has_access_api
    @expose("/add_slices/<dashboard_id>/", methods=["POST"])
    def add_slices(self, dashboard_id):
        """Add and save slices to a dashboard"""
        data = json.loads(request.form.get("data"))
        session = db.session()
        Slice = models.Slice
        dash = session.query(models.Dashboard).filter_by(id=dashboard_id).first()
        check_ownership(dash, raise_if_false=True)
        new_slices = session.query(Slice).filter(Slice.id.in_(data["slice_ids"]))
        dash.slices += new_slices
        session.merge(dash)
        session.commit()
        session.close()
        return "SLICES ADDED"

    @api
    @has_access_api
    @expose("/testconn", methods=["POST", "GET"])
    def testconn(self):
        """Tests a sqla connection"""
        try:
            db_name = request.json.get("name")
            uri = request.json.get("uri")

            # if the database already exists in the database, only its safe (password-masked) URI
            # would be shown in the UI and would be passed in the form data.
            # so if the database already exists and the form was submitted with the safe URI,
            # we assume we should retrieve the decrypted URI to test the connection.
            if db_name:
                existing_database = (
                    db.session.query(models.Database)
                    .filter_by(database_name=db_name)
                    .first()
                )
                if existing_database and uri == existing_database.safe_sqlalchemy_uri():
                    uri = existing_database.sqlalchemy_uri_decrypted

            # this is the database instance that will be tested
            database = models.Database(
                # extras is sent as json, but required to be a string in the Database model
                extra=json.dumps(request.json.get("extras", {})),
                impersonate_user=request.json.get("impersonate_user"),
            )
            database.set_sqlalchemy_uri(uri)

            username = g.user.username if g.user is not None else None
            engine = database.get_sqla_engine(user_name=username)

            with closing(engine.connect()) as conn:
                conn.scalar(select([1]))
                return json_success('"OK"')
        except Exception as e:
            logging.exception(e)
            return json_error_response(
                "Connection failed!\n\n" "The error message returned was:\n{}".format(e)
            )

    @api
    @has_access_api
    @expose("/recent_activity/<user_id>/", methods=["GET"])
    def recent_activity(self, user_id):
        """Recent activity (actions) for a given user"""
        M = models

        if request.args.get("limit"):
            limit = int(request.args.get("limit"))
        else:
            limit = 1000

        qry = (
            db.session.query(M.Log, M.Dashboard, M.Slice)
            .outerjoin(M.Dashboard, M.Dashboard.id == M.Log.dashboard_id)
            .outerjoin(M.Slice, M.Slice.id == M.Log.slice_id)
            .filter(
                and_(
                    ~M.Log.action.in_(("queries", "shortner", "sql_json")),
                    M.Log.user_id == user_id,
                )
            )
            .order_by(M.Log.dttm.desc())
            .limit(limit)
        )
        payload = []
        for log in qry.all():
            item_url = None
            item_title = None
            if log.Dashboard:
                item_url = log.Dashboard.url
                item_title = log.Dashboard.dashboard_title
            elif log.Slice:
                item_url = log.Slice.slice_url
                item_title = log.Slice.slice_name

            payload.append(
                {
                    "action": log.Log.action,
                    "item_url": item_url,
                    "item_title": item_title,
                    "time": log.Log.dttm,
                }
            )
        return json_success(json.dumps(payload, default=utils.json_int_dttm_ser))

    @api
    @has_access_api
    @expose("/csrf_token/", methods=["GET"])
    def csrf_token(self):
        return Response(
            self.render_template("superset/csrf_token.json"), mimetype="text/json"
        )

    @api
    @has_access_api
    @expose("/available_domains/", methods=["GET"])
    def available_domains(self):
        """
        Returns the list of available Superset Webserver domains (if any)
        defined in config. This enables charts embedded in other apps to
        leverage domain sharding if appropriately configured.
        """
        return Response(
            json.dumps(conf.get("SUPERSET_WEBSERVER_DOMAINS")), mimetype="text/json"
        )

    @api
    @has_access_api
    @expose("/fave_dashboards_by_username/<username>/", methods=["GET"])
    def fave_dashboards_by_username(self, username):
        """This lets us use a user's username to pull favourite dashboards"""
        user = security_manager.find_user(username=username)
        return self.fave_dashboards(user.get_id())

    @api
    @has_access_api
    @expose("/fave_dashboards/<user_id>/", methods=["GET"])
    def fave_dashboards(self, user_id):
        qry = (
            db.session.query(models.Dashboard, models.FavStar.dttm)
            .join(
                models.FavStar,
                and_(
                    models.FavStar.user_id == int(user_id),
                    models.FavStar.class_name == "Dashboard",
                    models.Dashboard.id == models.FavStar.obj_id,
                ),
            )
            .order_by(models.FavStar.dttm.desc())
        )
        payload = []
        for o in qry.all():
            d = {
                "id": o.Dashboard.id,
                "dashboard": o.Dashboard.dashboard_link(),
                "title": o.Dashboard.dashboard_title,
                "url": o.Dashboard.url,
                "dttm": o.dttm,
            }
            if o.Dashboard.created_by:
                user = o.Dashboard.created_by
                d["creator"] = str(user)
                d["creator_url"] = "/superset/profile/{}/".format(user.username)
            payload.append(d)
        return json_success(json.dumps(payload, default=utils.json_int_dttm_ser))

    @api
    @has_access_api
    @expose("/created_dashboards/<user_id>/", methods=["GET"])
    def created_dashboards(self, user_id):
        Dash = models.Dashboard
        qry = (
            db.session.query(Dash)
            .filter(or_(Dash.created_by_fk == user_id, Dash.changed_by_fk == user_id))
            .order_by(Dash.changed_on.desc())
        )
        payload = [
            {
                "id": o.id,
                "dashboard": o.dashboard_link(),
                "title": o.dashboard_title,
                "url": o.url,
                "dttm": o.changed_on,
            }
            for o in qry.all()
        ]
        return json_success(json.dumps(payload, default=utils.json_int_dttm_ser))

    @api
    @has_access_api
    @expose("/user_slices", methods=["GET"])
    @expose("/user_slices/<user_id>/", methods=["GET"])
    def user_slices(self, user_id=None):
        """List of slices a user created, or faved"""
        if not user_id:
            user_id = g.user.id
        Slice = models.Slice
        FavStar = models.FavStar
        qry = (
            db.session.query(Slice, FavStar.dttm)
            .join(
                models.FavStar,
                and_(
                    models.FavStar.user_id == int(user_id),
                    models.FavStar.class_name == "slice",
                    models.Slice.id == models.FavStar.obj_id,
                ),
                isouter=True,
            )
            .filter(
                or_(
                    Slice.created_by_fk == user_id,
                    Slice.changed_by_fk == user_id,
                    FavStar.user_id == user_id,
                )
            )
            .order_by(Slice.slice_name.asc())
        )
        payload = [
            {
                "id": o.Slice.id,
                "title": o.Slice.slice_name,
                "url": o.Slice.slice_url,
                "data": o.Slice.form_data,
                "dttm": o.dttm if o.dttm else o.Slice.changed_on,
                "viz_type": o.Slice.viz_type,
            }
            for o in qry.all()
        ]
        return json_success(json.dumps(payload, default=utils.json_int_dttm_ser))

    @api
    @has_access_api
    @expose("/created_slices", methods=["GET"])
    @expose("/created_slices/<user_id>/", methods=["GET"])
    def created_slices(self, user_id=None):
        """List of slices created by this user"""
        if not user_id:
            user_id = g.user.id
        Slice = models.Slice
        qry = (
            db.session.query(Slice)
            .filter(or_(Slice.created_by_fk == user_id, Slice.changed_by_fk == user_id))
            .order_by(Slice.changed_on.desc())
        )
        payload = [
            {
                "id": o.id,
                "title": o.slice_name,
                "url": o.slice_url,
                "dttm": o.changed_on,
                "viz_type": o.viz_type,
            }
            for o in qry.all()
        ]
        return json_success(json.dumps(payload, default=utils.json_int_dttm_ser))

    @api
    @has_access_api
    @expose("/fave_slices", methods=["GET"])
    @expose("/fave_slices/<user_id>/", methods=["GET"])
    def fave_slices(self, user_id=None):
        """Favorite slices for a user"""
        if not user_id:
            user_id = g.user.id
        qry = (
            db.session.query(models.Slice, models.FavStar.dttm)
            .join(
                models.FavStar,
                and_(
                    models.FavStar.user_id == int(user_id),
                    models.FavStar.class_name == "slice",
                    models.Slice.id == models.FavStar.obj_id,
                ),
            )
            .order_by(models.FavStar.dttm.desc())
        )
        payload = []
        for o in qry.all():
            d = {
                "id": o.Slice.id,
                "title": o.Slice.slice_name,
                "url": o.Slice.slice_url,
                "dttm": o.dttm,
                "viz_type": o.Slice.viz_type,
            }
            if o.Slice.created_by:
                user = o.Slice.created_by
                d["creator"] = str(user)
                d["creator_url"] = "/superset/profile/{}/".format(user.username)
            payload.append(d)
        return json_success(json.dumps(payload, default=utils.json_int_dttm_ser))

    @api
    @has_access_api
    @expose("/warm_up_cache/", methods=["GET"])
    def warm_up_cache(self):
        """Warms up the cache for the slice or table.

        Note for slices a force refresh occurs.
        """
        slices = None
        session = db.session()
        slice_id = request.args.get("slice_id")
        table_name = request.args.get("table_name")
        db_name = request.args.get("db_name")

        if not slice_id and not (table_name and db_name):
            return json_error_response(
                __(
                    "Malformed request. slice_id or table_name and db_name "
                    "arguments are expected"
                ),
                status=400,
            )
        if slice_id:
            slices = session.query(models.Slice).filter_by(id=slice_id).all()
            if not slices:
                return json_error_response(
                    __("Chart %(id)s not found", id=slice_id), status=404
                )
        elif table_name and db_name:
            SqlaTable = ConnectorRegistry.sources["table"]
            table = (
                session.query(SqlaTable)
                .join(models.Database)
                .filter(
                    models.Database.database_name == db_name
                    or SqlaTable.table_name == table_name
                )
            ).first()
            if not table:
                return json_error_response(
                    __(
                        "Table %(t)s wasn't found in the database %(d)s",
                        t=table_name,
                        s=db_name,
                    ),
                    status=404,
                )
            slices = (
                session.query(models.Slice)
                .filter_by(datasource_id=table.id, datasource_type=table.type)
                .all()
            )

        for slc in slices:
            try:
                form_data = get_form_data(slc.id, use_slice_data=True)[0]
                obj = get_viz(
                    datasource_type=slc.datasource.type,
                    datasource_id=slc.datasource.id,
                    form_data=form_data,
                    force=True,
                )
                obj.get_json()
            except Exception as e:
                return json_error_response(utils.error_msg_from_exception(e))
        return json_success(
            json.dumps(
                [{"slice_id": slc.id, "slice_name": slc.slice_name} for slc in slices]
            )
        )

    @has_access_api
    @expose("/favstar/<class_name>/<obj_id>/<action>/")
    def favstar(self, class_name, obj_id, action):
        """Toggle favorite stars on Slices and Dashboard"""
        session = db.session()
        FavStar = models.FavStar
        count = 0
        favs = (
            session.query(FavStar)
            .filter_by(class_name=class_name, obj_id=obj_id, user_id=g.user.get_id())
            .all()
        )
        if action == "select":
            if not favs:
                session.add(
                    FavStar(
                        class_name=class_name,
                        obj_id=obj_id,
                        user_id=g.user.get_id(),
                        dttm=datetime.now(),
                    )
                )
            count = 1
        elif action == "unselect":
            for fav in favs:
                session.delete(fav)
        else:
            count = len(favs)
        session.commit()
        return json_success(json.dumps({"count": count}))

    @api
    @has_access_api
    @expose("/dashboard/<dashboard_id>/published/", methods=("GET", "POST"))
    def publish(self, dashboard_id):
        """Gets and toggles published status on dashboards"""
        session = db.session()
        Dashboard = models.Dashboard
        Role = ab_models.Role
        dash = (
            session.query(Dashboard).filter(Dashboard.id == dashboard_id).one_or_none()
        )
        admin_role = session.query(Role).filter(Role.name == "Admin").one_or_none()

        if request.method == "GET":
            if dash:
                return json_success(json.dumps({"published": dash.published}))
            else:
                return json_error_response(
                    "ERROR: cannot find dashboard {0}".format(dashboard_id), status=404
                )

        else:
            edit_perm = is_owner(dash, g.user) or admin_role in get_user_roles()
            if not edit_perm:
                return json_error_response(
                    'ERROR: "{0}" cannot alter dashboard "{1}"'.format(
                        g.user.username, dash.dashboard_title
                    ),
                    status=403,
                )

            dash.published = str(request.form["published"]).lower() == "true"
            session.commit()
            return json_success(json.dumps({"published": dash.published}))

    @has_access
    @expose("/csvtodatabase")
    def csvtodatabase(self):
        session = db.session()
        Database = models.Database
        databases = session.query(Database).filter_by(allow_csv_upload=True).all()
        databases_json = [models.DatabaseDto(-1, "In a new database")]
        for database in databases:
            databases_json.append(models.DatabaseDto(database.id, database.name))

        bootstrap_data = {
            "some boolean": True,
            "some string": "string content",
            "databases": databases_json,
            "common": self.common_bootstrap_payload(),
        }

        if request.args.get("json") == "true":
            return json_success(
                json.dumps(bootstrap_data, default=lambda x: x.__dict__)
            )

        return self.render_template(
            "superset/csv_to_database.html",
            entry="csvToDatabase",
            standalone_mode=False,
            title="CSV to Database configuration",
            bootstrap_data=json.dumps(bootstrap_data, default=lambda x: x.__dict__),
        )

    @has_access
    @expose("/dashboard/<dashboard_id>/")
    def dashboard(self, dashboard_id):
        """Server side rendering for a dashboard"""
        session = db.session()
        qry = session.query(models.Dashboard)
        if dashboard_id.isdigit():
            qry = qry.filter_by(id=int(dashboard_id))
        else:
            qry = qry.filter_by(slug=dashboard_id)

        dash = qry.one_or_none()
        if not dash:
            abort(404)
        datasources = set()
        for slc in dash.slices:
            datasource = slc.datasource
            if datasource:
                datasources.add(datasource)

        if config["ENABLE_ACCESS_REQUEST"]:
            for datasource in datasources:
                if datasource and not security_manager.datasource_access(datasource):
                    flash(
                        __(
                            security_manager.get_datasource_access_error_msg(datasource)
                        ),
                        "danger",
                    )
                    return redirect(
                        "superset/request_access/?" f"dashboard_id={dash.id}&"
                    )

        dash_edit_perm = check_ownership(
            dash, raise_if_false=False
        ) and security_manager.can_access("can_save_dash", "Superset")
        dash_save_perm = security_manager.can_access("can_save_dash", "Superset")
        superset_can_explore = security_manager.can_access("can_explore", "Superset")
        superset_can_csv = security_manager.can_access("can_csv", "Superset")
        slice_can_edit = security_manager.can_access("can_edit", "SliceModelView")

        standalone_mode = request.args.get("standalone") == "true"
        edit_mode = request.args.get("edit") == "true"

        # Hack to log the dashboard_id properly, even when getting a slug
        @event_logger.log_this
        def dashboard(**kwargs):
            pass

        dashboard(
            dashboard_id=dash.id,
            dashboard_version="v2",
            dash_edit_perm=dash_edit_perm,
            edit_mode=edit_mode,
        )

        dashboard_data = dash.data
        dashboard_data.update(
            {
                "standalone_mode": standalone_mode,
                "dash_save_perm": dash_save_perm,
                "dash_edit_perm": dash_edit_perm,
                "superset_can_explore": superset_can_explore,
                "superset_can_csv": superset_can_csv,
                "slice_can_edit": slice_can_edit,
            }
        )

        bootstrap_data = {
            "user_id": g.user.get_id(),
            "dashboard_data": dashboard_data,
            "datasources": {ds.uid: ds.data for ds in datasources},
            "common": self.common_bootstrap_payload(),
            "editMode": edit_mode,
        }

        if request.args.get("json") == "true":
            return json_success(json.dumps(bootstrap_data))

        return self.render_template(
            "superset/dashboard.html",
            entry="dashboard",
            standalone_mode=standalone_mode,
            title=dash.dashboard_title,
            bootstrap_data=json.dumps(bootstrap_data),
        )

    @api
    @event_logger.log_this
    @expose("/log/", methods=["POST"])
    def log(self):
        return Response(status=200)

    @has_access
    @expose("/sync_druid/", methods=["POST"])
    @event_logger.log_this
    def sync_druid_source(self):
        """Syncs the druid datasource in main db with the provided config.

        The endpoint takes 3 arguments:
            user - user name to perform the operation as
            cluster - name of the druid cluster
            config - configuration stored in json that contains:
                name: druid datasource name
                dimensions: list of the dimensions, they become druid columns
                    with the type STRING
                metrics_spec: list of metrics (dictionary). Metric consists of
                    2 attributes: type and name. Type can be count,
                    etc. `count` type is stored internally as longSum
                    other fields will be ignored.

            Example: {
                'name': 'test_click',
                'metrics_spec': [{'type': 'count', 'name': 'count'}],
                'dimensions': ['affiliate_id', 'campaign', 'first_seen']
            }
        """
        payload = request.get_json(force=True)
        druid_config = payload["config"]
        user_name = payload["user"]
        cluster_name = payload["cluster"]

        user = security_manager.find_user(username=user_name)
        DruidDatasource = ConnectorRegistry.sources["druid"]
        DruidCluster = DruidDatasource.cluster_class
        if not user:
            err_msg = __(
                "Can't find User '%(name)s', please ask your admin " "to create one.",
                name=user_name,
            )
            logging.error(err_msg)
            return json_error_response(err_msg)
        cluster = (
            db.session.query(DruidCluster).filter_by(cluster_name=cluster_name).first()
        )
        if not cluster:
            err_msg = __(
                "Can't find DruidCluster with cluster_name = " "'%(name)s'",
                name=cluster_name,
            )
            logging.error(err_msg)
            return json_error_response(err_msg)
        try:
            DruidDatasource.sync_to_db_from_config(druid_config, user, cluster)
        except Exception as e:
            logging.exception(utils.error_msg_from_exception(e))
            return json_error_response(utils.error_msg_from_exception(e))
        return Response(status=201)

    @has_access
    @expose("/sqllab_viz/", methods=["POST"])
    @event_logger.log_this
    def sqllab_viz(self):
        SqlaTable = ConnectorRegistry.sources["table"]
        data = json.loads(request.form.get("data"))
        table_name = data.get("datasourceName")
        table = db.session.query(SqlaTable).filter_by(table_name=table_name).first()
        if not table:
            table = SqlaTable(table_name=table_name)
        table.database_id = data.get("dbId")
        table.schema = data.get("schema")
        table.template_params = data.get("templateParams")
        table.is_sqllab_view = True
        q = ParsedQuery(data.get("sql"))
        table.sql = q.stripped()
        db.session.add(table)
        cols = []
        for config in data.get("columns"):
            column_name = config.get("name")
            SqlaTable = ConnectorRegistry.sources["table"]
            TableColumn = SqlaTable.column_class
            SqlMetric = SqlaTable.metric_class
            col = TableColumn(
                column_name=column_name,
                filterable=True,
                groupby=True,
                is_dttm=config.get("is_date", False),
                type=config.get("type", False),
            )
            cols.append(col)

        table.columns = cols
        table.metrics = [SqlMetric(metric_name="count", expression="count(*)")]
        db.session.commit()
        return json_success(json.dumps({"table_id": table.id}))

    @has_access
    @expose("/table/<database_id>/<table_name>/<schema>/")
    @event_logger.log_this
    def table(self, database_id, table_name, schema):
        schema = utils.parse_js_uri_path_item(schema, eval_undefined=True)
        table_name = utils.parse_js_uri_path_item(table_name)
        mydb = db.session.query(models.Database).filter_by(id=database_id).one()
        payload_columns = []
        indexes = []
        primary_key = []
        foreign_keys = []
        try:
            columns = mydb.get_columns(table_name, schema)
            indexes = mydb.get_indexes(table_name, schema)
            primary_key = mydb.get_pk_constraint(table_name, schema)
            foreign_keys = mydb.get_foreign_keys(table_name, schema)
        except Exception as e:
            return json_error_response(utils.error_msg_from_exception(e))
        keys = []
        if primary_key and primary_key.get("constrained_columns"):
            primary_key["column_names"] = primary_key.pop("constrained_columns")
            primary_key["type"] = "pk"
            keys += [primary_key]
        for fk in foreign_keys:
            fk["column_names"] = fk.pop("constrained_columns")
            fk["type"] = "fk"
        keys += foreign_keys
        for idx in indexes:
            idx["type"] = "index"
        keys += indexes

        for col in columns:
            dtype = ""
            try:
                dtype = "{}".format(col["type"])
            except Exception:
                # sqla.types.JSON __str__ has a bug, so using __class__.
                dtype = col["type"].__class__.__name__
                pass
            payload_columns.append(
                {
                    "name": col["name"],
                    "type": dtype.split("(")[0] if "(" in dtype else dtype,
                    "longType": dtype,
                    "keys": [k for k in keys if col["name"] in k.get("column_names")],
                }
            )
        tbl = {
            "name": table_name,
            "columns": payload_columns,
            "selectStar": mydb.select_star(
                table_name,
                schema=schema,
                show_cols=True,
                indent=True,
                cols=columns,
                latest_partition=True,
            ),
            "primaryKey": primary_key,
            "foreignKeys": foreign_keys,
            "indexes": keys,
        }
        return json_success(json.dumps(tbl))

    @has_access
    @expose("/extra_table_metadata/<database_id>/<table_name>/<schema>/")
    @event_logger.log_this
    def extra_table_metadata(self, database_id, table_name, schema):
        schema = utils.parse_js_uri_path_item(schema, eval_undefined=True)
        table_name = utils.parse_js_uri_path_item(table_name)
        mydb = db.session.query(models.Database).filter_by(id=database_id).one()
        payload = mydb.db_engine_spec.extra_table_metadata(mydb, table_name, schema)
        return json_success(json.dumps(payload))

    @has_access
    @expose("/select_star/<database_id>/<table_name>")
    @expose("/select_star/<database_id>/<table_name>/<schema>")
    @event_logger.log_this
    def select_star(self, database_id, table_name, schema=None):
        mydb = db.session.query(models.Database).filter_by(id=database_id).first()
        schema = utils.parse_js_uri_path_item(schema, eval_undefined=True)
        table_name = utils.parse_js_uri_path_item(table_name)
        return json_success(
            mydb.select_star(table_name, schema, latest_partition=True, show_cols=True)
        )

    @has_access_api
    @expose("/estimate_query_cost/<database_id>/", methods=["POST"])
    @expose("/estimate_query_cost/<database_id>/<schema>/", methods=["POST"])
    @event_logger.log_this
    def estimate_query_cost(self, database_id: int, schema: str = None) -> Response:
        mydb = db.session.query(models.Database).filter_by(id=database_id).one_or_none()

        sql = json.loads(request.form.get("sql", '""'))
        template_params = json.loads(request.form.get("templateParams") or "{}")
        if template_params:
            template_processor = get_template_processor(mydb)
            sql = template_processor.process_template(sql, **template_params)

        timeout = SQLLAB_QUERY_COST_ESTIMATE_TIMEOUT
        timeout_msg = f"The estimation exceeded the {timeout} seconds timeout."
        try:
            with utils.timeout(seconds=timeout, error_message=timeout_msg):
                cost = mydb.db_engine_spec.estimate_query_cost(
                    mydb, schema, sql, utils.sources.get("sql_lab")
                )
        except SupersetTimeoutException as e:
            logging.exception(e)
            return json_error_response(timeout_msg)
        except Exception as e:
            return json_error_response(str(e))

        spec = mydb.db_engine_spec
        query_cost_formatters = get_feature_flags().get(
            "QUERY_COST_FORMATTERS_BY_ENGINE", {}
        )
        query_cost_formatter = query_cost_formatters.get(
            spec.engine, spec.query_cost_formatter
        )
        cost = query_cost_formatter(cost)

        return json_success(json.dumps(cost))

    @expose("/theme/")
    def theme(self):
        return self.render_template("superset/theme.html")

    @has_access_api
    @expose("/cached_key/<key>/")
    @event_logger.log_this
    def cached_key(self, key):
        """Returns a key from the cache"""
        resp = cache.get(key)
        if resp:
            return resp
        return "nope"

    @has_access_api
    @expose("/cache_key_exist/<key>/")
    @event_logger.log_this
    def cache_key_exist(self, key):
        """Returns if a key from cache exist"""
        key_exist = True if cache.get(key) else False
        status = 200 if key_exist else 404
        return json_success(json.dumps({"key_exist": key_exist}), status=status)

    @has_access_api
    @expose("/results/<key>/")
    @event_logger.log_this
    def results(self, key):
        """Serves a key off of the results backend

        It is possible to pass the `rows` query argument to limit the number
        of rows returned.
        """
        if not results_backend:
            return json_error_response("Results backend isn't configured")

        read_from_results_backend_start = now_as_float()
        blob = results_backend.get(key)
        stats_logger.timing(
            "sqllab.query.results_backend_read",
            now_as_float() - read_from_results_backend_start,
        )
        if not blob:
            return json_error_response(
                "Data could not be retrieved. " "You may want to re-run the query.",
                status=410,
            )

        query = db.session.query(Query).filter_by(results_key=key).one_or_none()
        if query is None:
            return json_error_response(
                "Data could not be retrieved. You may want to re-run the query.",
                status=404,
            )

        rejected_tables = security_manager.rejected_tables(
            query.sql, query.database, query.schema
        )
        if rejected_tables:
            return json_error_response(
                security_manager.get_table_access_error_msg(rejected_tables), status=403
            )

        payload = utils.zlib_decompress(blob, decode=not results_backend_use_msgpack)
        obj = _deserialize_results_payload(payload, query, results_backend_use_msgpack)

        if "rows" in request.args:
            try:
                rows = int(request.args["rows"])
            except ValueError:
                return json_error_response("Invalid `rows` argument", status=400)
            obj = apply_display_max_row_limit(obj, rows)

        return json_success(
            json.dumps(obj, default=utils.json_iso_dttm_ser, ignore_nan=True)
        )

    @has_access_api
    @expose("/stop_query/", methods=["POST"])
    @event_logger.log_this
    @backoff.on_exception(
        backoff.constant,
        Exception,
        interval=1,
        on_backoff=lambda details: db.session.rollback(),
        on_giveup=lambda details: db.session.rollback(),
        max_tries=5,
    )
    def stop_query(self):
        client_id = request.form.get("client_id")

        query = db.session.query(Query).filter_by(client_id=client_id).one()
        if query.status in [
            QueryStatus.FAILED,
            QueryStatus.SUCCESS,
            QueryStatus.TIMED_OUT,
        ]:
            logging.error(
                f"Query with client_id {client_id} could not be stopped: query already complete"
            )
            return self.json_response("OK")
        query.status = QueryStatus.STOPPED
        db.session.commit()

        return self.json_response("OK")

    @has_access_api
    @expose("/validate_sql_json/", methods=["POST", "GET"])
    @event_logger.log_this
    def validate_sql_json(self):
        """Validates that arbitrary sql is acceptable for the given database.
        Returns a list of error/warning annotations as json.
        """
        sql = request.form.get("sql")
        database_id = request.form.get("database_id")
        schema = request.form.get("schema") or None
        template_params = json.loads(request.form.get("templateParams") or "{}")

        if len(template_params) > 0:
            # TODO: factor the Database object out of template rendering
            #       or provide it as mydb so we can render template params
            #       without having to also persist a Query ORM object.
            return json_error_response(
                "SQL validation does not support template parameters", status=400
            )

        session = db.session()
        mydb = session.query(models.Database).filter_by(id=database_id).one_or_none()
        if not mydb:
            return json_error_response(
                "Database with id {} is missing.".format(database_id), status=400
            )

        spec = mydb.db_engine_spec
        validators_by_engine = get_feature_flags().get("SQL_VALIDATORS_BY_ENGINE")
        if not validators_by_engine or spec.engine not in validators_by_engine:
            return json_error_response(
                "no SQL validator is configured for {}".format(spec.engine), status=400
            )
        validator_name = validators_by_engine[spec.engine]
        validator = get_validator_by_name(validator_name)
        if not validator:
            return json_error_response(
                "No validator named {} found (configured for the {} engine)".format(
                    validator_name, spec.engine
                )
            )

        try:
            timeout = config["SQLLAB_VALIDATION_TIMEOUT"]
            timeout_msg = f"The query exceeded the {timeout} seconds timeout."
            with utils.timeout(seconds=timeout, error_message=timeout_msg):
                errors = validator.validate(sql, schema, mydb)
            payload = json.dumps(
                [err.to_dict() for err in errors],
                default=utils.pessimistic_json_iso_dttm_ser,
                ignore_nan=True,
                encoding=None,
            )
            return json_success(payload)
        except Exception as e:
            logging.exception(e)
            msg = _(
                f"{validator.name} was unable to check your query.\nPlease "
                "make sure that any services it depends on are available\n"
                f"Exception: {e}"
            )
            return json_error_response(f"{msg}")

    def _sql_json_async(
        self, session: Session, rendered_query: str, query: Query, expand_data: bool
    ) -> str:
        """
            Send SQL JSON query to celery workers

        :param session: SQLAlchemy session object
        :param rendered_query: the rendered query to perform by workers
        :param query: The query (SQLAlchemy) object
        :return: String JSON response
        """
        logging.info(f"Query {query.id}: Running query on a Celery worker")
        # Ignore the celery future object and the request may time out.
        try:
            sql_lab.get_sql_results.delay(
                query.id,
                rendered_query,
                return_results=False,
                store_results=not query.select_as_cta,
                user_name=g.user.username if g.user else None,
                start_time=now_as_float(),
                expand_data=expand_data,
            )
        except Exception as e:
            logging.exception(f"Query {query.id}: {e}")
            msg = _(
                "Failed to start remote query on a worker. "
                "Tell your administrator to verify the availability of "
                "the message queue."
            )
            query.status = QueryStatus.FAILED
            query.error_message = msg
            session.commit()
            return json_error_response("{}".format(msg))
        resp = json_success(
            json.dumps(
                {"query": query.to_dict()},
                default=utils.json_int_dttm_ser,
                ignore_nan=True,
            ),
            status=202,
        )
        session.commit()
        return resp

    def _sql_json_sync(
        self, session: Session, rendered_query: str, query: Query, expand_data: bool
    ) -> str:
        """
            Execute SQL query (sql json)

        :param rendered_query: The rendered query (included templates)
        :param query: The query SQL (SQLAlchemy) object
        :return: String JSON response
        """
        try:
            timeout = config["SQLLAB_TIMEOUT"]
            timeout_msg = f"The query exceeded the {timeout} seconds timeout."
            with utils.timeout(seconds=timeout, error_message=timeout_msg):
                # pylint: disable=no-value-for-parameter
                data = sql_lab.get_sql_results(
                    query.id,
                    rendered_query,
                    return_results=True,
                    user_name=g.user.username if g.user else None,
                    expand_data=expand_data,
                )

            payload = json.dumps(
                apply_display_max_row_limit(data),
                default=utils.pessimistic_json_iso_dttm_ser,
                ignore_nan=True,
                encoding=None,
            )
        except Exception as e:
            logging.exception(f"Query {query.id}: {e}")
            return json_error_response(f"{{e}}")
        if data.get("status") == QueryStatus.FAILED:
            return json_error_response(payload=data)
        return json_success(payload)

    @has_access_api
    @expose("/sql_json/", methods=["POST"])
    @event_logger.log_this
    def sql_json(self):
        """Runs arbitrary sql and returns data as json"""
        # Collect Values
        database_id: int = request.json.get("database_id")
        schema: str = request.json.get("schema")
        sql: str = request.json.get("sql")
        try:
            template_params: dict = json.loads(
                request.json.get("templateParams") or "{}"
            )
        except json.decoder.JSONDecodeError:
            logging.warning(
                f"Invalid template parameter {request.json.get('templateParams')}"
                " specified. Defaulting to empty dict"
            )
            template_params = {}
        limit = request.json.get("queryLimit") or app.config["SQL_MAX_ROW"]
        async_flag: bool = request.json.get("runAsync")
        if limit < 0:
            logging.warning(
                f"Invalid limit of {limit} specified. Defaulting to max limit."
            )
            limit = 0
        select_as_cta: bool = request.json.get("select_as_cta")
        tmp_table_name: str = request.json.get("tmp_table_name")
        client_id: str = request.json.get("client_id") or utils.shortid()[:10]
        sql_editor_id: str = request.json.get("sql_editor_id")
        tab_name: str = request.json.get("tab")
        status: bool = QueryStatus.PENDING if async_flag else QueryStatus.RUNNING

        session = db.session()
        mydb = session.query(models.Database).filter_by(id=database_id).one_or_none()
        if not mydb:
            return json_error_response(f"Database with id {database_id} is missing.")

        # Set tmp_table_name for CTA
        if select_as_cta and mydb.force_ctas_schema:
            tmp_table_name = f"{mydb.force_ctas_schema}.{tmp_table_name}"

        # Save current query
        query = Query(
            database_id=database_id,
            sql=sql,
            schema=schema,
            select_as_cta=select_as_cta,
            start_time=now_as_float(),
            tab_name=tab_name,
            status=status,
            sql_editor_id=sql_editor_id,
            tmp_table_name=tmp_table_name,
            user_id=g.user.get_id() if g.user else None,
            client_id=client_id,
        )
        try:
            session.add(query)
            session.flush()
            query_id = query.id
            session.commit()  # shouldn't be necessary
        except SQLAlchemyError as e:
            logging.error(f"Errors saving query details {e}")
            session.rollback()
            raise Exception(_("Query record was not created as expected."))
        if not query_id:
            raise Exception(_("Query record was not created as expected."))

        logging.info(f"Triggering query_id: {query_id}")

        rejected_tables = security_manager.rejected_tables(sql, mydb, schema)
        if rejected_tables:
            query.status = QueryStatus.FAILED
            session.commit()
            return json_error_response(
                security_manager.get_table_access_error_msg(rejected_tables),
                link=security_manager.get_table_access_link(rejected_tables),
                status=403,
            )

        try:
            template_processor = get_template_processor(
                database=query.database, query=query
            )
            rendered_query = template_processor.process_template(
                query.sql, **template_params
            )
        except Exception as e:
            error_msg = utils.error_msg_from_exception(e)
            return json_error_response(
                f"Query {query_id}: Template rendering failed: {error_msg}"
            )

        # set LIMIT after template processing
        limits = [mydb.db_engine_spec.get_limit_from_sql(rendered_query), limit]
        query.limit = min(lim for lim in limits if lim is not None)

        # Flag for whether or not to expand data
        # (feature that will expand Presto row objects and arrays)
        expand_data: bool = is_feature_enabled(
            "PRESTO_EXPAND_DATA"
        ) and request.json.get("expand_data")

        # Async request.
        if async_flag:
            return self._sql_json_async(session, rendered_query, query, expand_data)
        # Sync request.
        return self._sql_json_sync(session, rendered_query, query, expand_data)

    @has_access
    @expose("/csv/<client_id>")
    @event_logger.log_this
    def csv(self, client_id):
        """Download the query results as csv."""
        logging.info("Exporting CSV file [{}]".format(client_id))
        query = db.session.query(Query).filter_by(client_id=client_id).one()

        rejected_tables = security_manager.rejected_tables(
            query.sql, query.database, query.schema
        )
        if rejected_tables:
            flash(security_manager.get_table_access_error_msg(rejected_tables))
            return redirect("/")
        blob = None
        if results_backend and query.results_key:
            logging.info(
                "Fetching CSV from results backend " "[{}]".format(query.results_key)
            )
            blob = results_backend.get(query.results_key)
        if blob:
            logging.info("Decompressing")
            payload = utils.zlib_decompress(
                blob, decode=not results_backend_use_msgpack
            )
            obj = _deserialize_results_payload(
                payload, query, results_backend_use_msgpack
            )
            columns = [c["name"] for c in obj["columns"]]
            df = pd.DataFrame.from_records(obj["data"], columns=columns)
            logging.info("Using pandas to convert to CSV")
            csv = df.to_csv(index=False, **config["CSV_EXPORT"])
        else:
            logging.info("Running a query to turn into CSV")
            sql = query.select_sql or query.executed_sql
            df = query.database.get_df(sql, query.schema)
            # TODO(bkyryliuk): add compression=gzip for big files.
            csv = df.to_csv(index=False, **config["CSV_EXPORT"])
        response = Response(csv, mimetype="text/csv")
        response.headers[
            "Content-Disposition"
        ] = f"attachment; filename={query.name}.csv"
        event_info = {
            "event_type": "data_export",
            "client_id": client_id,
            "row_count": len(df.index),
            "database": query.database.name,
            "schema": query.schema,
            "sql": query.sql,
            "exported_format": "csv",
        }
        logging.info(
            f"CSV exported: {repr(event_info)}", extra={"superset_event": event_info}
        )
        return response

    @api
    @handle_api_exception
    @has_access
    @expose("/fetch_datasource_metadata")
    @event_logger.log_this
    def fetch_datasource_metadata(self):
        datasource_id, datasource_type = request.args.get("datasourceKey").split("__")
        datasource = ConnectorRegistry.get_datasource(
            datasource_type, datasource_id, db.session
        )
        # Check if datasource exists
        if not datasource:
            return json_error_response(DATASOURCE_MISSING_ERR)

        # Check permission for datasource
        security_manager.assert_datasource_permission(datasource)
        return json_success(json.dumps(datasource.data))

    @has_access_api
    @expose("/queries/<last_updated_ms>")
    def queries(self, last_updated_ms):
        """Get the updated queries."""
        stats_logger.incr("queries")
        if not g.user.get_id():
            return json_error_response(
                "Please login to access the queries.", status=403
            )

        # Unix time, milliseconds.
        last_updated_ms_int = int(float(last_updated_ms)) if last_updated_ms else 0

        # UTC date time, same that is stored in the DB.
        last_updated_dt = utils.EPOCH + timedelta(seconds=last_updated_ms_int / 1000)

        sql_queries = (
            db.session.query(Query)
            .filter(
                Query.user_id == g.user.get_id(), Query.changed_on >= last_updated_dt
            )
            .all()
        )
        dict_queries = {q.client_id: q.to_dict() for q in sql_queries}
        return json_success(json.dumps(dict_queries, default=utils.json_int_dttm_ser))

    @has_access
    @expose("/search_queries")
    @event_logger.log_this
    def search_queries(self) -> Response:
        """
        Search for previously run sqllab queries. Used for Sqllab Query Search
        page /superset/sqllab#search.

        Custom permission can_only_search_queries_owned restricts queries
        to only queries run by current user.

        :returns: Response with list of sql query dicts
        """
        query = db.session.query(Query)
        if security_manager.can_only_access_owned_queries():
            search_user_id = g.user.get_user_id()
        else:
            search_user_id = request.args.get("user_id")
        database_id = request.args.get("database_id")
        search_text = request.args.get("search_text")
        status = request.args.get("status")
        # From and To time stamp should be Epoch timestamp in seconds
        from_time = request.args.get("from")
        to_time = request.args.get("to")

        if search_user_id:
            # Filter on user_id
            query = query.filter(Query.user_id == search_user_id)

        if database_id:
            # Filter on db Id
            query = query.filter(Query.database_id == database_id)

        if status:
            # Filter on status
            query = query.filter(Query.status == status)

        if search_text:
            # Filter on search text
            query = query.filter(Query.sql.like("%{}%".format(search_text)))

        if from_time:
            query = query.filter(Query.start_time > int(from_time))

        if to_time:
            query = query.filter(Query.start_time < int(to_time))

        query_limit = config["QUERY_SEARCH_LIMIT"]
        sql_queries = query.order_by(Query.start_time.asc()).limit(query_limit).all()

        dict_queries = [q.to_dict() for q in sql_queries]

        return Response(
            json.dumps(dict_queries, default=utils.json_int_dttm_ser),
            status=200,
            mimetype="application/json",
        )

    @app.errorhandler(500)
    def show_traceback(self):
        return (
            render_template("superset/traceback.html", error_msg=get_error_msg()),
            500,
        )

    @expose("/welcome")
    def welcome(self):
        """Personalized welcome page"""
        if not g.user or not g.user.get_id():
            return redirect(appbuilder.get_url_for_login)

        welcome_dashboard_id = (
            db.session.query(UserAttribute.welcome_dashboard_id)
            .filter_by(user_id=g.user.get_id())
            .scalar()
        )
        if welcome_dashboard_id:
            return self.dashboard(str(welcome_dashboard_id))

        payload = {
            "user": bootstrap_user_data(g.user),
            "common": self.common_bootstrap_payload(),
        }

        return self.render_template(
            "superset/basic.html",
            entry="welcome",
            title="Superset",
            bootstrap_data=json.dumps(payload, default=utils.json_iso_dttm_ser),
        )

    @has_access
    @expose("/profile/<username>/")
    def profile(self, username):
        """User profile page"""
        if not username and g.user:
            username = g.user.username

        user = (
            db.session.query(ab_models.User).filter_by(username=username).one_or_none()
        )
        if not user:
            abort(404, description=f"User: {username} does not exist.")

        payload = {
            "user": bootstrap_user_data(user, include_perms=True),
            "common": self.common_bootstrap_payload(),
        }

        return self.render_template(
            "superset/basic.html",
            title=_("%(user)s's profile", user=username),
            entry="profile",
            bootstrap_data=json.dumps(payload, default=utils.json_iso_dttm_ser),
        )

    @has_access
    @expose("/sqllab")
    def sqllab(self):
        """SQL Editor"""
        d = {
            "defaultDbId": config["SQLLAB_DEFAULT_DBID"],
            "common": self.common_bootstrap_payload(),
        }
        return self.render_template(
            "superset/basic.html",
            entry="sqllab",
            bootstrap_data=json.dumps(d, default=utils.json_iso_dttm_ser),
        )

    @api
    @handle_api_exception
    @has_access_api
    @expose("/slice_query/<slice_id>/")
    def slice_query(self, slice_id):
        """
        This method exposes an API endpoint to
        get the database query string for this slice
        """
        viz_obj = get_viz(slice_id)
        security_manager.assert_viz_permission(viz_obj)
        return self.get_query_string_response(viz_obj)

    @api
    @has_access_api
    @expose("/schemas_access_for_csv_upload")
    def schemas_access_for_csv_upload(self):
        """
        This method exposes an API endpoint to
        get the schema access control settings for csv upload in this database
        """
        if not request.args.get("db_id"):
            return json_error_response("No database is allowed for your csv upload")

        db_id = int(request.args.get("db_id"))
        database = db.session.query(models.Database).filter_by(id=db_id).one()
        try:
            schemas_allowed = database.get_schema_access_for_csv_upload()
            if (
                security_manager.database_access(database)
                or security_manager.all_datasource_access()
            ):
                return self.json_response(schemas_allowed)
            # the list schemas_allowed should not be empty here
            # and the list schemas_allowed_processed returned from security_manager
            # should not be empty either,
            # otherwise the database should have been filtered out
            # in CsvToDatabaseForm
            schemas_allowed_processed = security_manager.schemas_accessible_by_user(
                database, schemas_allowed, False
            )
            return self.json_response(schemas_allowed_processed)
        except Exception:
            return json_error_response(
                "Failed to fetch schemas allowed for csv upload in this database! "
                "Please contact Superset Admin!",
                stacktrace=utils.get_stacktrace(),
            )

    @api
    @has_access_api
    @expose("/csvtodatabase/add", methods=["POST"])
    def add(self) -> Response:
        """ import a csv into a Table

        Handles the logic for importing the csv into a Table in a given or newly created Database
        returns HTTP Status Codes (200 for ok, 400 for errors)
        Request body contains multipart/form-data
        Form content:
        form -- contains the properties for the table to be created
        file -- csv file to be imported
        """
        form_data = request.form
        csv_file = request.files["file"]
        csv_filename = secure_filename(csv_file.filename)
        if len(csv_filename) == 0:
            return json_error_response("Filename is not allowed", status=400)
        database_id = form_data["connectionId"]
        # check for possible SQL-injection, filter_by does not sanitize the input therefore we have to check
        # this beforehand
        try:
            database_id = int(database_id)
        except ValueError:
            message = _(
                "Possible tampering detected, non-numeral character in database-id"
            )
            return json_error_response(message, status=400)

        try:
            if database_id != -1:
                schema = None if not form_data["schema"] else form_data["schema"]
                database = self._get_existing_database(database_id, schema)
                db_name = database.database_name
            else:
                db_name = (
                    csv_filename[:-4]
                    if not form_data["databaseName"]
                    else form_data["databaseName"]
                )
                db_name = secure_filename(db_name)
                if len(db_name) == 0:
                    return json_error_response(
                        "Database name is not allowed", status=400
                    )
                database = self._create_database(db_name)
        except Exception as e:
            return json_error_response(e.args[0], status=400)

        try:
            path = self._check_and_save_csv(csv_file, csv_filename)
            self._create_table(form_data, database, csv_filename)
        except Exception as e:
            try:
                os.remove(os.getcwd() + "/" + db_name + ".db")
            except OSError:
                pass
            try:
                if database_id == -1:
                    db.session.rollback()
                    db.session.delete(database)
                    db.session.commit()
            except Exception:
                pass
            message = (
                "Table {0} could not be created".format(form_data["tableName"])
                if isinstance(e, IntegrityError)
                else str(e)
            )
            return json_error_response(message, status=400)
        finally:
            try:
                os.remove(path)
            except OSError:
                pass

        stats_logger.incr("successful_csv_upload")
        message = "{} imported into database {}".format(form_data["tableName"], db_name)
        flash(message, "success")
        return json_success(
            '"{} imported into database {}"'.format(form_data["tableName"], db_name)
        )

    def _create_database(self, db_name: str):
        """ Creates the Database itself as well as the Superset Connection to it

        Keyword arguments:
        db_name -- the name for the database to be created

        Raises:
            ValueError: If a file with the database name already exists in the folder
            Exception: If the Database could not be created
        """
        db_path = os.getcwd() + "/" + db_name + ".db"
        if os.path.isfile(db_path):
            message = "Database file for {0} already exists, please choose a different name".format(
                db_name
            )
            raise ValueError(message)
        try:
            item = SQLAInterface(models.Database).obj()
            item.database_name = db_name
            item.sqlalchemy_uri = "sqlite:///" + db_path
            item.allow_csv_upload = True
            # TODO check if SQL-injection is possible through add()
            db.session.add(item)
            db.session.commit()
            return item
        except Exception as e:
            message = (
                "Error when trying to create Database"
                if isinstance(e, IntegrityError)
                else str(e)
            )
            try:
                if os.path.isfile(db_path):
                    os.remove(db_path)
                db.session.delete(item)
                db.session.commit()
            except OSError:
                message = _(
                    "Error when trying to create Database and Database-File could not be removed. "
                    "Please contact your administrator to remove it manually"
                )
                pass
            except Exception:
                pass
            stats_logger.incr("failed_csv_upload")
            raise Exception(message)

    def _get_existing_database(self, database_id: int, schema):
        """Returns the database object for an existing database

        Keyword arguments:
        database_id -- the ID used to identify the database
        schema -- the schema to be used

        Raises:
            ValueError: 1. If the schema is not allowed for csv upload
                        2. If the database ID is not valid
                        3. If there was a problem getting the schema
        """
        try:
            database = self._get_database_by_id(database_id)
            if not self._is_schema_allowed(database, schema):
                message = _(
                    "Database {0} Schema {1} is not allowed for csv uploads. "
                    "Please contact your Superset administrator".format(
                        database.database_name, schema
                    )
                )
                raise ValueError(message)
            return database
        except Exception as e:
            raise ValueError(e.args[0])

    def _get_database_by_id(self, database_id: int) -> models.Database:
        """ Returns the Database for the given ID

        Keyword arguments:
        database_id -- The ID which is used to identify the Database byo

        Raises:
            ValueError: If the database ID is not valid, i.e. matches no database
        """

        dbs = db.session.query(models.Database).filter_by(id=database_id).all()
        if len(dbs) != 1:
            message = _("None or several matching databases found")
            raise ValueError(message)
        return dbs[0]

    def _is_schema_allowed(self, database: models.Database, schema: str) -> bool:
        """ Checks whether the specified schema is allowed for csv-uploads

        Keyword Arguments:
        database -- The database object which will be used for the import
        schema -- the schema to be used for the import
        """
        if not database.allow_csv_upload:
            return False
        schemas = database.get_schema_access_for_csv_upload()
        if schemas:
            return schema in schemas
        return (
            security_manager.database_access(database)
            or security_manager.all_datasource_access()
        )

    def _check_and_save_csv(self, csv_file, csv_filename: str) -> str:
        """ Sanitizes the filename and saves the csv-file to disk

        Keyword arguments:
        csv_file -- the file which will be saved to disk
        csv_filename -- the filename to be sanitized which will be used

        Raises:
            OSError: 1. If the upload folder does not exist
                     2. If the csv-file could not be saved
        """
        path = os.path.join(config["UPLOAD_FOLDER"], csv_filename)
        try:
            utils.ensure_path_exists(config["UPLOAD_FOLDER"])
            csv_file.save(path)
        except Exception:
            os.remove(path)
            raise OSError("Could not save CSV-file, does the upload folder exist?")
        return path

    def _create_table(
        self, form_data: dict, database: models.Database, csv_filename: str
    ) -> None:
        """ Create the Table itself and fill it with the data from the csv file

        Keyword arguments:
        form_data -- the dictionary containing the properties for the Table to be created
        database -- the database object which will be used
        csv_filename -- the name of the csv-file to be imported

        Raises:
            Exception:  1. If the Table object could not be created
                        2. If the Table could not be created in the database
                        3. If the data could not be inserted into the table
        """

        try:
            for table in db.session.query(SqlaTable).all():
                if table.name == form_data["tableName"]:
                    message = _(
                        "Table name {0} already exists. Please choose another".format(
                            form_data["tableName"]
                        )
                    )
                    raise Exception(message)

            table = SqlaTable(table_name=form_data["tableName"])
            table.database = database
            table.database_id = table.database.id
            table.database.db_engine_spec.create_table_from_csv(
                form_data, table, csv_filename, database
            )
            return table
        except Exception as e:
            raise e


appbuilder.add_view_no_menu(Superset)


class CssTemplateModelView(SupersetModelView, DeleteMixin):
    datamodel = SQLAInterface(models.CssTemplate)

    list_title = _("CSS Templates")
    show_title = _("Show CSS Template")
    add_title = _("Add CSS Template")
    edit_title = _("Edit CSS Template")

    list_columns = ["template_name"]
    edit_columns = ["template_name", "css"]
    add_columns = edit_columns
    label_columns = {"template_name": _("Template Name")}


class CssTemplateAsyncModelView(CssTemplateModelView):
    list_columns = ["template_name", "css"]


appbuilder.add_separator("Sources")
appbuilder.add_view(
    CssTemplateModelView,
    "CSS Templates",
    label=__("CSS Templates"),
    icon="fa-css3",
    category="Manage",
    category_label=__("Manage"),
    category_icon="",
)

appbuilder.add_view_no_menu(CssTemplateAsyncModelView)

appbuilder.add_link(
    "SQL Editor",
    label=_("SQL Editor"),
    href="/superset/sqllab",
    category_icon="fa-flask",
    icon="fa-flask",
    category="SQL Lab",
    category_label=__("SQL Lab"),
)

appbuilder.add_link(
    "Query Search",
    label=_("Query Search"),
    href="/superset/sqllab#search",
    icon="fa-search",
    category_icon="fa-flask",
    category="SQL Lab",
    category_label=__("SQL Lab"),
)

appbuilder.add_link(
    "Upload a CSV",
    label=__("Upload a CSV"),
    href="/superset/csvtodatabase",
    icon="fa-upload",
    category="Sources",
    category_label=__("Sources"),
    category_icon="fa-wrench",
)

appbuilder.add_separator("Sources")


@app.after_request
def apply_http_headers(response: Response):
    """Applies the configuration's http headers to all responses"""

    # HTTP_HEADERS is deprecated, this provides backwards compatibility
    response.headers.extend(
        {**config["OVERRIDE_HTTP_HEADERS"], **config["HTTP_HEADERS"]}
    )

    for k, v in config["DEFAULT_HTTP_HEADERS"].items():
        if k not in response.headers:
            response.headers[k] = v
    return response


# ---------------------------------------------------------------------
# Redirecting URL from previous names
class RegexConverter(BaseConverter):
    def __init__(self, url_map, *items):
        super(RegexConverter, self).__init__(url_map)
        self.regex = items[0]


app.url_map.converters["regex"] = RegexConverter


@app.route('/<regex("panoramix\/.*"):url>')
def panoramix(url):
    return redirect(request.full_path.replace("panoramix", "superset"))


@app.route('/<regex("caravel\/.*"):url>')
def caravel(url):
    return redirect(request.full_path.replace("caravel", "superset"))


# ---------------------------------------------------------------------<|MERGE_RESOLUTION|>--- conflicted
+++ resolved
@@ -16,15 +16,13 @@
 # under the License.
 # pylint: disable=C,R,W
 import logging
+import re
+from contextlib import closing
+from datetime import datetime, timedelta
+import logging
 import os
 import re
-<<<<<<< HEAD
-from typing import List, Optional, Union  # noqa: F401
-=======
-from contextlib import closing
-from datetime import datetime, timedelta
 from typing import Dict, List, Optional, Union
->>>>>>> 0e64dc84
 from urllib import parse
 
 import backoff
@@ -53,11 +51,8 @@
 from sqlalchemy.exc import IntegrityError, SQLAlchemyError
 from sqlalchemy.orm.session import Session
 from werkzeug.routing import BaseConverter
-<<<<<<< HEAD
+from werkzeug.urls import Href
 from werkzeug.utils import secure_filename
-=======
-from werkzeug.urls import Href
->>>>>>> 0e64dc84
 
 import superset.models.core as models
 from superset import (
