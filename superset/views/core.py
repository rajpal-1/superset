--- conflicted
+++ resolved
@@ -20,12 +20,8 @@
 import re
 from contextlib import closing
 from datetime import datetime, timedelta
-<<<<<<< HEAD
-from typing import List, Optional, Union
-=======
 from sqlite3 import OperationalError
 from typing import List, Optional, Union  # noqa: F401
->>>>>>> 51ed558a
 from urllib import parse
 
 import backoff
@@ -78,10 +74,7 @@
 from superset.connectors.connector_registry import ConnectorRegistry
 from superset.connectors.sqla.models import AnnotationDatasource, SqlaTable
 from superset.exceptions import (
-<<<<<<< HEAD
-=======
     DatabaseCreationException,
->>>>>>> 51ed558a
     DatabaseNotFoundException,
     SupersetException,
     SupersetSecurityException,
