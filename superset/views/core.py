# Licensed to the Apache Software Foundation (ASF) under one
# or more contributor license agreements.  See the NOTICE file
# distributed with this work for additional information
# regarding copyright ownership.  The ASF licenses this file
# to you under the Apache License, Version 2.0 (the
# "License"); you may not use this file except in compliance
# with the License.  You may obtain a copy of the License at
#
#   http://www.apache.org/licenses/LICENSE-2.0
#
# Unless required by applicable law or agreed to in writing,
# software distributed under the License is distributed on an
# "AS IS" BASIS, WITHOUT WARRANTIES OR CONDITIONS OF ANY
# KIND, either express or implied.  See the License for the
# specific language governing permissions and limitations
# under the License.
# pylint: disable=comparison-with-callable, line-too-long, too-many-branches
import logging
import re
from contextlib import closing
from datetime import datetime, timedelta
from typing import Any, Callable, cast, Dict, List, Optional, Union
from urllib import parse

import backoff
import humanize
import pandas as pd
import simplejson as json
from flask import abort, flash, g, Markup, redirect, render_template, request, Response
from flask_appbuilder import expose
from flask_appbuilder.models.sqla.interface import SQLAInterface
from flask_appbuilder.security.decorators import (
    has_access,
    has_access_api,
    permission_name,
)
from flask_appbuilder.security.sqla import models as ab_models
from flask_babel import gettext as __, lazy_gettext as _, ngettext
from jinja2.exceptions import TemplateError
from jinja2.meta import find_undeclared_variables
from sqlalchemy import and_, or_
from sqlalchemy.engine.url import make_url
from sqlalchemy.exc import ArgumentError, DBAPIError, NoSuchModuleError, SQLAlchemyError
from sqlalchemy.orm.session import Session
from sqlalchemy.sql import functions as func
from werkzeug.urls import Href

from superset import (
    app,
    appbuilder,
    conf,
    db,
    event_logger,
    get_feature_flags,
    is_feature_enabled,
    results_backend,
    results_backend_use_msgpack,
    security_manager,
    sql_lab,
    viz,
)
from superset.charts.dao import ChartDAO
from superset.connectors.base.models import BaseDatasource
from superset.connectors.connector_registry import ConnectorRegistry
from superset.connectors.sqla.models import (
    AnnotationDatasource,
    SqlaTable,
    SqlMetric,
    TableColumn,
)
from superset.dashboards.commands.importers.v0 import ImportDashboardsCommand
from superset.dashboards.dao import DashboardDAO
from superset.databases.dao import DatabaseDAO
from superset.databases.filters import DatabaseFilter
from superset.datasets.commands.exceptions import DatasetNotFoundError
from superset.exceptions import (
    CacheLoadError,
    CertificateException,
    DatabaseNotFound,
    SerializationError,
    SupersetException,
    SupersetGenericDBErrorException,
    SupersetSecurityException,
    SupersetTemplateParamsErrorException,
    SupersetTimeoutException,
)
from superset.extensions import async_query_manager, cache_manager
from superset.jinja_context import get_template_processor
from superset.models.core import Database, FavStar, Log
from superset.models.dashboard import Dashboard
from superset.models.datasource_access_request import DatasourceAccessRequest
from superset.models.slice import Slice
from superset.models.sql_lab import Query, TabState
from superset.models.user_attributes import UserAttribute
from superset.queries.dao import QueryDAO
from superset.security.analytics_db_safety import check_sqlalchemy_uri
from superset.sql_parse import CtasMethod, ParsedQuery, Table
from superset.sql_validators import get_validator_by_name
from superset.tasks.async_queries import load_explore_json_into_cache
from superset.typing import FlaskResponse
from superset.utils import core as utils, csv
from superset.utils.async_query_manager import AsyncQueryTokenException
from superset.utils.cache import etag_cache
from superset.utils.core import ReservedUrlParameters
from superset.utils.dates import now_as_float
from superset.utils.decorators import check_dashboard_access
from superset.views.base import (
    api,
    BaseSupersetView,
    check_ownership,
    common_bootstrap_payload,
    create_table_permissions,
    CsvResponse,
    data_payload_response,
    generate_download_headers,
    get_error_msg,
    get_user_roles,
    handle_api_exception,
    json_error_response,
    json_errors_response,
    json_success,
    validate_sqlatable,
)
from superset.views.utils import (
    _deserialize_results_payload,
    apply_display_max_row_limit,
    bootstrap_user_data,
    check_datasource_perms,
    check_explore_cache_perms,
    check_resource_permissions,
    check_slice_perms,
    get_cta_schema_name,
    get_dashboard_extra_filters,
    get_datasource_info,
    get_form_data,
    get_viz,
    is_owner,
)
from superset.viz import BaseViz

config = app.config
SQLLAB_QUERY_COST_ESTIMATE_TIMEOUT = config["SQLLAB_QUERY_COST_ESTIMATE_TIMEOUT"]
stats_logger = config["STATS_LOGGER"]
DAR = DatasourceAccessRequest
QueryStatus = utils.QueryStatus
logger = logging.getLogger(__name__)

DATABASE_KEYS = [
    "allow_csv_upload",
    "allow_ctas",
    "allow_cvas",
    "allow_dml",
    "allow_multi_schema_metadata_fetch",
    "allow_run_async",
    "allows_subquery",
    "backend",
    "database_name",
    "expose_in_sqllab",
    "force_ctas_schema",
    "id",
]

DATASOURCE_MISSING_ERR = __("The data source seems to have been deleted")
USER_MISSING_ERR = __("The user seems to have been deleted")
PARAMETER_MISSING_ERR = (
    "Please check your template parameters for syntax errors and make sure "
    "they match across your SQL query and Set Parameters. Then, try running "
    "your query again."
)


class Superset(BaseSupersetView):  # pylint: disable=too-many-public-methods
    """The base views for Superset!"""

    logger = logging.getLogger(__name__)

    @has_access_api
    @event_logger.log_this
    @expose("/datasources/")
    def datasources(self) -> FlaskResponse:
        return self.json_response(
            sorted(
                [
                    datasource.short_data
                    for datasource in ConnectorRegistry.get_all_datasources(db.session)
                    if datasource.short_data.get("name")
                ],
                key=lambda datasource: datasource["name"],
            )
        )

    @has_access_api
    @event_logger.log_this
    @expose("/override_role_permissions/", methods=["POST"])
    def override_role_permissions(self) -> FlaskResponse:
        """Updates the role with the give datasource permissions.

          Permissions not in the request will be revoked. This endpoint should
          be available to admins only. Expects JSON in the format:
           {
            'role_name': '{role_name}',
            'database': [{
                'datasource_type': '{table|druid}',
                'name': '{database_name}',
                'schema': [{
                    'name': '{schema_name}',
                    'datasources': ['{datasource name}, {datasource name}']
                }]
            }]
        }
        """
        data = request.get_json(force=True)
        role_name = data["role_name"]
        databases = data["database"]

        db_ds_names = set()
        for dbs in databases:
            for schema in dbs["schema"]:
                for ds_name in schema["datasources"]:
                    fullname = utils.get_datasource_full_name(
                        dbs["name"], ds_name, schema=schema["name"]
                    )
                    db_ds_names.add(fullname)

        existing_datasources = ConnectorRegistry.get_all_datasources(db.session)
        datasources = [d for d in existing_datasources if d.full_name in db_ds_names]
        role = security_manager.find_role(role_name)
        # remove all permissions
        role.permissions = []
        # grant permissions to the list of datasources
        granted_perms = []
        for datasource in datasources:
            view_menu_perm = security_manager.find_permission_view_menu(
                view_menu_name=datasource.perm, permission_name="datasource_access"
            )
            # prevent creating empty permissions
            if view_menu_perm and view_menu_perm.view_menu:
                role.permissions.append(view_menu_perm)
                granted_perms.append(view_menu_perm.view_menu.name)
        db.session.commit()
        return self.json_response(
            {"granted": granted_perms, "requested": list(db_ds_names)}, status=201
        )

    @has_access
    @event_logger.log_this
    @expose("/request_access/")
    def request_access(self) -> FlaskResponse:
        datasources = set()
        dashboard_id = request.args.get("dashboard_id")
        if dashboard_id:
            dash = db.session.query(Dashboard).filter_by(id=int(dashboard_id)).one()
            datasources |= dash.datasources
        datasource_id = request.args.get("datasource_id")
        datasource_type = request.args.get("datasource_type")
        if datasource_id and datasource_type:
            ds_class = ConnectorRegistry.sources.get(datasource_type)
            datasource = (
                db.session.query(ds_class).filter_by(id=int(datasource_id)).one()
            )
            datasources.add(datasource)

        has_access_ = all(
            (
                datasource and security_manager.can_access_datasource(datasource)
                for datasource in datasources
            )
        )
        if has_access_:
            return redirect("/superset/dashboard/{}".format(dashboard_id))

        if request.args.get("action") == "go":
            for datasource in datasources:
                access_request = DAR(
                    datasource_id=datasource.id, datasource_type=datasource.type
                )
                db.session.add(access_request)
                db.session.commit()
            flash(__("Access was requested"), "info")
            return redirect("/")

        return self.render_template(
            "superset/request_access.html",
            datasources=datasources,
            datasource_names=", ".join([o.name for o in datasources]),
        )

    @has_access
    @event_logger.log_this
    @expose("/approve")
    def approve(self) -> FlaskResponse:  # pylint: disable=too-many-locals,no-self-use
        def clean_fulfilled_requests(session: Session) -> None:
            for dar in session.query(DAR).all():
                datasource = ConnectorRegistry.get_datasource(
                    dar.datasource_type, dar.datasource_id, session,
                )
                if not datasource or security_manager.can_access_datasource(datasource):
                    # Dataset does not exist anymore
                    session.delete(dar)
            session.commit()

        datasource_type = request.args["datasource_type"]
        datasource_id = request.args["datasource_id"]
        created_by_username = request.args.get("created_by")
        role_to_grant = request.args.get("role_to_grant")
        role_to_extend = request.args.get("role_to_extend")

        session = db.session
        datasource = ConnectorRegistry.get_datasource(
            datasource_type, datasource_id, session
        )

        if not datasource:
            flash(DATASOURCE_MISSING_ERR, "alert")
            return json_error_response(DATASOURCE_MISSING_ERR)

        requested_by = security_manager.find_user(username=created_by_username)
        if not requested_by:
            flash(USER_MISSING_ERR, "alert")
            return json_error_response(USER_MISSING_ERR)

        requests = (
            session.query(DAR)
            .filter(
                DAR.datasource_id == datasource_id,
                DAR.datasource_type == datasource_type,
                DAR.created_by_fk == requested_by.id,
            )
            .all()
        )

        if not requests:
            err = __("The access requests seem to have been deleted")
            flash(err, "alert")
            return json_error_response(err)

        # check if you can approve
        if security_manager.can_access_all_datasources() or check_ownership(
            datasource, raise_if_false=False
        ):
            # can by done by admin only
            if role_to_grant:
                role = security_manager.find_role(role_to_grant)
                requested_by.roles.append(role)
                msg = __(
                    "%(user)s was granted the role %(role)s that gives access "
                    "to the %(datasource)s",
                    user=requested_by.username,
                    role=role_to_grant,
                    datasource=datasource.full_name,
                )
                utils.notify_user_about_perm_udate(
                    g.user,
                    requested_by,
                    role,
                    datasource,
                    "email/role_granted.txt",
                    app.config,
                )
                flash(msg, "info")

            if role_to_extend:
                perm_view = security_manager.find_permission_view_menu(
                    "email/datasource_access", datasource.perm
                )
                role = security_manager.find_role(role_to_extend)
                security_manager.add_permission_role(role, perm_view)
                msg = __(
                    "Role %(r)s was extended to provide the access to "
                    "the datasource %(ds)s",
                    r=role_to_extend,
                    ds=datasource.full_name,
                )
                utils.notify_user_about_perm_udate(
                    g.user,
                    requested_by,
                    role,
                    datasource,
                    "email/role_extended.txt",
                    app.config,
                )
                flash(msg, "info")
            clean_fulfilled_requests(session)
        else:
            flash(__("You have no permission to approve this request"), "danger")
            return redirect("/accessrequestsmodelview/list/")
        for request_ in requests:
            session.delete(request_)
        session.commit()
        return redirect("/accessrequestsmodelview/list/")

    @has_access
    @event_logger.log_this
    @expose("/slice/<int:slice_id>/")
    def slice(self, slice_id: int) -> FlaskResponse:  # pylint: disable=no-self-use
        _, slc = get_form_data(slice_id, use_slice_data=True)
        if not slc:
            abort(404)
        endpoint = "/superset/explore/?form_data={}".format(
            parse.quote(json.dumps({"slice_id": slice_id}))
        )

        is_standalone_mode = ReservedUrlParameters.is_standalone_mode()
        if is_standalone_mode:
            endpoint += f"&{ReservedUrlParameters.STANDALONE}={is_standalone_mode}"
        return redirect(endpoint)

    def get_query_string_response(self, viz_obj: BaseViz) -> FlaskResponse:
        query = None
        try:
            query_obj = viz_obj.query_obj()
            if query_obj:
                query = viz_obj.datasource.get_query_str(query_obj)
        except Exception as ex:  # pylint: disable=broad-except
            err_msg = utils.error_msg_from_exception(ex)
            logger.exception(err_msg)
            return json_error_response(err_msg)

        if not query:
            query = "No query."

        return self.json_response(
            {"query": query, "language": viz_obj.datasource.query_language}
        )

    def get_raw_results(self, viz_obj: BaseViz) -> FlaskResponse:
        payload = viz_obj.get_df_payload()
        if viz_obj.has_error(payload):
            return json_error_response(payload=payload, status=400)
        return self.json_response({"data": payload["df"].to_dict("records")})

    def get_samples(self, viz_obj: BaseViz) -> FlaskResponse:
        return self.json_response({"data": viz_obj.get_samples()})

    def generate_json(
        self, viz_obj: BaseViz, response_type: Optional[str] = None
    ) -> FlaskResponse:
        if response_type == utils.ChartDataResultFormat.CSV:
            return CsvResponse(
                viz_obj.get_csv(), headers=generate_download_headers("csv")
            )

        if response_type == utils.ChartDataResultType.QUERY:
            return self.get_query_string_response(viz_obj)

        if response_type == utils.ChartDataResultType.RESULTS:
            return self.get_raw_results(viz_obj)

        if response_type == utils.ChartDataResultType.SAMPLES:
            return self.get_samples(viz_obj)

        payload = viz_obj.get_payload()
        return data_payload_response(*viz_obj.payload_json_and_has_error(payload))

    @event_logger.log_this
    @api
    @has_access_api
    @expose("/slice_json/<int:slice_id>")
    @etag_cache()
    @check_resource_permissions(check_slice_perms)
    def slice_json(self, slice_id: int) -> FlaskResponse:
        form_data, slc = get_form_data(slice_id, use_slice_data=True)
        if not slc:
            return json_error_response("The slice does not exist")
        try:
            viz_obj = get_viz(
                datasource_type=slc.datasource.type,
                datasource_id=slc.datasource.id,
                form_data=form_data,
                force=False,
            )
            return self.generate_json(viz_obj)
        except SupersetException as ex:
            return json_error_response(utils.error_msg_from_exception(ex))

    @api
    @has_access_api
    @event_logger.log_this
    @expose("/annotation_json/<int:layer_id>")
    def annotation_json(  # pylint: disable=no-self-use
        self, layer_id: int
    ) -> FlaskResponse:
        form_data = get_form_data()[0]
        form_data["layer_id"] = layer_id
        form_data["filters"] = [{"col": "layer_id", "op": "==", "val": layer_id}]
        # Set all_columns to ensure the TableViz returns the necessary columns to the
        # frontend.
        form_data["all_columns"] = [
            "created_on",
            "changed_on",
            "id",
            "start_dttm",
            "end_dttm",
            "layer_id",
            "short_descr",
            "long_descr",
            "json_metadata",
            "created_by_fk",
            "changed_by_fk",
        ]
        datasource = AnnotationDatasource()
        viz_obj = viz.viz_types["table"](datasource, form_data=form_data, force=False)
        payload = viz_obj.get_payload()
        return data_payload_response(*viz_obj.payload_json_and_has_error(payload))

    @event_logger.log_this
    @api
    @has_access_api
    @handle_api_exception
    @permission_name("explore_json")
    @expose("/explore_json/data/<cache_key>", methods=["GET"])
    @check_resource_permissions(check_explore_cache_perms)
    def explore_json_data(self, cache_key: str) -> FlaskResponse:
        """Serves cached result data for async explore_json calls

        `self.generate_json` receives this input and returns different
        payloads based on the request args in the first block

        TODO: form_data should not be loaded twice from cache
          (also loaded in `check_explore_cache_perms`)
        """
        try:
            cached = cache_manager.cache.get(cache_key)
            if not cached:
                raise CacheLoadError("Cached data not found")

            form_data = cached.get("form_data")
            response_type = cached.get("response_type")

            datasource_id, datasource_type = get_datasource_info(None, None, form_data)

            viz_obj = get_viz(
                datasource_type=cast(str, datasource_type),
                datasource_id=datasource_id,
                form_data=form_data,
                force_cached=True,
            )

            return self.generate_json(viz_obj, response_type)
        except SupersetException as ex:
            return json_error_response(utils.error_msg_from_exception(ex), 400)

    EXPLORE_JSON_METHODS = ["POST"]
    if not is_feature_enabled("ENABLE_EXPLORE_JSON_CSRF_PROTECTION"):
        EXPLORE_JSON_METHODS.append("GET")

    @api
    @has_access_api
    @handle_api_exception
    @event_logger.log_this
    @expose(
        "/explore_json/<datasource_type>/<int:datasource_id>/",
        methods=EXPLORE_JSON_METHODS,
    )
    @expose("/explore_json/", methods=EXPLORE_JSON_METHODS)
    @etag_cache()
    @check_resource_permissions(check_datasource_perms)
    def explore_json(
        self, datasource_type: Optional[str] = None, datasource_id: Optional[int] = None
    ) -> FlaskResponse:
        """Serves all request that GET or POST form_data

        This endpoint evolved to be the entry point of many different
        requests that GETs or POSTs a form_data.

        `self.generate_json` receives this input and returns different
        payloads based on the request args in the first block

        TODO: break into one endpoint for each return shape"""

        response_type = utils.ChartDataResultFormat.JSON.value
        responses: List[
            Union[utils.ChartDataResultFormat, utils.ChartDataResultType]
        ] = list(utils.ChartDataResultFormat)
        responses.extend(list(utils.ChartDataResultType))
        for response_option in responses:
            if request.args.get(response_option) == "true":
                response_type = response_option
                break

        form_data = get_form_data()[0]

        try:
            datasource_id, datasource_type = get_datasource_info(
                datasource_id, datasource_type, form_data
            )

            force = request.args.get("force") == "true"

            # TODO: support CSV, SQL query and other non-JSON types
            if (
                is_feature_enabled("GLOBAL_ASYNC_QUERIES")
                and response_type == utils.ChartDataResultFormat.JSON
            ):
                try:
                    async_channel_id = async_query_manager.parse_jwt_from_request(
                        request
                    )["channel"]
                    job_metadata = async_query_manager.init_job(async_channel_id)
                    load_explore_json_into_cache.delay(
                        job_metadata, form_data, response_type, force
                    )
                except AsyncQueryTokenException:
                    return json_error_response("Not authorized", 401)

                return json_success(json.dumps(job_metadata), status=202)

            viz_obj = get_viz(
                datasource_type=cast(str, datasource_type),
                datasource_id=datasource_id,
                form_data=form_data,
                force=force,
            )

            return self.generate_json(viz_obj, response_type)
        except SupersetException as ex:
            return json_error_response(utils.error_msg_from_exception(ex), 400)

    @has_access
    @event_logger.log_this
    @expose("/import_dashboards/", methods=["GET", "POST"])
    def import_dashboards(self) -> FlaskResponse:
        """Overrides the dashboards using json instances from the file."""
        import_file = request.files.get("file")
        if request.method == "POST" and import_file:
            success = False
            database_id = request.form.get("db_id")
            try:
                ImportDashboardsCommand(
                    {import_file.filename: import_file.read()}, database_id
                ).run()
                success = True
            except DatabaseNotFound as ex:
                logger.exception(ex)
                flash(
                    _(
                        "Cannot import dashboard: %(db_error)s.\n"
                        "Make sure to create the database before "
                        "importing the dashboard.",
                        db_error=ex,
                    ),
                    "danger",
                )
            except Exception as ex:  # pylint: disable=broad-except
                logger.exception(ex)
                flash(
                    _(
                        "An unknown error occurred. "
                        "Please contact your Superset administrator"
                    ),
                    "danger",
                )
            if success:
                flash("Dashboard(s) have been imported", "success")
                return redirect("/dashboard/list/")

        databases = db.session.query(Database).all()
        return self.render_template(
            "superset/import_dashboards.html", databases=databases
        )

    @has_access
    @event_logger.log_this
    @expose("/explore/<datasource_type>/<int:datasource_id>/", methods=["GET", "POST"])
    @expose("/explore/", methods=["GET", "POST"])
    def explore(  # pylint: disable=too-many-locals,too-many-return-statements,too-many-statements
        self, datasource_type: Optional[str] = None, datasource_id: Optional[int] = None
    ) -> FlaskResponse:
        user_id = g.user.get_id() if g.user else None
        form_data, slc = get_form_data(use_slice_data=True)

        # Flash the SIP-15 message if the slice is owned by the current user and has not
        # been updated, i.e., is not using the [start, end) interval.
        if (
            config["SIP_15_ENABLED"]
            and slc
            and g.user in slc.owners
            and (
                not form_data.get("time_range_endpoints")
                or form_data["time_range_endpoints"]
                != (
                    utils.TimeRangeEndpoint.INCLUSIVE,
                    utils.TimeRangeEndpoint.EXCLUSIVE,
                )
            )
        ):
            url = Href("/superset/explore/")(
                {
                    "form_data": json.dumps(
                        {
                            "slice_id": slc.id,
                            "time_range_endpoints": (
                                utils.TimeRangeEndpoint.INCLUSIVE.value,
                                utils.TimeRangeEndpoint.EXCLUSIVE.value,
                            ),
                        }
                    )
                }
            )
            flash(Markup(config["SIP_15_TOAST_MESSAGE"].format(url=url)))

        try:
            datasource_id, datasource_type = get_datasource_info(
                datasource_id, datasource_type, form_data
            )
        except SupersetException:
            datasource_id = None
            # fallback unkonw datasource to table type
            datasource_type = SqlaTable.type

        datasource: Optional[BaseDatasource] = None
        if datasource_id is not None:
            try:
                datasource = ConnectorRegistry.get_datasource(
                    cast(str, datasource_type), datasource_id, db.session
                )
            except DatasetNotFoundError:
                pass
        datasource_name = datasource.name if datasource else _("[Missing Dataset]")

        if datasource:
            if config["ENABLE_ACCESS_REQUEST"] and (
                not security_manager.can_access_datasource(datasource)
            ):
                flash(
                    __(security_manager.get_datasource_access_error_msg(datasource)),
                    "danger",
                )
                return redirect(
                    "superset/request_access/?"
                    f"datasource_type={datasource_type}&"
                    f"datasource_id={datasource_id}&"
                )

        viz_type = form_data.get("viz_type")
        if not viz_type and datasource and datasource.default_endpoint:
            return redirect(datasource.default_endpoint)

        # slc perms
        slice_add_perm = security_manager.can_access("can_write", "Chart")
        slice_overwrite_perm = is_owner(slc, g.user) if slc else False
        slice_download_perm = security_manager.can_access("can_read", "Chart")

        form_data["datasource"] = str(datasource_id) + "__" + cast(str, datasource_type)

        # On explore, merge legacy and extra filters into the form data
        utils.convert_legacy_filters_into_adhoc(form_data)
        utils.merge_extra_filters(form_data)

        # merge request url params
        if request.method == "GET":
            utils.merge_request_params(form_data, request.args)

        # handle save or overwrite
        action = request.args.get("action")

        if action == "overwrite" and not slice_overwrite_perm:
            return json_error_response(
                _("You don't have the rights to ") + _("alter this ") + _("chart"),
                status=403,
            )

        if action == "saveas" and not slice_add_perm:
            return json_error_response(
                _("You don't have the rights to ") + _("create a ") + _("chart"),
                status=403,
            )

        if action in ("saveas", "overwrite") and datasource:
            return self.save_or_overwrite_slice(
                slc,
                slice_add_perm,
                slice_overwrite_perm,
                slice_download_perm,
                datasource.id,
                datasource.type,
                datasource.name,
            )
        standalone_mode = ReservedUrlParameters.is_standalone_mode()
        dummy_datasource_data: Dict[str, Any] = {
            "type": datasource_type,
            "name": datasource_name,
            "columns": [],
            "metrics": [],
            "database": {"id": 0, "backend": "",},
        }
        try:
            datasource_data = datasource.data if datasource else dummy_datasource_data
        except (SupersetException, SQLAlchemyError):
            datasource_data = dummy_datasource_data

        bootstrap_data = {
            "can_add": slice_add_perm,
            "can_download": slice_download_perm,
            "can_overwrite": slice_overwrite_perm,
            "datasource": datasource_data,
            "form_data": form_data,
            "datasource_id": datasource_id,
            "datasource_type": datasource_type,
            "slice": slc.data if slc else None,
            "standalone": standalone_mode,
            "user_id": user_id,
            "user": bootstrap_user_data(g.user, include_perms=True),
            "forced_height": request.args.get("height"),
            "common": common_bootstrap_payload(),
        }
        if slc:
            title = slc.slice_name
        elif datasource:
            table_name = (
                datasource.table_name
                if datasource_type == "table"
                else datasource.datasource_name
            )
            title = _("Explore - %(table)s", table=table_name)
        else:
            title = _("Explore")

        return self.render_template(
            "superset/basic.html",
            bootstrap_data=json.dumps(
                bootstrap_data, default=utils.pessimistic_json_iso_dttm_ser
            ),
            entry="explore",
            title=title,
            standalone_mode=standalone_mode,
        )

    @api
    @handle_api_exception
    @has_access_api
    @event_logger.log_this
    @expose("/filter/<datasource_type>/<int:datasource_id>/<column>/")
    def filter(  # pylint: disable=no-self-use
        self, datasource_type: str, datasource_id: int, column: str
    ) -> FlaskResponse:
        """
        Endpoint to retrieve values for specified column.

        :param datasource_type: Type of datasource e.g. table
        :param datasource_id: Datasource id
        :param column: Column name to retrieve values for
        :returns: The Flask response
        :raises SupersetSecurityException: If the user cannot access the resource
        """
        # TODO: Cache endpoint by user, datasource and column
        datasource = ConnectorRegistry.get_datasource(
            datasource_type, datasource_id, db.session,
        )
        if not datasource:
            return json_error_response(DATASOURCE_MISSING_ERR)

        datasource.raise_for_access()
        payload = json.dumps(
            datasource.values_for_column(column, config["FILTER_SELECT_ROW_LIMIT"]),
            default=utils.json_int_dttm_ser,
            ignore_nan=True,
        )
        return json_success(payload)

    @staticmethod
    def remove_extra_filters(filters: List[Dict[str, Any]]) -> List[Dict[str, Any]]:
        """Extra filters are ones inherited from the dashboard's temporary context
        Those should not be saved when saving the chart"""
        return [f for f in filters if not f.get("isExtra")]

    def save_or_overwrite_slice(
        # pylint: disable=too-many-arguments,too-many-locals,no-self-use
        self,
        slc: Optional[Slice],
        slice_add_perm: bool,
        slice_overwrite_perm: bool,
        slice_download_perm: bool,
        datasource_id: int,
        datasource_type: str,
        datasource_name: str,
    ) -> FlaskResponse:
        """Save or overwrite a slice"""
        slice_name = request.args.get("slice_name")
        action = request.args.get("action")
        form_data = get_form_data()[0]

        if action == "saveas":
            if "slice_id" in form_data:
                form_data.pop("slice_id")  # don't save old slice_id
            slc = Slice(owners=[g.user] if g.user else [])

        form_data["adhoc_filters"] = self.remove_extra_filters(
            form_data.get("adhoc_filters", [])
        )

        assert slc
        slc.params = json.dumps(form_data, indent=2, sort_keys=True)
        slc.datasource_name = datasource_name
        slc.viz_type = form_data["viz_type"]
        slc.datasource_type = datasource_type
        slc.datasource_id = datasource_id
        slc.slice_name = slice_name

        if action == "saveas" and slice_add_perm:
            ChartDAO.save(slc)
            msg = _("Chart [{}] has been saved").format(slc.slice_name)
            flash(msg, "info")
        elif action == "overwrite" and slice_overwrite_perm:
            ChartDAO.overwrite(slc)
            msg = _("Chart [{}] has been overwritten").format(slc.slice_name)
            flash(msg, "info")

        # Adding slice to a dashboard if requested
        dash: Optional[Dashboard] = None

        save_to_dashboard_id = request.args.get("save_to_dashboard_id")
        new_dashboard_name = request.args.get("new_dashboard_name")
        if save_to_dashboard_id:
            # Adding the chart to an existing dashboard
            dash = cast(
                Dashboard,
                db.session.query(Dashboard)
                .filter_by(id=int(save_to_dashboard_id))
                .one(),
            )
            # check edit dashboard permissions
            dash_overwrite_perm = check_ownership(dash, raise_if_false=False)
            if not dash_overwrite_perm:
                return json_error_response(
                    _("You don't have the rights to ")
                    + _("alter this ")
                    + _("dashboard"),
                    status=403,
                )

            flash(
                _("Chart [{}] was added to dashboard [{}]").format(
                    slc.slice_name, dash.dashboard_title
                ),
                "info",
            )
        elif new_dashboard_name:
            # Creating and adding to a new dashboard
            # check create dashboard permissions
            dash_add_perm = security_manager.can_access("can_write", "Dashboard")
            if not dash_add_perm:
                return json_error_response(
                    _("You don't have the rights to ")
                    + _("create a ")
                    + _("dashboard"),
                    status=403,
                )

            dash = Dashboard(
                dashboard_title=request.args.get("new_dashboard_name"),
                owners=[g.user] if g.user else [],
            )
            flash(
                _(
                    "Dashboard [{}] just got created and chart [{}] was added " "to it"
                ).format(dash.dashboard_title, slc.slice_name),
                "info",
            )

        if dash and slc not in dash.slices:
            dash.slices.append(slc)
            db.session.commit()

        response = {
            "can_add": slice_add_perm,
            "can_download": slice_download_perm,
            "can_overwrite": is_owner(slc, g.user),
            "form_data": slc.form_data,
            "slice": slc.data,
            "dashboard_url": dash.url if dash else None,
            "dashboard_id": dash.id if dash else None,
        }

        if dash and request.args.get("goto_dash") == "true":
            response.update({"dashboard": dash.url})

        return json_success(json.dumps(response))

    @api
    @has_access_api
    @event_logger.log_this
    @expose("/schemas/<int:db_id>/")
    @expose("/schemas/<int:db_id>/<force_refresh>/")
    def schemas(  # pylint: disable=no-self-use
        self, db_id: int, force_refresh: str = "false"
    ) -> FlaskResponse:
        logger.warning(
            "This API endpoint is deprecated and will be removed in version 2.0.0"
        )
        db_id = int(db_id)
        database = db.session.query(Database).get(db_id)
        if database:
            schemas = database.get_all_schema_names(
                cache=database.schema_cache_enabled,
                cache_timeout=database.schema_cache_timeout,
                force=force_refresh.lower() == "true",
            )
            schemas = security_manager.get_schemas_accessible_by_user(database, schemas)
        else:
            schemas = []

        return Response(json.dumps({"schemas": schemas}), mimetype="application/json")

    @api
    @has_access_api
    @event_logger.log_this
    @expose("/tables/<int:db_id>/<schema>/<substr>/")
    @expose("/tables/<int:db_id>/<schema>/<substr>/<force_refresh>/")
    def tables(  # pylint: disable=too-many-locals,no-self-use
        self, db_id: int, schema: str, substr: str, force_refresh: str = "false"
    ) -> FlaskResponse:
        """Endpoint to fetch the list of tables for given database"""
        # Guarantees database filtering by security access
        query = db.session.query(Database)
        query = DatabaseFilter("id", SQLAInterface(Database, db.session)).apply(
            query, None
        )
        database = query.filter_by(id=db_id).one_or_none()
        if not database:
            return json_error_response("Not found", 404)

        force_refresh_parsed = force_refresh.lower() == "true"
        schema_parsed = utils.parse_js_uri_path_item(schema, eval_undefined=True)
        substr_parsed = utils.parse_js_uri_path_item(substr, eval_undefined=True)

        if schema_parsed:
            tables = (
                database.get_all_table_names_in_schema(
                    schema=schema_parsed,
                    force=force_refresh_parsed,
                    cache=database.table_cache_enabled,
                    cache_timeout=database.table_cache_timeout,
                )
                or []
            )
            views = (
                database.get_all_view_names_in_schema(
                    schema=schema_parsed,
                    force=force_refresh_parsed,
                    cache=database.table_cache_enabled,
                    cache_timeout=database.table_cache_timeout,
                )
                or []
            )
        else:
            tables = database.get_all_table_names_in_database(
                cache=True, force=False, cache_timeout=24 * 60 * 60
            )
            views = database.get_all_view_names_in_database(
                cache=True, force=False, cache_timeout=24 * 60 * 60
            )
        tables = security_manager.get_datasources_accessible_by_user(
            database, tables, schema_parsed
        )
        views = security_manager.get_datasources_accessible_by_user(
            database, views, schema_parsed
        )

        def get_datasource_label(ds_name: utils.DatasourceName) -> str:
            return (
                ds_name.table if schema_parsed else f"{ds_name.schema}.{ds_name.table}"
            )

        if substr_parsed:
            tables = [tn for tn in tables if substr_parsed in get_datasource_label(tn)]
            views = [vn for vn in views if substr_parsed in get_datasource_label(vn)]

        if not schema_parsed and database.default_schemas:
            user_schema = g.user.email.split("@")[0]
            valid_schemas = set(database.default_schemas + [user_schema])

            tables = [tn for tn in tables if tn.schema in valid_schemas]
            views = [vn for vn in views if vn.schema in valid_schemas]

        max_items = config["MAX_TABLE_NAMES"] or len(tables)
        total_items = len(tables) + len(views)
        max_tables = len(tables)
        max_views = len(views)
        if total_items and substr_parsed:
            max_tables = max_items * len(tables) // total_items
            max_views = max_items * len(views) // total_items

        dataset_tables = {table.name: table for table in database.tables}

        table_options = [
            {
                "value": tn.table,
                "schema": tn.schema,
                "label": get_datasource_label(tn),
                "title": get_datasource_label(tn),
                "type": "table",
                "extra": dataset_tables[f"{tn.schema}.{tn.table}"].extra_dict
                if (f"{tn.schema}.{tn.table}" in dataset_tables)
                else None,
            }
            for tn in tables[:max_tables]
        ]
        table_options.extend(
            [
                {
                    "value": vn.table,
                    "schema": vn.schema,
                    "label": get_datasource_label(vn),
                    "title": get_datasource_label(vn),
                    "type": "view",
                }
                for vn in views[:max_views]
            ]
        )
        table_options.sort(key=lambda value: value["label"])
        payload = {"tableLength": len(tables) + len(views), "options": table_options}
        return json_success(json.dumps(payload))

    @api
    @has_access_api
    @event_logger.log_this
    @expose("/copy_dash/<int:dashboard_id>/", methods=["GET", "POST"])
    def copy_dash(  # pylint: disable=no-self-use
        self, dashboard_id: int
    ) -> FlaskResponse:
        """Copy dashboard"""
        session = db.session()
        data = json.loads(request.form["data"])
        # client-side send back last_modified_time which was set when
        # the dashboard was open. it was use to avoid mid-air collision.
        # remove it to avoid confusion.
        data.pop("last_modified_time", None)

        dash = Dashboard()
        original_dash = session.query(Dashboard).get(dashboard_id)

        dash.owners = [g.user] if g.user else []
        dash.dashboard_title = data["dashboard_title"]

        old_to_new_slice_ids: Dict[int, int] = {}
        if data["duplicate_slices"]:
            # Duplicating slices as well, mapping old ids to new ones
            for slc in original_dash.slices:
                new_slice = slc.clone()
                new_slice.owners = [g.user] if g.user else []
                session.add(new_slice)
                session.flush()
                new_slice.dashboards.append(dash)
                old_to_new_slice_ids[slc.id] = new_slice.id

            # update chartId of layout entities
            for value in data["positions"].values():
                if isinstance(value, dict) and value.get("meta", {}).get("chartId"):
                    old_id = value["meta"]["chartId"]
                    new_id = old_to_new_slice_ids.get(old_id)
                    value["meta"]["chartId"] = new_id
        else:
            dash.slices = original_dash.slices

        dash.params = original_dash.params

        DashboardDAO.set_dash_metadata(dash, data, old_to_new_slice_ids)
        session.add(dash)
        session.commit()
        dash_json = json.dumps(dash.data)
        session.close()
        return json_success(dash_json)

    @api
    @has_access_api
    @event_logger.log_this
    @expose("/save_dash/<int:dashboard_id>/", methods=["GET", "POST"])
    def save_dash(  # pylint: disable=no-self-use
        self, dashboard_id: int
    ) -> FlaskResponse:
        """Save a dashboard's metadata"""
        session = db.session()
        dash = session.query(Dashboard).get(dashboard_id)
        check_ownership(dash, raise_if_false=True)
        data = json.loads(request.form["data"])
        # client-side send back last_modified_time which was set when
        # the dashboard was open. it was use to avoid mid-air collision.
        remote_last_modified_time = data.get("last_modified_time")
        current_last_modified_time = dash.changed_on.replace(microsecond=0).timestamp()
        if (
            remote_last_modified_time
            and remote_last_modified_time < current_last_modified_time
        ):
            return json_error_response(
                __(
                    "This dashboard was changed recently. "
                    "Please reload dashboard to get latest version."
                ),
                412,
            )
        # remove to avoid confusion.
        data.pop("last_modified_time", None)

        DashboardDAO.set_dash_metadata(dash, data)
        session.merge(dash)
        session.commit()

        # get updated changed_on
        dash = session.query(Dashboard).get(dashboard_id)
        last_modified_time = dash.changed_on.replace(microsecond=0).timestamp()
        session.close()
        return json_success(
            json.dumps({"status": "SUCCESS", "last_modified_time": last_modified_time,})
        )

    @api
    @has_access_api
    @event_logger.log_this
    @expose("/add_slices/<int:dashboard_id>/", methods=["POST"])
    def add_slices(  # pylint: disable=no-self-use
        self, dashboard_id: int
    ) -> FlaskResponse:
        """Add and save slices to a dashboard"""
        data = json.loads(request.form["data"])
        session = db.session()
        dash = session.query(Dashboard).get(dashboard_id)
        check_ownership(dash, raise_if_false=True)
        new_slices = session.query(Slice).filter(Slice.id.in_(data["slice_ids"]))
        dash.slices += new_slices
        session.merge(dash)
        session.commit()
        session.close()
        return "SLICES ADDED"

    @api
    @has_access_api
    @event_logger.log_this
    @expose("/testconn", methods=["POST", "GET"])
    def testconn(  # pylint: disable=too-many-return-statements,no-self-use
        self,
    ) -> FlaskResponse:
        """Tests a sqla connection"""
        db_name = request.json.get("name")
        uri = request.json.get("uri")
        try:
            if app.config["PREVENT_UNSAFE_DB_CONNECTIONS"]:
                check_sqlalchemy_uri(make_url(uri))
            # if the database already exists in the database, only its safe
            # (password-masked) URI would be shown in the UI and would be passed in the
            # form data so if the database already exists and the form was submitted
            # with the safe URI, we assume we should retrieve the decrypted URI to test
            # the connection.
            if db_name:
                existing_database = (
                    db.session.query(Database)
                    .filter_by(database_name=db_name)
                    .one_or_none()
                )
                if existing_database and uri == existing_database.safe_sqlalchemy_uri():
                    uri = existing_database.sqlalchemy_uri_decrypted

            # This is the database instance that will be tested. Note the extra fields
            # are represented as JSON encoded strings in the model.
            database = Database(
                server_cert=request.json.get("server_cert"),
                extra=json.dumps(request.json.get("extra", {})),
                impersonate_user=request.json.get("impersonate_user"),
                encrypted_extra=json.dumps(request.json.get("encrypted_extra", {})),
            )
            database.set_sqlalchemy_uri(uri)
            database.db_engine_spec.mutate_db_for_connection_test(database)

            username = g.user.username if g.user is not None else None
            engine = database.get_sqla_engine(user_name=username)

            with closing(engine.raw_connection()) as conn:
                if engine.dialect.do_ping(conn):
                    return json_success('"OK"')

                raise DBAPIError(None, None, None)
        except CertificateException as ex:
            logger.info("Certificate exception")
            return json_error_response(ex.message)
        except (NoSuchModuleError, ModuleNotFoundError):
            logger.info("Invalid driver")
            driver_name = make_url(uri).drivername
            return json_error_response(
                _(
                    "Could not load database driver: %(driver_name)s",
                    driver_name=driver_name,
                ),
                400,
            )
        except ArgumentError:
            logger.info("Invalid URI")
            return json_error_response(
                _(
                    "Invalid connection string, a valid string usually follows:\n"
                    "'DRIVER://USER:PASSWORD@DB-HOST/DATABASE-NAME'"
                )
            )
        except DBAPIError:
            logger.warning("Connection failed")
            return json_error_response(
                _("Connection failed, please check your connection settings"), 400
            )
        except SupersetSecurityException as ex:
            logger.warning("Stopped an unsafe database connection")
            return json_error_response(_(str(ex)), 400)
        except Exception as ex:  # pylint: disable=broad-except
            logger.warning("Unexpected error %s", type(ex).__name__)
            return json_error_response(
                _("Unexpected error occurred, please check your logs for details"), 400
            )

    @api
    @has_access_api
    @event_logger.log_this
    @expose("/recent_activity/<int:user_id>/", methods=["GET"])
    def recent_activity(  # pylint: disable=no-self-use
        self, user_id: int
    ) -> FlaskResponse:
        """Recent activity (actions) for a given user"""
        limit = request.args.get("limit")
        limit = int(limit) if limit and limit.isdigit() else 100
        actions = request.args.get("actions", "explore,dashboard").split(",")
        # whether to get distinct subjects
        distinct = request.args.get("distinct") != "false"

        has_subject_title = or_(
            and_(
                Dashboard.dashboard_title is not None, Dashboard.dashboard_title != "",
            ),
            and_(Slice.slice_name is not None, Slice.slice_name != ""),
        )

        if distinct:
            one_year_ago = datetime.today() - timedelta(days=365)
            subqry = (
                db.session.query(
                    Log.dashboard_id,
                    Log.slice_id,
                    Log.action,
                    func.max(Log.dttm).label("dttm"),
                )
                .group_by(Log.dashboard_id, Log.slice_id, Log.action)
                .filter(
                    and_(
                        Log.action.in_(actions),
                        Log.user_id == user_id,
                        # limit to one year of data to improve performance
                        Log.dttm > one_year_ago,
                        or_(Log.dashboard_id.isnot(None), Log.slice_id.isnot(None)),
                    )
                )
                .subquery()
            )
            qry = (
                db.session.query(
                    subqry,
                    Dashboard.slug.label("dashboard_slug"),
                    Dashboard.dashboard_title,
                    Slice.slice_name,
                )
                .outerjoin(Dashboard, Dashboard.id == subqry.c.dashboard_id)
                .outerjoin(Slice, Slice.id == subqry.c.slice_id,)
                .filter(has_subject_title)
                .order_by(subqry.c.dttm.desc())
                .limit(limit)
            )
        else:
            qry = (
                db.session.query(
                    Log.dttm,
                    Log.action,
                    Log.dashboard_id,
                    Log.slice_id,
                    Dashboard.slug.label("dashboard_slug"),
                    Dashboard.dashboard_title,
                    Slice.slice_name,
                )
                .outerjoin(Dashboard, Dashboard.id == Log.dashboard_id)
                .outerjoin(Slice, Slice.id == Log.slice_id)
                .filter(has_subject_title)
                .order_by(Log.dttm.desc())
                .limit(limit)
            )

        payload = []
        for log in qry.all():
            item_url = None
            item_title = None
            item_type = None
            if log.dashboard_id:
                item_type = "dashboard"
                item_url = Dashboard(id=log.dashboard_id, slug=log.dashboard_slug).url
                item_title = log.dashboard_title
            elif log.slice_id:
                slc = Slice(id=log.slice_id, slice_name=log.slice_name)
                item_type = "slice"
                item_url = slc.slice_url
                item_title = slc.chart

            payload.append(
                {
                    "action": log.action,
                    "item_type": item_type,
                    "item_url": item_url,
                    "item_title": item_title,
                    "time": log.dttm,
                    "time_delta_humanized": humanize.naturaltime(
                        datetime.now() - log.dttm
                    ),
                }
            )
        return json_success(json.dumps(payload, default=utils.json_int_dttm_ser))

    @api
    @has_access_api
    @event_logger.log_this
    @expose("/csrf_token/", methods=["GET"])
    def csrf_token(self) -> FlaskResponse:
        logger.warning(
            "This API endpoint is deprecated and will be removed in version 2.0.0"
        )
        return Response(
            self.render_template("superset/csrf_token.json"), mimetype="text/json"
        )

    @api
    @has_access_api
    @event_logger.log_this
    @expose("/available_domains/", methods=["GET"])
    def available_domains(self) -> FlaskResponse:  # pylint: disable=no-self-use
        """
        Returns the list of available Superset Webserver domains (if any)
        defined in config. This enables charts embedded in other apps to
        leverage domain sharding if appropriately configured.
        """
        return Response(
            json.dumps(conf.get("SUPERSET_WEBSERVER_DOMAINS")), mimetype="text/json"
        )

    @api
    @has_access_api
    @event_logger.log_this
    @expose("/fave_dashboards_by_username/<username>/", methods=["GET"])
    def fave_dashboards_by_username(self, username: str) -> FlaskResponse:
        """This lets us use a user's username to pull favourite dashboards"""
        user = security_manager.find_user(username=username)
        return self.fave_dashboards(user.get_id())

    @api
    @has_access_api
    @event_logger.log_this
    @expose("/fave_dashboards/<int:user_id>/", methods=["GET"])
    def fave_dashboards(  # pylint: disable=no-self-use
        self, user_id: int
    ) -> FlaskResponse:
        qry = (
            db.session.query(Dashboard, FavStar.dttm)
            .join(
                FavStar,
                and_(
                    FavStar.user_id == int(user_id),
                    FavStar.class_name == "Dashboard",
                    Dashboard.id == FavStar.obj_id,
                ),
            )
            .order_by(FavStar.dttm.desc())
        )
        payload = []
        for o in qry.all():
            dash = {
                "id": o.Dashboard.id,
                "dashboard": o.Dashboard.dashboard_link(),
                "title": o.Dashboard.dashboard_title,
                "url": o.Dashboard.url,
                "dttm": o.dttm,
            }
            if o.Dashboard.created_by:
                user = o.Dashboard.created_by
                dash["creator"] = str(user)
                dash["creator_url"] = "/superset/profile/{}/".format(user.username)
            payload.append(dash)
        return json_success(json.dumps(payload, default=utils.json_int_dttm_ser))

    @api
    @has_access_api
    @event_logger.log_this
    @expose("/created_dashboards/<int:user_id>/", methods=["GET"])
    def created_dashboards(  # pylint: disable=no-self-use
        self, user_id: int
    ) -> FlaskResponse:
        Dash = Dashboard
        qry = (
            db.session.query(Dash)
            .filter(
                or_(  # pylint: disable=comparison-with-callable
                    Dash.created_by_fk == user_id, Dash.changed_by_fk == user_id
                )
            )
            .order_by(Dash.changed_on.desc())
        )
        payload = [
            {
                "id": o.id,
                "dashboard": o.dashboard_link(),
                "title": o.dashboard_title,
                "url": o.url,
                "dttm": o.changed_on,
            }
            for o in qry.all()
        ]
        return json_success(json.dumps(payload, default=utils.json_int_dttm_ser))

    @api
    @has_access_api
    @event_logger.log_this
    @expose("/user_slices", methods=["GET"])
    @expose("/user_slices/<int:user_id>/", methods=["GET"])
    def user_slices(  # pylint: disable=no-self-use
        self, user_id: Optional[int] = None
    ) -> FlaskResponse:
        """List of slices a user owns, created, modified or faved"""
        if not user_id:
            user_id = g.user.id

        owner_ids_query = (
            db.session.query(Slice.id)
            .join(Slice.owners)
            .filter(security_manager.user_model.id == user_id)
        )

        qry = (
            db.session.query(Slice, FavStar.dttm)
            .join(
                FavStar,
                and_(
                    FavStar.user_id == user_id,
                    FavStar.class_name == "slice",
                    Slice.id == FavStar.obj_id,
                ),
                isouter=True,
            )
            .filter(
                or_(
                    Slice.id.in_(owner_ids_query),
                    Slice.created_by_fk == user_id,
                    Slice.changed_by_fk == user_id,
                    FavStar.user_id == user_id,
                )
            )
            .order_by(Slice.slice_name.asc())
        )
        payload = [
            {
                "id": o.Slice.id,
                "title": o.Slice.slice_name,
                "url": o.Slice.slice_url,
                "data": o.Slice.form_data,
                "dttm": o.dttm if o.dttm else o.Slice.changed_on,
                "viz_type": o.Slice.viz_type,
            }
            for o in qry.all()
        ]
        return json_success(json.dumps(payload, default=utils.json_int_dttm_ser))

    @api
    @has_access_api
    @event_logger.log_this
    @expose("/created_slices", methods=["GET"])
    @expose("/created_slices/<int:user_id>/", methods=["GET"])
    def created_slices(  # pylint: disable=no-self-use
        self, user_id: Optional[int] = None
    ) -> FlaskResponse:
        """List of slices created by this user"""
        if not user_id:
            user_id = g.user.id
        qry = (
            db.session.query(Slice)
            .filter(or_(Slice.created_by_fk == user_id, Slice.changed_by_fk == user_id))
            .order_by(Slice.changed_on.desc())
        )
        payload = [
            {
                "id": o.id,
                "title": o.slice_name,
                "url": o.slice_url,
                "dttm": o.changed_on,
                "viz_type": o.viz_type,
            }
            for o in qry.all()
        ]
        return json_success(json.dumps(payload, default=utils.json_int_dttm_ser))

    @api
    @has_access_api
    @event_logger.log_this
    @expose("/fave_slices", methods=["GET"])
    @expose("/fave_slices/<int:user_id>/", methods=["GET"])
    def fave_slices(  # pylint: disable=no-self-use
        self, user_id: Optional[int] = None
    ) -> FlaskResponse:
        """Favorite slices for a user"""
        if not user_id:
            user_id = g.user.id
        qry = (
            db.session.query(Slice, FavStar.dttm)
            .join(
                FavStar,
                and_(
                    FavStar.user_id == user_id,
                    FavStar.class_name == "slice",
                    Slice.id == FavStar.obj_id,
                ),
            )
            .order_by(FavStar.dttm.desc())
        )
        payload = []
        for o in qry.all():
            dash = {
                "id": o.Slice.id,
                "title": o.Slice.slice_name,
                "url": o.Slice.slice_url,
                "dttm": o.dttm,
                "viz_type": o.Slice.viz_type,
            }
            if o.Slice.created_by:
                user = o.Slice.created_by
                dash["creator"] = str(user)
                dash["creator_url"] = "/superset/profile/{}/".format(user.username)
            payload.append(dash)
        return json_success(json.dumps(payload, default=utils.json_int_dttm_ser))

    @event_logger.log_this
    @api
    @has_access_api
    @expose("/warm_up_cache/", methods=["GET"])
    def warm_up_cache(  # pylint: disable=too-many-locals,no-self-use
        self,
    ) -> FlaskResponse:
        """Warms up the cache for the slice or table.

        Note for slices a force refresh occurs.

        In terms of the `extra_filters` these can be obtained from records in the JSON
        encoded `logs.json` column associated with the `explore_json` action.
        """
        session = db.session()
        slice_id = request.args.get("slice_id")
        dashboard_id = request.args.get("dashboard_id")
        table_name = request.args.get("table_name")
        db_name = request.args.get("db_name")
        extra_filters = request.args.get("extra_filters")
        slices: List[Slice] = []

        if not slice_id and not (table_name and db_name):
            return json_error_response(
                __(
                    "Malformed request. slice_id or table_name and db_name "
                    "arguments are expected"
                ),
                status=400,
            )
        if slice_id:
            slices = session.query(Slice).filter_by(id=slice_id).all()
            if not slices:
                return json_error_response(
                    __("Chart %(id)s not found", id=slice_id), status=404
                )
        elif table_name and db_name:
            table = (
                session.query(SqlaTable)
                .join(Database)
                .filter(
                    Database.database_name == db_name
                    or SqlaTable.table_name == table_name
                )
            ).one_or_none()
            if not table:
                return json_error_response(
                    __(
                        "Table %(table)s wasn't found in the database %(db)s",
                        table=table_name,
                        db=db_name,
                    ),
                    status=404,
                )
            slices = (
                session.query(Slice)
                .filter_by(datasource_id=table.id, datasource_type=table.type)
                .all()
            )

        result = []

        for slc in slices:
            try:
                form_data = get_form_data(slc.id, use_slice_data=True)[0]
                if dashboard_id:
                    form_data["extra_filters"] = (
                        json.loads(extra_filters)
                        if extra_filters
                        else get_dashboard_extra_filters(slc.id, dashboard_id)
                    )

                obj = get_viz(
                    datasource_type=slc.datasource.type,
                    datasource_id=slc.datasource.id,
                    form_data=form_data,
                    force=True,
                )

                g.form_data = form_data
                payload = obj.get_payload()
                delattr(g, "form_data")
                error = payload["errors"] or None
                status = payload["status"]
            except Exception as ex:  # pylint: disable=broad-except
                error = utils.error_msg_from_exception(ex)
                status = None

            result.append(
                {"slice_id": slc.id, "viz_error": error, "viz_status": status}
            )

        return json_success(json.dumps(result))

    @has_access_api
    @event_logger.log_this
    @expose("/favstar/<class_name>/<int:obj_id>/<action>/")
    def favstar(  # pylint: disable=no-self-use
        self, class_name: str, obj_id: int, action: str
    ) -> FlaskResponse:
        """Toggle favorite stars on Slices and Dashboard"""
        session = db.session()
        count = 0
        favs = (
            session.query(FavStar)
            .filter_by(class_name=class_name, obj_id=obj_id, user_id=g.user.get_id())
            .all()
        )
        if action == "select":
            if not favs:
                session.add(
                    FavStar(
                        class_name=class_name,
                        obj_id=obj_id,
                        user_id=g.user.get_id(),
                        dttm=datetime.now(),
                    )
                )
            count = 1
        elif action == "unselect":
            for fav in favs:
                session.delete(fav)
        else:
            count = len(favs)
        session.commit()
        return json_success(json.dumps({"count": count}))

    @api
    @has_access_api
    @event_logger.log_this
    @expose("/dashboard/<int:dashboard_id>/published/", methods=("GET", "POST"))
    def publish(  # pylint: disable=no-self-use
        self, dashboard_id: int
    ) -> FlaskResponse:
        """Gets and toggles published status on dashboards"""
        logger.warning(
            "This API endpoint is deprecated and will be removed in version 2.0.0"
        )
        session = db.session()
        Role = ab_models.Role
        dash = (
            session.query(Dashboard).filter(Dashboard.id == dashboard_id).one_or_none()
        )
        admin_role = session.query(Role).filter(Role.name == "Admin").one_or_none()

        if request.method == "GET":
            if dash:
                return json_success(json.dumps({"published": dash.published}))

            return json_error_response(
                f"ERROR: cannot find dashboard {dashboard_id}", status=404
            )

        edit_perm = is_owner(dash, g.user) or admin_role in get_user_roles()
        if not edit_perm:
            return json_error_response(
                f'ERROR: "{g.user.username}" cannot alter '
                f'dashboard "{dash.dashboard_title}"',
                status=403,
            )

        dash.published = str(request.form["published"]).lower() == "true"
        session.commit()
        return json_success(json.dumps({"published": dash.published}))

    @has_access
    @expose("/dashboard/<dashboard_id_or_slug>/")
    @event_logger.log_this_with_extra_payload
    @check_dashboard_access(
        on_error=lambda self, ex: Response(
            utils.error_msg_from_exception(ex), status=403
        )
    )
    def dashboard(  # pylint: disable=too-many-locals
        self,  # pylint: disable=no-self-use
        dashboard_id_or_slug: str,  # pylint: disable=unused-argument
        add_extra_log_payload: Callable[..., None] = lambda **kwargs: None,
        dashboard: Optional[Dashboard] = None,
    ) -> FlaskResponse:
        """
        Server side rendering for a dashboard
        :param dashboard_id_or_slug: identifier for dashboard. used in the decorators
        :param add_extra_log_payload: added by `log_this_with_manual_updates`, set a default value to appease pylint
        :param dashboard: added by `check_dashboard_access`
        """
        if not dashboard:
            abort(404)

        if config["ENABLE_ACCESS_REQUEST"]:
            for datasource in dashboard.datasources:
                datasource = ConnectorRegistry.get_datasource(
                    datasource_type=datasource.type,
                    datasource_id=datasource.id,
                    session=db.session(),
                )
                if datasource and not security_manager.can_access_datasource(
                    datasource=datasource
                ):
                    flash(
                        __(
                            security_manager.get_datasource_access_error_msg(datasource)
                        ),
                        "danger",
                    )
                    return redirect(
                        f"/superset/request_access/?dashboard_id={dashboard.id}"
                    )

        dash_edit_perm = check_ownership(
            dashboard, raise_if_false=False
        ) and security_manager.can_access("can_save_dash", "Superset")
<<<<<<< HEAD
        dash_save_perm = security_manager.can_access("can_save_dash", "Superset")
        superset_can_explore = security_manager.can_access("can_explore", "Superset")
        superset_can_share_chart = security_manager.can_access(
            "can_share_chart", "Superset"
        )
        superset_can_share_dashboard = security_manager.can_access(
            "can_share_dashboard", "Superset"
        )
        superset_can_csv = security_manager.can_access("can_csv", "Superset")
        slice_can_edit = security_manager.can_access("can_edit", "SliceModelView")
=======
>>>>>>> 80da1ca9
        standalone_mode = ReservedUrlParameters.is_standalone_mode()
        edit_mode = (
            request.args.get(utils.ReservedUrlParameters.EDIT_MODE.value) == "true"
        )

        add_extra_log_payload(
            dashboard_id=dashboard.id,
            dashboard_version="v2",
            dash_edit_perm=dash_edit_perm,
            edit_mode=edit_mode,
        )

        bootstrap_data = {
            "user": bootstrap_user_data(g.user, include_perms=True),
            "common": common_bootstrap_payload(),
<<<<<<< HEAD
            "editMode": edit_mode,
            "urlParams": url_params,
            "dashboard_data": {
                **data["dashboard"],
                "standalone_mode": standalone_mode,
                "dash_save_perm": dash_save_perm,
                "dash_share_perm": superset_can_share_dashboard,
                "dash_edit_perm": dash_edit_perm,
                "superset_can_explore": superset_can_explore,
                "superset_can_share": superset_can_share_chart,
                "superset_can_csv": superset_can_csv,
                "slice_can_edit": slice_can_edit,
            },
            "datasources": data["datasources"],
=======
>>>>>>> 80da1ca9
        }

        return self.render_template(
            "superset/dashboard.html",
            entry="dashboard",
            standalone_mode=standalone_mode,
            title=dashboard.dashboard_title,
            custom_css=dashboard.css,
            bootstrap_data=json.dumps(
                bootstrap_data, default=utils.pessimistic_json_iso_dttm_ser
            ),
        )

    @api
    @has_access
    @event_logger.log_this
    @expose("/log/", methods=["POST"])
    def log(self) -> FlaskResponse:  # pylint: disable=no-self-use
        return Response(status=200)

    @has_access
    @expose("/sync_druid/", methods=["POST"])
    @event_logger.log_this
    def sync_druid_source(self) -> FlaskResponse:  # pylint: disable=no-self-use
        """Syncs the druid datasource in main db with the provided config.

        The endpoint takes 3 arguments:
            user - user name to perform the operation as
            cluster - name of the druid cluster
            config - configuration stored in json that contains:
                name: druid datasource name
                dimensions: list of the dimensions, they become druid columns
                    with the type STRING
                metrics_spec: list of metrics (dictionary). Metric consists of
                    2 attributes: type and name. Type can be count,
                    etc. `count` type is stored internally as longSum
                    other fields will be ignored.

            Example: {
                'name': 'test_click',
                'metrics_spec': [{'type': 'count', 'name': 'count'}],
                'dimensions': ['affiliate_id', 'campaign', 'first_seen']
            }
        """
        payload = request.get_json(force=True)
        druid_config = payload["config"]
        user_name = payload["user"]
        cluster_name = payload["cluster"]

        user = security_manager.find_user(username=user_name)
        DruidDatasource = ConnectorRegistry.sources[  # pylint: disable=invalid-name
            "druid"
        ]
        DruidCluster = DruidDatasource.cluster_class  # pylint: disable=invalid-name
        if not user:
            err_msg = __(
                "Can't find User '%(name)s', please ask your admin " "to create one.",
                name=user_name,
            )
            logger.error(err_msg)
            return json_error_response(err_msg)
        cluster = (
            db.session.query(DruidCluster)
            .filter_by(cluster_name=cluster_name)
            .one_or_none()
        )
        if not cluster:
            err_msg = __(
                "Can't find DruidCluster with cluster_name = " "'%(name)s'",
                name=cluster_name,
            )
            logger.error(err_msg)
            return json_error_response(err_msg)
        try:
            DruidDatasource.sync_to_db_from_config(druid_config, user, cluster)
        except Exception as ex:  # pylint: disable=broad-except
            err_msg = utils.error_msg_from_exception(ex)
            logger.exception(err_msg)
            return json_error_response(err_msg)
        return Response(status=201)

    @has_access
    @expose("/get_or_create_table/", methods=["POST"])
    @event_logger.log_this
    def sqllab_table_viz(self) -> FlaskResponse:  # pylint: disable=no-self-use
        """Gets or creates a table object with attributes passed to the API.

        It expects the json with params:
        * datasourceName - e.g. table name, required
        * dbId - database id, required
        * schema - table schema, optional
        * templateParams - params for the Jinja templating syntax, optional
        :return: Response
        """
        data = json.loads(request.form["data"])
        table_name = data["datasourceName"]
        database_id = data["dbId"]
        table = (
            db.session.query(SqlaTable)
            .filter_by(database_id=database_id, table_name=table_name)
            .one_or_none()
        )
        if not table:
            # Create table if doesn't exist.
            with db.session.no_autoflush:
                table = SqlaTable(table_name=table_name, owners=[g.user])
                table.database_id = database_id
                table.database = (
                    db.session.query(Database).filter_by(id=database_id).one()
                )
                table.schema = data.get("schema")
                table.template_params = data.get("templateParams")
                # needed for the table validation.
                validate_sqlatable(table)

            db.session.add(table)
            table.fetch_metadata()
            create_table_permissions(table)
            db.session.commit()

        return json_success(json.dumps({"table_id": table.id}))

    @has_access
    @expose("/sqllab_viz/", methods=["POST"])
    @event_logger.log_this
    def sqllab_viz(self) -> FlaskResponse:  # pylint: disable=no-self-use
        data = json.loads(request.form["data"])
        try:
            table_name = data["datasourceName"]
            database_id = data["dbId"]
        except KeyError:
            return json_error_response("Missing required fields", status=400)
        database = db.session.query(Database).get(database_id)
        if not database:
            return json_error_response("Database not found", status=400)
        table = (
            db.session.query(SqlaTable)
            .filter_by(database_id=database_id, table_name=table_name)
            .one_or_none()
        )
        if not table:
            table = SqlaTable(table_name=table_name, owners=[g.user])
        table.database = database
        table.schema = data.get("schema")
        table.template_params = data.get("templateParams")
        table.is_sqllab_view = True
        table.sql = ParsedQuery(data.get("sql")).stripped()
        db.session.add(table)
        cols = []
        for config_ in data.get("columns"):
            column_name = config_.get("name")
            col = TableColumn(
                column_name=column_name,
                filterable=True,
                groupby=True,
                is_dttm=config_.get("is_date", False),
                type=config_.get("type", False),
            )
            cols.append(col)

        table.columns = cols
        table.metrics = [SqlMetric(metric_name="count", expression="count(*)")]
        db.session.commit()
        return json_success(json.dumps({"table_id": table.id}))

    @has_access
    @expose("/extra_table_metadata/<int:database_id>/<table_name>/<schema>/")
    @event_logger.log_this
    def extra_table_metadata(  # pylint: disable=no-self-use
        self, database_id: int, table_name: str, schema: str
    ) -> FlaskResponse:
        parsed_schema = utils.parse_js_uri_path_item(schema, eval_undefined=True)
        table_name = utils.parse_js_uri_path_item(table_name)  # type: ignore
        mydb = db.session.query(Database).filter_by(id=database_id).one()
        payload = mydb.db_engine_spec.extra_table_metadata(
            mydb, table_name, parsed_schema
        )
        return json_success(json.dumps(payload))

    @has_access
    @expose("/select_star/<int:database_id>/<table_name>")
    @expose("/select_star/<int:database_id>/<table_name>/<schema>")
    @event_logger.log_this
    def select_star(
        self, database_id: int, table_name: str, schema: Optional[str] = None
    ) -> FlaskResponse:
        logging.warning(
            "%s.select_star "
            "This API endpoint is deprecated and will be removed in version 2.0.0",
            self.__class__.__name__,
        )
        stats_logger.incr(f"{self.__class__.__name__}.select_star.init")
        database = db.session.query(Database).get(database_id)
        if not database:
            stats_logger.incr(
                f"deprecated.{self.__class__.__name__}.select_star.database_not_found"
            )
            return json_error_response("Not found", 404)
        schema = utils.parse_js_uri_path_item(schema, eval_undefined=True)
        table_name = utils.parse_js_uri_path_item(table_name)  # type: ignore
        if not self.appbuilder.sm.can_access_table(database, Table(table_name, schema)):
            stats_logger.incr(
                f"deprecated.{self.__class__.__name__}.select_star.permission_denied"
            )
            logging.warning(
                "Permission denied for user %s on table: %s schema: %s",
                str(g.user),
                table_name,
                schema,
            )
            return json_error_response("Not found", 404)
        stats_logger.incr(f"deprecated.{self.__class__.__name__}.select_star.success")
        return json_success(
            database.select_star(
                table_name, schema, latest_partition=True, show_cols=True
            )
        )

    @has_access_api
    @expose("/estimate_query_cost/<int:database_id>/", methods=["POST"])
    @expose("/estimate_query_cost/<int:database_id>/<schema>/", methods=["POST"])
    @event_logger.log_this
    def estimate_query_cost(  # pylint: disable=no-self-use
        self, database_id: int, schema: Optional[str] = None
    ) -> FlaskResponse:
        mydb = db.session.query(Database).get(database_id)

        sql = json.loads(request.form.get("sql", '""'))
        template_params = json.loads(request.form.get("templateParams") or "{}")
        if template_params:
            template_processor = get_template_processor(mydb)
            sql = template_processor.process_template(sql, **template_params)

        timeout = SQLLAB_QUERY_COST_ESTIMATE_TIMEOUT
        timeout_msg = f"The estimation exceeded the {timeout} seconds timeout."
        try:
            with utils.timeout(seconds=timeout, error_message=timeout_msg):
                cost = mydb.db_engine_spec.estimate_query_cost(
                    mydb, schema, sql, utils.QuerySource.SQL_LAB
                )
        except SupersetTimeoutException as ex:
            logger.exception(ex)
            return json_errors_response([ex.error])
        except Exception as ex:  # pylint: disable=broad-except
            return json_error_response(utils.error_msg_from_exception(ex))

        spec = mydb.db_engine_spec
        query_cost_formatters: Dict[str, Any] = get_feature_flags().get(
            "QUERY_COST_FORMATTERS_BY_ENGINE", {}
        )
        query_cost_formatter = query_cost_formatters.get(
            spec.engine, spec.query_cost_formatter
        )
        cost = query_cost_formatter(cost)

        return json_success(json.dumps(cost))

    @expose("/theme/")
    def theme(self) -> FlaskResponse:
        return self.render_template("superset/theme.html")

    @has_access_api
    @expose("/results/<key>/")
    @event_logger.log_this
    def results(self, key: str) -> FlaskResponse:
        return self.results_exec(key)

    @staticmethod
    def results_exec(  # pylint: disable=too-many-return-statements
        key: str,
    ) -> FlaskResponse:
        """Serves a key off of the results backend

        It is possible to pass the `rows` query argument to limit the number
        of rows returned.
        """
        if not results_backend:
            return json_error_response("Results backend isn't configured")

        read_from_results_backend_start = now_as_float()
        blob = results_backend.get(key)
        stats_logger.timing(
            "sqllab.query.results_backend_read",
            now_as_float() - read_from_results_backend_start,
        )
        if not blob:
            return json_error_response(
                "Data could not be retrieved. " "You may want to re-run the query.",
                status=410,
            )

        query = db.session.query(Query).filter_by(results_key=key).one_or_none()
        if query is None:
            return json_error_response(
                "Data could not be retrieved. You may want to re-run the query.",
                status=404,
            )

        try:
            query.raise_for_access()
        except SupersetSecurityException as ex:
            return json_errors_response([ex.error], status=403)

        payload = utils.zlib_decompress(blob, decode=not results_backend_use_msgpack)
        try:
            obj = _deserialize_results_payload(
                payload, query, cast(bool, results_backend_use_msgpack)
            )
        except SerializationError:
            return json_error_response(
                __("Data could not be deserialized. You may want to re-run the query."),
                status=404,
            )

        if "rows" in request.args:
            try:
                rows = int(request.args["rows"])
            except ValueError:
                return json_error_response("Invalid `rows` argument", status=400)
            obj = apply_display_max_row_limit(obj, rows)

        return json_success(
            json.dumps(obj, default=utils.json_iso_dttm_ser, ignore_nan=True)
        )

    @has_access_api
    @expose("/stop_query/", methods=["POST"])
    @event_logger.log_this
    @backoff.on_exception(
        backoff.constant,
        Exception,
        interval=1,
        on_backoff=lambda details: db.session.rollback(),
        on_giveup=lambda details: db.session.rollback(),
        max_tries=5,
    )
    def stop_query(self) -> FlaskResponse:
        client_id = request.form.get("client_id")

        query = db.session.query(Query).filter_by(client_id=client_id).one()
        if query.status in [
            QueryStatus.FAILED,
            QueryStatus.SUCCESS,
            QueryStatus.TIMED_OUT,
        ]:
            logger.warning(
                "Query with client_id %s could not be stopped: "
                "query already complete",
                str(client_id),
            )
            return self.json_response("OK")
        query.status = QueryStatus.STOPPED
        db.session.commit()

        return self.json_response("OK")

    @has_access_api
    @event_logger.log_this
    @expose("/validate_sql_json/", methods=["POST", "GET"])
    def validate_sql_json(
        # pylint: disable=too-many-locals,too-many-return-statements,no-self-use
        self,
    ) -> FlaskResponse:
        """Validates that arbitrary sql is acceptable for the given database.
        Returns a list of error/warning annotations as json.
        """
        sql = request.form["sql"]
        database_id = request.form["database_id"]
        schema = request.form.get("schema") or None
        template_params = json.loads(request.form.get("templateParams") or "{}")

        if len(template_params) > 0:
            # TODO: factor the Database object out of template rendering
            #       or provide it as mydb so we can render template params
            #       without having to also persist a Query ORM object.
            return json_error_response(
                "SQL validation does not support template parameters", status=400
            )

        session = db.session()
        mydb = session.query(Database).filter_by(id=database_id).one_or_none()
        if not mydb:
            return json_error_response(
                "Database with id {} is missing.".format(database_id), status=400
            )

        spec = mydb.db_engine_spec
        validators_by_engine = get_feature_flags().get("SQL_VALIDATORS_BY_ENGINE")
        if not validators_by_engine or spec.engine not in validators_by_engine:
            return json_error_response(
                "no SQL validator is configured for {}".format(spec.engine), status=400
            )
        validator_name = validators_by_engine[spec.engine]
        validator = get_validator_by_name(validator_name)
        if not validator:
            return json_error_response(
                "No validator named {} found (configured for the {} engine)".format(
                    validator_name, spec.engine
                )
            )

        try:
            timeout = config["SQLLAB_VALIDATION_TIMEOUT"]
            timeout_msg = f"The query exceeded the {timeout} seconds timeout."
            with utils.timeout(seconds=timeout, error_message=timeout_msg):
                errors = validator.validate(sql, schema, mydb)
            payload = json.dumps(
                [err.to_dict() for err in errors],
                default=utils.pessimistic_json_iso_dttm_ser,
                ignore_nan=True,
                encoding=None,
            )
            return json_success(payload)
        except Exception as ex:  # pylint: disable=broad-except
            logger.exception(ex)
            msg = _(
                "%(validator)s was unable to check your query.\n"
                "Please recheck your query.\n"
                "Exception: %(ex)s",
                validator=validator.name,
                ex=ex,
            )
            # Return as a 400 if the database error message says we got a 4xx error
            if re.search(r"([\W]|^)4\d{2}([\W]|$)", str(ex)):
                return json_error_response(f"{msg}", status=400)
            return json_error_response(f"{msg}")

    @staticmethod
    def _sql_json_async(  # pylint: disable=too-many-arguments
        session: Session,
        rendered_query: str,
        query: Query,
        expand_data: bool,
        log_params: Optional[Dict[str, Any]] = None,
    ) -> FlaskResponse:
        """
        Send SQL JSON query to celery workers.

        :param session: SQLAlchemy session object
        :param rendered_query: the rendered query to perform by workers
        :param query: The query (SQLAlchemy) object
        :return: A Flask Response
        """
        logger.info("Query %i: Running query on a Celery worker", query.id)
        # Ignore the celery future object and the request may time out.
        query_id = query.id
        try:
            task = sql_lab.get_sql_results.delay(
                query.id,
                rendered_query,
                return_results=False,
                store_results=not query.select_as_cta,
                user_name=g.user.username if g.user else None,
                start_time=now_as_float(),
                expand_data=expand_data,
                log_params=log_params,
            )

            # Explicitly forget the task to ensure the task metadata is removed from the
            # Celery results backend in a timely manner.
            try:
                task.forget()
            except NotImplementedError:
                logger.warning(
                    "Unable to forget Celery task as backend"
                    "does not support this operation"
                )
        except Exception as ex:  # pylint: disable=broad-except
            logger.exception("Query %i: %s", query.id, str(ex))
            msg = _(
                "Failed to start remote query on a worker. "
                "Tell your administrator to verify the availability of "
                "the message queue."
            )
            query.status = QueryStatus.FAILED
            query.error_message = msg
            session.commit()
            return json_error_response("{}".format(msg))

        # Update saved query with execution info from the query execution
        QueryDAO.update_saved_query_exec_info(query_id)

        resp = json_success(
            json.dumps(
                {"query": query.to_dict()},
                default=utils.json_int_dttm_ser,
                ignore_nan=True,
            ),
            status=202,
        )
        session.commit()
        return resp

    @staticmethod
    def _sql_json_sync(
        _session: Session,
        rendered_query: str,
        query: Query,
        expand_data: bool,
        log_params: Optional[Dict[str, Any]] = None,
    ) -> FlaskResponse:
        """
        Execute SQL query (sql json).

        :param rendered_query: The rendered query (included templates)
        :param query: The query SQL (SQLAlchemy) object
        :return: A Flask Response
        :raises: SupersetTimeoutException
        """
        try:
            timeout = config["SQLLAB_TIMEOUT"]
            timeout_msg = f"The query exceeded the {timeout} seconds timeout."
            store_results = (
                is_feature_enabled("SQLLAB_BACKEND_PERSISTENCE")
                and not query.select_as_cta
            )
            query_id = query.id
            with utils.timeout(seconds=timeout, error_message=timeout_msg):
                # pylint: disable=no-value-for-parameter
                data = sql_lab.get_sql_results(
                    query.id,
                    rendered_query,
                    return_results=True,
                    store_results=store_results,
                    user_name=g.user.username if g.user else None,
                    expand_data=expand_data,
                    log_params=log_params,
                )

            # Update saved query if needed
            QueryDAO.update_saved_query_exec_info(query_id)

            payload = json.dumps(
                apply_display_max_row_limit(data),
                default=utils.pessimistic_json_iso_dttm_ser,
                ignore_nan=True,
                encoding=None,
            )
        except SupersetTimeoutException as ex:
            # re-raise exception for api exception handler
            raise ex
        except Exception as ex:  # pylint: disable=broad-except
            logger.exception("Query %i failed unexpectedly", query.id)
            raise SupersetGenericDBErrorException(utils.error_msg_from_exception(ex))

        if data.get("status") == QueryStatus.FAILED:
            raise SupersetGenericDBErrorException(data["error"])
        return json_success(payload)

    @has_access_api
    @handle_api_exception
    @event_logger.log_this
    @expose("/sql_json/", methods=["POST"])
    def sql_json(self) -> FlaskResponse:
        log_params = {
            "user_agent": cast(Optional[str], request.headers.get("USER_AGENT"))
        }
        return self.sql_json_exec(request.json, log_params)

    def sql_json_exec(  # pylint: disable=too-many-statements,too-many-locals
        self, query_params: Dict[str, Any], log_params: Optional[Dict[str, Any]] = None
    ) -> FlaskResponse:
        """Runs arbitrary sql and returns data as json"""
        # Collect Values
        database_id: int = cast(int, query_params.get("database_id"))
        schema: str = cast(str, query_params.get("schema"))
        sql: str = cast(str, query_params.get("sql"))
        try:
            template_params = json.loads(query_params.get("templateParams") or "{}")
        except json.JSONDecodeError:
            logger.warning(
                "Invalid template parameter %s" " specified. Defaulting to empty dict",
                str(query_params.get("templateParams")),
            )
            template_params = {}
        limit: int = query_params.get("queryLimit") or app.config["SQL_MAX_ROW"]
        async_flag: bool = cast(bool, query_params.get("runAsync"))
        if limit < 0:
            logger.warning(
                "Invalid limit of %i specified. Defaulting to max limit.", limit
            )
            limit = 0
        select_as_cta: bool = cast(bool, query_params.get("select_as_cta"))
        ctas_method: CtasMethod = cast(
            CtasMethod, query_params.get("ctas_method", CtasMethod.TABLE)
        )
        tmp_table_name: str = cast(str, query_params.get("tmp_table_name"))
        client_id: str = cast(
            str, query_params.get("client_id") or utils.shortid()[:10]
        )
        sql_editor_id: str = cast(str, query_params.get("sql_editor_id"))
        tab_name: str = cast(str, query_params.get("tab"))
        status: str = QueryStatus.PENDING if async_flag else QueryStatus.RUNNING

        session = db.session()
        mydb = session.query(Database).get(database_id)
        if not mydb:
            return json_error_response("Database with id %i is missing.", database_id)

        # Set tmp_schema_name for CTA
        # TODO(bkyryliuk): consider parsing, splitting tmp_schema_name from
        #  tmp_table_name if user enters
        # <schema_name>.<table_name>
        tmp_schema_name: Optional[str] = schema
        if select_as_cta and mydb.force_ctas_schema:
            tmp_schema_name = mydb.force_ctas_schema
        elif select_as_cta:
            tmp_schema_name = get_cta_schema_name(mydb, g.user, schema, sql)

        # Save current query
        query = Query(
            database_id=database_id,
            sql=sql,
            schema=schema,
            select_as_cta=select_as_cta,
            ctas_method=ctas_method,
            start_time=now_as_float(),
            tab_name=tab_name,
            status=status,
            sql_editor_id=sql_editor_id,
            tmp_table_name=tmp_table_name,
            tmp_schema_name=tmp_schema_name,
            user_id=g.user.get_id() if g.user else None,
            client_id=client_id,
        )
        try:
            session.add(query)
            session.flush()
            query_id = query.id
            session.commit()  # shouldn't be necessary
        except SQLAlchemyError as ex:
            logger.error("Errors saving query details %s", str(ex))
            session.rollback()
            raise Exception(_("Query record was not created as expected."))
        if not query_id:
            raise Exception(_("Query record was not created as expected."))

        logger.info("Triggering query_id: %i", query_id)

        try:
            query.raise_for_access()
        except SupersetSecurityException as ex:
            query.status = QueryStatus.FAILED
            session.commit()
            return json_errors_response([ex.error], status=403)

        try:
            template_processor = get_template_processor(
                database=query.database, query=query
            )
            rendered_query = template_processor.process_template(
                query.sql, **template_params
            )
        except TemplateError as ex:
            query.status = QueryStatus.FAILED
            session.commit()
            raise SupersetTemplateParamsErrorException(
                utils.error_msg_from_exception(ex)
            )

        if is_feature_enabled("ENABLE_TEMPLATE_PROCESSING"):
            # pylint: disable=protected-access
            ast = template_processor._env.parse(rendered_query)
            undefined_parameters = find_undeclared_variables(ast)  # type: ignore
            if undefined_parameters:
                query.status = QueryStatus.FAILED
                session.commit()
                raise SupersetTemplateParamsErrorException(
                    message=ngettext(
                        "The parameter %(parameters)s in your query is undefined.",
                        "The following parameters in your query are undefined: %(parameters)s.",
                        len(undefined_parameters),
                        parameters=utils.format_list(undefined_parameters),
                    )
                    + " "
                    + PARAMETER_MISSING_ERR,
                    extra={
                        "undefined_parameters": list(undefined_parameters),
                        "template_parameters": template_params,
                    },
                )

        # Limit is not applied to the CTA queries if SQLLAB_CTAS_NO_LIMIT flag is set
        # to True.
        if not (config.get("SQLLAB_CTAS_NO_LIMIT") and select_as_cta):
            # set LIMIT after template processing
            limits = [mydb.db_engine_spec.get_limit_from_sql(rendered_query), limit]
            query.limit = min(lim for lim in limits if lim is not None)

        # Flag for whether or not to expand data
        # (feature that will expand Presto row objects and arrays)
        expand_data: bool = cast(
            bool,
            is_feature_enabled("PRESTO_EXPAND_DATA")
            and query_params.get("expand_data"),
        )

        # Async request.
        if async_flag:
            return self._sql_json_async(
                session, rendered_query, query, expand_data, log_params
            )
        # Sync request.
        return self._sql_json_sync(
            session, rendered_query, query, expand_data, log_params
        )

    @has_access
    @event_logger.log_this
    @expose("/csv/<client_id>")
    def csv(self, client_id: str) -> FlaskResponse:  # pylint: disable=no-self-use
        """Download the query results as csv."""
        logger.info("Exporting CSV file [%s]", client_id)
        query = db.session.query(Query).filter_by(client_id=client_id).one()

        try:
            query.raise_for_access()
        except SupersetSecurityException as ex:
            flash(ex.error.message)
            return redirect("/")

        blob = None
        if results_backend and query.results_key:
            logger.info("Fetching CSV from results backend [%s]", query.results_key)
            blob = results_backend.get(query.results_key)
        if blob:
            logger.info("Decompressing")
            payload = utils.zlib_decompress(
                blob, decode=not results_backend_use_msgpack
            )
            obj = _deserialize_results_payload(
                payload, query, cast(bool, results_backend_use_msgpack)
            )
            columns = [c["name"] for c in obj["columns"]]
            df = pd.DataFrame.from_records(obj["data"], columns=columns)
            logger.info("Using pandas to convert to CSV")
        else:
            logger.info("Running a query to turn into CSV")
            sql = query.select_sql or query.executed_sql
            df = query.database.get_df(sql, query.schema)
        csv_data = csv.df_to_escaped_csv(df, index=False, **config["CSV_EXPORT"])
        quoted_csv_name = parse.quote(query.name)
        response = CsvResponse(
            csv_data, headers=generate_download_headers("csv", quoted_csv_name)
        )
        event_info = {
            "event_type": "data_export",
            "client_id": client_id,
            "row_count": len(df.index),
            "database": query.database.name,
            "schema": query.schema,
            "sql": query.sql,
            "exported_format": "csv",
        }
        event_rep = repr(event_info)
        logger.info("CSV exported: %s", event_rep, extra={"superset_event": event_info})
        return response

    @api
    @handle_api_exception
    @has_access
    @event_logger.log_this
    @expose("/fetch_datasource_metadata")
    def fetch_datasource_metadata(self) -> FlaskResponse:  # pylint: disable=no-self-use
        """
        Fetch the datasource metadata.

        :returns: The Flask response
        :raises SupersetSecurityException: If the user cannot access the resource
        """

        datasource_id, datasource_type = request.args["datasourceKey"].split("__")
        datasource = ConnectorRegistry.get_datasource(
            datasource_type, datasource_id, db.session,
        )
        # Check if datasource exists
        if not datasource:
            return json_error_response(DATASOURCE_MISSING_ERR)

        datasource.raise_for_access()
        return json_success(json.dumps(datasource.data))

    @has_access_api
    @event_logger.log_this
    @expose("/queries/<float:last_updated_ms>")
    @expose("/queries/<int:last_updated_ms>")
    def queries(self, last_updated_ms: Union[float, int]) -> FlaskResponse:
        """
        Get the updated queries.

        :param last_updated_ms: Unix time (milliseconds)
        """

        return self.queries_exec(last_updated_ms)

    @staticmethod
    def queries_exec(last_updated_ms: Union[float, int]) -> FlaskResponse:
        stats_logger.incr("queries")
        if not g.user.get_id():
            return json_error_response(
                "Please login to access the queries.", status=403
            )

        # UTC date time, same that is stored in the DB.
        last_updated_dt = datetime.utcfromtimestamp(last_updated_ms / 1000)

        sql_queries = (
            db.session.query(Query)
            .filter(
                Query.user_id == g.user.get_id(), Query.changed_on >= last_updated_dt
            )
            .all()
        )
        dict_queries = {q.client_id: q.to_dict() for q in sql_queries}
        return json_success(json.dumps(dict_queries, default=utils.json_int_dttm_ser))

    @has_access
    @event_logger.log_this
    @expose("/search_queries")
    def search_queries(self) -> FlaskResponse:  # pylint: disable=no-self-use
        """
        Search for previously run sqllab queries. Used for Sqllab Query Search
        page /superset/sqllab#search.

        Custom permission can_only_search_queries_owned restricts queries
        to only queries run by current user.

        :returns: Response with list of sql query dicts
        """
        if security_manager.can_access_all_queries():
            search_user_id = request.args.get("user_id")
        elif request.args.get("user_id") is not None:
            try:
                search_user_id = int(cast(int, request.args.get("user_id")))
            except ValueError:
                return Response(status=400, mimetype="application/json")
            if search_user_id != g.user.get_user_id():
                return Response(status=403, mimetype="application/json")
        else:
            search_user_id = g.user.get_user_id()
        database_id = request.args.get("database_id")
        search_text = request.args.get("search_text")
        status = request.args.get("status")
        # From and To time stamp should be Epoch timestamp in seconds
        from_time = request.args.get("from")
        to_time = request.args.get("to")

        query = db.session.query(Query)
        if search_user_id:
            # Filter on user_id
            query = query.filter(Query.user_id == search_user_id)

        if database_id:
            # Filter on db Id
            query = query.filter(Query.database_id == database_id)

        if status:
            # Filter on status
            query = query.filter(Query.status == status)

        if search_text:
            # Filter on search text
            query = query.filter(Query.sql.like(f"%{search_text}%"))

        if from_time:
            query = query.filter(Query.start_time > int(from_time))

        if to_time:
            query = query.filter(Query.start_time < int(to_time))

        query_limit = config["QUERY_SEARCH_LIMIT"]
        sql_queries = query.order_by(Query.start_time.asc()).limit(query_limit).all()

        dict_queries = [q.to_dict() for q in sql_queries]

        return Response(
            json.dumps(dict_queries, default=utils.json_int_dttm_ser),
            status=200,
            mimetype="application/json",
        )

    @app.errorhandler(500)
    def show_traceback(self) -> FlaskResponse:  # pylint: disable=no-self-use
        return (
            render_template("superset/traceback.html", error_msg=get_error_msg()),
            500,
        )

    @event_logger.log_this
    @expose("/welcome/")
    def welcome(self) -> FlaskResponse:
        """Personalized welcome page"""
        if not g.user or not g.user.get_id():
            if conf.get("PUBLIC_ROLE_LIKE_GAMMA", False) or conf["PUBLIC_ROLE_LIKE"]:
                return self.render_template("superset/public_welcome.html")
            return redirect(appbuilder.get_url_for_login)

        welcome_dashboard_id = (
            db.session.query(UserAttribute.welcome_dashboard_id)
            .filter_by(user_id=g.user.get_id())
            .scalar()
        )
        if welcome_dashboard_id:
            return self.dashboard(dashboard_id_or_slug=str(welcome_dashboard_id))

        payload = {
            "user": bootstrap_user_data(g.user),
            "common": common_bootstrap_payload(),
        }

        return self.render_template(
            "superset/crud_views.html",
            entry="crudViews",
            bootstrap_data=json.dumps(
                payload, default=utils.pessimistic_json_iso_dttm_ser
            ),
        )

    @has_access
    @event_logger.log_this
    @expose("/profile/<username>/")
    def profile(self, username: str) -> FlaskResponse:
        """User profile page"""
        user = (
            db.session.query(ab_models.User).filter_by(username=username).one_or_none()
        )
        if not user:
            abort(404, description=f"User: {username} does not exist.")

        payload = {
            "user": bootstrap_user_data(user, include_perms=True),
            "common": common_bootstrap_payload(),
        }

        return self.render_template(
            "superset/basic.html",
            title=_("%(user)s's profile", user=username),
            entry="profile",
            bootstrap_data=json.dumps(
                payload, default=utils.pessimistic_json_iso_dttm_ser
            ),
        )

    @staticmethod
    def _get_sqllab_tabs(user_id: int) -> Dict[str, Any]:
        # send list of tab state ids
        tabs_state = (
            db.session.query(TabState.id, TabState.label)
            .filter_by(user_id=user_id)
            .all()
        )
        tab_state_ids = [str(tab_state[0]) for tab_state in tabs_state]
        # return first active tab, or fallback to another one if no tab is active
        active_tab = (
            db.session.query(TabState)
            .filter_by(user_id=user_id)
            .order_by(TabState.active.desc())
            .first()
        )

        databases: Dict[int, Any] = {
            database.id: {
                k: v for k, v in database.to_json().items() if k in DATABASE_KEYS
            }
            for database in DatabaseDAO.find_all()
        }
        queries: Dict[str, Any] = {}

        # These are unnecessary if sqllab backend persistence is disabled
        if is_feature_enabled("SQLLAB_BACKEND_PERSISTENCE"):
            # return all user queries associated with existing SQL editors
            user_queries = (
                db.session.query(Query)
                .filter_by(user_id=user_id)
                .filter(Query.sql_editor_id.in_(tab_state_ids))
                .all()
            )
            queries = {
                query.client_id: dict(query.to_dict().items()) for query in user_queries
            }

        return {
            "tab_state_ids": tabs_state,
            "active_tab": active_tab.to_dict() if active_tab else None,
            "databases": databases,
            "queries": queries,
        }

    @has_access
    @event_logger.log_this
    @expose("/sqllab/", methods=["GET", "POST"])
    def sqllab(self) -> FlaskResponse:
        """SQL Editor"""
        payload = {
            "defaultDbId": config["SQLLAB_DEFAULT_DBID"],
            "common": common_bootstrap_payload(),
            **self._get_sqllab_tabs(g.user.get_id()),
        }

        form_data = request.form.get("form_data")
        if form_data:
            try:
                payload["requested_query"] = json.loads(form_data)
            except json.JSONDecodeError:
                pass

        payload["user"] = bootstrap_user_data(g.user)
        bootstrap_data = json.dumps(
            payload, default=utils.pessimistic_json_iso_dttm_ser
        )

        return self.render_template(
            "superset/basic.html", entry="sqllab", bootstrap_data=bootstrap_data
        )

    @has_access
    @event_logger.log_this
    @expose("/sqllab/history/", methods=["GET"])
    @event_logger.log_this
    def sqllab_history(self) -> FlaskResponse:
        if not is_feature_enabled("ENABLE_REACT_CRUD_VIEWS"):
            return redirect("/superset/sqllab#search", code=307)

        return super().render_app_template()

    @api
    @has_access_api
    @event_logger.log_this
    @expose("/schemas_access_for_csv_upload")
    def schemas_access_for_csv_upload(self) -> FlaskResponse:
        """
        This method exposes an API endpoint to
        get the schema access control settings for csv upload in this database
        """
        if not request.args.get("db_id"):
            return json_error_response("No database is allowed for your csv upload")

        db_id = int(request.args["db_id"])
        database = db.session.query(Database).filter_by(id=db_id).one()
        try:
            schemas_allowed = database.get_schema_access_for_csv_upload()
            if security_manager.can_access_database(database):
                return self.json_response(schemas_allowed)
            # the list schemas_allowed should not be empty here
            # and the list schemas_allowed_processed returned from security_manager
            # should not be empty either,
            # otherwise the database should have been filtered out
            # in CsvToDatabaseForm
            schemas_allowed_processed = security_manager.get_schemas_accessible_by_user(
                database, schemas_allowed, False
            )
            return self.json_response(schemas_allowed_processed)
        except Exception as ex:  # pylint: disable=broad-except
            logger.exception(ex)
            return json_error_response(
                "Failed to fetch schemas allowed for csv upload in this database! "
                "Please contact your Superset Admin!"
            )<|MERGE_RESOLUTION|>--- conflicted
+++ resolved
@@ -1835,19 +1835,6 @@
         dash_edit_perm = check_ownership(
             dashboard, raise_if_false=False
         ) and security_manager.can_access("can_save_dash", "Superset")
-<<<<<<< HEAD
-        dash_save_perm = security_manager.can_access("can_save_dash", "Superset")
-        superset_can_explore = security_manager.can_access("can_explore", "Superset")
-        superset_can_share_chart = security_manager.can_access(
-            "can_share_chart", "Superset"
-        )
-        superset_can_share_dashboard = security_manager.can_access(
-            "can_share_dashboard", "Superset"
-        )
-        superset_can_csv = security_manager.can_access("can_csv", "Superset")
-        slice_can_edit = security_manager.can_access("can_edit", "SliceModelView")
-=======
->>>>>>> 80da1ca9
         standalone_mode = ReservedUrlParameters.is_standalone_mode()
         edit_mode = (
             request.args.get(utils.ReservedUrlParameters.EDIT_MODE.value) == "true"
@@ -1863,23 +1850,6 @@
         bootstrap_data = {
             "user": bootstrap_user_data(g.user, include_perms=True),
             "common": common_bootstrap_payload(),
-<<<<<<< HEAD
-            "editMode": edit_mode,
-            "urlParams": url_params,
-            "dashboard_data": {
-                **data["dashboard"],
-                "standalone_mode": standalone_mode,
-                "dash_save_perm": dash_save_perm,
-                "dash_share_perm": superset_can_share_dashboard,
-                "dash_edit_perm": dash_edit_perm,
-                "superset_can_explore": superset_can_explore,
-                "superset_can_share": superset_can_share_chart,
-                "superset_can_csv": superset_can_csv,
-                "slice_can_edit": slice_can_edit,
-            },
-            "datasources": data["datasources"],
-=======
->>>>>>> 80da1ca9
         }
 
         return self.render_template(
