# Licensed to the Apache Software Foundation (ASF) under one
# or more contributor license agreements.  See the NOTICE file
# distributed with this work for additional information
# regarding copyright ownership.  The ASF licenses this file
# to you under the Apache License, Version 2.0 (the
# "License"); you may not use this file except in compliance
# with the License.  You may obtain a copy of the License at
#
#   http://www.apache.org/licenses/LICENSE-2.0
#
# Unless required by applicable law or agreed to in writing,
# software distributed under the License is distributed on an
# "AS IS" BASIS, WITHOUT WARRANTIES OR CONDITIONS OF ANY
# KIND, either express or implied.  See the License for the
# specific language governing permissions and limitations
# under the License.
# pylint: disable=invalid-name
from __future__ import annotations

import contextlib
import logging
from datetime import datetime
from typing import Any, Callable, cast
from urllib import parse

import simplejson as json
from flask import abort, flash, g, redirect, render_template, request, Response
from flask_appbuilder import expose
from flask_appbuilder.security.decorators import (
    has_access,
    has_access_api,
    permission_name,
)
from flask_babel import gettext as __, lazy_gettext as _
from sqlalchemy.exc import SQLAlchemyError

from superset import (
    app,
    appbuilder,
    conf,
    db,
    event_logger,
    is_feature_enabled,
    security_manager,
)
from superset.async_events.async_query_manager import AsyncQueryTokenException
from superset.commands.chart.exceptions import ChartNotFoundError
from superset.commands.chart.warm_up_cache import ChartWarmUpCacheCommand
from superset.commands.dashboard.exceptions import DashboardAccessDeniedError
from superset.commands.dashboard.permalink.get import GetDashboardPermalinkCommand
from superset.commands.dataset.exceptions import DatasetNotFoundError
from superset.commands.explore.form_data.create import CreateFormDataCommand
from superset.commands.explore.form_data.get import GetFormDataCommand
from superset.commands.explore.form_data.parameters import CommandParameters
from superset.commands.explore.permalink.get import GetExplorePermalinkCommand
from superset.common.chart_data import ChartDataResultFormat, ChartDataResultType
from superset.connectors.sqla.models import BaseDatasource, SqlaTable
from superset.daos.chart import ChartDAO
from superset.daos.datasource import DatasourceDAO
from superset.dashboards.permalink.exceptions import DashboardPermalinkGetFailedError
from superset.exceptions import (
    CacheLoadError,
    SupersetException,
    SupersetSecurityException,
)
from superset.explore.permalink.exceptions import ExplorePermalinkGetFailedError
from superset.extensions import async_query_manager, cache_manager
from superset.models.core import Database
from superset.models.dashboard import Dashboard
from superset.models.slice import Slice
from superset.models.sql_lab import Query
from superset.models.user_attributes import UserAttribute
from superset.superset_typing import FlaskResponse
from superset.utils import core as utils
from superset.utils.cache import etag_cache
from superset.utils.core import (
    base_json_conv,
    DatasourceType,
    get_user_id,
    ReservedUrlParameters,
)
from superset.views.base import (
    api,
    BaseSupersetView,
    common_bootstrap_payload,
    CsvResponse,
    data_payload_response,
    deprecated,
    generate_download_headers,
    get_error_msg,
    handle_api_exception,
    json_error_response,
    json_success,
)
from superset.views.utils import (
    bootstrap_user_data,
    check_datasource_perms,
    check_explore_cache_perms,
    check_resource_permissions,
    get_datasource_info,
    get_form_data,
    get_viz,
    loads_request_json,
    redirect_with_flash,
    sanitize_datasource_data,
)
from superset.viz import BaseViz

config = app.config
SQLLAB_QUERY_COST_ESTIMATE_TIMEOUT = config["SQLLAB_QUERY_COST_ESTIMATE_TIMEOUT"]
stats_logger = config["STATS_LOGGER"]
logger = logging.getLogger(__name__)

DATASOURCE_MISSING_ERR = __("The data source seems to have been deleted")
USER_MISSING_ERR = __("The user seems to have been deleted")
PARAMETER_MISSING_ERR = __(
    "Please check your template parameters for syntax errors and make sure "
    "they match across your SQL query and Set Parameters. Then, try running "
    "your query again."
)

SqlResults = dict[str, Any]


class Superset(BaseSupersetView):
    """The base views for Superset!"""

    logger = logging.getLogger(__name__)

<<<<<<< HEAD
    @has_access_api
    @event_logger.log_this
    @expose("/datasources/")
    @deprecated(new_target="api/v1/dataset/")
    def datasources(self) -> FlaskResponse:
        return self.json_response(
            sorted(
                [
                    datasource.short_data
                    for datasource in security_manager.get_user_datasources()
                    if datasource.short_data.get("name")
                ],
                key=lambda datasource: datasource["name"],
            )
        )

    @has_access_api
    @event_logger.log_this
    @expose("/override_role_permissions/", methods=["POST"])
    def override_role_permissions(self) -> FlaskResponse:
        """Updates the role with the give datasource permissions.

          Permissions not in the request will be revoked. This endpoint should
          be available to admins only. Expects JSON in the format:
           {
            'role_name': '{role_name}',
            'database': [{
                'datasource_type': '{table|druid}',
                'name': '{database_name}',
                'schema': [{
                    'name': '{schema_name}',
                    'datasources': ['{datasource name}, {datasource name}']
                }]
            }]
        }
        """
        data = request.get_json(force=True)
        role_name = data["role_name"]
        databases = data["database"]

        db_ds_names = set()
        for dbs in databases:
            for schema in dbs["schema"]:
                for ds_name in schema["datasources"]:
                    fullname = utils.get_datasource_full_name(
                        dbs["name"], ds_name, schema=schema["name"]
                    )
                    db_ds_names.add(fullname)

        existing_datasources = SqlaTable.get_all_datasources(db.session)
        datasources = [d for d in existing_datasources if d.full_name in db_ds_names]
        role = security_manager.find_role(role_name)
        # remove all permissions
        role.permissions = []
        # grant permissions to the list of datasources
        granted_perms = []
        for datasource in datasources:
            view_menu_perm = security_manager.find_permission_view_menu(
                view_menu_name=datasource.perm, permission_name="datasource_access"
            )
            # prevent creating empty permissions
            if view_menu_perm and view_menu_perm.view_menu:
                role.permissions.append(view_menu_perm)
                granted_perms.append(view_menu_perm.view_menu.name)
        db.session.commit()
        return self.json_response(
            {"granted": granted_perms, "requested": list(db_ds_names)}, status=201
        )

    @has_access
    @event_logger.log_this
    @expose("/request_access/", methods=["POST"])
    @deprecated()
    def request_access(self) -> FlaskResponse:
        datasources = set()
        dashboard_id = request.args.get("dashboard_id")
        if dashboard_id:
            dash = db.session.query(Dashboard).filter_by(id=int(dashboard_id)).one()
            datasources |= dash.datasources
        datasource_id = request.args.get("datasource_id")
        datasource_type = request.args.get("datasource_type")
        if datasource_id and datasource_type:
            ds_class = DatasourceDAO.sources.get(datasource_type)
            datasource = (
                db.session.query(ds_class).filter_by(id=int(datasource_id)).one()
            )
            datasources.add(datasource)

        has_access_ = all(
            (
                datasource and security_manager.can_access_datasource(datasource)
                for datasource in datasources
            )
        )
        if has_access_:
            return redirect("/superset/dashboard/{}".format(dashboard_id))

        if request.args.get("action") == "go":
            for datasource in datasources:
                access_request = DAR(
                    datasource_id=datasource.id, datasource_type=datasource.type
                )
                db.session.add(access_request)
                db.session.commit()
            flash(__("Access was requested"), "info")
            return redirect("/")

        return self.render_template(
            "superset/request_access.html",
            datasources=datasources,
            datasource_names=", ".join([o.name for o in datasources]),
        )

    @has_access
    @event_logger.log_this
    @expose("/approve", methods=["POST"])
    @deprecated()
    def approve(self) -> FlaskResponse:  # pylint: disable=too-many-locals,no-self-use
        def clean_fulfilled_requests(session: Session) -> None:
            for dar in session.query(DAR).all():
                datasource = DatasourceDAO.get_datasource(
                    session, DatasourceType(dar.datasource_type), dar.datasource_id
                )
                if not datasource or security_manager.can_access_datasource(datasource):
                    # Dataset does not exist anymore
                    session.delete(dar)
            session.commit()

        datasource_type = request.args["datasource_type"]
        datasource_id = request.args["datasource_id"]
        created_by_username = request.args.get("created_by")
        role_to_grant = request.args.get("role_to_grant")
        role_to_extend = request.args.get("role_to_extend")

        session = db.session
        datasource = DatasourceDAO.get_datasource(
            session, DatasourceType(datasource_type), int(datasource_id)
        )

        if not datasource:
            flash(DATASOURCE_MISSING_ERR, "alert")
            return json_error_response(DATASOURCE_MISSING_ERR)

        requested_by = security_manager.find_user(username=created_by_username)
        if not requested_by:
            flash(USER_MISSING_ERR, "alert")
            return json_error_response(USER_MISSING_ERR)

        requests = (
            session.query(DAR)
            .filter(  # pylint: disable=comparison-with-callable
                DAR.datasource_id == datasource_id,
                DAR.datasource_type == datasource_type,
                DAR.created_by_fk == requested_by.id,
            )
            .all()
        )

        if not requests:
            err = __("The access requests seem to have been deleted")
            flash(err, "alert")
            return json_error_response(err)

        # check if you can approve
        if security_manager.can_access_all_datasources() or security_manager.is_owner(
            datasource
        ):
            # can by done by admin only
            if role_to_grant:
                role = security_manager.find_role(role_to_grant)
                requested_by.roles.append(role)
                msg = __(
                    "%(user)s was granted the role %(role)s that gives access "
                    "to the %(datasource)s",
                    user=requested_by.username,
                    role=role_to_grant,
                    datasource=datasource.full_name,
                )
                utils.notify_user_about_perm_udate(
                    g.user,
                    requested_by,
                    role,
                    datasource,
                    "email/role_granted.txt",
                    app.config,
                )
                flash(msg, "info")

            if role_to_extend:
                perm_view = security_manager.find_permission_view_menu(
                    "email/datasource_access", datasource.perm
                )
                role = security_manager.find_role(role_to_extend)
                security_manager.add_permission_role(role, perm_view)
                msg = __(
                    "Role %(r)s was extended to provide the access to "
                    "the datasource %(ds)s",
                    r=role_to_extend,
                    ds=datasource.full_name,
                )
                utils.notify_user_about_perm_udate(
                    g.user,
                    requested_by,
                    role,
                    datasource,
                    "email/role_extended.txt",
                    app.config,
                )
                flash(msg, "info")
            clean_fulfilled_requests(session)
        else:
            flash(__("You have no permission to approve this request"), "danger")
            return redirect("/accessrequestsmodelview/list/")
        for request_ in requests:
            session.delete(request_)
        session.commit()
        return redirect("/accessrequestsmodelview/list/")

=======
>>>>>>> 66bf7017
    @has_access
    @event_logger.log_this
    @expose("/slice/<int:slice_id>/")
    def slice(self, slice_id: int) -> FlaskResponse:
        _, slc = get_form_data(slice_id, use_slice_data=True)
        if not slc:
            abort(404)
        form_data = parse.quote(json.dumps({"slice_id": slice_id}))
        endpoint = f"/explore/?form_data={form_data}"

        if ReservedUrlParameters.is_standalone_mode():
            endpoint += f"&{ReservedUrlParameters.STANDALONE}=true"
        return redirect(endpoint)

    def get_query_string_response(self, viz_obj: BaseViz) -> FlaskResponse:
        query = None
        try:
            if query_obj := viz_obj.query_obj():
                query = viz_obj.datasource.get_query_str(query_obj)
        except Exception as ex:  # pylint: disable=broad-except
            err_msg = utils.error_msg_from_exception(ex)
            logger.exception(err_msg)
            return json_error_response(err_msg)

        if not query:
            query = "No query."

        return self.json_response(
            {"query": query, "language": viz_obj.datasource.query_language}
        )

    def get_raw_results(self, viz_obj: BaseViz) -> FlaskResponse:
        payload = viz_obj.get_df_payload()
        if viz_obj.has_error(payload):
            return json_error_response(payload=payload, status=400)
        return self.json_response(
            {
                "data": payload["df"].to_dict("records"),
                "colnames": payload.get("colnames"),
                "coltypes": payload.get("coltypes"),
            },
        )

    def get_samples(self, viz_obj: BaseViz) -> FlaskResponse:
        return self.json_response(viz_obj.get_samples())

    @staticmethod
    def send_data_payload_response(viz_obj: BaseViz, payload: Any) -> FlaskResponse:
        return data_payload_response(*viz_obj.payload_json_and_has_error(payload))

    def generate_json(
        self, viz_obj: BaseViz, response_type: str | None = None
    ) -> FlaskResponse:
        if response_type == ChartDataResultFormat.CSV:
            return CsvResponse(
                viz_obj.get_csv(), headers=generate_download_headers("csv")
            )

        if response_type == ChartDataResultType.QUERY:
            return self.get_query_string_response(viz_obj)

        if response_type == ChartDataResultType.RESULTS:
            return self.get_raw_results(viz_obj)

        if response_type == ChartDataResultType.SAMPLES:
            return self.get_samples(viz_obj)

        payload = viz_obj.get_payload()
        return self.send_data_payload_response(viz_obj, payload)

    @event_logger.log_this
    @api
    @has_access_api
<<<<<<< HEAD
    @expose("/slice_json/<int:slice_id>")
    @etag_cache()
    @check_resource_permissions(check_slice_perms)
    @deprecated(new_target="/api/v1/chart/<int:id>/data/")
    def slice_json(self, slice_id: int) -> FlaskResponse:
        form_data, slc = get_form_data(slice_id, use_slice_data=True)
        if not slc:
            return json_error_response("The slice does not exist")

        if not slc.datasource:
            return json_error_response("The slice's datasource does not exist")

        try:
            viz_obj = get_viz(
                datasource_type=slc.datasource.type,
                datasource_id=slc.datasource.id,
                form_data=form_data,
                force=False,
            )
            return self.generate_json(viz_obj)
        except SupersetException as ex:
            return json_error_response(utils.error_msg_from_exception(ex))

    @api
    @has_access_api
    @event_logger.log_this
    @expose("/annotation_json/<int:layer_id>")
    @deprecated(new_target="/api/v1/chart/<int:id>/data/")
    def annotation_json(  # pylint: disable=no-self-use
        self, layer_id: int
    ) -> FlaskResponse:
        form_data = get_form_data()[0]
        force = utils.parse_boolean_string(request.args.get("force"))

        form_data["layer_id"] = layer_id
        form_data["filters"] = [{"col": "layer_id", "op": "==", "val": layer_id}]
        # Set all_columns to ensure the TableViz returns the necessary columns to the
        # frontend.
        form_data["all_columns"] = [
            "created_on",
            "changed_on",
            "id",
            "start_dttm",
            "end_dttm",
            "layer_id",
            "short_descr",
            "long_descr",
            "json_metadata",
            "created_by_fk",
            "changed_by_fk",
        ]
        datasource = AnnotationDatasource()
        viz_obj = viz.viz_types["table"](datasource, form_data=form_data, force=force)
        payload = viz_obj.get_payload()
        return data_payload_response(*viz_obj.payload_json_and_has_error(payload))

    @event_logger.log_this
    @api
    @has_access_api
=======
>>>>>>> 66bf7017
    @handle_api_exception
    @permission_name("explore_json")
    @expose("/explore_json/data/<cache_key>", methods=("GET",))
    @check_resource_permissions(check_explore_cache_perms)
    @deprecated(eol_version="4.0.0")
    def explore_json_data(self, cache_key: str) -> FlaskResponse:
        """Serves cached result data for async explore_json calls

        `self.generate_json` receives this input and returns different
        payloads based on the request args in the first block

        TODO: form_data should not be loaded twice from cache
          (also loaded in `check_explore_cache_perms`)
        """
        try:
            cached = cache_manager.cache.get(cache_key)
            if not cached:
                raise CacheLoadError("Cached data not found")

            form_data = cached.get("form_data")
            response_type = cached.get("response_type")
            # Set form_data in Flask Global as it is used as a fallback
            # for async queries with jinja context
            setattr(g, "form_data", form_data)
            datasource_id, datasource_type = get_datasource_info(None, None, form_data)

            viz_obj = get_viz(
                datasource_type=cast(str, datasource_type),
                datasource_id=datasource_id,
                form_data=form_data,
                force_cached=True,
            )

            return self.generate_json(viz_obj, response_type)
        except SupersetException as ex:
            return json_error_response(utils.error_msg_from_exception(ex), 400)

    @api
    @has_access_api
    @handle_api_exception
    @event_logger.log_this
    @expose(
        "/explore_json/<datasource_type>/<int:datasource_id>/",
        methods=(
            "GET",
            "POST",
        ),
    )
    @expose(
        "/explore_json/",
        methods=(
            "GET",
            "POST",
        ),
    )
    @etag_cache()
    @check_resource_permissions(check_datasource_perms)
    @deprecated(eol_version="4.0.0")
    def explore_json(
        self, datasource_type: str | None = None, datasource_id: int | None = None
    ) -> FlaskResponse:
        """Serves all request that GET or POST form_data

        This endpoint evolved to be the entry point of many different
        requests that GETs or POSTs a form_data.

        `self.generate_json` receives this input and returns different
        payloads based on the request args in the first block

        TODO: break into one endpoint for each return shape"""

        response_type = ChartDataResultFormat.JSON.value
        responses: list[ChartDataResultFormat | ChartDataResultType] = list(
            ChartDataResultFormat
        )
        responses.extend(list(ChartDataResultType))
        for response_option in responses:
            if request.args.get(response_option) == "true":
                response_type = response_option
                break

        # Verify user has permission to export CSV file
        if (
            response_type == ChartDataResultFormat.CSV
            and not security_manager.can_access("can_csv", "Superset")
        ):
            return json_error_response(
                _("You don't have the rights to download as csv"),
                status=403,
            )

        form_data = get_form_data()[0]
        try:
            datasource_id, datasource_type = get_datasource_info(
                datasource_id, datasource_type, form_data
            )
            force = request.args.get("force") == "true"

            # TODO: support CSV, SQL query and other non-JSON types
            if (
                is_feature_enabled("GLOBAL_ASYNC_QUERIES")
                and response_type == ChartDataResultFormat.JSON
            ):
                # First, look for the chart query results in the cache.
                with contextlib.suppress(CacheLoadError):
                    viz_obj = get_viz(
                        datasource_type=cast(str, datasource_type),
                        datasource_id=datasource_id,
                        form_data=form_data,
                        force_cached=True,
                        force=force,
                    )
                    payload = viz_obj.get_payload()
                    # If the chart query has already been cached, return it immediately.
                    if payload is not None:
                        return self.send_data_payload_response(viz_obj, payload)
                # Otherwise, kick off a background job to run the chart query.
                # Clients will either poll or be notified of query completion,
                # at which point they will call the /explore_json/data/<cache_key>
                # endpoint to retrieve the results.
                try:
                    async_channel_id = (
                        async_query_manager.parse_channel_id_from_request(request)
                    )
                    job_metadata = async_query_manager.submit_explore_json_job(
                        async_channel_id, form_data, response_type, force, get_user_id()
                    )
                except AsyncQueryTokenException:
                    return json_error_response("Not authorized", 401)

                return json_success(json.dumps(job_metadata), status=202)

            viz_obj = get_viz(
                datasource_type=cast(str, datasource_type),
                datasource_id=datasource_id,
                form_data=form_data,
                force=force,
            )

            return self.generate_json(viz_obj, response_type)
        except SupersetException as ex:
            return json_error_response(utils.error_msg_from_exception(ex), 400)

    @staticmethod
    def get_redirect_url() -> str:
        """Assembles the redirect URL to the new endpoint. It also replaces
        the form_data param with a form_data_key by saving the original content
        to the cache layer.
        """
        redirect_url = request.url.replace("/superset/explore", "/explore")
        form_data_key = None
        if request_form_data := request.args.get("form_data"):
            parsed_form_data = loads_request_json(request_form_data)
            slice_id = parsed_form_data.get(
                "slice_id", int(request.args.get("slice_id", 0))
            )
            if datasource := parsed_form_data.get("datasource"):
                datasource_id, datasource_type = datasource.split("__")
                parameters = CommandParameters(
                    datasource_id=datasource_id,
                    datasource_type=datasource_type,
                    chart_id=slice_id,
                    form_data=request_form_data,
                )
                form_data_key = CreateFormDataCommand(parameters).run()
        if form_data_key:
            url = parse.urlparse(redirect_url)
            query = parse.parse_qs(url.query)
            query.pop("form_data")
            query["form_data_key"] = [form_data_key]
            url = url._replace(query=parse.urlencode(query, True))
            redirect_url = parse.urlunparse(url)

        # Return a relative URL
        url = parse.urlparse(redirect_url)
        return f"{url.path}?{url.query}" if url.query else url.path

    @has_access
    @event_logger.log_this
    @expose(
        "/explore/<datasource_type>/<int:datasource_id>/",
        methods=(
            "GET",
            "POST",
        ),
    )
    @expose(
        "/explore/",
        methods=(
            "GET",
            "POST",
        ),
    )
    @deprecated()
    # pylint: disable=too-many-locals,too-many-branches,too-many-statements
    def explore(
        self,
        datasource_type: str | None = None,
        datasource_id: int | None = None,
        key: str | None = None,
    ) -> FlaskResponse:
        if request.method == "GET":
            return redirect(Superset.get_redirect_url())

        initial_form_data = {}

        form_data_key = request.args.get("form_data_key")
        if key is not None:
            command = GetExplorePermalinkCommand(key)
            try:
                if permalink_value := command.run():
                    state = permalink_value["state"]
                    initial_form_data = state["formData"]
                    url_params = state.get("urlParams")
                    if url_params:
                        initial_form_data["url_params"] = dict(url_params)
                else:
                    return json_error_response(
                        _("Error: permalink state not found"), status=404
                    )
            except (ChartNotFoundError, ExplorePermalinkGetFailedError) as ex:
                flash(__("Error: %(msg)s", msg=ex.message), "danger")
                return redirect("/chart/list/")
        elif form_data_key:
            parameters = CommandParameters(key=form_data_key)
            value = GetFormDataCommand(parameters).run()
            initial_form_data = json.loads(value) if value else {}

        if not initial_form_data:
            slice_id = request.args.get("slice_id")
            dataset_id = request.args.get("dataset_id")
            if slice_id:
                initial_form_data["slice_id"] = slice_id
                if form_data_key:
                    flash(
                        _("Form data not found in cache, reverting to chart metadata.")
                    )
            elif dataset_id:
                initial_form_data["datasource"] = f"{dataset_id}__table"
                if form_data_key:
                    flash(
                        _(
                            "Form data not found in cache, reverting to dataset metadata."
                        )
                    )

        form_data, slc = get_form_data(
            use_slice_data=True, initial_form_data=initial_form_data
        )

        query_context = request.form.get("query_context")

        try:
            datasource_id, datasource_type = get_datasource_info(
                datasource_id, datasource_type, form_data
            )
        except SupersetException:
            datasource_id = None
            # fallback unknown datasource to table type
            datasource_type = SqlaTable.type

        datasource: BaseDatasource | None = None
        if datasource_id is not None:
            with contextlib.suppress(DatasetNotFoundError):
                datasource = DatasourceDAO.get_datasource(
                    DatasourceType("table"),
                    datasource_id,
                )

        datasource_name = datasource.name if datasource else _("[Missing Dataset]")
        viz_type = form_data.get("viz_type")
        if not viz_type and datasource and datasource.default_endpoint:
            return redirect(datasource.default_endpoint)

        selectedColumns = []

        if "selectedColumns" in form_data:
            selectedColumns = form_data.pop("selectedColumns")

        if "viz_type" not in form_data:
            form_data["viz_type"] = app.config["DEFAULT_VIZ_TYPE"]
            if app.config["DEFAULT_VIZ_TYPE"] == "table":
                all_columns = []
                for x in selectedColumns:
                    all_columns.append(x["name"])
                form_data["all_columns"] = all_columns

        # slc perms
        slice_add_perm = security_manager.can_access("can_write", "Chart")
        slice_overwrite_perm = security_manager.is_owner(slc) if slc else False
        slice_download_perm = security_manager.can_access("can_csv", "Superset")

        form_data["datasource"] = str(datasource_id) + "__" + cast(str, datasource_type)

        # On explore, merge legacy and extra filters into the form data
        utils.convert_legacy_filters_into_adhoc(form_data)
        utils.merge_extra_filters(form_data)

        # merge request url params
        if request.method == "GET":
            utils.merge_request_params(form_data, request.args)

        # handle save or overwrite
        action = request.args.get("action")

        if action == "overwrite" and not slice_overwrite_perm:
            return json_error_response(
                _("You don't have the rights to alter this chart"),
                status=403,
            )

        if action == "saveas" and not slice_add_perm:
            return json_error_response(
                _("You don't have the rights to create a chart"),
                status=403,
            )

        if action in ("saveas", "overwrite") and datasource:
            return self.save_or_overwrite_slice(
                slc,
                slice_add_perm,
                slice_overwrite_perm,
                slice_download_perm,
                datasource.id,
                datasource.type,
                datasource.name,
                query_context,
            )
        standalone_mode = ReservedUrlParameters.is_standalone_mode()
        force = request.args.get("force") in {"force", "1", "true"}
        dummy_datasource_data: dict[str, Any] = {
            "type": datasource_type,
            "name": datasource_name,
            "columns": [],
            "metrics": [],
            "database": {"id": 0, "backend": ""},
        }
        try:
            datasource_data = datasource.data if datasource else dummy_datasource_data
        except (SupersetException, SQLAlchemyError):
            datasource_data = dummy_datasource_data

        if datasource:
            datasource_data["owners"] = datasource.owners_data
            if isinstance(datasource, Query):
                datasource_data["columns"] = datasource.columns

        bootstrap_data = {
            "can_add": slice_add_perm,
            "datasource": sanitize_datasource_data(datasource_data),
            "form_data": form_data,
            "datasource_id": datasource_id,
            "datasource_type": datasource_type,
            "slice": slc.data if slc else None,
            "standalone": standalone_mode,
            "force": force,
            "user": bootstrap_user_data(g.user, include_perms=True),
            "forced_height": request.args.get("height"),
            "common": common_bootstrap_payload(),
        }
        if slc:
            title = slc.slice_name
        elif datasource:
            table_name = (
                datasource.table_name
                if datasource_type == "table"
                else datasource.datasource_name
            )
            title = _("Explore - %(table)s", table=table_name)
        else:
            title = _("Explore")

        return self.render_template(
            "superset/basic.html",
            bootstrap_data=json.dumps(
                bootstrap_data, default=utils.pessimistic_json_iso_dttm_ser
            ),
            entry="explore",
            title=title,
            standalone_mode=standalone_mode,
        )

<<<<<<< HEAD
    @api
    @handle_api_exception
    @has_access_api
    @event_logger.log_this
    @expose("/filter/<datasource_type>/<int:datasource_id>/<column>/")
    @deprecated(
        new_target="/api/v1/datasource/<datasource_type>/"
        "<datasource_id>/column/<column_name>/values/"
    )
    def filter(  # pylint: disable=no-self-use
        self, datasource_type: str, datasource_id: int, column: str
    ) -> FlaskResponse:
        """
        Endpoint to retrieve values for specified column.

        :param datasource_type: Type of datasource e.g. table
        :param datasource_id: Datasource id
        :param column: Column name to retrieve values for
        :returns: The Flask response
        :raises SupersetSecurityException: If the user cannot access the resource
        """
        # TODO: Cache endpoint by user, datasource and column
        datasource = DatasourceDAO.get_datasource(
            db.session, DatasourceType(datasource_type), datasource_id
        )
        if not datasource:
            return json_error_response(DATASOURCE_MISSING_ERR)

        datasource.raise_for_access()
        row_limit = apply_max_row_limit(config["FILTER_SELECT_ROW_LIMIT"])
        payload = json.dumps(
            datasource.values_for_column(column_name=column, limit=row_limit),
            default=utils.json_int_dttm_ser,
            ignore_nan=True,
        )
        return json_success(payload)

=======
>>>>>>> 66bf7017
    @staticmethod
    def save_or_overwrite_slice(
        # pylint: disable=too-many-arguments,too-many-locals
        slc: Slice | None,
        slice_add_perm: bool,
        slice_overwrite_perm: bool,
        slice_download_perm: bool,
        datasource_id: int,
        datasource_type: str,
        datasource_name: str,
        query_context: str | None = None,
    ) -> FlaskResponse:
        """Save or overwrite a slice"""
        slice_name = request.args.get("slice_name")
        action = request.args.get("action")
        form_data = get_form_data()[0]

        if action == "saveas":
            if "slice_id" in form_data:
                form_data.pop("slice_id")  # don't save old slice_id
            slc = Slice(owners=[g.user] if g.user else [])

        utils.remove_extra_adhoc_filters(form_data)

        assert slc
        slc.params = json.dumps(form_data, indent=2, sort_keys=True)
        slc.datasource_name = datasource_name
        slc.viz_type = form_data["viz_type"]
        slc.datasource_type = datasource_type
        slc.datasource_id = datasource_id
        slc.last_saved_by = g.user
        slc.last_saved_at = datetime.now()
        slc.slice_name = slice_name
        slc.query_context = query_context

        if action == "saveas" and slice_add_perm:
            ChartDAO.create(slc)
            msg = _("Chart [{}] has been saved").format(slc.slice_name)
            flash(msg, "success")
        elif action == "overwrite" and slice_overwrite_perm:
            ChartDAO.update(slc)
            msg = _("Chart [{}] has been overwritten").format(slc.slice_name)
            flash(msg, "success")

        # Adding slice to a dashboard if requested
        dash: Dashboard | None = None

        save_to_dashboard_id = request.args.get("save_to_dashboard_id")
        new_dashboard_name = request.args.get("new_dashboard_name")
        if save_to_dashboard_id:
            # Adding the chart to an existing dashboard
            dash = cast(
                Dashboard,
                db.session.query(Dashboard)
                .filter_by(id=int(save_to_dashboard_id))
                .one(),
            )
            # check edit dashboard permissions
            dash_overwrite_perm = security_manager.is_owner(dash)
            if not dash_overwrite_perm:
                return json_error_response(
                    _("You don't have the rights to alter this dashboard"),
                    status=403,
                )

            flash(
                _("Chart [{}] was added to dashboard [{}]").format(
                    slc.slice_name, dash.dashboard_title
                ),
                "success",
            )
        elif new_dashboard_name:
            # Creating and adding to a new dashboard
            # check create dashboard permissions
            dash_add_perm = security_manager.can_access("can_write", "Dashboard")
            if not dash_add_perm:
                return json_error_response(
                    _("You don't have the rights to create a dashboard"),
                    status=403,
                )

            dash = Dashboard(
                dashboard_title=request.args.get("new_dashboard_name"),
                owners=[g.user] if g.user else [],
            )
            flash(
                _(
                    "Dashboard [{}] just got created and chart [{}] was added to it"
                ).format(dash.dashboard_title, slc.slice_name),
                "success",
            )

        if dash and slc not in dash.slices:
            dash.slices.append(slc)
            db.session.commit()

        response = {
            "can_add": slice_add_perm,
            "can_download": slice_download_perm,
            "form_data": slc.form_data,
            "slice": slc.data,
            "dashboard_url": dash.url if dash else None,
            "dashboard_id": dash.id if dash else None,
        }

        if dash and request.args.get("goto_dash") == "true":
            response.update({"dashboard": dash.url})

        return json_success(json.dumps(response))

    @event_logger.log_this
    @api
    @has_access_api
<<<<<<< HEAD
    @event_logger.log_this
    @expose("/tables/<int:db_id>/<schema>/")
    @expose("/tables/<int:db_id>/<schema>/<force_refresh>/")
    @deprecated(new_target="api/v1/database/<int:pk>/tables/")
    def tables(  # pylint: disable=no-self-use
        self,
        db_id: int,
        schema: str,
        force_refresh: str = "false",
    ) -> FlaskResponse:
        """Endpoint to fetch the list of tables for given database"""

        force_refresh_parsed = force_refresh.lower() == "true"
        schema_parsed = utils.parse_js_uri_path_item(schema, eval_undefined=True)
=======
    @expose("/warm_up_cache/", methods=("GET",))
    @deprecated(new_target="api/v1/chart/warm_up_cache/")
    def warm_up_cache(self) -> FlaskResponse:
        """Warms up the cache for the slice or table.
>>>>>>> 66bf7017

        Note for slices a force refresh occurs.

        In terms of the `extra_filters` these can be obtained from records in the JSON
        encoded `logs.json` column associated with the `explore_json` action.
        """
        slice_id = request.args.get("slice_id")
        dashboard_id = request.args.get("dashboard_id")
        table_name = request.args.get("table_name")
        db_name = request.args.get("db_name")
        extra_filters = request.args.get("extra_filters")
        slices: list[Slice] = []

        if not slice_id and not (table_name and db_name):
            return json_error_response(
                __(
                    "Malformed request. slice_id or table_name and db_name "
                    "arguments are expected"
                ),
                status=400,
            )
        if slice_id:
            slices = db.session.query(Slice).filter_by(id=slice_id).all()
            if not slices:
                return json_error_response(
                    __("Chart %(id)s not found", id=slice_id), status=404
                )
        elif table_name and db_name:
            table = (
                db.session.query(SqlaTable)
                .join(Database)
                .filter(
                    Database.database_name == db_name
                    or SqlaTable.table_name == table_name
                )
            ).one_or_none()
            if not table:
                return json_error_response(
                    __(
                        "Table %(table)s wasn't found in the database %(db)s",
                        table=table_name,
                        db=db_name,
                    ),
                    status=404,
                )
            slices = (
                db.session.query(Slice)
                .filter_by(datasource_id=table.id, datasource_type=table.type)
                .all()
            )

        return json_success(
            json.dumps(
                [
                    {
                        "slice_id" if key == "chart_id" else key: value
                        for key, value in ChartWarmUpCacheCommand(
                            slc, dashboard_id, extra_filters
                        )
                        .run()
                        .items()
                    }
                    for slc in slices
                ],
                default=base_json_conv,
            ),
        )

    @has_access
    @expose("/dashboard/<dashboard_id_or_slug>/")
    @event_logger.log_this_with_extra_payload
    def dashboard(
        self,
        dashboard_id_or_slug: str,
        add_extra_log_payload: Callable[..., None] = lambda **kwargs: None,
    ) -> FlaskResponse:
        """
        Server side rendering for a dashboard.

        :param dashboard_id_or_slug: identifier for dashboard
        :param add_extra_log_payload: added by `log_this_with_manual_updates`, set a
            default value to appease pylint
        """

        dashboard = Dashboard.get(dashboard_id_or_slug)

        if not dashboard:
            abort(404)

        try:
            dashboard.raise_for_access()
        except SupersetSecurityException as ex:
            return redirect_with_flash(
                url="/dashboard/list/",
                message=utils.error_msg_from_exception(ex),
                category="danger",
            )
        add_extra_log_payload(
            dashboard_id=dashboard.id,
            dashboard_version="v2",
            dash_edit_perm=(
                security_manager.is_owner(dashboard)
                and security_manager.can_access("can_write", "Dashboard")
            ),
            edit_mode=(
                request.args.get(ReservedUrlParameters.EDIT_MODE.value) == "true"
            ),
        )

        return self.render_template(
            "superset/spa.html",
            entry="spa",
            title=dashboard.dashboard_title,  # dashboard title is always visible
            bootstrap_data=json.dumps(
                {
                    "user": bootstrap_user_data(g.user, include_perms=True),
                    "common": common_bootstrap_payload(),
                },
                default=utils.pessimistic_json_iso_dttm_ser,
            ),
            standalone_mode=ReservedUrlParameters.is_standalone_mode(),
        )

<<<<<<< HEAD
    @api
    @has_access_api
    @event_logger.log_this
    @expose("/add_slices/<int:dashboard_id>/", methods=["POST"])
    def add_slices(  # pylint: disable=no-self-use
        self, dashboard_id: int
    ) -> FlaskResponse:
        """Add and save slices to a dashboard"""
        data = json.loads(request.form["data"])
        session = db.session()
        dash = session.query(Dashboard).get(dashboard_id)
        security_manager.raise_for_ownership(dash)
        new_slices = session.query(Slice).filter(Slice.id.in_(data["slice_ids"]))
        dash.slices += new_slices
        session.merge(dash)
        session.commit()
        session.close()
        return "SLICES ADDED"

    @api
    @has_access_api
    @event_logger.log_this
    @expose("/testconn", methods=["POST", "GET"])
    @deprecated(new_target="/api/v1/database/test_connection/")
    def testconn(self) -> FlaskResponse:  # pylint: disable=no-self-use
        """Tests a sqla connection"""
        db_name = request.json.get("name")
        uri = request.json.get("uri")
        try:
            if app.config["PREVENT_UNSAFE_DB_CONNECTIONS"]:
                check_sqlalchemy_uri(make_url_safe(uri))
            # if the database already exists in the database, only its safe
            # (password-masked) URI would be shown in the UI and would be passed in the
            # form data so if the database already exists and the form was submitted
            # with the safe URI, we assume we should retrieve the decrypted URI to test
            # the connection.
            if db_name:
                existing_database = (
                    db.session.query(Database)
                    .filter_by(database_name=db_name)
                    .one_or_none()
                )
                if existing_database and uri == existing_database.safe_sqlalchemy_uri():
                    uri = existing_database.sqlalchemy_uri_decrypted

            # This is the database instance that will be tested. Note the extra fields
            # are represented as JSON encoded strings in the model.
            database = Database(
                server_cert=request.json.get("server_cert"),
                extra=json.dumps(request.json.get("extra", {})),
                impersonate_user=request.json.get("impersonate_user"),
                encrypted_extra=json.dumps(request.json.get("encrypted_extra", {})),
            )
            database.set_sqlalchemy_uri(uri)
            database.db_engine_spec.mutate_db_for_connection_test(database)

            with database.get_sqla_engine_with_context() as engine:
                with closing(engine.raw_connection()) as conn:
                    if engine.dialect.do_ping(conn):
                        return json_success('"OK"')

                raise DBAPIError(None, None, None)
        except CertificateException as ex:
            logger.info("Certificate exception")
            return json_error_response(ex.message)
        except (NoSuchModuleError, ModuleNotFoundError):
            logger.info("Invalid driver")
            driver_name = make_url_safe(uri).drivername
            return json_error_response(
                _(
                    "Could not load database driver: %(driver_name)s",
                    driver_name=driver_name,
                ),
                400,
            )
        except DatabaseInvalidError:
            logger.info("Invalid URI")
            return json_error_response(
                _(
                    "Invalid connection string, a valid string usually follows:\n"
                    "'DRIVER://USER:PASSWORD@DB-HOST/DATABASE-NAME'"
                )
            )
        except DBAPIError:
            logger.warning("Connection failed")
            return json_error_response(
                _("Connection failed, please check your connection settings"), 400
            )
        except SupersetSecurityException as ex:
            logger.warning("Stopped an unsafe database connection")
            return json_error_response(_(str(ex)), 400)
        except Exception as ex:  # pylint: disable=broad-except
            logger.warning("Unexpected error %s", type(ex).__name__)
            return json_error_response(
                _("Unexpected error occurred, please check your logs for details"), 400
            )

    @staticmethod
    def get_user_activity_access_error(user_id: int) -> Optional[FlaskResponse]:
        try:
            security_manager.raise_for_user_activity_access(user_id)
        except SupersetSecurityException as ex:
            return json_error_response(
                ex.message,
                status=403,
            )
        return None

    @api
    @has_access_api
    @event_logger.log_this
    @expose("/recent_activity/<int:user_id>/", methods=["GET"])
    @deprecated(new_target="/api/v1/log/recent_activity/<user_id>/")
    def recent_activity(self, user_id: int) -> FlaskResponse:
        """Recent activity (actions) for a given user"""
        error_obj = self.get_user_activity_access_error(user_id)
        if error_obj:
            return error_obj

        limit = request.args.get("limit")
        limit = int(limit) if limit and limit.isdigit() else 100
        actions = request.args.get("actions", "explore,dashboard").split(",")
        # whether to get distinct subjects
        distinct = request.args.get("distinct") != "false"

        payload = LogDAO.get_recent_activity(user_id, actions, distinct, 0, limit)

        return json_success(json.dumps(payload, default=utils.json_int_dttm_ser))

    @api
    @has_access_api
    @event_logger.log_this
    @expose("/available_domains/", methods=["GET"])
    @deprecated(new_target="/api/v1/available_domains/")
    def available_domains(self) -> FlaskResponse:  # pylint: disable=no-self-use
        """
        Returns the list of available Superset Webserver domains (if any)
        defined in config. This enables charts embedded in other apps to
        leverage domain sharding if appropriately configured.
        """
        return Response(
            json.dumps(conf.get("SUPERSET_WEBSERVER_DOMAINS")), mimetype="text/json"
        )

    @api
    @has_access_api
    @event_logger.log_this
    @expose("/fave_dashboards_by_username/<username>/", methods=["GET"])
    @deprecated(new_target="api/v1/dashboard/favorite_status/")
    def fave_dashboards_by_username(self, username: str) -> FlaskResponse:
        """This lets us use a user's username to pull favourite dashboards"""
        user = security_manager.find_user(username=username)
        return self.fave_dashboards(user.id)

    @api
    @has_access_api
    @event_logger.log_this
    @expose("/fave_dashboards/<int:user_id>/", methods=["GET"])
    @deprecated(new_target="api/v1/dashboard/favorite_status/")
    def fave_dashboards(self, user_id: int) -> FlaskResponse:
        error_obj = self.get_user_activity_access_error(user_id)
        if error_obj:
            return error_obj
        qry = (
            db.session.query(Dashboard, FavStar.dttm)
            .join(
                FavStar,
                and_(
                    FavStar.user_id == int(user_id),
                    FavStar.class_name == "Dashboard",
                    Dashboard.id == FavStar.obj_id,
                ),
            )
            .order_by(FavStar.dttm.desc())
        )
        payload = []
        for o in qry.all():
            dash = {
                "id": o.Dashboard.id,
                "dashboard": o.Dashboard.dashboard_link(),
                "title": o.Dashboard.dashboard_title,
                "url": o.Dashboard.url,
                "dttm": o.dttm,
            }
            if o.Dashboard.created_by:
                user = o.Dashboard.created_by
                dash["creator"] = str(user)
                dash["creator_url"] = "/superset/profile/{}/".format(user.username)
            payload.append(dash)
        return json_success(json.dumps(payload, default=utils.json_int_dttm_ser))

    @api
    @has_access_api
    @event_logger.log_this
    @expose("/created_dashboards/<int:user_id>/", methods=["GET"])
    @deprecated(new_target="api/v1/dashboard/")
    def created_dashboards(self, user_id: int) -> FlaskResponse:
        error_obj = self.get_user_activity_access_error(user_id)
        if error_obj:
            return error_obj
        qry = (
            db.session.query(Dashboard)
            .filter(  # pylint: disable=comparison-with-callable
                or_(
                    Dashboard.created_by_fk == user_id,
                    Dashboard.changed_by_fk == user_id,
                )
            )
            .order_by(Dashboard.changed_on.desc())
        )
        payload = [
            {
                "id": o.id,
                "dashboard": o.dashboard_link(),
                "title": o.dashboard_title,
                "url": o.url,
                "dttm": o.changed_on,
            }
            for o in qry.all()
        ]
        return json_success(json.dumps(payload, default=utils.json_int_dttm_ser))

    @api
    @has_access_api
    @event_logger.log_this
    @expose("/user_slices", methods=["GET"])
    @expose("/user_slices/<int:user_id>/", methods=["GET"])
    def user_slices(self, user_id: Optional[int] = None) -> FlaskResponse:
        """List of slices a user owns, created, modified or faved"""
        if not user_id:
            user_id = cast(int, get_user_id())
        error_obj = self.get_user_activity_access_error(user_id)
        if error_obj:
            return error_obj

        owner_ids_query = (
            db.session.query(Slice.id)
            .join(Slice.owners)
            .filter(security_manager.user_model.id == user_id)
        )

        qry = (
            db.session.query(Slice, FavStar.dttm)
            .join(
                FavStar,
                and_(
                    FavStar.user_id == user_id,
                    FavStar.class_name == "slice",
                    Slice.id == FavStar.obj_id,
                ),
                isouter=True,
            )
            .filter(  # pylint: disable=comparison-with-callable
                or_(
                    Slice.id.in_(owner_ids_query),
                    Slice.created_by_fk == user_id,
                    Slice.changed_by_fk == user_id,
                    FavStar.user_id == user_id,
                )
            )
            .order_by(Slice.slice_name.asc())
        )
        payload = [
            {
                "id": o.Slice.id,
                "title": o.Slice.slice_name,
                "url": o.Slice.slice_url,
                "data": o.Slice.form_data,
                "dttm": o.dttm if o.dttm else o.Slice.changed_on,
                "viz_type": o.Slice.viz_type,
            }
            for o in qry.all()
        ]
        return json_success(json.dumps(payload, default=utils.json_int_dttm_ser))

    @api
    @has_access_api
    @event_logger.log_this
    @expose("/created_slices", methods=["GET"])
    @expose("/created_slices/<int:user_id>/", methods=["GET"])
    @deprecated(new_target="api/v1/chart/")
    def created_slices(self, user_id: Optional[int] = None) -> FlaskResponse:
        """List of slices created by this user"""
        if not user_id:
            user_id = cast(int, get_user_id())
        error_obj = self.get_user_activity_access_error(user_id)
        if error_obj:
            return error_obj
        qry = (
            db.session.query(Slice)
            .filter(  # pylint: disable=comparison-with-callable
                or_(Slice.created_by_fk == user_id, Slice.changed_by_fk == user_id)
            )
            .order_by(Slice.changed_on.desc())
        )
        payload = [
            {
                "id": o.id,
                "title": o.slice_name,
                "url": o.slice_url,
                "dttm": o.changed_on,
                "viz_type": o.viz_type,
            }
            for o in qry.all()
        ]
        return json_success(json.dumps(payload, default=utils.json_int_dttm_ser))

    @api
    @has_access_api
    @event_logger.log_this
    @expose("/fave_slices", methods=["GET"])
    @expose("/fave_slices/<int:user_id>/", methods=["GET"])
    def fave_slices(self, user_id: Optional[int] = None) -> FlaskResponse:
        """Favorite slices for a user"""
        if user_id is None:
            user_id = cast(int, get_user_id())
        error_obj = self.get_user_activity_access_error(user_id)
        if error_obj:
            return error_obj
        qry = (
            db.session.query(Slice, FavStar.dttm)
            .join(
                FavStar,
                and_(
                    FavStar.user_id == user_id,
                    FavStar.class_name == "slice",
                    Slice.id == FavStar.obj_id,
                ),
            )
            .order_by(FavStar.dttm.desc())
        )
        payload = []
        for o in qry.all():
            dash = {
                "id": o.Slice.id,
                "title": o.Slice.slice_name,
                "url": o.Slice.slice_url,
                "dttm": o.dttm,
                "viz_type": o.Slice.viz_type,
            }
            if o.Slice.created_by:
                user = o.Slice.created_by
                dash["creator"] = str(user)
                dash["creator_url"] = "/superset/profile/{}/".format(user.username)
            payload.append(dash)
        return json_success(json.dumps(payload, default=utils.json_int_dttm_ser))

    @event_logger.log_this
    @api
    @has_access_api
    @expose("/warm_up_cache/", methods=["GET"])
    def warm_up_cache(  # pylint: disable=too-many-locals,no-self-use
        self,
    ) -> FlaskResponse:
        """Warms up the cache for the slice or table.

        Note for slices a force refresh occurs.

        In terms of the `extra_filters` these can be obtained from records in the JSON
        encoded `logs.json` column associated with the `explore_json` action.
        """
        session = db.session()
        slice_id = request.args.get("slice_id")
        dashboard_id = request.args.get("dashboard_id")
        table_name = request.args.get("table_name")
        db_name = request.args.get("db_name")
        extra_filters = request.args.get("extra_filters")
        slices: List[Slice] = []

        if not slice_id and not (table_name and db_name):
            return json_error_response(
                __(
                    "Malformed request. slice_id or table_name and db_name "
                    "arguments are expected"
                ),
                status=400,
            )
        if slice_id:
            slices = session.query(Slice).filter_by(id=slice_id).all()
            if not slices:
                return json_error_response(
                    __("Chart %(id)s not found", id=slice_id), status=404
                )
        elif table_name and db_name:
            table = (
                session.query(SqlaTable)
                .join(Database)
                .filter(
                    Database.database_name == db_name
                    or SqlaTable.table_name == table_name
                )
            ).one_or_none()
            if not table:
                return json_error_response(
                    __(
                        "Table %(table)s wasn't found in the database %(db)s",
                        table=table_name,
                        db=db_name,
                    ),
                    status=404,
                )
            slices = (
                session.query(Slice)
                .filter_by(datasource_id=table.id, datasource_type=table.type)
                .all()
            )

        result = []

        for slc in slices:
            try:
                query_context = slc.get_query_context()
                if query_context:
                    query_context.force = True
                    command = ChartDataCommand(query_context)
                    command.validate()
                    payload = command.run()
                else:
                    form_data = get_form_data(slc.id, use_slice_data=True)[0]
                    if dashboard_id:
                        form_data["extra_filters"] = (
                            json.loads(extra_filters)
                            if extra_filters
                            else get_dashboard_extra_filters(slc.id, dashboard_id)
                        )

                    if not slc.datasource:
                        raise Exception("Slice's datasource does not exist")

                    obj = get_viz(
                        datasource_type=slc.datasource.type,
                        datasource_id=slc.datasource.id,
                        form_data=form_data,
                        force=True,
                    )
                    # pylint: disable=assigning-non-slot
                    g.form_data = form_data
                    payload = obj.get_payload()
                    delattr(g, "form_data")

                error = payload["errors"] or None
                status = payload["status"]
            except Exception as ex:  # pylint: disable=broad-except
                error = utils.error_msg_from_exception(ex)
                status = None

            result.append(
                {"slice_id": slc.id, "viz_error": error, "viz_status": status}
            )

        return json_success(json.dumps(result))

    @has_access_api
    @event_logger.log_this
    @expose("/favstar/<class_name>/<int:obj_id>/<action>/")
    def favstar(  # pylint: disable=no-self-use
        self, class_name: str, obj_id: int, action: str
    ) -> FlaskResponse:
        """Toggle favorite stars on Slices and Dashboard"""
        if not get_user_id():
            return json_error_response("ERROR: Favstar toggling denied", status=403)
        session = db.session()
        count = 0
        favs = (
            session.query(FavStar)
            .filter_by(class_name=class_name, obj_id=obj_id, user_id=get_user_id())
            .all()
        )
        if action == "select":
            if not favs:
                session.add(
                    FavStar(
                        class_name=class_name,
                        obj_id=obj_id,
                        user_id=get_user_id(),
                        dttm=datetime.now(),
                    )
                )
            count = 1
        elif action == "unselect":
            for fav in favs:
                session.delete(fav)
        else:
            count = len(favs)
        session.commit()
        return json_success(json.dumps({"count": count}))

    @has_access
    @expose("/dashboard/<dashboard_id_or_slug>/")
    @event_logger.log_this_with_extra_payload
    @check_dashboard_access(
        on_error=lambda self, ex: Response(
            utils.error_msg_from_exception(ex), status=403
        )
    )
    def dashboard(
        self,
        dashboard_id_or_slug: str,  # pylint: disable=unused-argument
        add_extra_log_payload: Callable[..., None] = lambda **kwargs: None,
        dashboard: Optional[Dashboard] = None,
    ) -> FlaskResponse:
        """
        Server side rendering for a dashboard
        :param dashboard_id_or_slug: identifier for dashboard. used in the decorators
        :param add_extra_log_payload: added by `log_this_with_manual_updates`, set a
            default value to appease pylint
        :param dashboard: added by `check_dashboard_access`
        """
        if not dashboard:
            abort(404)

        if config["ENABLE_ACCESS_REQUEST"]:
            for datasource in dashboard.datasources:
                datasource = DatasourceDAO.get_datasource(
                    datasource_type=DatasourceType(datasource.type),
                    datasource_id=datasource.id,
                    session=db.session(),
                )
                if datasource and not security_manager.can_access_datasource(
                    datasource=datasource
                ):
                    flash(
                        __(
                            security_manager.get_datasource_access_error_msg(datasource)
                        ),
                        "danger",
                    )
                    return redirect(
                        f"/superset/request_access/?dashboard_id={dashboard.id}"
                    )

        dash_edit_perm = security_manager.is_owner(
            dashboard
        ) and security_manager.can_access("can_save_dash", "Superset")
        edit_mode = (
            request.args.get(utils.ReservedUrlParameters.EDIT_MODE.value) == "true"
        )

        standalone_mode = ReservedUrlParameters.is_standalone_mode()

        add_extra_log_payload(
            dashboard_id=dashboard.id,
            dashboard_version="v2",
            dash_edit_perm=dash_edit_perm,
            edit_mode=edit_mode,
        )

        bootstrap_data = {
            "user": bootstrap_user_data(g.user, include_perms=True),
            "common": common_bootstrap_payload(g.user),
        }

        return self.render_template(
            "superset/spa.html",
            entry="spa",
            # dashboard title is always visible
            title=dashboard.dashboard_title,
            bootstrap_data=json.dumps(
                bootstrap_data, default=utils.pessimistic_json_iso_dttm_ser
            ),
            standalone_mode=standalone_mode,
        )

    @has_access
    @expose("/dashboard/p/<key>/", methods=["GET"])
    def dashboard_permalink(  # pylint: disable=no-self-use
=======
    @has_access
    @expose("/dashboard/p/<key>/", methods=("GET",))
    def dashboard_permalink(
>>>>>>> 66bf7017
        self,
        key: str,
    ) -> FlaskResponse:
        try:
            value = GetDashboardPermalinkCommand(key).run()
        except DashboardPermalinkGetFailedError as ex:
            flash(__("Error: %(msg)s", msg=ex.message), "danger")
            return redirect("/dashboard/list/")
        except DashboardAccessDeniedError as ex:
            flash(__("Error: %(msg)s", msg=ex.message), "danger")
            return redirect("/dashboard/list/")
        if not value:
            return json_error_response(_("permalink state not found"), status=404)
        dashboard_id, state = value["dashboardId"], value.get("state", {})
        url = f"/superset/dashboard/{dashboard_id}?permalink_key={key}"
        if url_params := state.get("urlParams"):
            params = parse.urlencode(url_params)
            url = f"{url}&{params}"
        if hash_ := state.get("anchor", state.get("hash")):
            url = f"{url}#{hash_}"
        return redirect(url)

    @api
    @has_access
    @event_logger.log_this
    @expose("/log/", methods=("POST",))
    def log(self) -> FlaskResponse:
        return Response(status=200)

<<<<<<< HEAD
    @has_access
    @expose("/get_or_create_table/", methods=["POST"])
    @event_logger.log_this
    @deprecated(new_target="api/v1/dataset/get_or_create/")
    def sqllab_table_viz(self) -> FlaskResponse:  # pylint: disable=no-self-use
        """Gets or creates a table object with attributes passed to the API.

        It expects the json with params:
        * datasourceName - e.g. table name, required
        * dbId - database id, required
        * schema - table schema, optional
        * templateParams - params for the Jinja templating syntax, optional
        :return: Response
        """
        data = json.loads(request.form["data"])
        table_name = data["datasourceName"]
        database_id = data["dbId"]
        table = (
            db.session.query(SqlaTable)
            .filter_by(database_id=database_id, table_name=table_name)
            .one_or_none()
        )
        if not table:
            # Create table if doesn't exist.
            with db.session.no_autoflush:
                table = SqlaTable(table_name=table_name, owners=[g.user])
                table.database_id = database_id
                table.database = (
                    db.session.query(Database).filter_by(id=database_id).one()
                )
                table.schema = data.get("schema")
                table.template_params = data.get("templateParams")
                # needed for the table validation.
                # fn can be deleted when this endpoint is removed
                validate_sqlatable(table)

            db.session.add(table)
            table.fetch_metadata()
            db.session.commit()

        return json_success(json.dumps({"table_id": table.id}))

    @has_access
    @expose("/sqllab_viz/", methods=["POST"])
    @event_logger.log_this
    def sqllab_viz(self) -> FlaskResponse:  # pylint: disable=no-self-use
        data = json.loads(request.form["data"])
        try:
            table_name = data["datasourceName"]
            database_id = data["dbId"]
        except KeyError as ex:
            raise SupersetGenericErrorException(
                __(
                    "One or more required fields are missing in the request. Please try "
                    "again, and if the problem persists conctact your administrator."
                ),
                status=400,
            ) from ex
        database = db.session.query(Database).get(database_id)
        if not database:
            raise SupersetErrorException(
                SupersetError(
                    message=__("The database was not found."),
                    error_type=SupersetErrorType.DATABASE_NOT_FOUND_ERROR,
                    level=ErrorLevel.ERROR,
                ),
                status=404,
            )
        table = (
            db.session.query(SqlaTable)
            .filter_by(database_id=database_id, table_name=table_name)
            .one_or_none()
        )

        if table:
            return json_errors_response(
                [
                    SupersetError(
                        message=f"Dataset [{table_name}] already exists",
                        error_type=SupersetErrorType.GENERIC_BACKEND_ERROR,
                        level=ErrorLevel.WARNING,
                    )
                ],
                status=422,
            )

        table = SqlaTable(table_name=table_name, owners=[g.user])
        table.database = database
        table.schema = data.get("schema")
        table.template_params = data.get("templateParams")
        table.is_sqllab_view = True
        table.sql = ParsedQuery(data.get("sql")).stripped()
        db.session.add(table)
        cols = []
        for config_ in data.get("columns"):
            column_name = config_.get("name")
            col = TableColumn(
                column_name=column_name,
                filterable=True,
                groupby=True,
                is_dttm=config_.get("is_dttm", False),
                type=config_.get("type", False),
            )
            cols.append(col)

        table.columns = cols
        table.metrics = [SqlMetric(metric_name="count", expression="count(*)")]
        db.session.commit()

        return json_success(
            json.dumps(
                {"table_id": table.id, "data": sanitize_datasource_data(table.data)}
            )
        )

    @has_access
    @expose("/extra_table_metadata/<int:database_id>/<table_name>/<schema>/")
    @event_logger.log_this
    @deprecated(
        new_target="api/v1/database/<int:pk>/table_extra/<table_name>/<schema_name>/"
    )
    def extra_table_metadata(  # pylint: disable=no-self-use
        self, database_id: int, table_name: str, schema: str
    ) -> FlaskResponse:
        parsed_schema = utils.parse_js_uri_path_item(schema, eval_undefined=True)
        table_name = utils.parse_js_uri_path_item(table_name)  # type: ignore
        mydb = db.session.query(Database).filter_by(id=database_id).one()
        payload = mydb.db_engine_spec.extra_table_metadata(
            mydb, table_name, parsed_schema
        )
        return json_success(json.dumps(payload))

    @has_access_api
    @expose("/estimate_query_cost/<int:database_id>/", methods=["POST"])
    @expose("/estimate_query_cost/<int:database_id>/<schema>/", methods=["POST"])
    @event_logger.log_this
    def estimate_query_cost(  # pylint: disable=no-self-use
        self, database_id: int, schema: Optional[str] = None
    ) -> FlaskResponse:
        mydb = db.session.query(Database).get(database_id)

        sql = json.loads(request.form.get("sql", '""'))
        template_params = json.loads(request.form.get("templateParams") or "{}")
        if template_params:
            template_processor = get_template_processor(mydb)
            sql = template_processor.process_template(sql, **template_params)

        timeout = SQLLAB_QUERY_COST_ESTIMATE_TIMEOUT
        timeout_msg = f"The estimation exceeded the {timeout} seconds timeout."
        try:
            with utils.timeout(seconds=timeout, error_message=timeout_msg):
                cost = mydb.db_engine_spec.estimate_query_cost(
                    mydb, schema, sql, utils.QuerySource.SQL_LAB
                )
        except SupersetTimeoutException as ex:
            logger.exception(ex)
            return json_errors_response([ex.error])
        except Exception as ex:  # pylint: disable=broad-except
            return json_error_response(utils.error_msg_from_exception(ex))

        spec = mydb.db_engine_spec
        query_cost_formatters: Dict[str, Any] = app.config[
            "QUERY_COST_FORMATTERS_BY_ENGINE"
        ]
        query_cost_formatter = query_cost_formatters.get(
            spec.engine, spec.query_cost_formatter
        )
        cost = query_cost_formatter(cost)

        return json_success(json.dumps(cost))

=======
>>>>>>> 66bf7017
    @expose("/theme/")
    def theme(self) -> FlaskResponse:
        return self.render_template("superset/theme.html")

<<<<<<< HEAD
    @has_access_api
    @expose("/results/<key>/")
    @event_logger.log_this
    @deprecated(new_target="/api/v1/sqllab/results/")
    def results(self, key: str) -> FlaskResponse:
        return self.results_exec(key)

    @staticmethod
    def results_exec(key: str) -> FlaskResponse:
        """Serves a key off of the results backend

        It is possible to pass the `rows` query argument to limit the number
        of rows returned.
        """
        if not results_backend:
            raise SupersetErrorException(
                SupersetError(
                    message=__("Results backend is not configured."),
                    error_type=SupersetErrorType.RESULTS_BACKEND_NOT_CONFIGURED_ERROR,
                    level=ErrorLevel.ERROR,
                )
            )

        read_from_results_backend_start = now_as_float()
        blob = results_backend.get(key)
        stats_logger.timing(
            "sqllab.query.results_backend_read",
            now_as_float() - read_from_results_backend_start,
        )
        if not blob:
            raise SupersetErrorException(
                SupersetError(
                    message=__(
                        "Data could not be retrieved from the results backend. You "
                        "need to re-run the original query."
                    ),
                    error_type=SupersetErrorType.RESULTS_BACKEND_ERROR,
                    level=ErrorLevel.ERROR,
                ),
                status=410,
            )

        query = db.session.query(Query).filter_by(results_key=key).one_or_none()
        if query is None:
            raise SupersetErrorException(
                SupersetError(
                    message=__(
                        "The query associated with these results could not be found. "
                        "You need to re-run the original query."
                    ),
                    error_type=SupersetErrorType.RESULTS_BACKEND_ERROR,
                    level=ErrorLevel.ERROR,
                ),
                status=404,
            )

        try:
            query.raise_for_access()
        except SupersetSecurityException as ex:
            raise SupersetErrorException(
                SupersetError(
                    message=__(
                        "You are not authorized to see this query. If you think this "
                        "is an error, please reach out to your administrator."
                    ),
                    error_type=SupersetErrorType.QUERY_SECURITY_ACCESS_ERROR,
                    level=ErrorLevel.ERROR,
                ),
                status=403,
            ) from ex

        payload = utils.zlib_decompress(blob, decode=not results_backend_use_msgpack)
        try:
            obj = _deserialize_results_payload(
                payload, query, cast(bool, results_backend_use_msgpack)
            )
        except SerializationError as ex:
            raise SupersetErrorException(
                SupersetError(
                    message=__(
                        "Data could not be deserialized from the results backend. The "
                        "storage format might have changed, rendering the old data "
                        "stake. You need to re-run the original query."
                    ),
                    error_type=SupersetErrorType.RESULTS_BACKEND_ERROR,
                    level=ErrorLevel.ERROR,
                ),
                status=404,
            ) from ex

        if "rows" in request.args:
            try:
                rows = int(request.args["rows"])
            except ValueError as ex:
                raise SupersetErrorException(
                    SupersetError(
                        message=__(
                            "The provided `rows` argument is not a valid integer."
                        ),
                        error_type=SupersetErrorType.INVALID_PAYLOAD_SCHEMA_ERROR,
                        level=ErrorLevel.ERROR,
                    ),
                    status=400,
                ) from ex

            obj = apply_display_max_row_configuration_if_require(obj, rows)

        return json_success(
            json.dumps(
                obj, default=utils.json_iso_dttm_ser, ignore_nan=True, encoding=None
            )
        )

    @has_access_api
    @handle_api_exception
    @expose("/stop_query/", methods=["POST"])
    @event_logger.log_this
    @backoff.on_exception(
        backoff.constant,
        Exception,
        interval=1,
        on_backoff=lambda details: db.session.rollback(),
        on_giveup=lambda details: db.session.rollback(),
        max_tries=5,
    )
    @deprecated(new_target="/api/v1/query/stop")
    def stop_query(self) -> FlaskResponse:
        client_id = request.form.get("client_id")
        query = db.session.query(Query).filter_by(client_id=client_id).one()
        if query.status in [
            QueryStatus.FAILED,
            QueryStatus.SUCCESS,
            QueryStatus.TIMED_OUT,
        ]:
            logger.warning(
                "Query with client_id could not be stopped: query already complete",
            )
            return self.json_response("OK")

        if not sql_lab.cancel_query(query):
            raise SupersetCancelQueryException("Could not cancel query")

        query.status = QueryStatus.STOPPED
        # Add the stop identity attribute because the sqlalchemy thread is unsafe
        # because of multiple updates to the status in the query table
        query.set_extra_json_key(QUERY_EARLY_CANCEL_KEY, True)
        query.end_time = now_as_float()
        db.session.commit()

        return self.json_response("OK")

    @has_access_api
    @event_logger.log_this
    @expose("/validate_sql_json/", methods=["POST", "GET"])
    @deprecated(new_target="/api/v1/database/<pk>/validate_sql/")
    def validate_sql_json(
        # pylint: disable=too-many-locals,no-self-use
        self,
    ) -> FlaskResponse:
        """Validates that arbitrary sql is acceptable for the given database.
        Returns a list of error/warning annotations as json.
        """
        sql = request.form["sql"]
        database_id = request.form["database_id"]
        schema = request.form.get("schema") or None
        template_params = json.loads(request.form.get("templateParams") or "{}")

        if template_params is not None and len(template_params) > 0:
            # TODO: factor the Database object out of template rendering
            #       or provide it as mydb so we can render template params
            #       without having to also persist a Query ORM object.
            return json_error_response(
                "SQL validation does not support template parameters", status=400
            )

        session = db.session()
        mydb = session.query(Database).filter_by(id=database_id).one_or_none()
        if not mydb:
            return json_error_response(
                "Database with id {} is missing.".format(database_id), status=400
            )

        spec = mydb.db_engine_spec
        validators_by_engine = app.config["SQL_VALIDATORS_BY_ENGINE"]
        if not validators_by_engine or spec.engine not in validators_by_engine:
            return json_error_response(
                "no SQL validator is configured for {}".format(spec.engine), status=400
            )
        validator_name = validators_by_engine[spec.engine]
        validator = get_validator_by_name(validator_name)
        if not validator:
            return json_error_response(
                "No validator named {} found (configured for the {} engine)".format(
                    validator_name, spec.engine
                )
            )

        try:
            timeout = config["SQLLAB_VALIDATION_TIMEOUT"]
            timeout_msg = f"The query exceeded the {timeout} seconds timeout."
            with utils.timeout(seconds=timeout, error_message=timeout_msg):
                errors = validator.validate(sql, schema, mydb)
            payload = json.dumps(
                [err.to_dict() for err in errors],
                default=utils.pessimistic_json_iso_dttm_ser,
                ignore_nan=True,
                encoding=None,
            )
            return json_success(payload)
        except Exception as ex:  # pylint: disable=broad-except
            logger.exception(ex)
            msg = _(
                "%(validator)s was unable to check your query.\n"
                "Please recheck your query.\n"
                "Exception: %(ex)s",
                validator=validator.name,
                ex=ex,
            )
            # Return as a 400 if the database error message says we got a 4xx error
            if re.search(r"([\W]|^)4\d{2}([\W]|$)", str(ex)):
                return json_error_response(f"{msg}", status=400)
            return json_error_response(f"{msg}")

    @has_access_api
    @handle_api_exception
    @event_logger.log_this
    @expose("/sql_json/", methods=["POST"])
    @deprecated(new_target="/api/v1/sqllab/execute/")
    def sql_json(self) -> FlaskResponse:
        errors = SqlJsonPayloadSchema().validate(request.json)
        if errors:
            return json_error_response(status=400, payload=errors)

        try:
            log_params = {
                "user_agent": cast(Optional[str], request.headers.get("USER_AGENT"))
            }
            execution_context = SqlJsonExecutionContext(request.json)
            command = self._create_sql_json_command(execution_context, log_params)
            command_result: CommandResult = command.run()
            return self._create_response_from_execution_context(command_result)
        except SqlLabException as ex:
            logger.error(ex.message)
            self._set_http_status_into_Sql_lab_exception(ex)
            payload = {"errors": [ex.to_dict()]}
            return json_error_response(status=ex.status, payload=payload)

    @staticmethod
    def _create_sql_json_command(
        execution_context: SqlJsonExecutionContext, log_params: Optional[Dict[str, Any]]
    ) -> ExecuteSqlCommand:
        query_dao = QueryDAO()
        sql_json_executor = Superset._create_sql_json_executor(
            execution_context, query_dao
        )
        execution_context_convertor = ExecutionContextConvertor()
        execution_context_convertor.set_max_row_in_display(
            int(config.get("DISPLAY_MAX_ROW"))  # type: ignore
        )
        return ExecuteSqlCommand(
            execution_context,
            query_dao,
            DatabaseDAO(),
            CanAccessQueryValidatorImpl(),
            SqlQueryRenderImpl(get_template_processor),
            sql_json_executor,
            execution_context_convertor,
            config["SQLLAB_CTAS_NO_LIMIT"],
            log_params,
        )

    @staticmethod
    def _create_sql_json_executor(
        execution_context: SqlJsonExecutionContext, query_dao: QueryDAO
    ) -> SqlJsonExecutor:
        sql_json_executor: SqlJsonExecutor
        if execution_context.is_run_asynchronous():
            sql_json_executor = ASynchronousSqlJsonExecutor(query_dao, get_sql_results)
        else:
            sql_json_executor = SynchronousSqlJsonExecutor(
                query_dao,
                get_sql_results,
                config.get("SQLLAB_TIMEOUT"),  # type: ignore
                is_feature_enabled("SQLLAB_BACKEND_PERSISTENCE"),
            )
        return sql_json_executor

    @staticmethod
    def _set_http_status_into_Sql_lab_exception(ex: SqlLabException) -> None:
        if isinstance(ex, QueryIsForbiddenToAccessException):
            ex.status = 403

    def _create_response_from_execution_context(  # pylint: disable=invalid-name, no-self-use
        self,
        command_result: CommandResult,
    ) -> FlaskResponse:

        status_code = 200
        if command_result["status"] == SqlJsonExecutionStatus.QUERY_IS_RUNNING:
            status_code = 202
        return json_success(command_result["payload"], status_code)

    @has_access
    @event_logger.log_this
    @expose("/csv/<client_id>")
    @deprecated(new_target="/api/v1/sqllab/export/")
    def csv(self, client_id: str) -> FlaskResponse:  # pylint: disable=no-self-use
        """Download the query results as csv."""
        logger.info("Exporting CSV file [%s]", client_id)
        query = db.session.query(Query).filter_by(client_id=client_id).one()

        try:
            query.raise_for_access()
        except SupersetSecurityException as ex:
            flash(ex.error.message)
            return redirect("/")

        blob = None
        if results_backend and query.results_key:
            logger.info("Fetching CSV from results backend [%s]", query.results_key)
            blob = results_backend.get(query.results_key)
        if blob:
            logger.info("Decompressing")
            payload = utils.zlib_decompress(
                blob, decode=not results_backend_use_msgpack
            )
            obj = _deserialize_results_payload(
                payload, query, cast(bool, results_backend_use_msgpack)
            )

            df = pd.DataFrame(
                data=obj["data"],
                dtype=object,
                columns=[c["name"] for c in obj["columns"]],
            )

            logger.info("Using pandas to convert to CSV")
        else:
            logger.info("Running a query to turn into CSV")
            if query.select_sql:
                sql = query.select_sql
                limit = None
            else:
                sql = query.executed_sql
                limit = ParsedQuery(sql).limit
            if limit is not None and query.limiting_factor in {
                LimitingFactor.QUERY,
                LimitingFactor.DROPDOWN,
                LimitingFactor.QUERY_AND_DROPDOWN,
            }:
                # remove extra row from `increased_limit`
                limit -= 1
            df = query.database.get_df(sql, query.schema)[:limit]

        csv_data = csv.df_to_escaped_csv(df, index=False, **config["CSV_EXPORT"])
        quoted_csv_name = parse.quote(query.name)
        response = CsvResponse(
            csv_data, headers=generate_download_headers("csv", quoted_csv_name)
        )
        event_info = {
            "event_type": "data_export",
            "client_id": client_id,
            "row_count": len(df.index),
            "database": query.database.name,
            "schema": query.schema,
            "sql": query.sql,
            "exported_format": "csv",
        }
        event_rep = repr(event_info)
        logger.debug(
            "CSV exported: %s", event_rep, extra={"superset_event": event_info}
        )
        return response

=======
>>>>>>> 66bf7017
    @api
    @handle_api_exception
    @has_access
    @event_logger.log_this
    @expose("/fetch_datasource_metadata")
<<<<<<< HEAD
    @deprecated(new_target="api/v1/database/<int:pk>/table/<table_name>/<schema_name>/")
    def fetch_datasource_metadata(self) -> FlaskResponse:  # pylint: disable=no-self-use
=======
    @deprecated(
        new_target="api/v1/database/<int:pk>/table/<path:table_name>/<schema_name>/"
    )
    def fetch_datasource_metadata(self) -> FlaskResponse:
>>>>>>> 66bf7017
        """
        Fetch the datasource metadata.

        :returns: The Flask response
        :raises SupersetSecurityException: If the user cannot access the resource
        """
        datasource_id, datasource_type = request.args["datasourceKey"].split("__")
        datasource = DatasourceDAO.get_datasource(
            DatasourceType(datasource_type), int(datasource_id)
        )
        # Check if datasource exists
        if not datasource:
            return json_error_response(DATASOURCE_MISSING_ERR)

        datasource.raise_for_access()
        return json_success(json.dumps(sanitize_datasource_data(datasource.data)))

<<<<<<< HEAD
    @has_access_api
    @event_logger.log_this
    @expose("/queries/<float:last_updated_ms>")
    @expose("/queries/<int:last_updated_ms>")
    @deprecated(new_target="api/v1/query/updated_since")
    def queries(self, last_updated_ms: Union[float, int]) -> FlaskResponse:
        """
        Get the updated queries.

        :param last_updated_ms: Unix time (milliseconds)
        """

        return self.queries_exec(last_updated_ms)

    @staticmethod
    def queries_exec(last_updated_ms: Union[float, int]) -> FlaskResponse:
        stats_logger.incr("queries")
        if not get_user_id():
            return json_error_response(
                "Please login to access the queries.", status=403
            )

        # UTC date time, same that is stored in the DB.
        last_updated_dt = datetime.utcfromtimestamp(last_updated_ms / 1000)

        sql_queries = (
            db.session.query(Query)
            .filter(Query.user_id == get_user_id(), Query.changed_on >= last_updated_dt)
            .all()
        )
        dict_queries = {q.client_id: q.to_dict() for q in sql_queries}
        return json_success(json.dumps(dict_queries, default=utils.json_int_dttm_ser))

    @has_access
    @event_logger.log_this
    @expose("/search_queries")
    @deprecated(new_target="api/v1/query/")
    def search_queries(self) -> FlaskResponse:  # pylint: disable=no-self-use
        """
        Search for previously run sqllab queries. Used for Sqllab Query Search
        page /superset/sqllab#search.

        Custom permission can_only_search_queries_owned restricts queries
        to only queries run by current user.

        :returns: Response with list of sql query dicts
        """
        if security_manager.can_access_all_queries():
            search_user_id = request.args.get("user_id")
        elif request.args.get("user_id") is not None:
            try:
                search_user_id = int(cast(int, request.args.get("user_id")))
            except ValueError:
                return Response(status=400, mimetype="application/json")
            if search_user_id != get_user_id():
                return Response(status=403, mimetype="application/json")
        else:
            search_user_id = get_user_id()
        database_id = request.args.get("database_id")
        search_text = request.args.get("search_text")
        status = request.args.get("status")
        # From and To time stamp should be Epoch timestamp in seconds
        from_time = request.args.get("from")
        to_time = request.args.get("to")

        query = db.session.query(Query)
        if search_user_id:
            # Filter on user_id
            query = query.filter(Query.user_id == search_user_id)

        if database_id:
            # Filter on db Id
            query = query.filter(Query.database_id == database_id)

        if status:
            # Filter on status
            query = query.filter(Query.status == status)

        if search_text:
            # Filter on search text
            query = query.filter(Query.sql.like(f"%{search_text}%"))

        if from_time:
            query = query.filter(Query.start_time > int(from_time))

        if to_time:
            query = query.filter(Query.start_time < int(to_time))

        query_limit = config["QUERY_SEARCH_LIMIT"]
        sql_queries = query.order_by(Query.start_time.asc()).limit(query_limit).all()

        dict_queries = [q.to_dict() for q in sql_queries]

        return Response(
            json.dumps(dict_queries, default=utils.json_int_dttm_ser),
            status=200,
            mimetype="application/json",
        )

=======
>>>>>>> 66bf7017
    @app.errorhandler(500)
    def show_traceback(self) -> FlaskResponse:
        return (
            render_template("superset/traceback.html", error_msg=get_error_msg()),
            500,
        )

    @event_logger.log_this
    @expose("/welcome/")
    def welcome(self) -> FlaskResponse:
        """Personalized welcome page"""
        if not g.user or not get_user_id():
            if conf["PUBLIC_ROLE_LIKE"]:
                return self.render_template("superset/public_welcome.html")
            return redirect(appbuilder.get_url_for_login)

        if welcome_dashboard_id := (
            db.session.query(UserAttribute.welcome_dashboard_id)
            .filter_by(user_id=get_user_id())
            .scalar()
        ):
            return self.dashboard(dashboard_id_or_slug=str(welcome_dashboard_id))

        payload = {
            "user": bootstrap_user_data(g.user, include_perms=True),
            "common": common_bootstrap_payload(),
        }

        return self.render_template(
            "superset/spa.html",
            entry="spa",
            bootstrap_data=json.dumps(
                payload, default=utils.pessimistic_json_iso_dttm_ser
            ),
        )

    @has_access
    @event_logger.log_this
    @expose("/sqllab/history/", methods=("GET",))
    @deprecated(new_target="/sqllab/history")
    def sqllab_history(self) -> FlaskResponse:
        return redirect("/sqllab/history")<|MERGE_RESOLUTION|>--- conflicted
+++ resolved
@@ -127,227 +127,6 @@
 
     logger = logging.getLogger(__name__)
 
-<<<<<<< HEAD
-    @has_access_api
-    @event_logger.log_this
-    @expose("/datasources/")
-    @deprecated(new_target="api/v1/dataset/")
-    def datasources(self) -> FlaskResponse:
-        return self.json_response(
-            sorted(
-                [
-                    datasource.short_data
-                    for datasource in security_manager.get_user_datasources()
-                    if datasource.short_data.get("name")
-                ],
-                key=lambda datasource: datasource["name"],
-            )
-        )
-
-    @has_access_api
-    @event_logger.log_this
-    @expose("/override_role_permissions/", methods=["POST"])
-    def override_role_permissions(self) -> FlaskResponse:
-        """Updates the role with the give datasource permissions.
-
-          Permissions not in the request will be revoked. This endpoint should
-          be available to admins only. Expects JSON in the format:
-           {
-            'role_name': '{role_name}',
-            'database': [{
-                'datasource_type': '{table|druid}',
-                'name': '{database_name}',
-                'schema': [{
-                    'name': '{schema_name}',
-                    'datasources': ['{datasource name}, {datasource name}']
-                }]
-            }]
-        }
-        """
-        data = request.get_json(force=True)
-        role_name = data["role_name"]
-        databases = data["database"]
-
-        db_ds_names = set()
-        for dbs in databases:
-            for schema in dbs["schema"]:
-                for ds_name in schema["datasources"]:
-                    fullname = utils.get_datasource_full_name(
-                        dbs["name"], ds_name, schema=schema["name"]
-                    )
-                    db_ds_names.add(fullname)
-
-        existing_datasources = SqlaTable.get_all_datasources(db.session)
-        datasources = [d for d in existing_datasources if d.full_name in db_ds_names]
-        role = security_manager.find_role(role_name)
-        # remove all permissions
-        role.permissions = []
-        # grant permissions to the list of datasources
-        granted_perms = []
-        for datasource in datasources:
-            view_menu_perm = security_manager.find_permission_view_menu(
-                view_menu_name=datasource.perm, permission_name="datasource_access"
-            )
-            # prevent creating empty permissions
-            if view_menu_perm and view_menu_perm.view_menu:
-                role.permissions.append(view_menu_perm)
-                granted_perms.append(view_menu_perm.view_menu.name)
-        db.session.commit()
-        return self.json_response(
-            {"granted": granted_perms, "requested": list(db_ds_names)}, status=201
-        )
-
-    @has_access
-    @event_logger.log_this
-    @expose("/request_access/", methods=["POST"])
-    @deprecated()
-    def request_access(self) -> FlaskResponse:
-        datasources = set()
-        dashboard_id = request.args.get("dashboard_id")
-        if dashboard_id:
-            dash = db.session.query(Dashboard).filter_by(id=int(dashboard_id)).one()
-            datasources |= dash.datasources
-        datasource_id = request.args.get("datasource_id")
-        datasource_type = request.args.get("datasource_type")
-        if datasource_id and datasource_type:
-            ds_class = DatasourceDAO.sources.get(datasource_type)
-            datasource = (
-                db.session.query(ds_class).filter_by(id=int(datasource_id)).one()
-            )
-            datasources.add(datasource)
-
-        has_access_ = all(
-            (
-                datasource and security_manager.can_access_datasource(datasource)
-                for datasource in datasources
-            )
-        )
-        if has_access_:
-            return redirect("/superset/dashboard/{}".format(dashboard_id))
-
-        if request.args.get("action") == "go":
-            for datasource in datasources:
-                access_request = DAR(
-                    datasource_id=datasource.id, datasource_type=datasource.type
-                )
-                db.session.add(access_request)
-                db.session.commit()
-            flash(__("Access was requested"), "info")
-            return redirect("/")
-
-        return self.render_template(
-            "superset/request_access.html",
-            datasources=datasources,
-            datasource_names=", ".join([o.name for o in datasources]),
-        )
-
-    @has_access
-    @event_logger.log_this
-    @expose("/approve", methods=["POST"])
-    @deprecated()
-    def approve(self) -> FlaskResponse:  # pylint: disable=too-many-locals,no-self-use
-        def clean_fulfilled_requests(session: Session) -> None:
-            for dar in session.query(DAR).all():
-                datasource = DatasourceDAO.get_datasource(
-                    session, DatasourceType(dar.datasource_type), dar.datasource_id
-                )
-                if not datasource or security_manager.can_access_datasource(datasource):
-                    # Dataset does not exist anymore
-                    session.delete(dar)
-            session.commit()
-
-        datasource_type = request.args["datasource_type"]
-        datasource_id = request.args["datasource_id"]
-        created_by_username = request.args.get("created_by")
-        role_to_grant = request.args.get("role_to_grant")
-        role_to_extend = request.args.get("role_to_extend")
-
-        session = db.session
-        datasource = DatasourceDAO.get_datasource(
-            session, DatasourceType(datasource_type), int(datasource_id)
-        )
-
-        if not datasource:
-            flash(DATASOURCE_MISSING_ERR, "alert")
-            return json_error_response(DATASOURCE_MISSING_ERR)
-
-        requested_by = security_manager.find_user(username=created_by_username)
-        if not requested_by:
-            flash(USER_MISSING_ERR, "alert")
-            return json_error_response(USER_MISSING_ERR)
-
-        requests = (
-            session.query(DAR)
-            .filter(  # pylint: disable=comparison-with-callable
-                DAR.datasource_id == datasource_id,
-                DAR.datasource_type == datasource_type,
-                DAR.created_by_fk == requested_by.id,
-            )
-            .all()
-        )
-
-        if not requests:
-            err = __("The access requests seem to have been deleted")
-            flash(err, "alert")
-            return json_error_response(err)
-
-        # check if you can approve
-        if security_manager.can_access_all_datasources() or security_manager.is_owner(
-            datasource
-        ):
-            # can by done by admin only
-            if role_to_grant:
-                role = security_manager.find_role(role_to_grant)
-                requested_by.roles.append(role)
-                msg = __(
-                    "%(user)s was granted the role %(role)s that gives access "
-                    "to the %(datasource)s",
-                    user=requested_by.username,
-                    role=role_to_grant,
-                    datasource=datasource.full_name,
-                )
-                utils.notify_user_about_perm_udate(
-                    g.user,
-                    requested_by,
-                    role,
-                    datasource,
-                    "email/role_granted.txt",
-                    app.config,
-                )
-                flash(msg, "info")
-
-            if role_to_extend:
-                perm_view = security_manager.find_permission_view_menu(
-                    "email/datasource_access", datasource.perm
-                )
-                role = security_manager.find_role(role_to_extend)
-                security_manager.add_permission_role(role, perm_view)
-                msg = __(
-                    "Role %(r)s was extended to provide the access to "
-                    "the datasource %(ds)s",
-                    r=role_to_extend,
-                    ds=datasource.full_name,
-                )
-                utils.notify_user_about_perm_udate(
-                    g.user,
-                    requested_by,
-                    role,
-                    datasource,
-                    "email/role_extended.txt",
-                    app.config,
-                )
-                flash(msg, "info")
-            clean_fulfilled_requests(session)
-        else:
-            flash(__("You have no permission to approve this request"), "danger")
-            return redirect("/accessrequestsmodelview/list/")
-        for request_ in requests:
-            session.delete(request_)
-        session.commit()
-        return redirect("/accessrequestsmodelview/list/")
-
-=======
->>>>>>> 66bf7017
     @has_access
     @event_logger.log_this
     @expose("/slice/<int:slice_id>/")
@@ -421,68 +200,6 @@
     @event_logger.log_this
     @api
     @has_access_api
-<<<<<<< HEAD
-    @expose("/slice_json/<int:slice_id>")
-    @etag_cache()
-    @check_resource_permissions(check_slice_perms)
-    @deprecated(new_target="/api/v1/chart/<int:id>/data/")
-    def slice_json(self, slice_id: int) -> FlaskResponse:
-        form_data, slc = get_form_data(slice_id, use_slice_data=True)
-        if not slc:
-            return json_error_response("The slice does not exist")
-
-        if not slc.datasource:
-            return json_error_response("The slice's datasource does not exist")
-
-        try:
-            viz_obj = get_viz(
-                datasource_type=slc.datasource.type,
-                datasource_id=slc.datasource.id,
-                form_data=form_data,
-                force=False,
-            )
-            return self.generate_json(viz_obj)
-        except SupersetException as ex:
-            return json_error_response(utils.error_msg_from_exception(ex))
-
-    @api
-    @has_access_api
-    @event_logger.log_this
-    @expose("/annotation_json/<int:layer_id>")
-    @deprecated(new_target="/api/v1/chart/<int:id>/data/")
-    def annotation_json(  # pylint: disable=no-self-use
-        self, layer_id: int
-    ) -> FlaskResponse:
-        form_data = get_form_data()[0]
-        force = utils.parse_boolean_string(request.args.get("force"))
-
-        form_data["layer_id"] = layer_id
-        form_data["filters"] = [{"col": "layer_id", "op": "==", "val": layer_id}]
-        # Set all_columns to ensure the TableViz returns the necessary columns to the
-        # frontend.
-        form_data["all_columns"] = [
-            "created_on",
-            "changed_on",
-            "id",
-            "start_dttm",
-            "end_dttm",
-            "layer_id",
-            "short_descr",
-            "long_descr",
-            "json_metadata",
-            "created_by_fk",
-            "changed_by_fk",
-        ]
-        datasource = AnnotationDatasource()
-        viz_obj = viz.viz_types["table"](datasource, form_data=form_data, force=force)
-        payload = viz_obj.get_payload()
-        return data_payload_response(*viz_obj.payload_json_and_has_error(payload))
-
-    @event_logger.log_this
-    @api
-    @has_access_api
-=======
->>>>>>> 66bf7017
     @handle_api_exception
     @permission_name("explore_json")
     @expose("/explore_json/data/<cache_key>", methods=("GET",))
@@ -865,46 +582,6 @@
             standalone_mode=standalone_mode,
         )
 
-<<<<<<< HEAD
-    @api
-    @handle_api_exception
-    @has_access_api
-    @event_logger.log_this
-    @expose("/filter/<datasource_type>/<int:datasource_id>/<column>/")
-    @deprecated(
-        new_target="/api/v1/datasource/<datasource_type>/"
-        "<datasource_id>/column/<column_name>/values/"
-    )
-    def filter(  # pylint: disable=no-self-use
-        self, datasource_type: str, datasource_id: int, column: str
-    ) -> FlaskResponse:
-        """
-        Endpoint to retrieve values for specified column.
-
-        :param datasource_type: Type of datasource e.g. table
-        :param datasource_id: Datasource id
-        :param column: Column name to retrieve values for
-        :returns: The Flask response
-        :raises SupersetSecurityException: If the user cannot access the resource
-        """
-        # TODO: Cache endpoint by user, datasource and column
-        datasource = DatasourceDAO.get_datasource(
-            db.session, DatasourceType(datasource_type), datasource_id
-        )
-        if not datasource:
-            return json_error_response(DATASOURCE_MISSING_ERR)
-
-        datasource.raise_for_access()
-        row_limit = apply_max_row_limit(config["FILTER_SELECT_ROW_LIMIT"])
-        payload = json.dumps(
-            datasource.values_for_column(column_name=column, limit=row_limit),
-            default=utils.json_int_dttm_ser,
-            ignore_nan=True,
-        )
-        return json_success(payload)
-
-=======
->>>>>>> 66bf7017
     @staticmethod
     def save_or_overwrite_slice(
         # pylint: disable=too-many-arguments,too-many-locals
@@ -1018,27 +695,10 @@
     @event_logger.log_this
     @api
     @has_access_api
-<<<<<<< HEAD
-    @event_logger.log_this
-    @expose("/tables/<int:db_id>/<schema>/")
-    @expose("/tables/<int:db_id>/<schema>/<force_refresh>/")
-    @deprecated(new_target="api/v1/database/<int:pk>/tables/")
-    def tables(  # pylint: disable=no-self-use
-        self,
-        db_id: int,
-        schema: str,
-        force_refresh: str = "false",
-    ) -> FlaskResponse:
-        """Endpoint to fetch the list of tables for given database"""
-
-        force_refresh_parsed = force_refresh.lower() == "true"
-        schema_parsed = utils.parse_js_uri_path_item(schema, eval_undefined=True)
-=======
     @expose("/warm_up_cache/", methods=("GET",))
     @deprecated(new_target="api/v1/chart/warm_up_cache/")
     def warm_up_cache(self) -> FlaskResponse:
         """Warms up the cache for the slice or table.
->>>>>>> 66bf7017
 
         Note for slices a force refresh occurs.
 
@@ -1162,578 +822,9 @@
             standalone_mode=ReservedUrlParameters.is_standalone_mode(),
         )
 
-<<<<<<< HEAD
-    @api
-    @has_access_api
-    @event_logger.log_this
-    @expose("/add_slices/<int:dashboard_id>/", methods=["POST"])
-    def add_slices(  # pylint: disable=no-self-use
-        self, dashboard_id: int
-    ) -> FlaskResponse:
-        """Add and save slices to a dashboard"""
-        data = json.loads(request.form["data"])
-        session = db.session()
-        dash = session.query(Dashboard).get(dashboard_id)
-        security_manager.raise_for_ownership(dash)
-        new_slices = session.query(Slice).filter(Slice.id.in_(data["slice_ids"]))
-        dash.slices += new_slices
-        session.merge(dash)
-        session.commit()
-        session.close()
-        return "SLICES ADDED"
-
-    @api
-    @has_access_api
-    @event_logger.log_this
-    @expose("/testconn", methods=["POST", "GET"])
-    @deprecated(new_target="/api/v1/database/test_connection/")
-    def testconn(self) -> FlaskResponse:  # pylint: disable=no-self-use
-        """Tests a sqla connection"""
-        db_name = request.json.get("name")
-        uri = request.json.get("uri")
-        try:
-            if app.config["PREVENT_UNSAFE_DB_CONNECTIONS"]:
-                check_sqlalchemy_uri(make_url_safe(uri))
-            # if the database already exists in the database, only its safe
-            # (password-masked) URI would be shown in the UI and would be passed in the
-            # form data so if the database already exists and the form was submitted
-            # with the safe URI, we assume we should retrieve the decrypted URI to test
-            # the connection.
-            if db_name:
-                existing_database = (
-                    db.session.query(Database)
-                    .filter_by(database_name=db_name)
-                    .one_or_none()
-                )
-                if existing_database and uri == existing_database.safe_sqlalchemy_uri():
-                    uri = existing_database.sqlalchemy_uri_decrypted
-
-            # This is the database instance that will be tested. Note the extra fields
-            # are represented as JSON encoded strings in the model.
-            database = Database(
-                server_cert=request.json.get("server_cert"),
-                extra=json.dumps(request.json.get("extra", {})),
-                impersonate_user=request.json.get("impersonate_user"),
-                encrypted_extra=json.dumps(request.json.get("encrypted_extra", {})),
-            )
-            database.set_sqlalchemy_uri(uri)
-            database.db_engine_spec.mutate_db_for_connection_test(database)
-
-            with database.get_sqla_engine_with_context() as engine:
-                with closing(engine.raw_connection()) as conn:
-                    if engine.dialect.do_ping(conn):
-                        return json_success('"OK"')
-
-                raise DBAPIError(None, None, None)
-        except CertificateException as ex:
-            logger.info("Certificate exception")
-            return json_error_response(ex.message)
-        except (NoSuchModuleError, ModuleNotFoundError):
-            logger.info("Invalid driver")
-            driver_name = make_url_safe(uri).drivername
-            return json_error_response(
-                _(
-                    "Could not load database driver: %(driver_name)s",
-                    driver_name=driver_name,
-                ),
-                400,
-            )
-        except DatabaseInvalidError:
-            logger.info("Invalid URI")
-            return json_error_response(
-                _(
-                    "Invalid connection string, a valid string usually follows:\n"
-                    "'DRIVER://USER:PASSWORD@DB-HOST/DATABASE-NAME'"
-                )
-            )
-        except DBAPIError:
-            logger.warning("Connection failed")
-            return json_error_response(
-                _("Connection failed, please check your connection settings"), 400
-            )
-        except SupersetSecurityException as ex:
-            logger.warning("Stopped an unsafe database connection")
-            return json_error_response(_(str(ex)), 400)
-        except Exception as ex:  # pylint: disable=broad-except
-            logger.warning("Unexpected error %s", type(ex).__name__)
-            return json_error_response(
-                _("Unexpected error occurred, please check your logs for details"), 400
-            )
-
-    @staticmethod
-    def get_user_activity_access_error(user_id: int) -> Optional[FlaskResponse]:
-        try:
-            security_manager.raise_for_user_activity_access(user_id)
-        except SupersetSecurityException as ex:
-            return json_error_response(
-                ex.message,
-                status=403,
-            )
-        return None
-
-    @api
-    @has_access_api
-    @event_logger.log_this
-    @expose("/recent_activity/<int:user_id>/", methods=["GET"])
-    @deprecated(new_target="/api/v1/log/recent_activity/<user_id>/")
-    def recent_activity(self, user_id: int) -> FlaskResponse:
-        """Recent activity (actions) for a given user"""
-        error_obj = self.get_user_activity_access_error(user_id)
-        if error_obj:
-            return error_obj
-
-        limit = request.args.get("limit")
-        limit = int(limit) if limit and limit.isdigit() else 100
-        actions = request.args.get("actions", "explore,dashboard").split(",")
-        # whether to get distinct subjects
-        distinct = request.args.get("distinct") != "false"
-
-        payload = LogDAO.get_recent_activity(user_id, actions, distinct, 0, limit)
-
-        return json_success(json.dumps(payload, default=utils.json_int_dttm_ser))
-
-    @api
-    @has_access_api
-    @event_logger.log_this
-    @expose("/available_domains/", methods=["GET"])
-    @deprecated(new_target="/api/v1/available_domains/")
-    def available_domains(self) -> FlaskResponse:  # pylint: disable=no-self-use
-        """
-        Returns the list of available Superset Webserver domains (if any)
-        defined in config. This enables charts embedded in other apps to
-        leverage domain sharding if appropriately configured.
-        """
-        return Response(
-            json.dumps(conf.get("SUPERSET_WEBSERVER_DOMAINS")), mimetype="text/json"
-        )
-
-    @api
-    @has_access_api
-    @event_logger.log_this
-    @expose("/fave_dashboards_by_username/<username>/", methods=["GET"])
-    @deprecated(new_target="api/v1/dashboard/favorite_status/")
-    def fave_dashboards_by_username(self, username: str) -> FlaskResponse:
-        """This lets us use a user's username to pull favourite dashboards"""
-        user = security_manager.find_user(username=username)
-        return self.fave_dashboards(user.id)
-
-    @api
-    @has_access_api
-    @event_logger.log_this
-    @expose("/fave_dashboards/<int:user_id>/", methods=["GET"])
-    @deprecated(new_target="api/v1/dashboard/favorite_status/")
-    def fave_dashboards(self, user_id: int) -> FlaskResponse:
-        error_obj = self.get_user_activity_access_error(user_id)
-        if error_obj:
-            return error_obj
-        qry = (
-            db.session.query(Dashboard, FavStar.dttm)
-            .join(
-                FavStar,
-                and_(
-                    FavStar.user_id == int(user_id),
-                    FavStar.class_name == "Dashboard",
-                    Dashboard.id == FavStar.obj_id,
-                ),
-            )
-            .order_by(FavStar.dttm.desc())
-        )
-        payload = []
-        for o in qry.all():
-            dash = {
-                "id": o.Dashboard.id,
-                "dashboard": o.Dashboard.dashboard_link(),
-                "title": o.Dashboard.dashboard_title,
-                "url": o.Dashboard.url,
-                "dttm": o.dttm,
-            }
-            if o.Dashboard.created_by:
-                user = o.Dashboard.created_by
-                dash["creator"] = str(user)
-                dash["creator_url"] = "/superset/profile/{}/".format(user.username)
-            payload.append(dash)
-        return json_success(json.dumps(payload, default=utils.json_int_dttm_ser))
-
-    @api
-    @has_access_api
-    @event_logger.log_this
-    @expose("/created_dashboards/<int:user_id>/", methods=["GET"])
-    @deprecated(new_target="api/v1/dashboard/")
-    def created_dashboards(self, user_id: int) -> FlaskResponse:
-        error_obj = self.get_user_activity_access_error(user_id)
-        if error_obj:
-            return error_obj
-        qry = (
-            db.session.query(Dashboard)
-            .filter(  # pylint: disable=comparison-with-callable
-                or_(
-                    Dashboard.created_by_fk == user_id,
-                    Dashboard.changed_by_fk == user_id,
-                )
-            )
-            .order_by(Dashboard.changed_on.desc())
-        )
-        payload = [
-            {
-                "id": o.id,
-                "dashboard": o.dashboard_link(),
-                "title": o.dashboard_title,
-                "url": o.url,
-                "dttm": o.changed_on,
-            }
-            for o in qry.all()
-        ]
-        return json_success(json.dumps(payload, default=utils.json_int_dttm_ser))
-
-    @api
-    @has_access_api
-    @event_logger.log_this
-    @expose("/user_slices", methods=["GET"])
-    @expose("/user_slices/<int:user_id>/", methods=["GET"])
-    def user_slices(self, user_id: Optional[int] = None) -> FlaskResponse:
-        """List of slices a user owns, created, modified or faved"""
-        if not user_id:
-            user_id = cast(int, get_user_id())
-        error_obj = self.get_user_activity_access_error(user_id)
-        if error_obj:
-            return error_obj
-
-        owner_ids_query = (
-            db.session.query(Slice.id)
-            .join(Slice.owners)
-            .filter(security_manager.user_model.id == user_id)
-        )
-
-        qry = (
-            db.session.query(Slice, FavStar.dttm)
-            .join(
-                FavStar,
-                and_(
-                    FavStar.user_id == user_id,
-                    FavStar.class_name == "slice",
-                    Slice.id == FavStar.obj_id,
-                ),
-                isouter=True,
-            )
-            .filter(  # pylint: disable=comparison-with-callable
-                or_(
-                    Slice.id.in_(owner_ids_query),
-                    Slice.created_by_fk == user_id,
-                    Slice.changed_by_fk == user_id,
-                    FavStar.user_id == user_id,
-                )
-            )
-            .order_by(Slice.slice_name.asc())
-        )
-        payload = [
-            {
-                "id": o.Slice.id,
-                "title": o.Slice.slice_name,
-                "url": o.Slice.slice_url,
-                "data": o.Slice.form_data,
-                "dttm": o.dttm if o.dttm else o.Slice.changed_on,
-                "viz_type": o.Slice.viz_type,
-            }
-            for o in qry.all()
-        ]
-        return json_success(json.dumps(payload, default=utils.json_int_dttm_ser))
-
-    @api
-    @has_access_api
-    @event_logger.log_this
-    @expose("/created_slices", methods=["GET"])
-    @expose("/created_slices/<int:user_id>/", methods=["GET"])
-    @deprecated(new_target="api/v1/chart/")
-    def created_slices(self, user_id: Optional[int] = None) -> FlaskResponse:
-        """List of slices created by this user"""
-        if not user_id:
-            user_id = cast(int, get_user_id())
-        error_obj = self.get_user_activity_access_error(user_id)
-        if error_obj:
-            return error_obj
-        qry = (
-            db.session.query(Slice)
-            .filter(  # pylint: disable=comparison-with-callable
-                or_(Slice.created_by_fk == user_id, Slice.changed_by_fk == user_id)
-            )
-            .order_by(Slice.changed_on.desc())
-        )
-        payload = [
-            {
-                "id": o.id,
-                "title": o.slice_name,
-                "url": o.slice_url,
-                "dttm": o.changed_on,
-                "viz_type": o.viz_type,
-            }
-            for o in qry.all()
-        ]
-        return json_success(json.dumps(payload, default=utils.json_int_dttm_ser))
-
-    @api
-    @has_access_api
-    @event_logger.log_this
-    @expose("/fave_slices", methods=["GET"])
-    @expose("/fave_slices/<int:user_id>/", methods=["GET"])
-    def fave_slices(self, user_id: Optional[int] = None) -> FlaskResponse:
-        """Favorite slices for a user"""
-        if user_id is None:
-            user_id = cast(int, get_user_id())
-        error_obj = self.get_user_activity_access_error(user_id)
-        if error_obj:
-            return error_obj
-        qry = (
-            db.session.query(Slice, FavStar.dttm)
-            .join(
-                FavStar,
-                and_(
-                    FavStar.user_id == user_id,
-                    FavStar.class_name == "slice",
-                    Slice.id == FavStar.obj_id,
-                ),
-            )
-            .order_by(FavStar.dttm.desc())
-        )
-        payload = []
-        for o in qry.all():
-            dash = {
-                "id": o.Slice.id,
-                "title": o.Slice.slice_name,
-                "url": o.Slice.slice_url,
-                "dttm": o.dttm,
-                "viz_type": o.Slice.viz_type,
-            }
-            if o.Slice.created_by:
-                user = o.Slice.created_by
-                dash["creator"] = str(user)
-                dash["creator_url"] = "/superset/profile/{}/".format(user.username)
-            payload.append(dash)
-        return json_success(json.dumps(payload, default=utils.json_int_dttm_ser))
-
-    @event_logger.log_this
-    @api
-    @has_access_api
-    @expose("/warm_up_cache/", methods=["GET"])
-    def warm_up_cache(  # pylint: disable=too-many-locals,no-self-use
-        self,
-    ) -> FlaskResponse:
-        """Warms up the cache for the slice or table.
-
-        Note for slices a force refresh occurs.
-
-        In terms of the `extra_filters` these can be obtained from records in the JSON
-        encoded `logs.json` column associated with the `explore_json` action.
-        """
-        session = db.session()
-        slice_id = request.args.get("slice_id")
-        dashboard_id = request.args.get("dashboard_id")
-        table_name = request.args.get("table_name")
-        db_name = request.args.get("db_name")
-        extra_filters = request.args.get("extra_filters")
-        slices: List[Slice] = []
-
-        if not slice_id and not (table_name and db_name):
-            return json_error_response(
-                __(
-                    "Malformed request. slice_id or table_name and db_name "
-                    "arguments are expected"
-                ),
-                status=400,
-            )
-        if slice_id:
-            slices = session.query(Slice).filter_by(id=slice_id).all()
-            if not slices:
-                return json_error_response(
-                    __("Chart %(id)s not found", id=slice_id), status=404
-                )
-        elif table_name and db_name:
-            table = (
-                session.query(SqlaTable)
-                .join(Database)
-                .filter(
-                    Database.database_name == db_name
-                    or SqlaTable.table_name == table_name
-                )
-            ).one_or_none()
-            if not table:
-                return json_error_response(
-                    __(
-                        "Table %(table)s wasn't found in the database %(db)s",
-                        table=table_name,
-                        db=db_name,
-                    ),
-                    status=404,
-                )
-            slices = (
-                session.query(Slice)
-                .filter_by(datasource_id=table.id, datasource_type=table.type)
-                .all()
-            )
-
-        result = []
-
-        for slc in slices:
-            try:
-                query_context = slc.get_query_context()
-                if query_context:
-                    query_context.force = True
-                    command = ChartDataCommand(query_context)
-                    command.validate()
-                    payload = command.run()
-                else:
-                    form_data = get_form_data(slc.id, use_slice_data=True)[0]
-                    if dashboard_id:
-                        form_data["extra_filters"] = (
-                            json.loads(extra_filters)
-                            if extra_filters
-                            else get_dashboard_extra_filters(slc.id, dashboard_id)
-                        )
-
-                    if not slc.datasource:
-                        raise Exception("Slice's datasource does not exist")
-
-                    obj = get_viz(
-                        datasource_type=slc.datasource.type,
-                        datasource_id=slc.datasource.id,
-                        form_data=form_data,
-                        force=True,
-                    )
-                    # pylint: disable=assigning-non-slot
-                    g.form_data = form_data
-                    payload = obj.get_payload()
-                    delattr(g, "form_data")
-
-                error = payload["errors"] or None
-                status = payload["status"]
-            except Exception as ex:  # pylint: disable=broad-except
-                error = utils.error_msg_from_exception(ex)
-                status = None
-
-            result.append(
-                {"slice_id": slc.id, "viz_error": error, "viz_status": status}
-            )
-
-        return json_success(json.dumps(result))
-
-    @has_access_api
-    @event_logger.log_this
-    @expose("/favstar/<class_name>/<int:obj_id>/<action>/")
-    def favstar(  # pylint: disable=no-self-use
-        self, class_name: str, obj_id: int, action: str
-    ) -> FlaskResponse:
-        """Toggle favorite stars on Slices and Dashboard"""
-        if not get_user_id():
-            return json_error_response("ERROR: Favstar toggling denied", status=403)
-        session = db.session()
-        count = 0
-        favs = (
-            session.query(FavStar)
-            .filter_by(class_name=class_name, obj_id=obj_id, user_id=get_user_id())
-            .all()
-        )
-        if action == "select":
-            if not favs:
-                session.add(
-                    FavStar(
-                        class_name=class_name,
-                        obj_id=obj_id,
-                        user_id=get_user_id(),
-                        dttm=datetime.now(),
-                    )
-                )
-            count = 1
-        elif action == "unselect":
-            for fav in favs:
-                session.delete(fav)
-        else:
-            count = len(favs)
-        session.commit()
-        return json_success(json.dumps({"count": count}))
-
-    @has_access
-    @expose("/dashboard/<dashboard_id_or_slug>/")
-    @event_logger.log_this_with_extra_payload
-    @check_dashboard_access(
-        on_error=lambda self, ex: Response(
-            utils.error_msg_from_exception(ex), status=403
-        )
-    )
-    def dashboard(
-        self,
-        dashboard_id_or_slug: str,  # pylint: disable=unused-argument
-        add_extra_log_payload: Callable[..., None] = lambda **kwargs: None,
-        dashboard: Optional[Dashboard] = None,
-    ) -> FlaskResponse:
-        """
-        Server side rendering for a dashboard
-        :param dashboard_id_or_slug: identifier for dashboard. used in the decorators
-        :param add_extra_log_payload: added by `log_this_with_manual_updates`, set a
-            default value to appease pylint
-        :param dashboard: added by `check_dashboard_access`
-        """
-        if not dashboard:
-            abort(404)
-
-        if config["ENABLE_ACCESS_REQUEST"]:
-            for datasource in dashboard.datasources:
-                datasource = DatasourceDAO.get_datasource(
-                    datasource_type=DatasourceType(datasource.type),
-                    datasource_id=datasource.id,
-                    session=db.session(),
-                )
-                if datasource and not security_manager.can_access_datasource(
-                    datasource=datasource
-                ):
-                    flash(
-                        __(
-                            security_manager.get_datasource_access_error_msg(datasource)
-                        ),
-                        "danger",
-                    )
-                    return redirect(
-                        f"/superset/request_access/?dashboard_id={dashboard.id}"
-                    )
-
-        dash_edit_perm = security_manager.is_owner(
-            dashboard
-        ) and security_manager.can_access("can_save_dash", "Superset")
-        edit_mode = (
-            request.args.get(utils.ReservedUrlParameters.EDIT_MODE.value) == "true"
-        )
-
-        standalone_mode = ReservedUrlParameters.is_standalone_mode()
-
-        add_extra_log_payload(
-            dashboard_id=dashboard.id,
-            dashboard_version="v2",
-            dash_edit_perm=dash_edit_perm,
-            edit_mode=edit_mode,
-        )
-
-        bootstrap_data = {
-            "user": bootstrap_user_data(g.user, include_perms=True),
-            "common": common_bootstrap_payload(g.user),
-        }
-
-        return self.render_template(
-            "superset/spa.html",
-            entry="spa",
-            # dashboard title is always visible
-            title=dashboard.dashboard_title,
-            bootstrap_data=json.dumps(
-                bootstrap_data, default=utils.pessimistic_json_iso_dttm_ser
-            ),
-            standalone_mode=standalone_mode,
-        )
-
-    @has_access
-    @expose("/dashboard/p/<key>/", methods=["GET"])
-    def dashboard_permalink(  # pylint: disable=no-self-use
-=======
     @has_access
     @expose("/dashboard/p/<key>/", methods=("GET",))
     def dashboard_permalink(
->>>>>>> 66bf7017
         self,
         key: str,
     ) -> FlaskResponse:
@@ -1763,575 +854,19 @@
     def log(self) -> FlaskResponse:
         return Response(status=200)
 
-<<<<<<< HEAD
-    @has_access
-    @expose("/get_or_create_table/", methods=["POST"])
-    @event_logger.log_this
-    @deprecated(new_target="api/v1/dataset/get_or_create/")
-    def sqllab_table_viz(self) -> FlaskResponse:  # pylint: disable=no-self-use
-        """Gets or creates a table object with attributes passed to the API.
-
-        It expects the json with params:
-        * datasourceName - e.g. table name, required
-        * dbId - database id, required
-        * schema - table schema, optional
-        * templateParams - params for the Jinja templating syntax, optional
-        :return: Response
-        """
-        data = json.loads(request.form["data"])
-        table_name = data["datasourceName"]
-        database_id = data["dbId"]
-        table = (
-            db.session.query(SqlaTable)
-            .filter_by(database_id=database_id, table_name=table_name)
-            .one_or_none()
-        )
-        if not table:
-            # Create table if doesn't exist.
-            with db.session.no_autoflush:
-                table = SqlaTable(table_name=table_name, owners=[g.user])
-                table.database_id = database_id
-                table.database = (
-                    db.session.query(Database).filter_by(id=database_id).one()
-                )
-                table.schema = data.get("schema")
-                table.template_params = data.get("templateParams")
-                # needed for the table validation.
-                # fn can be deleted when this endpoint is removed
-                validate_sqlatable(table)
-
-            db.session.add(table)
-            table.fetch_metadata()
-            db.session.commit()
-
-        return json_success(json.dumps({"table_id": table.id}))
-
-    @has_access
-    @expose("/sqllab_viz/", methods=["POST"])
-    @event_logger.log_this
-    def sqllab_viz(self) -> FlaskResponse:  # pylint: disable=no-self-use
-        data = json.loads(request.form["data"])
-        try:
-            table_name = data["datasourceName"]
-            database_id = data["dbId"]
-        except KeyError as ex:
-            raise SupersetGenericErrorException(
-                __(
-                    "One or more required fields are missing in the request. Please try "
-                    "again, and if the problem persists conctact your administrator."
-                ),
-                status=400,
-            ) from ex
-        database = db.session.query(Database).get(database_id)
-        if not database:
-            raise SupersetErrorException(
-                SupersetError(
-                    message=__("The database was not found."),
-                    error_type=SupersetErrorType.DATABASE_NOT_FOUND_ERROR,
-                    level=ErrorLevel.ERROR,
-                ),
-                status=404,
-            )
-        table = (
-            db.session.query(SqlaTable)
-            .filter_by(database_id=database_id, table_name=table_name)
-            .one_or_none()
-        )
-
-        if table:
-            return json_errors_response(
-                [
-                    SupersetError(
-                        message=f"Dataset [{table_name}] already exists",
-                        error_type=SupersetErrorType.GENERIC_BACKEND_ERROR,
-                        level=ErrorLevel.WARNING,
-                    )
-                ],
-                status=422,
-            )
-
-        table = SqlaTable(table_name=table_name, owners=[g.user])
-        table.database = database
-        table.schema = data.get("schema")
-        table.template_params = data.get("templateParams")
-        table.is_sqllab_view = True
-        table.sql = ParsedQuery(data.get("sql")).stripped()
-        db.session.add(table)
-        cols = []
-        for config_ in data.get("columns"):
-            column_name = config_.get("name")
-            col = TableColumn(
-                column_name=column_name,
-                filterable=True,
-                groupby=True,
-                is_dttm=config_.get("is_dttm", False),
-                type=config_.get("type", False),
-            )
-            cols.append(col)
-
-        table.columns = cols
-        table.metrics = [SqlMetric(metric_name="count", expression="count(*)")]
-        db.session.commit()
-
-        return json_success(
-            json.dumps(
-                {"table_id": table.id, "data": sanitize_datasource_data(table.data)}
-            )
-        )
-
-    @has_access
-    @expose("/extra_table_metadata/<int:database_id>/<table_name>/<schema>/")
-    @event_logger.log_this
-    @deprecated(
-        new_target="api/v1/database/<int:pk>/table_extra/<table_name>/<schema_name>/"
-    )
-    def extra_table_metadata(  # pylint: disable=no-self-use
-        self, database_id: int, table_name: str, schema: str
-    ) -> FlaskResponse:
-        parsed_schema = utils.parse_js_uri_path_item(schema, eval_undefined=True)
-        table_name = utils.parse_js_uri_path_item(table_name)  # type: ignore
-        mydb = db.session.query(Database).filter_by(id=database_id).one()
-        payload = mydb.db_engine_spec.extra_table_metadata(
-            mydb, table_name, parsed_schema
-        )
-        return json_success(json.dumps(payload))
-
-    @has_access_api
-    @expose("/estimate_query_cost/<int:database_id>/", methods=["POST"])
-    @expose("/estimate_query_cost/<int:database_id>/<schema>/", methods=["POST"])
-    @event_logger.log_this
-    def estimate_query_cost(  # pylint: disable=no-self-use
-        self, database_id: int, schema: Optional[str] = None
-    ) -> FlaskResponse:
-        mydb = db.session.query(Database).get(database_id)
-
-        sql = json.loads(request.form.get("sql", '""'))
-        template_params = json.loads(request.form.get("templateParams") or "{}")
-        if template_params:
-            template_processor = get_template_processor(mydb)
-            sql = template_processor.process_template(sql, **template_params)
-
-        timeout = SQLLAB_QUERY_COST_ESTIMATE_TIMEOUT
-        timeout_msg = f"The estimation exceeded the {timeout} seconds timeout."
-        try:
-            with utils.timeout(seconds=timeout, error_message=timeout_msg):
-                cost = mydb.db_engine_spec.estimate_query_cost(
-                    mydb, schema, sql, utils.QuerySource.SQL_LAB
-                )
-        except SupersetTimeoutException as ex:
-            logger.exception(ex)
-            return json_errors_response([ex.error])
-        except Exception as ex:  # pylint: disable=broad-except
-            return json_error_response(utils.error_msg_from_exception(ex))
-
-        spec = mydb.db_engine_spec
-        query_cost_formatters: Dict[str, Any] = app.config[
-            "QUERY_COST_FORMATTERS_BY_ENGINE"
-        ]
-        query_cost_formatter = query_cost_formatters.get(
-            spec.engine, spec.query_cost_formatter
-        )
-        cost = query_cost_formatter(cost)
-
-        return json_success(json.dumps(cost))
-
-=======
->>>>>>> 66bf7017
     @expose("/theme/")
     def theme(self) -> FlaskResponse:
         return self.render_template("superset/theme.html")
 
-<<<<<<< HEAD
-    @has_access_api
-    @expose("/results/<key>/")
-    @event_logger.log_this
-    @deprecated(new_target="/api/v1/sqllab/results/")
-    def results(self, key: str) -> FlaskResponse:
-        return self.results_exec(key)
-
-    @staticmethod
-    def results_exec(key: str) -> FlaskResponse:
-        """Serves a key off of the results backend
-
-        It is possible to pass the `rows` query argument to limit the number
-        of rows returned.
-        """
-        if not results_backend:
-            raise SupersetErrorException(
-                SupersetError(
-                    message=__("Results backend is not configured."),
-                    error_type=SupersetErrorType.RESULTS_BACKEND_NOT_CONFIGURED_ERROR,
-                    level=ErrorLevel.ERROR,
-                )
-            )
-
-        read_from_results_backend_start = now_as_float()
-        blob = results_backend.get(key)
-        stats_logger.timing(
-            "sqllab.query.results_backend_read",
-            now_as_float() - read_from_results_backend_start,
-        )
-        if not blob:
-            raise SupersetErrorException(
-                SupersetError(
-                    message=__(
-                        "Data could not be retrieved from the results backend. You "
-                        "need to re-run the original query."
-                    ),
-                    error_type=SupersetErrorType.RESULTS_BACKEND_ERROR,
-                    level=ErrorLevel.ERROR,
-                ),
-                status=410,
-            )
-
-        query = db.session.query(Query).filter_by(results_key=key).one_or_none()
-        if query is None:
-            raise SupersetErrorException(
-                SupersetError(
-                    message=__(
-                        "The query associated with these results could not be found. "
-                        "You need to re-run the original query."
-                    ),
-                    error_type=SupersetErrorType.RESULTS_BACKEND_ERROR,
-                    level=ErrorLevel.ERROR,
-                ),
-                status=404,
-            )
-
-        try:
-            query.raise_for_access()
-        except SupersetSecurityException as ex:
-            raise SupersetErrorException(
-                SupersetError(
-                    message=__(
-                        "You are not authorized to see this query. If you think this "
-                        "is an error, please reach out to your administrator."
-                    ),
-                    error_type=SupersetErrorType.QUERY_SECURITY_ACCESS_ERROR,
-                    level=ErrorLevel.ERROR,
-                ),
-                status=403,
-            ) from ex
-
-        payload = utils.zlib_decompress(blob, decode=not results_backend_use_msgpack)
-        try:
-            obj = _deserialize_results_payload(
-                payload, query, cast(bool, results_backend_use_msgpack)
-            )
-        except SerializationError as ex:
-            raise SupersetErrorException(
-                SupersetError(
-                    message=__(
-                        "Data could not be deserialized from the results backend. The "
-                        "storage format might have changed, rendering the old data "
-                        "stake. You need to re-run the original query."
-                    ),
-                    error_type=SupersetErrorType.RESULTS_BACKEND_ERROR,
-                    level=ErrorLevel.ERROR,
-                ),
-                status=404,
-            ) from ex
-
-        if "rows" in request.args:
-            try:
-                rows = int(request.args["rows"])
-            except ValueError as ex:
-                raise SupersetErrorException(
-                    SupersetError(
-                        message=__(
-                            "The provided `rows` argument is not a valid integer."
-                        ),
-                        error_type=SupersetErrorType.INVALID_PAYLOAD_SCHEMA_ERROR,
-                        level=ErrorLevel.ERROR,
-                    ),
-                    status=400,
-                ) from ex
-
-            obj = apply_display_max_row_configuration_if_require(obj, rows)
-
-        return json_success(
-            json.dumps(
-                obj, default=utils.json_iso_dttm_ser, ignore_nan=True, encoding=None
-            )
-        )
-
-    @has_access_api
-    @handle_api_exception
-    @expose("/stop_query/", methods=["POST"])
-    @event_logger.log_this
-    @backoff.on_exception(
-        backoff.constant,
-        Exception,
-        interval=1,
-        on_backoff=lambda details: db.session.rollback(),
-        on_giveup=lambda details: db.session.rollback(),
-        max_tries=5,
-    )
-    @deprecated(new_target="/api/v1/query/stop")
-    def stop_query(self) -> FlaskResponse:
-        client_id = request.form.get("client_id")
-        query = db.session.query(Query).filter_by(client_id=client_id).one()
-        if query.status in [
-            QueryStatus.FAILED,
-            QueryStatus.SUCCESS,
-            QueryStatus.TIMED_OUT,
-        ]:
-            logger.warning(
-                "Query with client_id could not be stopped: query already complete",
-            )
-            return self.json_response("OK")
-
-        if not sql_lab.cancel_query(query):
-            raise SupersetCancelQueryException("Could not cancel query")
-
-        query.status = QueryStatus.STOPPED
-        # Add the stop identity attribute because the sqlalchemy thread is unsafe
-        # because of multiple updates to the status in the query table
-        query.set_extra_json_key(QUERY_EARLY_CANCEL_KEY, True)
-        query.end_time = now_as_float()
-        db.session.commit()
-
-        return self.json_response("OK")
-
-    @has_access_api
-    @event_logger.log_this
-    @expose("/validate_sql_json/", methods=["POST", "GET"])
-    @deprecated(new_target="/api/v1/database/<pk>/validate_sql/")
-    def validate_sql_json(
-        # pylint: disable=too-many-locals,no-self-use
-        self,
-    ) -> FlaskResponse:
-        """Validates that arbitrary sql is acceptable for the given database.
-        Returns a list of error/warning annotations as json.
-        """
-        sql = request.form["sql"]
-        database_id = request.form["database_id"]
-        schema = request.form.get("schema") or None
-        template_params = json.loads(request.form.get("templateParams") or "{}")
-
-        if template_params is not None and len(template_params) > 0:
-            # TODO: factor the Database object out of template rendering
-            #       or provide it as mydb so we can render template params
-            #       without having to also persist a Query ORM object.
-            return json_error_response(
-                "SQL validation does not support template parameters", status=400
-            )
-
-        session = db.session()
-        mydb = session.query(Database).filter_by(id=database_id).one_or_none()
-        if not mydb:
-            return json_error_response(
-                "Database with id {} is missing.".format(database_id), status=400
-            )
-
-        spec = mydb.db_engine_spec
-        validators_by_engine = app.config["SQL_VALIDATORS_BY_ENGINE"]
-        if not validators_by_engine or spec.engine not in validators_by_engine:
-            return json_error_response(
-                "no SQL validator is configured for {}".format(spec.engine), status=400
-            )
-        validator_name = validators_by_engine[spec.engine]
-        validator = get_validator_by_name(validator_name)
-        if not validator:
-            return json_error_response(
-                "No validator named {} found (configured for the {} engine)".format(
-                    validator_name, spec.engine
-                )
-            )
-
-        try:
-            timeout = config["SQLLAB_VALIDATION_TIMEOUT"]
-            timeout_msg = f"The query exceeded the {timeout} seconds timeout."
-            with utils.timeout(seconds=timeout, error_message=timeout_msg):
-                errors = validator.validate(sql, schema, mydb)
-            payload = json.dumps(
-                [err.to_dict() for err in errors],
-                default=utils.pessimistic_json_iso_dttm_ser,
-                ignore_nan=True,
-                encoding=None,
-            )
-            return json_success(payload)
-        except Exception as ex:  # pylint: disable=broad-except
-            logger.exception(ex)
-            msg = _(
-                "%(validator)s was unable to check your query.\n"
-                "Please recheck your query.\n"
-                "Exception: %(ex)s",
-                validator=validator.name,
-                ex=ex,
-            )
-            # Return as a 400 if the database error message says we got a 4xx error
-            if re.search(r"([\W]|^)4\d{2}([\W]|$)", str(ex)):
-                return json_error_response(f"{msg}", status=400)
-            return json_error_response(f"{msg}")
-
-    @has_access_api
-    @handle_api_exception
-    @event_logger.log_this
-    @expose("/sql_json/", methods=["POST"])
-    @deprecated(new_target="/api/v1/sqllab/execute/")
-    def sql_json(self) -> FlaskResponse:
-        errors = SqlJsonPayloadSchema().validate(request.json)
-        if errors:
-            return json_error_response(status=400, payload=errors)
-
-        try:
-            log_params = {
-                "user_agent": cast(Optional[str], request.headers.get("USER_AGENT"))
-            }
-            execution_context = SqlJsonExecutionContext(request.json)
-            command = self._create_sql_json_command(execution_context, log_params)
-            command_result: CommandResult = command.run()
-            return self._create_response_from_execution_context(command_result)
-        except SqlLabException as ex:
-            logger.error(ex.message)
-            self._set_http_status_into_Sql_lab_exception(ex)
-            payload = {"errors": [ex.to_dict()]}
-            return json_error_response(status=ex.status, payload=payload)
-
-    @staticmethod
-    def _create_sql_json_command(
-        execution_context: SqlJsonExecutionContext, log_params: Optional[Dict[str, Any]]
-    ) -> ExecuteSqlCommand:
-        query_dao = QueryDAO()
-        sql_json_executor = Superset._create_sql_json_executor(
-            execution_context, query_dao
-        )
-        execution_context_convertor = ExecutionContextConvertor()
-        execution_context_convertor.set_max_row_in_display(
-            int(config.get("DISPLAY_MAX_ROW"))  # type: ignore
-        )
-        return ExecuteSqlCommand(
-            execution_context,
-            query_dao,
-            DatabaseDAO(),
-            CanAccessQueryValidatorImpl(),
-            SqlQueryRenderImpl(get_template_processor),
-            sql_json_executor,
-            execution_context_convertor,
-            config["SQLLAB_CTAS_NO_LIMIT"],
-            log_params,
-        )
-
-    @staticmethod
-    def _create_sql_json_executor(
-        execution_context: SqlJsonExecutionContext, query_dao: QueryDAO
-    ) -> SqlJsonExecutor:
-        sql_json_executor: SqlJsonExecutor
-        if execution_context.is_run_asynchronous():
-            sql_json_executor = ASynchronousSqlJsonExecutor(query_dao, get_sql_results)
-        else:
-            sql_json_executor = SynchronousSqlJsonExecutor(
-                query_dao,
-                get_sql_results,
-                config.get("SQLLAB_TIMEOUT"),  # type: ignore
-                is_feature_enabled("SQLLAB_BACKEND_PERSISTENCE"),
-            )
-        return sql_json_executor
-
-    @staticmethod
-    def _set_http_status_into_Sql_lab_exception(ex: SqlLabException) -> None:
-        if isinstance(ex, QueryIsForbiddenToAccessException):
-            ex.status = 403
-
-    def _create_response_from_execution_context(  # pylint: disable=invalid-name, no-self-use
-        self,
-        command_result: CommandResult,
-    ) -> FlaskResponse:
-
-        status_code = 200
-        if command_result["status"] == SqlJsonExecutionStatus.QUERY_IS_RUNNING:
-            status_code = 202
-        return json_success(command_result["payload"], status_code)
-
-    @has_access
-    @event_logger.log_this
-    @expose("/csv/<client_id>")
-    @deprecated(new_target="/api/v1/sqllab/export/")
-    def csv(self, client_id: str) -> FlaskResponse:  # pylint: disable=no-self-use
-        """Download the query results as csv."""
-        logger.info("Exporting CSV file [%s]", client_id)
-        query = db.session.query(Query).filter_by(client_id=client_id).one()
-
-        try:
-            query.raise_for_access()
-        except SupersetSecurityException as ex:
-            flash(ex.error.message)
-            return redirect("/")
-
-        blob = None
-        if results_backend and query.results_key:
-            logger.info("Fetching CSV from results backend [%s]", query.results_key)
-            blob = results_backend.get(query.results_key)
-        if blob:
-            logger.info("Decompressing")
-            payload = utils.zlib_decompress(
-                blob, decode=not results_backend_use_msgpack
-            )
-            obj = _deserialize_results_payload(
-                payload, query, cast(bool, results_backend_use_msgpack)
-            )
-
-            df = pd.DataFrame(
-                data=obj["data"],
-                dtype=object,
-                columns=[c["name"] for c in obj["columns"]],
-            )
-
-            logger.info("Using pandas to convert to CSV")
-        else:
-            logger.info("Running a query to turn into CSV")
-            if query.select_sql:
-                sql = query.select_sql
-                limit = None
-            else:
-                sql = query.executed_sql
-                limit = ParsedQuery(sql).limit
-            if limit is not None and query.limiting_factor in {
-                LimitingFactor.QUERY,
-                LimitingFactor.DROPDOWN,
-                LimitingFactor.QUERY_AND_DROPDOWN,
-            }:
-                # remove extra row from `increased_limit`
-                limit -= 1
-            df = query.database.get_df(sql, query.schema)[:limit]
-
-        csv_data = csv.df_to_escaped_csv(df, index=False, **config["CSV_EXPORT"])
-        quoted_csv_name = parse.quote(query.name)
-        response = CsvResponse(
-            csv_data, headers=generate_download_headers("csv", quoted_csv_name)
-        )
-        event_info = {
-            "event_type": "data_export",
-            "client_id": client_id,
-            "row_count": len(df.index),
-            "database": query.database.name,
-            "schema": query.schema,
-            "sql": query.sql,
-            "exported_format": "csv",
-        }
-        event_rep = repr(event_info)
-        logger.debug(
-            "CSV exported: %s", event_rep, extra={"superset_event": event_info}
-        )
-        return response
-
-=======
->>>>>>> 66bf7017
     @api
     @handle_api_exception
     @has_access
     @event_logger.log_this
     @expose("/fetch_datasource_metadata")
-<<<<<<< HEAD
-    @deprecated(new_target="api/v1/database/<int:pk>/table/<table_name>/<schema_name>/")
-    def fetch_datasource_metadata(self) -> FlaskResponse:  # pylint: disable=no-self-use
-=======
     @deprecated(
         new_target="api/v1/database/<int:pk>/table/<path:table_name>/<schema_name>/"
     )
     def fetch_datasource_metadata(self) -> FlaskResponse:
->>>>>>> 66bf7017
         """
         Fetch the datasource metadata.
 
@@ -2349,108 +884,6 @@
         datasource.raise_for_access()
         return json_success(json.dumps(sanitize_datasource_data(datasource.data)))
 
-<<<<<<< HEAD
-    @has_access_api
-    @event_logger.log_this
-    @expose("/queries/<float:last_updated_ms>")
-    @expose("/queries/<int:last_updated_ms>")
-    @deprecated(new_target="api/v1/query/updated_since")
-    def queries(self, last_updated_ms: Union[float, int]) -> FlaskResponse:
-        """
-        Get the updated queries.
-
-        :param last_updated_ms: Unix time (milliseconds)
-        """
-
-        return self.queries_exec(last_updated_ms)
-
-    @staticmethod
-    def queries_exec(last_updated_ms: Union[float, int]) -> FlaskResponse:
-        stats_logger.incr("queries")
-        if not get_user_id():
-            return json_error_response(
-                "Please login to access the queries.", status=403
-            )
-
-        # UTC date time, same that is stored in the DB.
-        last_updated_dt = datetime.utcfromtimestamp(last_updated_ms / 1000)
-
-        sql_queries = (
-            db.session.query(Query)
-            .filter(Query.user_id == get_user_id(), Query.changed_on >= last_updated_dt)
-            .all()
-        )
-        dict_queries = {q.client_id: q.to_dict() for q in sql_queries}
-        return json_success(json.dumps(dict_queries, default=utils.json_int_dttm_ser))
-
-    @has_access
-    @event_logger.log_this
-    @expose("/search_queries")
-    @deprecated(new_target="api/v1/query/")
-    def search_queries(self) -> FlaskResponse:  # pylint: disable=no-self-use
-        """
-        Search for previously run sqllab queries. Used for Sqllab Query Search
-        page /superset/sqllab#search.
-
-        Custom permission can_only_search_queries_owned restricts queries
-        to only queries run by current user.
-
-        :returns: Response with list of sql query dicts
-        """
-        if security_manager.can_access_all_queries():
-            search_user_id = request.args.get("user_id")
-        elif request.args.get("user_id") is not None:
-            try:
-                search_user_id = int(cast(int, request.args.get("user_id")))
-            except ValueError:
-                return Response(status=400, mimetype="application/json")
-            if search_user_id != get_user_id():
-                return Response(status=403, mimetype="application/json")
-        else:
-            search_user_id = get_user_id()
-        database_id = request.args.get("database_id")
-        search_text = request.args.get("search_text")
-        status = request.args.get("status")
-        # From and To time stamp should be Epoch timestamp in seconds
-        from_time = request.args.get("from")
-        to_time = request.args.get("to")
-
-        query = db.session.query(Query)
-        if search_user_id:
-            # Filter on user_id
-            query = query.filter(Query.user_id == search_user_id)
-
-        if database_id:
-            # Filter on db Id
-            query = query.filter(Query.database_id == database_id)
-
-        if status:
-            # Filter on status
-            query = query.filter(Query.status == status)
-
-        if search_text:
-            # Filter on search text
-            query = query.filter(Query.sql.like(f"%{search_text}%"))
-
-        if from_time:
-            query = query.filter(Query.start_time > int(from_time))
-
-        if to_time:
-            query = query.filter(Query.start_time < int(to_time))
-
-        query_limit = config["QUERY_SEARCH_LIMIT"]
-        sql_queries = query.order_by(Query.start_time.asc()).limit(query_limit).all()
-
-        dict_queries = [q.to_dict() for q in sql_queries]
-
-        return Response(
-            json.dumps(dict_queries, default=utils.json_int_dttm_ser),
-            status=200,
-            mimetype="application/json",
-        )
-
-=======
->>>>>>> 66bf7017
     @app.errorhandler(500)
     def show_traceback(self) -> FlaskResponse:
         return (
