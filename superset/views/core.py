# Licensed to the Apache Software Foundation (ASF) under one
# or more contributor license agreements.  See the NOTICE file
# distributed with this work for additional information
# regarding copyright ownership.  The ASF licenses this file
# to you under the Apache License, Version 2.0 (the
# "License"); you may not use this file except in compliance
# with the License.  You may obtain a copy of the License at
#
#   http://www.apache.org/licenses/LICENSE-2.0
#
# Unless required by applicable law or agreed to in writing,
# software distributed under the License is distributed on an
# "AS IS" BASIS, WITHOUT WARRANTIES OR CONDITIONS OF ANY
# KIND, either express or implied.  See the License for the
# specific language governing permissions and limitations
# under the License.
# pylint: disable=C,R,W
import logging
import re
import time
from contextlib import closing
from datetime import datetime, timedelta
from typing import Dict, List, Optional, Union
from urllib import parse

import backoff
import msgpack
import pandas as pd
import pyarrow as pa
import requests
import simplejson as json
from flask import (
    abort,
    flash,
    g,
    Markup,
    redirect,
    render_template,
    request,
    Response,
    url_for,
)
from flask_appbuilder import expose
from flask_appbuilder.actions import action
from flask_appbuilder.models.sqla.interface import SQLAInterface
from flask_appbuilder.security.decorators import has_access, has_access_api
from flask_appbuilder.security.sqla import models as ab_models
from flask_babel import gettext as __, lazy_gettext as _
from sqlalchemy import and_, or_, select
from sqlalchemy.exc import SQLAlchemyError
from sqlalchemy.orm.session import Session
from werkzeug.routing import BaseConverter
from werkzeug.urls import Href

import superset.models.core as models
from superset import (
    app,
    appbuilder,
    cache,
    conf,
    dataframe,
    db,
    event_logger,
    get_feature_flags,
    is_feature_enabled,
    results_backend,
    results_backend_use_msgpack,
    security_manager,
    sql_lab,
    talisman,
    viz,
)
from superset.connectors.connector_registry import ConnectorRegistry
from superset.connectors.sqla.models import AnnotationDatasource, SqlaTable
from superset.exceptions import (
    DatabaseNotFound,
    SupersetException,
    SupersetSecurityException,
    SupersetTimeoutException,
)
from superset.jinja_context import get_template_processor
from superset.models.sql_lab import Query
from superset.models.user_attributes import UserAttribute
from superset.sql_parse import ParsedQuery
from superset.sql_validators import get_validator_by_name
from superset.utils import core as utils, dashboard_import_export
from superset.utils.dates import now_as_float
from superset.utils.decorators import etag_cache, stats_timing
from superset.utils.geocoding import GeoCoder, GeocodingProgress

from .base import (
    api,
    BaseSupersetView,
    check_ownership,
    CsvResponse,
    data_payload_response,
    DeleteMixin,
    generate_download_headers,
    get_error_msg,
    get_user_roles,
    handle_api_exception,
    json_error_response,
    json_success,
    SupersetFilter,
    SupersetModelView,
)
from .utils import (
    apply_display_max_row_limit,
    bootstrap_user_data,
    get_datasource_info,
    get_form_data,
    get_viz,
)

config = app.config
CACHE_DEFAULT_TIMEOUT = config["CACHE_DEFAULT_TIMEOUT"]
SQLLAB_QUERY_COST_ESTIMATE_TIMEOUT = config["SQLLAB_QUERY_COST_ESTIMATE_TIMEOUT"]
stats_logger = config["STATS_LOGGER"]
DAR = models.DatasourceAccessRequest
QueryStatus = utils.QueryStatus


ALL_DATASOURCE_ACCESS_ERR = __(
    "This endpoint requires the `all_datasource_access` permission"
)
DATASOURCE_MISSING_ERR = __("The data source seems to have been deleted")
ACCESS_REQUEST_MISSING_ERR = __("The access requests seem to have been deleted")
USER_MISSING_ERR = __("The user seems to have been deleted")

FORM_DATA_KEY_BLACKLIST: List[str] = []
if not config["ENABLE_JAVASCRIPT_CONTROLS"]:
    FORM_DATA_KEY_BLACKLIST = ["js_tooltip", "js_onclick_href", "js_data_mutator"]


def get_database_access_error_msg(database_name):
    return __(
        "This view requires the database %(name)s or "
        "`all_datasource_access` permission",
        name=database_name,
    )


def is_owner(obj, user):
    """ Check if user is owner of the slice """
    return obj and user in obj.owners


def check_datasource_perms(
    self, datasource_type: str = None, datasource_id: int = None
) -> None:
    """
    Check if user can access a cached response from explore_json.

    This function takes `self` since it must have the same signature as the
    the decorated method.

    :param datasource_type: The datasource type, i.e., 'druid' or 'table'
    :param datasource_id: The datasource ID
    :raises SupersetSecurityException: If the user cannot access the resource
    """

    form_data = get_form_data()[0]

    try:
        datasource_id, datasource_type = get_datasource_info(
            datasource_id, datasource_type, form_data
        )
    except SupersetException as e:
        raise SupersetSecurityException(str(e))

    viz_obj = get_viz(
        datasource_type=datasource_type,
        datasource_id=datasource_id,
        form_data=form_data,
        force=False,
    )

    security_manager.assert_viz_permission(viz_obj)


def check_slice_perms(self, slice_id):
    """
    Check if user can access a cached response from slice_json.

    This function takes `self` since it must have the same signature as the
    the decorated method.
    """

    form_data, slc = get_form_data(slice_id, use_slice_data=True)

    viz_obj = get_viz(
        datasource_type=slc.datasource.type,
        datasource_id=slc.datasource.id,
        form_data=form_data,
        force=False,
    )

    security_manager.assert_viz_permission(viz_obj)


def _deserialize_results_payload(
    payload: Union[bytes, str], query, use_msgpack: Optional[bool] = False
) -> dict:
    logging.debug(f"Deserializing from msgpack: {use_msgpack}")
    if use_msgpack:
        with stats_timing(
            "sqllab.query.results_backend_msgpack_deserialize", stats_logger
        ):
            ds_payload = msgpack.loads(payload, raw=False)

        with stats_timing("sqllab.query.results_backend_pa_deserialize", stats_logger):
            df = pa.deserialize(ds_payload["data"])

        # TODO: optimize this, perhaps via df.to_dict, then traversing
        ds_payload["data"] = dataframe.SupersetDataFrame.format_data(df) or []

        db_engine_spec = query.database.db_engine_spec
        all_columns, data, expanded_columns = db_engine_spec.expand_data(
            ds_payload["selected_columns"], ds_payload["data"]
        )
        ds_payload.update(
            {"data": data, "columns": all_columns, "expanded_columns": expanded_columns}
        )

        return ds_payload
    else:
        with stats_timing(
            "sqllab.query.results_backend_json_deserialize", stats_logger
        ):
            return json.loads(payload)  # type: ignore


class SliceFilter(SupersetFilter):
    def apply(self, query, func):
        if security_manager.all_datasource_access():
            return query
        perms = self.get_view_menus("datasource_access")
        # TODO(bogdan): add `schema_access` support here
        return query.filter(self.model.perm.in_(perms))


class DashboardFilter(SupersetFilter):
    """
    List dashboards with the following criteria:
        1. Those which the user owns
        2. Those which the user has favorited
        3. Those which have been published (if they have access to at least one slice)

    If the user is an admin show them all dashboards.
    This means they do not get curation but can still sort by "published"
    if they wish to see those dashboards which are published first
    """

    def apply(self, query, func):
        Dash = models.Dashboard
        User = ab_models.User
        Slice = models.Slice
        Favorites = models.FavStar

        user_roles = [role.name.lower() for role in list(self.get_user_roles())]
        if "admin" in user_roles:
            return query

        datasource_perms = self.get_view_menus("datasource_access")
        all_datasource_access = security_manager.all_datasource_access()
        published_dash_query = (
            db.session.query(Dash.id)
            .join(Dash.slices)
            .filter(
                and_(
                    Dash.published == True,
                    or_(Slice.perm.in_(datasource_perms), all_datasource_access),
                )
            )
        )

        users_favorite_dash_query = db.session.query(Favorites.obj_id).filter(
            and_(
                Favorites.user_id == User.get_user_id(),
                Favorites.class_name == "Dashboard",
            )
        )
        owner_ids_query = (
            db.session.query(Dash.id)
            .join(Dash.owners)
            .filter(User.id == User.get_user_id())
        )

        query = query.filter(
            or_(
                Dash.id.in_(owner_ids_query),
                Dash.id.in_(published_dash_query),
                Dash.id.in_(users_favorite_dash_query),
            )
        )

        return query


if config["ENABLE_ACCESS_REQUEST"]:

    class AccessRequestsModelView(SupersetModelView, DeleteMixin):
        datamodel = SQLAInterface(DAR)
        list_columns = [
            "username",
            "user_roles",
            "datasource_link",
            "roles_with_datasource",
            "created_on",
        ]
        order_columns = ["created_on"]
        base_order = ("changed_on", "desc")
        label_columns = {
            "username": _("User"),
            "user_roles": _("User Roles"),
            "database": _("Database URL"),
            "datasource_link": _("Datasource"),
            "roles_with_datasource": _("Roles to grant"),
            "created_on": _("Created On"),
        }

    appbuilder.add_view(
        AccessRequestsModelView,
        "Access requests",
        label=__("Access requests"),
        category="Security",
        category_label=__("Security"),
        icon="fa-table",
    )


class SliceModelView(SupersetModelView, DeleteMixin):
    route_base = "/chart"
    datamodel = SQLAInterface(models.Slice)

    list_title = _("Charts")
    show_title = _("Show Chart")
    add_title = _("Add Chart")
    edit_title = _("Edit Chart")

    can_add = False
    search_columns = (
        "slice_name",
        "description",
        "viz_type",
        "datasource_name",
        "owners",
    )
    list_columns = ["slice_link", "viz_type", "datasource_link", "creator", "modified"]
    order_columns = ["viz_type", "datasource_link", "modified"]
    edit_columns = [
        "slice_name",
        "description",
        "viz_type",
        "owners",
        "dashboards",
        "params",
        "cache_timeout",
    ]
    base_order = ("changed_on", "desc")
    description_columns = {
        "description": Markup(
            "The content here can be displayed as widget headers in the "
            "dashboard view. Supports "
            '<a href="https://daringfireball.net/projects/markdown/"">'
            "markdown</a>"
        ),
        "params": _(
            "These parameters are generated dynamically when clicking "
            "the save or overwrite button in the explore view. This JSON "
            "object is exposed here for reference and for power users who may "
            "want to alter specific parameters."
        ),
        "cache_timeout": _(
            "Duration (in seconds) of the caching timeout for this chart. "
            "Note this defaults to the datasource/table timeout if undefined."
        ),
    }
    base_filters = [["id", SliceFilter, lambda: []]]
    label_columns = {
        "cache_timeout": _("Cache Timeout"),
        "creator": _("Creator"),
        "dashboards": _("Dashboards"),
        "datasource_link": _("Datasource"),
        "description": _("Description"),
        "modified": _("Last Modified"),
        "owners": _("Owners"),
        "params": _("Parameters"),
        "slice_link": _("Chart"),
        "slice_name": _("Name"),
        "table": _("Table"),
        "viz_type": _("Visualization Type"),
    }

    add_form_query_rel_fields = {"dashboards": [["name", DashboardFilter, None]]}

    edit_form_query_rel_fields = add_form_query_rel_fields

    def pre_add(self, obj):
        utils.validate_json(obj.params)

    def pre_update(self, obj):
        utils.validate_json(obj.params)
        check_ownership(obj)

    def pre_delete(self, obj):
        check_ownership(obj)

    @expose("/add", methods=["GET", "POST"])
    @has_access
    def add(self):
        datasources = ConnectorRegistry.get_all_datasources(db.session)
        datasources = [
            {"value": str(d.id) + "__" + d.type, "label": repr(d)} for d in datasources
        ]
        return self.render_template(
            "superset/add_slice.html",
            bootstrap_data=json.dumps(
                {"datasources": sorted(datasources, key=lambda d: d["label"])}
            ),
        )


appbuilder.add_view(
    SliceModelView,
    "Charts",
    label=__("Charts"),
    icon="fa-bar-chart",
    category="",
    category_icon="",
)


class SliceAsync(SliceModelView):
    route_base = "/sliceasync"
    list_columns = [
        "id",
        "slice_link",
        "viz_type",
        "slice_name",
        "creator",
        "modified",
        "icons",
        "changed_on_humanized",
    ]
    label_columns = {"icons": " ", "slice_link": _("Chart")}


appbuilder.add_view_no_menu(SliceAsync)


class SliceAddView(SliceModelView):
    route_base = "/sliceaddview"
    list_columns = [
        "id",
        "slice_name",
        "slice_url",
        "edit_url",
        "viz_type",
        "params",
        "description",
        "description_markeddown",
        "datasource_id",
        "datasource_type",
        "datasource_name_text",
        "datasource_link",
        "owners",
        "modified",
        "changed_on",
        "changed_on_humanized",
    ]


appbuilder.add_view_no_menu(SliceAddView)


class DashboardModelView(SupersetModelView, DeleteMixin):
    route_base = "/dashboard"
    datamodel = SQLAInterface(models.Dashboard)

    list_title = _("Dashboards")
    show_title = _("Show Dashboard")
    add_title = _("Add Dashboard")
    edit_title = _("Edit Dashboard")

    list_columns = ["dashboard_link", "creator", "published", "modified"]
    order_columns = ["modified", "published"]
    edit_columns = [
        "dashboard_title",
        "slug",
        "owners",
        "position_json",
        "css",
        "json_metadata",
        "published",
    ]
    show_columns = edit_columns + ["table_names", "charts"]
    search_columns = ("dashboard_title", "slug", "owners", "published")
    add_columns = edit_columns
    base_order = ("changed_on", "desc")
    description_columns = {
        "position_json": _(
            "This json object describes the positioning of the widgets in "
            "the dashboard. It is dynamically generated when adjusting "
            "the widgets size and positions by using drag & drop in "
            "the dashboard view"
        ),
        "css": _(
            "The CSS for individual dashboards can be altered here, or "
            "in the dashboard view where changes are immediately "
            "visible"
        ),
        "slug": _("To get a readable URL for your dashboard"),
        "json_metadata": _(
            "This JSON object is generated dynamically when clicking "
            "the save or overwrite button in the dashboard view. It "
            "is exposed here for reference and for power users who may "
            "want to alter specific parameters."
        ),
        "owners": _("Owners is a list of users who can alter the dashboard."),
        "published": _(
            "Determines whether or not this dashboard is "
            "visible in the list of all dashboards"
        ),
    }
    base_filters = [["slice", DashboardFilter, lambda: []]]
    label_columns = {
        "dashboard_link": _("Dashboard"),
        "dashboard_title": _("Title"),
        "slug": _("Slug"),
        "charts": _("Charts"),
        "owners": _("Owners"),
        "creator": _("Creator"),
        "modified": _("Modified"),
        "position_json": _("Position JSON"),
        "css": _("CSS"),
        "json_metadata": _("JSON Metadata"),
        "table_names": _("Underlying Tables"),
    }

    def pre_add(self, obj):
        obj.slug = obj.slug or None
        if obj.slug:
            obj.slug = obj.slug.strip()
            obj.slug = obj.slug.replace(" ", "-")
            obj.slug = re.sub(r"[^\w\-]+", "", obj.slug)
        if g.user not in obj.owners:
            obj.owners.append(g.user)
        utils.validate_json(obj.json_metadata)
        utils.validate_json(obj.position_json)
        owners = [o for o in obj.owners]
        for slc in obj.slices:
            slc.owners = list(set(owners) | set(slc.owners))

    def pre_update(self, obj):
        check_ownership(obj)
        self.pre_add(obj)

    def pre_delete(self, obj):
        check_ownership(obj)

    @action("mulexport", __("Export"), __("Export dashboards?"), "fa-database")
    def mulexport(self, items):
        if not isinstance(items, list):
            items = [items]
        ids = "".join("&id={}".format(d.id) for d in items)
        return redirect("/dashboard/export_dashboards_form?{}".format(ids[1:]))

    @event_logger.log_this
    @has_access
    @expose("/export_dashboards_form")
    def download_dashboards(self):
        if request.args.get("action") == "go":
            ids = request.args.getlist("id")
            return Response(
                models.Dashboard.export_dashboards(ids),
                headers=generate_download_headers("json"),
                mimetype="application/text",
            )
        return self.render_template(
            "superset/export_dashboards.html", dashboards_url="/dashboard/list"
        )


appbuilder.add_view(
    DashboardModelView,
    "Dashboards",
    label=__("Dashboards"),
    icon="fa-dashboard",
    category="",
    category_icon="",
)


class DashboardModelViewAsync(DashboardModelView):
    route_base = "/dashboardasync"
    list_columns = [
        "id",
        "dashboard_link",
        "creator",
        "modified",
        "dashboard_title",
        "changed_on",
        "url",
        "changed_by_name",
    ]
    label_columns = {
        "dashboard_link": _("Dashboard"),
        "dashboard_title": _("Title"),
        "creator": _("Creator"),
        "modified": _("Modified"),
    }


appbuilder.add_view_no_menu(DashboardModelViewAsync)


class DashboardAddView(DashboardModelView):
    route_base = "/dashboardaddview"
    list_columns = [
        "id",
        "dashboard_link",
        "creator",
        "modified",
        "dashboard_title",
        "changed_on",
        "url",
        "changed_by_name",
    ]
    show_columns = list(set(DashboardModelView.edit_columns + list_columns))


appbuilder.add_view_no_menu(DashboardAddView)


@talisman(force_https=False)
@app.route("/health")
def health():
    return "OK"


@talisman(force_https=False)
@app.route("/healthcheck")
def healthcheck():
    return "OK"


@talisman(force_https=False)
@app.route("/ping")
def ping():
    return "OK"


class KV(BaseSupersetView):

    """Used for storing and retrieving key value pairs"""

    @event_logger.log_this
    @has_access_api
    @expose("/store/", methods=["POST"])
    def store(self):
        try:
            value = request.form.get("data")
            obj = models.KeyValue(value=value)
            db.session.add(obj)
            db.session.commit()
        except Exception as e:
            return json_error_response(e)
        return Response(json.dumps({"id": obj.id}), status=200)

    @event_logger.log_this
    @has_access_api
    @expose("/<key_id>/", methods=["GET"])
    def get_value(self, key_id):
        kv = None
        try:
            kv = db.session.query(models.KeyValue).filter_by(id=key_id).one()
        except Exception as e:
            return json_error_response(e)
        return Response(kv.value, status=200, content_type="text/plain")


appbuilder.add_view_no_menu(KV)


class R(BaseSupersetView):

    """used for short urls"""

    @event_logger.log_this
    @expose("/<url_id>")
    def index(self, url_id):
        url = db.session.query(models.Url).filter_by(id=url_id).first()
        if url and url.url:
            explore_url = "//superset/explore/?"
            if url.url.startswith(explore_url):
                explore_url += f"r={url_id}"
                return redirect(explore_url[1:])
            else:
                return redirect(url.url[1:])
        else:
            flash("URL to nowhere...", "danger")
            return redirect("/")

    @event_logger.log_this
    @has_access_api
    @expose("/shortner/", methods=["POST"])
    def shortner(self):
        url = request.form.get("data")
        obj = models.Url(url=url)
        db.session.add(obj)
        db.session.commit()
        return Response(
            "{scheme}://{request.headers[Host]}/r/{obj.id}".format(
                scheme=request.scheme, request=request, obj=obj
            ),
            mimetype="text/plain",
        )


appbuilder.add_view_no_menu(R)


class Superset(BaseSupersetView):
    """The base views for Superset!"""

    @has_access_api
    @expose("/datasources/")
    def datasources(self):
        datasources = ConnectorRegistry.get_all_datasources(db.session)
        datasources = [o.short_data for o in datasources if o.short_data.get("name")]
        datasources = sorted(datasources, key=lambda o: o["name"])
        return self.json_response(datasources)

    @has_access_api
    @expose("/override_role_permissions/", methods=["POST"])
    def override_role_permissions(self):
        """Updates the role with the give datasource permissions.

          Permissions not in the request will be revoked. This endpoint should
          be available to admins only. Expects JSON in the format:
           {
            'role_name': '{role_name}',
            'database': [{
                'datasource_type': '{table|druid}',
                'name': '{database_name}',
                'schema': [{
                    'name': '{schema_name}',
                    'datasources': ['{datasource name}, {datasource name}']
                }]
            }]
        }
        """
        data = request.get_json(force=True)
        role_name = data["role_name"]
        databases = data["database"]

        db_ds_names = set()
        for dbs in databases:
            for schema in dbs["schema"]:
                for ds_name in schema["datasources"]:
                    fullname = utils.get_datasource_full_name(
                        dbs["name"], ds_name, schema=schema["name"]
                    )
                    db_ds_names.add(fullname)

        existing_datasources = ConnectorRegistry.get_all_datasources(db.session)
        datasources = [d for d in existing_datasources if d.full_name in db_ds_names]
        role = security_manager.find_role(role_name)
        # remove all permissions
        role.permissions = []
        # grant permissions to the list of datasources
        granted_perms = []
        for datasource in datasources:
            view_menu_perm = security_manager.find_permission_view_menu(
                view_menu_name=datasource.perm, permission_name="datasource_access"
            )
            # prevent creating empty permissions
            if view_menu_perm and view_menu_perm.view_menu:
                role.permissions.append(view_menu_perm)
                granted_perms.append(view_menu_perm.view_menu.name)
        db.session.commit()
        return self.json_response(
            {"granted": granted_perms, "requested": list(db_ds_names)}, status=201
        )

    @event_logger.log_this
    @has_access
    @expose("/request_access/")
    def request_access(self):
        datasources = set()
        dashboard_id = request.args.get("dashboard_id")
        if dashboard_id:
            dash = (
                db.session.query(models.Dashboard).filter_by(id=int(dashboard_id)).one()
            )
            datasources |= dash.datasources
        datasource_id = request.args.get("datasource_id")
        datasource_type = request.args.get("datasource_type")
        if datasource_id:
            ds_class = ConnectorRegistry.sources.get(datasource_type)
            datasource = (
                db.session.query(ds_class).filter_by(id=int(datasource_id)).one()
            )
            datasources.add(datasource)

        has_access = all(
            (
                datasource and security_manager.datasource_access(datasource)
                for datasource in datasources
            )
        )
        if has_access:
            return redirect("/superset/dashboard/{}".format(dashboard_id))

        if request.args.get("action") == "go":
            for datasource in datasources:
                access_request = DAR(
                    datasource_id=datasource.id, datasource_type=datasource.type
                )
                db.session.add(access_request)
                db.session.commit()
            flash(__("Access was requested"), "info")
            return redirect("/")

        return self.render_template(
            "superset/request_access.html",
            datasources=datasources,
            datasource_names=", ".join([o.name for o in datasources]),
        )

    @event_logger.log_this
    @has_access
    @expose("/approve")
    def approve(self):
        def clean_fulfilled_requests(session):
            for r in session.query(DAR).all():
                datasource = ConnectorRegistry.get_datasource(
                    r.datasource_type, r.datasource_id, session
                )
                if not datasource or security_manager.datasource_access(datasource):
                    # datasource does not exist anymore
                    session.delete(r)
            session.commit()

        datasource_type = request.args.get("datasource_type")
        datasource_id = request.args.get("datasource_id")
        created_by_username = request.args.get("created_by")
        role_to_grant = request.args.get("role_to_grant")
        role_to_extend = request.args.get("role_to_extend")

        session = db.session
        datasource = ConnectorRegistry.get_datasource(
            datasource_type, datasource_id, session
        )

        if not datasource:
            flash(DATASOURCE_MISSING_ERR, "alert")
            return json_error_response(DATASOURCE_MISSING_ERR)

        requested_by = security_manager.find_user(username=created_by_username)
        if not requested_by:
            flash(USER_MISSING_ERR, "alert")
            return json_error_response(USER_MISSING_ERR)

        requests = (
            session.query(DAR)
            .filter(
                DAR.datasource_id == datasource_id,
                DAR.datasource_type == datasource_type,
                DAR.created_by_fk == requested_by.id,
            )
            .all()
        )

        if not requests:
            flash(ACCESS_REQUEST_MISSING_ERR, "alert")
            return json_error_response(ACCESS_REQUEST_MISSING_ERR)

        # check if you can approve
        if security_manager.all_datasource_access() or check_ownership(
            datasource, raise_if_false=False
        ):
            # can by done by admin only
            if role_to_grant:
                role = security_manager.find_role(role_to_grant)
                requested_by.roles.append(role)
                msg = __(
                    "%(user)s was granted the role %(role)s that gives access "
                    "to the %(datasource)s",
                    user=requested_by.username,
                    role=role_to_grant,
                    datasource=datasource.full_name,
                )
                utils.notify_user_about_perm_udate(
                    g.user,
                    requested_by,
                    role,
                    datasource,
                    "email/role_granted.txt",
                    app.config,
                )
                flash(msg, "info")

            if role_to_extend:
                perm_view = security_manager.find_permission_view_menu(
                    "email/datasource_access", datasource.perm
                )
                role = security_manager.find_role(role_to_extend)
                security_manager.add_permission_role(role, perm_view)
                msg = __(
                    "Role %(r)s was extended to provide the access to "
                    "the datasource %(ds)s",
                    r=role_to_extend,
                    ds=datasource.full_name,
                )
                utils.notify_user_about_perm_udate(
                    g.user,
                    requested_by,
                    role,
                    datasource,
                    "email/role_extended.txt",
                    app.config,
                )
                flash(msg, "info")
            clean_fulfilled_requests(session)
        else:
            flash(__("You have no permission to approve this request"), "danger")
            return redirect("/accessrequestsmodelview/list/")
        for r in requests:
            session.delete(r)
        session.commit()
        return redirect("/accessrequestsmodelview/list/")

    def get_viz(
        self,
        slice_id=None,
        form_data=None,
        datasource_type=None,
        datasource_id=None,
        force=False,
    ):
        if slice_id:
            slc = db.session.query(models.Slice).filter_by(id=slice_id).one()
            return slc.get_viz()
        else:
            viz_type = form_data.get("viz_type", "table")
            datasource = ConnectorRegistry.get_datasource(
                datasource_type, datasource_id, db.session
            )
            viz_obj = viz.viz_types[viz_type](
                datasource, form_data=form_data, force=force
            )
            return viz_obj

    @has_access
    @expose("/slice/<slice_id>/")
    def slice(self, slice_id):
        form_data, slc = get_form_data(slice_id, use_slice_data=True)
        if not slc:
            abort(404)
        endpoint = "/superset/explore/?form_data={}".format(
            parse.quote(json.dumps({"slice_id": slice_id}))
        )
        if request.args.get("standalone") == "true":
            endpoint += "&standalone=true"
        return redirect(endpoint)

    def get_query_string_response(self, viz_obj):
        query = None
        try:
            query_obj = viz_obj.query_obj()
            if query_obj:
                query = viz_obj.datasource.get_query_str(query_obj)
        except Exception as e:
            logging.exception(e)
            return json_error_response(e)

        if not query:
            query = "No query."

        return self.json_response(
            {"query": query, "language": viz_obj.datasource.query_language}
        )

    def get_raw_results(self, viz_obj):
        return self.json_response(
            {"data": viz_obj.get_df_payload()["df"].to_dict("records")}
        )

    def get_samples(self, viz_obj):
        return self.json_response({"data": viz_obj.get_samples()})

    def generate_json(
        self, viz_obj, csv=False, query=False, results=False, samples=False
    ):
        if csv:
            return CsvResponse(
                viz_obj.get_csv(),
                status=200,
                headers=generate_download_headers("csv"),
                mimetype="application/csv",
            )

        if query:
            return self.get_query_string_response(viz_obj)

        if results:
            return self.get_raw_results(viz_obj)

        if samples:
            return self.get_samples(viz_obj)

        payload = viz_obj.get_payload()
        return data_payload_response(*viz_obj.payload_json_and_has_error(payload))

    @event_logger.log_this
    @api
    @has_access_api
    @expose("/slice_json/<slice_id>")
    @etag_cache(CACHE_DEFAULT_TIMEOUT, check_perms=check_slice_perms)
    def slice_json(self, slice_id):
        form_data, slc = get_form_data(slice_id, use_slice_data=True)
        datasource_type = slc.datasource.type
        datasource_id = slc.datasource.id
        viz_obj = get_viz(
            datasource_type=datasource_type,
            datasource_id=datasource_id,
            form_data=form_data,
            force=False,
        )
        return self.generate_json(viz_obj)

    @event_logger.log_this
    @api
    @has_access_api
    @expose("/annotation_json/<layer_id>")
    def annotation_json(self, layer_id):
        form_data = get_form_data()[0]
        form_data["layer_id"] = layer_id
        form_data["filters"] = [{"col": "layer_id", "op": "==", "val": layer_id}]
        datasource = AnnotationDatasource()
        viz_obj = viz.viz_types["table"](datasource, form_data=form_data, force=False)
        payload = viz_obj.get_payload()
        return data_payload_response(*viz_obj.payload_json_and_has_error(payload))

    EXPLORE_JSON_METHODS = ["POST"]
    if not is_feature_enabled("ENABLE_EXPLORE_JSON_CSRF_PROTECTION"):
        EXPLORE_JSON_METHODS.append("GET")

    @event_logger.log_this
    @api
    @has_access_api
    @handle_api_exception
    @expose(
        "/explore_json/<datasource_type>/<datasource_id>/", methods=EXPLORE_JSON_METHODS
    )
    @expose("/explore_json/", methods=EXPLORE_JSON_METHODS)
    @etag_cache(CACHE_DEFAULT_TIMEOUT, check_perms=check_datasource_perms)
    def explore_json(self, datasource_type=None, datasource_id=None):
        """Serves all request that GET or POST form_data

        This endpoint evolved to be the entry point of many different
        requests that GETs or POSTs a form_data.

        `self.generate_json` receives this input and returns different
        payloads based on the request args in the first block

        TODO: break into one endpoint for each return shape"""
        csv = request.args.get("csv") == "true"
        query = request.args.get("query") == "true"
        results = request.args.get("results") == "true"
        samples = request.args.get("samples") == "true"
        force = request.args.get("force") == "true"
        form_data = get_form_data()[0]

        try:
            datasource_id, datasource_type = get_datasource_info(
                datasource_id, datasource_type, form_data
            )
        except SupersetException as e:
            return json_error_response(utils.error_msg_from_exception(e))

        viz_obj = get_viz(
            datasource_type=datasource_type,
            datasource_id=datasource_id,
            form_data=form_data,
            force=force,
        )

        return self.generate_json(
            viz_obj, csv=csv, query=query, results=results, samples=samples
        )

    @event_logger.log_this
    @has_access
    @expose("/import_dashboards", methods=["GET", "POST"])
    def import_dashboards(self):
        """Overrides the dashboards using json instances from the file."""
        f = request.files.get("file")
        if request.method == "POST" and f:
            try:
                dashboard_import_export.import_dashboards(db.session, f.stream)
            except DatabaseNotFound as e:
                flash(
                    _(
                        "Cannot import dashboard: %(db_error)s.\n"
                        "Make sure to create the database before "
                        "importing the dashboard.",
                        db_error=e,
                    ),
                    "danger",
                )
            except Exception:
                flash(
                    _(
                        "An unknown error occurred. "
                        "Please contact your Superset administrator"
                    ),
                    "danger",
                )
            return redirect("/dashboard/list/")
        return self.render_template("superset/import_dashboards.html")

    @event_logger.log_this
    @has_access
    @expose("/explorev2/<datasource_type>/<datasource_id>/")
    def explorev2(self, datasource_type, datasource_id):
        """Deprecated endpoint, here for backward compatibility of urls"""
        return redirect(
            url_for(
                "Superset.explore",
                datasource_type=datasource_type,
                datasource_id=datasource_id,
                **request.args,
            )
        )

    @event_logger.log_this
    @has_access
    @expose("/explore/<datasource_type>/<datasource_id>/", methods=["GET", "POST"])
    @expose("/explore/", methods=["GET", "POST"])
    def explore(self, datasource_type=None, datasource_id=None):
        user_id = g.user.get_id() if g.user else None
        form_data, slc = get_form_data(use_slice_data=True)

        # Flash the SIP-15 message if the slice is owned by the current user and has not
        # been updated, i.e., is not using the [start, end) interval.
        if (
            config["SIP_15_ENABLED"]
            and slc
            and g.user in slc.owners
            and (
                not form_data.get("time_range_endpoints")
                or form_data["time_range_endpoints"]
                != (
                    utils.TimeRangeEndpoint.INCLUSIVE,
                    utils.TimeRangeEndpoint.EXCLUSIVE,
                )
            )
        ):
            url = Href("/superset/explore/")(
                {
                    "form_data": json.dumps(
                        {
                            "slice_id": slc.id,
                            "time_range_endpoints": (
                                utils.TimeRangeEndpoint.INCLUSIVE.value,
                                utils.TimeRangeEndpoint.EXCLUSIVE.value,
                            ),
                        }
                    )
                }
            )

            flash(Markup(config["SIP_15_TOAST_MESSAGE"].format(url=url)))

        error_redirect = "/chart/list/"
        try:
            datasource_id, datasource_type = get_datasource_info(
                datasource_id, datasource_type, form_data
            )
        except SupersetException:
            return redirect(error_redirect)

        datasource = ConnectorRegistry.get_datasource(
            datasource_type, datasource_id, db.session
        )
        if not datasource:
            flash(DATASOURCE_MISSING_ERR, "danger")
            return redirect(error_redirect)

        if config["ENABLE_ACCESS_REQUEST"] and (
            not security_manager.datasource_access(datasource)
        ):
            flash(
                __(security_manager.get_datasource_access_error_msg(datasource)),
                "danger",
            )
            return redirect(
                "superset/request_access/?"
                f"datasource_type={datasource_type}&"
                f"datasource_id={datasource_id}&"
            )

        viz_type = form_data.get("viz_type")
        if not viz_type and datasource.default_endpoint:
            return redirect(datasource.default_endpoint)

        # slc perms
        slice_add_perm = security_manager.can_access("can_add", "SliceModelView")
        slice_overwrite_perm = is_owner(slc, g.user)
        slice_download_perm = security_manager.can_access(
            "can_download", "SliceModelView"
        )

        form_data["datasource"] = str(datasource_id) + "__" + datasource_type

        # On explore, merge legacy and extra filters into the form data
        utils.convert_legacy_filters_into_adhoc(form_data)
        utils.merge_extra_filters(form_data)

        # merge request url params
        if request.method == "GET":
            utils.merge_request_params(form_data, request.args)

        # handle save or overwrite
        action = request.args.get("action")

        if action == "overwrite" and not slice_overwrite_perm:
            return json_error_response(
                _("You don't have the rights to ") + _("alter this ") + _("chart"),
                status=400,
            )

        if action == "saveas" and not slice_add_perm:
            return json_error_response(
                _("You don't have the rights to ") + _("create a ") + _("chart"),
                status=400,
            )

        if action in ("saveas", "overwrite"):
            return self.save_or_overwrite_slice(
                request.args,
                slc,
                slice_add_perm,
                slice_overwrite_perm,
                slice_download_perm,
                datasource_id,
                datasource_type,
                datasource.name,
            )

        standalone = request.args.get("standalone") == "true"
        bootstrap_data = {
            "can_add": slice_add_perm,
            "can_download": slice_download_perm,
            "can_overwrite": slice_overwrite_perm,
            "datasource": datasource.data,
            "form_data": form_data,
            "datasource_id": datasource_id,
            "datasource_type": datasource_type,
            "slice": slc.data if slc else None,
            "standalone": standalone,
            "user_id": user_id,
            "forced_height": request.args.get("height"),
            "common": self.common_bootstrap_payload(),
        }
        table_name = (
            datasource.table_name
            if datasource_type == "table"
            else datasource.datasource_name
        )
        if slc:
            title = slc.slice_name
        else:
            title = _("Explore - %(table)s", table=table_name)
        return self.render_template(
            "superset/basic.html",
            bootstrap_data=json.dumps(bootstrap_data),
            entry="explore",
            title=title,
            standalone_mode=standalone,
        )

    @api
    @handle_api_exception
    @has_access_api
    @expose("/filter/<datasource_type>/<datasource_id>/<column>/")
    def filter(self, datasource_type, datasource_id, column):
        """
        Endpoint to retrieve values for specified column.

        :param datasource_type: Type of datasource e.g. table
        :param datasource_id: Datasource id
        :param column: Column name to retrieve values for
        :return:
        """
        # TODO: Cache endpoint by user, datasource and column
        datasource = ConnectorRegistry.get_datasource(
            datasource_type, datasource_id, db.session
        )
        if not datasource:
            return json_error_response(DATASOURCE_MISSING_ERR)
        security_manager.assert_datasource_permission(datasource)
        payload = json.dumps(
            datasource.values_for_column(column, config["FILTER_SELECT_ROW_LIMIT"]),
            default=utils.json_int_dttm_ser,
        )
        return json_success(payload)

    def save_or_overwrite_slice(
        self,
        args,
        slc,
        slice_add_perm,
        slice_overwrite_perm,
        slice_download_perm,
        datasource_id,
        datasource_type,
        datasource_name,
    ):
        """Save or overwrite a slice"""
        slice_name = args.get("slice_name")
        action = args.get("action")
        form_data = get_form_data()[0]

        if action in ("saveas"):
            if "slice_id" in form_data:
                form_data.pop("slice_id")  # don't save old slice_id
            slc = models.Slice(owners=[g.user] if g.user else [])

        slc.params = json.dumps(form_data, indent=2, sort_keys=True)
        slc.datasource_name = datasource_name
        slc.viz_type = form_data["viz_type"]
        slc.datasource_type = datasource_type
        slc.datasource_id = datasource_id
        slc.slice_name = slice_name

        if action in ("saveas") and slice_add_perm:
            self.save_slice(slc)
        elif action == "overwrite" and slice_overwrite_perm:
            self.overwrite_slice(slc)

        # Adding slice to a dashboard if requested
        dash = None
        if request.args.get("add_to_dash") == "existing":
            dash = (
                db.session.query(models.Dashboard)
                .filter_by(id=int(request.args.get("save_to_dashboard_id")))
                .one()
            )

            # check edit dashboard permissions
            dash_overwrite_perm = check_ownership(dash, raise_if_false=False)
            if not dash_overwrite_perm:
                return json_error_response(
                    _("You don't have the rights to ")
                    + _("alter this ")
                    + _("dashboard"),
                    status=400,
                )

            flash(
                _("Chart [{}] was added to dashboard [{}]").format(
                    slc.slice_name, dash.dashboard_title
                ),
                "info",
            )
        elif request.args.get("add_to_dash") == "new":
            # check create dashboard permissions
            dash_add_perm = security_manager.can_access("can_add", "DashboardModelView")
            if not dash_add_perm:
                return json_error_response(
                    _("You don't have the rights to ")
                    + _("create a ")
                    + _("dashboard"),
                    status=400,
                )

            dash = models.Dashboard(
                dashboard_title=request.args.get("new_dashboard_name"),
                owners=[g.user] if g.user else [],
            )
            flash(
                _(
                    "Dashboard [{}] just got created and chart [{}] was added " "to it"
                ).format(dash.dashboard_title, slc.slice_name),
                "info",
            )

        if dash and slc not in dash.slices:
            dash.slices.append(slc)
            db.session.commit()

        response = {
            "can_add": slice_add_perm,
            "can_download": slice_download_perm,
            "can_overwrite": is_owner(slc, g.user),
            "form_data": slc.form_data,
            "slice": slc.data,
            "dashboard_id": dash.id if dash else None,
        }

        if request.args.get("goto_dash") == "true":
            response.update({"dashboard": dash.url})

        return json_success(json.dumps(response))

    def save_slice(self, slc):
        session = db.session()
        msg = _("Chart [{}] has been saved").format(slc.slice_name)
        session.add(slc)
        session.commit()
        flash(msg, "info")

    def overwrite_slice(self, slc):
        session = db.session()
        session.merge(slc)
        session.commit()
        msg = _("Chart [{}] has been overwritten").format(slc.slice_name)
        flash(msg, "info")

    @api
    @has_access_api
    @expose("/checkbox/<model_view>/<id_>/<attr>/<value>", methods=["GET"])
    def checkbox(self, model_view, id_, attr, value):
        """endpoint for checking/unchecking any boolean in a sqla model"""
        modelview_to_model = {
            "{}ColumnInlineView".format(name.capitalize()): source.column_class
            for name, source in ConnectorRegistry.sources.items()
        }
        model = modelview_to_model[model_view]
        col = db.session.query(model).filter_by(id=id_).first()
        checked = value == "true"
        if col:
            setattr(col, attr, checked)
            if checked:
                metrics = col.get_metrics().values()
                col.datasource.add_missing_metrics(metrics)
            db.session.commit()
        return json_success('"OK"')

    @api
    @has_access_api
    @expose("/schemas/<db_id>/")
    @expose("/schemas/<db_id>/<force_refresh>/")
    def schemas(self, db_id, force_refresh="false"):
        db_id = int(db_id)
        force_refresh = force_refresh.lower() == "true"
        database = db.session.query(models.Database).filter_by(id=db_id).first()
        if database:
            schemas = database.get_all_schema_names(
                cache=database.schema_cache_enabled,
                cache_timeout=database.schema_cache_timeout,
                force=force_refresh,
            )
            schemas = security_manager.schemas_accessible_by_user(database, schemas)
        else:
            schemas = []

        return Response(json.dumps({"schemas": schemas}), mimetype="application/json")

    @api
    @has_access_api
    @expose("/tables/<db_id>/<schema>/<substr>/")
    @expose("/tables/<db_id>/<schema>/<substr>/<force_refresh>/")
    def tables(self, db_id, schema, substr, force_refresh="false"):
        """Endpoint to fetch the list of tables for given database"""
        db_id = int(db_id)
        force_refresh = force_refresh.lower() == "true"
        schema = utils.parse_js_uri_path_item(schema, eval_undefined=True)
        substr = utils.parse_js_uri_path_item(substr, eval_undefined=True)
        database = db.session.query(models.Database).filter_by(id=db_id).one()

        if schema:
            tables = (
                database.get_all_table_names_in_schema(
                    schema=schema,
                    force=force_refresh,
                    cache=database.table_cache_enabled,
                    cache_timeout=database.table_cache_timeout,
                )
                or []
            )
            views = (
                database.get_all_view_names_in_schema(
                    schema=schema,
                    force=force_refresh,
                    cache=database.table_cache_enabled,
                    cache_timeout=database.table_cache_timeout,
                )
                or []
            )
        else:
            tables = database.get_all_table_names_in_database(
                cache=True, force=False, cache_timeout=24 * 60 * 60
            )
            views = database.get_all_view_names_in_database(
                cache=True, force=False, cache_timeout=24 * 60 * 60
            )
        tables = security_manager.get_datasources_accessible_by_user(
            database, tables, schema
        )
        views = security_manager.get_datasources_accessible_by_user(
            database, views, schema
        )

        def get_datasource_label(ds_name: utils.DatasourceName) -> str:
            return ds_name.table if schema else f"{ds_name.schema}.{ds_name.table}"

        if substr:
            tables = [tn for tn in tables if substr in get_datasource_label(tn)]
            views = [vn for vn in views if substr in get_datasource_label(vn)]

        if not schema and database.default_schemas:
            user_schema = g.user.email.split("@")[0]
            valid_schemas = set(database.default_schemas + [user_schema])

            tables = [tn for tn in tables if tn.schema in valid_schemas]
            views = [vn for vn in views if vn.schema in valid_schemas]

        max_items = config["MAX_TABLE_NAMES"] or len(tables)
        total_items = len(tables) + len(views)
        max_tables = len(tables)
        max_views = len(views)
        if total_items and substr:
            max_tables = max_items * len(tables) // total_items
            max_views = max_items * len(views) // total_items

        table_options = [
            {
                "value": tn.table,
                "schema": tn.schema,
                "label": get_datasource_label(tn),
                "title": get_datasource_label(tn),
                "type": "table",
            }
            for tn in tables[:max_tables]
        ]
        table_options.extend(
            [
                {
                    "value": vn.table,
                    "schema": vn.schema,
                    "label": get_datasource_label(vn),
                    "title": get_datasource_label(vn),
                    "type": "view",
                }
                for vn in views[:max_views]
            ]
        )
        table_options.sort(key=lambda value: value["label"])
        payload = {"tableLength": len(tables) + len(views), "options": table_options}
        return json_success(json.dumps(payload))

    @api
    @has_access_api
    @expose("/copy_dash/<dashboard_id>/", methods=["GET", "POST"])
    def copy_dash(self, dashboard_id):
        """Copy dashboard"""
        session = db.session()
        data = json.loads(request.form.get("data"))
        dash = models.Dashboard()
        original_dash = (
            session.query(models.Dashboard).filter_by(id=dashboard_id).first()
        )

        dash.owners = [g.user] if g.user else []
        dash.dashboard_title = data["dashboard_title"]

        if data["duplicate_slices"]:
            # Duplicating slices as well, mapping old ids to new ones
            old_to_new_sliceids = {}
            for slc in original_dash.slices:
                new_slice = slc.clone()
                new_slice.owners = [g.user] if g.user else []
                session.add(new_slice)
                session.flush()
                new_slice.dashboards.append(dash)
                old_to_new_sliceids["{}".format(slc.id)] = "{}".format(new_slice.id)

            # update chartId of layout entities
            # in v2_dash positions json data, chartId should be integer,
            # while in older version slice_id is string type
            for value in data["positions"].values():
                if (
                    isinstance(value, dict)
                    and value.get("meta")
                    and value.get("meta").get("chartId")
                ):
                    old_id = "{}".format(value.get("meta").get("chartId"))
                    new_id = int(old_to_new_sliceids[old_id])
                    value["meta"]["chartId"] = new_id
        else:
            dash.slices = original_dash.slices
        dash.params = original_dash.params

        self._set_dash_metadata(dash, data)
        session.add(dash)
        session.commit()
        dash_json = json.dumps(dash.data)
        session.close()
        return json_success(dash_json)

    @api
    @has_access_api
    @expose("/save_dash/<dashboard_id>/", methods=["GET", "POST"])
    def save_dash(self, dashboard_id):
        """Save a dashboard's metadata"""
        session = db.session()
        dash = session.query(models.Dashboard).filter_by(id=dashboard_id).first()
        check_ownership(dash, raise_if_false=True)
        data = json.loads(request.form.get("data"))
        self._set_dash_metadata(dash, data)
        session.merge(dash)
        session.commit()
        session.close()
        return json_success(json.dumps({"status": "SUCCESS"}))

    @staticmethod
    def _set_dash_metadata(dashboard, data):
        positions = data["positions"]
        # find slices in the position data
        slice_ids = []
        slice_id_to_name = {}
        for value in positions.values():
            if isinstance(value, dict):
                try:
                    slice_id = value["meta"]["chartId"]
                    slice_ids.append(slice_id)
                    slice_id_to_name[slice_id] = value["meta"]["sliceName"]
                except KeyError:
                    pass

        session = db.session()
        Slice = models.Slice
        current_slices = session.query(Slice).filter(Slice.id.in_(slice_ids)).all()

        dashboard.slices = current_slices

        # update slice names. this assumes user has permissions to update the slice
        # we allow user set slice name be empty string
        for slc in dashboard.slices:
            try:
                new_name = slice_id_to_name[slc.id]
                if slc.slice_name != new_name:
                    slc.slice_name = new_name
                    session.merge(slc)
                    session.flush()
            except KeyError:
                pass

        # remove leading and trailing white spaces in the dumped json
        dashboard.position_json = json.dumps(
            positions, indent=None, separators=(",", ":"), sort_keys=True
        )
        md = dashboard.params_dict
        dashboard.css = data.get("css")
        dashboard.dashboard_title = data["dashboard_title"]

        if "filter_immune_slices" not in md:
            md["filter_immune_slices"] = []
        if "timed_refresh_immune_slices" not in md:
            md["timed_refresh_immune_slices"] = []
        if "filter_immune_slice_fields" not in md:
            md["filter_immune_slice_fields"] = {}
        md["expanded_slices"] = data["expanded_slices"]
        md["refresh_frequency"] = data.get("refresh_frequency", 0)
        default_filters_data = json.loads(data.get("default_filters", "{}"))
        applicable_filters = {
            key: v for key, v in default_filters_data.items() if int(key) in slice_ids
        }
        md["default_filters"] = json.dumps(applicable_filters)
        if data.get("color_namespace"):
            md["color_namespace"] = data.get("color_namespace")
        if data.get("color_scheme"):
            md["color_scheme"] = data.get("color_scheme")
        if data.get("label_colors"):
            md["label_colors"] = data.get("label_colors")
        dashboard.json_metadata = json.dumps(md)

    @api
    @has_access_api
    @expose("/add_slices/<dashboard_id>/", methods=["POST"])
    def add_slices(self, dashboard_id):
        """Add and save slices to a dashboard"""
        data = json.loads(request.form.get("data"))
        session = db.session()
        Slice = models.Slice
        dash = session.query(models.Dashboard).filter_by(id=dashboard_id).first()
        check_ownership(dash, raise_if_false=True)
        new_slices = session.query(Slice).filter(Slice.id.in_(data["slice_ids"]))
        dash.slices += new_slices
        session.merge(dash)
        session.commit()
        session.close()
        return "SLICES ADDED"

    @api
    @has_access_api
    @expose("/testconn", methods=["POST", "GET"])
    def testconn(self):
        """Tests a sqla connection"""
        try:
            db_name = request.json.get("name")
            uri = request.json.get("uri")

            # if the database already exists in the database, only its safe (password-masked) URI
            # would be shown in the UI and would be passed in the form data.
            # so if the database already exists and the form was submitted with the safe URI,
            # we assume we should retrieve the decrypted URI to test the connection.
            if db_name:
                existing_database = (
                    db.session.query(models.Database)
                    .filter_by(database_name=db_name)
                    .first()
                )
                if existing_database and uri == existing_database.safe_sqlalchemy_uri():
                    uri = existing_database.sqlalchemy_uri_decrypted

            # this is the database instance that will be tested
            database = models.Database(
                # extras is sent as json, but required to be a string in the Database model
                extra=json.dumps(request.json.get("extras", {})),
                impersonate_user=request.json.get("impersonate_user"),
            )
            database.set_sqlalchemy_uri(uri)

            username = g.user.username if g.user is not None else None
            engine = database.get_sqla_engine(user_name=username)

            with closing(engine.connect()) as conn:
                conn.scalar(select([1]))
                return json_success('"OK"')
        except Exception as e:
            logging.exception(e)
            return json_error_response(
                "Connection failed!\n\n" "The error message returned was:\n{}".format(e)
            )

    @api
    @has_access_api
    @expose("/recent_activity/<user_id>/", methods=["GET"])
    def recent_activity(self, user_id):
        """Recent activity (actions) for a given user"""
        M = models

        if request.args.get("limit"):
            limit = int(request.args.get("limit"))
        else:
            limit = 1000

        qry = (
            db.session.query(M.Log, M.Dashboard, M.Slice)
            .outerjoin(M.Dashboard, M.Dashboard.id == M.Log.dashboard_id)
            .outerjoin(M.Slice, M.Slice.id == M.Log.slice_id)
            .filter(
                and_(
                    ~M.Log.action.in_(("queries", "shortner", "sql_json")),
                    M.Log.user_id == user_id,
                )
            )
            .order_by(M.Log.dttm.desc())
            .limit(limit)
        )
        payload = []
        for log in qry.all():
            item_url = None
            item_title = None
            if log.Dashboard:
                item_url = log.Dashboard.url
                item_title = log.Dashboard.dashboard_title
            elif log.Slice:
                item_url = log.Slice.slice_url
                item_title = log.Slice.slice_name

            payload.append(
                {
                    "action": log.Log.action,
                    "item_url": item_url,
                    "item_title": item_title,
                    "time": log.Log.dttm,
                }
            )
        return json_success(json.dumps(payload, default=utils.json_int_dttm_ser))

    @api
    @has_access_api
    @expose("/csrf_token/", methods=["GET"])
    def csrf_token(self):
        return Response(
            self.render_template("superset/csrf_token.json"), mimetype="text/json"
        )

    @api
    @has_access_api
    @expose("/available_domains/", methods=["GET"])
    def available_domains(self):
        """
        Returns the list of available Superset Webserver domains (if any)
        defined in config. This enables charts embedded in other apps to
        leverage domain sharding if appropriately configured.
        """
        return Response(
            json.dumps(conf.get("SUPERSET_WEBSERVER_DOMAINS")), mimetype="text/json"
        )

    @api
    @has_access_api
    @expose("/fave_dashboards_by_username/<username>/", methods=["GET"])
    def fave_dashboards_by_username(self, username):
        """This lets us use a user's username to pull favourite dashboards"""
        user = security_manager.find_user(username=username)
        return self.fave_dashboards(user.get_id())

    @api
    @has_access_api
    @expose("/fave_dashboards/<user_id>/", methods=["GET"])
    def fave_dashboards(self, user_id):
        qry = (
            db.session.query(models.Dashboard, models.FavStar.dttm)
            .join(
                models.FavStar,
                and_(
                    models.FavStar.user_id == int(user_id),
                    models.FavStar.class_name == "Dashboard",
                    models.Dashboard.id == models.FavStar.obj_id,
                ),
            )
            .order_by(models.FavStar.dttm.desc())
        )
        payload = []
        for o in qry.all():
            d = {
                "id": o.Dashboard.id,
                "dashboard": o.Dashboard.dashboard_link(),
                "title": o.Dashboard.dashboard_title,
                "url": o.Dashboard.url,
                "dttm": o.dttm,
            }
            if o.Dashboard.created_by:
                user = o.Dashboard.created_by
                d["creator"] = str(user)
                d["creator_url"] = "/superset/profile/{}/".format(user.username)
            payload.append(d)
        return json_success(json.dumps(payload, default=utils.json_int_dttm_ser))

    @api
    @has_access_api
    @expose("/created_dashboards/<user_id>/", methods=["GET"])
    def created_dashboards(self, user_id):
        Dash = models.Dashboard
        qry = (
            db.session.query(Dash)
            .filter(or_(Dash.created_by_fk == user_id, Dash.changed_by_fk == user_id))
            .order_by(Dash.changed_on.desc())
        )
        payload = [
            {
                "id": o.id,
                "dashboard": o.dashboard_link(),
                "title": o.dashboard_title,
                "url": o.url,
                "dttm": o.changed_on,
            }
            for o in qry.all()
        ]
        return json_success(json.dumps(payload, default=utils.json_int_dttm_ser))

    @api
    @has_access_api
    @expose("/user_slices", methods=["GET"])
    @expose("/user_slices/<user_id>/", methods=["GET"])
    def user_slices(self, user_id=None):
        """List of slices a user created, or faved"""
        if not user_id:
            user_id = g.user.id
        Slice = models.Slice
        FavStar = models.FavStar
        qry = (
            db.session.query(Slice, FavStar.dttm)
            .join(
                models.FavStar,
                and_(
                    models.FavStar.user_id == int(user_id),
                    models.FavStar.class_name == "slice",
                    models.Slice.id == models.FavStar.obj_id,
                ),
                isouter=True,
            )
            .filter(
                or_(
                    Slice.created_by_fk == user_id,
                    Slice.changed_by_fk == user_id,
                    FavStar.user_id == user_id,
                )
            )
            .order_by(Slice.slice_name.asc())
        )
        payload = [
            {
                "id": o.Slice.id,
                "title": o.Slice.slice_name,
                "url": o.Slice.slice_url,
                "data": o.Slice.form_data,
                "dttm": o.dttm if o.dttm else o.Slice.changed_on,
                "viz_type": o.Slice.viz_type,
            }
            for o in qry.all()
        ]
        return json_success(json.dumps(payload, default=utils.json_int_dttm_ser))

    @api
    @has_access_api
    @expose("/created_slices", methods=["GET"])
    @expose("/created_slices/<user_id>/", methods=["GET"])
    def created_slices(self, user_id=None):
        """List of slices created by this user"""
        if not user_id:
            user_id = g.user.id
        Slice = models.Slice
        qry = (
            db.session.query(Slice)
            .filter(or_(Slice.created_by_fk == user_id, Slice.changed_by_fk == user_id))
            .order_by(Slice.changed_on.desc())
        )
        payload = [
            {
                "id": o.id,
                "title": o.slice_name,
                "url": o.slice_url,
                "dttm": o.changed_on,
                "viz_type": o.viz_type,
            }
            for o in qry.all()
        ]
        return json_success(json.dumps(payload, default=utils.json_int_dttm_ser))

    @api
    @has_access_api
    @expose("/fave_slices", methods=["GET"])
    @expose("/fave_slices/<user_id>/", methods=["GET"])
    def fave_slices(self, user_id=None):
        """Favorite slices for a user"""
        if not user_id:
            user_id = g.user.id
        qry = (
            db.session.query(models.Slice, models.FavStar.dttm)
            .join(
                models.FavStar,
                and_(
                    models.FavStar.user_id == int(user_id),
                    models.FavStar.class_name == "slice",
                    models.Slice.id == models.FavStar.obj_id,
                ),
            )
            .order_by(models.FavStar.dttm.desc())
        )
        payload = []
        for o in qry.all():
            d = {
                "id": o.Slice.id,
                "title": o.Slice.slice_name,
                "url": o.Slice.slice_url,
                "dttm": o.dttm,
                "viz_type": o.Slice.viz_type,
            }
            if o.Slice.created_by:
                user = o.Slice.created_by
                d["creator"] = str(user)
                d["creator_url"] = "/superset/profile/{}/".format(user.username)
            payload.append(d)
        return json_success(json.dumps(payload, default=utils.json_int_dttm_ser))

    @api
    @has_access_api
    @expose("/warm_up_cache/", methods=["GET"])
    def warm_up_cache(self):
        """Warms up the cache for the slice or table.

        Note for slices a force refresh occurs.
        """
        slices = None
        session = db.session()
        slice_id = request.args.get("slice_id")
        table_name = request.args.get("table_name")
        db_name = request.args.get("db_name")

        if not slice_id and not (table_name and db_name):
            return json_error_response(
                __(
                    "Malformed request. slice_id or table_name and db_name "
                    "arguments are expected"
                ),
                status=400,
            )
        if slice_id:
            slices = session.query(models.Slice).filter_by(id=slice_id).all()
            if not slices:
                return json_error_response(
                    __("Chart %(id)s not found", id=slice_id), status=404
                )
        elif table_name and db_name:
            SqlaTable = ConnectorRegistry.sources["table"]
            table = (
                session.query(SqlaTable)
                .join(models.Database)
                .filter(
                    models.Database.database_name == db_name
                    or SqlaTable.table_name == table_name
                )
            ).first()
            if not table:
                return json_error_response(
                    __(
                        "Table %(t)s wasn't found in the database %(d)s",
                        t=table_name,
                        s=db_name,
                    ),
                    status=404,
                )
            slices = (
                session.query(models.Slice)
                .filter_by(datasource_id=table.id, datasource_type=table.type)
                .all()
            )

        for slc in slices:
            try:
                form_data = get_form_data(slc.id, use_slice_data=True)[0]
                obj = get_viz(
                    datasource_type=slc.datasource.type,
                    datasource_id=slc.datasource.id,
                    form_data=form_data,
                    force=True,
                )
                obj.get_json()
            except Exception as e:
                return json_error_response(utils.error_msg_from_exception(e))
        return json_success(
            json.dumps(
                [{"slice_id": slc.id, "slice_name": slc.slice_name} for slc in slices]
            )
        )

    @has_access_api
    @expose("/favstar/<class_name>/<obj_id>/<action>/")
    def favstar(self, class_name, obj_id, action):
        """Toggle favorite stars on Slices and Dashboard"""
        session = db.session()
        FavStar = models.FavStar
        count = 0
        favs = (
            session.query(FavStar)
            .filter_by(class_name=class_name, obj_id=obj_id, user_id=g.user.get_id())
            .all()
        )
        if action == "select":
            if not favs:
                session.add(
                    FavStar(
                        class_name=class_name,
                        obj_id=obj_id,
                        user_id=g.user.get_id(),
                        dttm=datetime.now(),
                    )
                )
            count = 1
        elif action == "unselect":
            for fav in favs:
                session.delete(fav)
        else:
            count = len(favs)
        session.commit()
        return json_success(json.dumps({"count": count}))

    @api
    @has_access_api
    @expose("/dashboard/<dashboard_id>/published/", methods=("GET", "POST"))
    def publish(self, dashboard_id):
        """Gets and toggles published status on dashboards"""
        session = db.session()
        Dashboard = models.Dashboard
        Role = ab_models.Role
        dash = (
            session.query(Dashboard).filter(Dashboard.id == dashboard_id).one_or_none()
        )
        admin_role = session.query(Role).filter(Role.name == "Admin").one_or_none()

        if request.method == "GET":
            if dash:
                return json_success(json.dumps({"published": dash.published}))
            else:
                return json_error_response(
                    "ERROR: cannot find dashboard {0}".format(dashboard_id), status=404
                )

        else:
            edit_perm = is_owner(dash, g.user) or admin_role in get_user_roles()
            if not edit_perm:
                return json_error_response(
                    'ERROR: "{0}" cannot alter dashboard "{1}"'.format(
                        g.user.username, dash.dashboard_title
                    ),
                    status=403,
                )

            dash.published = str(request.form["published"]).lower() == "true"
            session.commit()
            return json_success(json.dumps({"published": dash.published}))

    @has_access
    @expose("/dashboard/<dashboard_id>/")
    def dashboard(self, dashboard_id):
        """Server side rendering for a dashboard"""
        session = db.session()
        qry = session.query(models.Dashboard)
        if dashboard_id.isdigit():
            qry = qry.filter_by(id=int(dashboard_id))
        else:
            qry = qry.filter_by(slug=dashboard_id)

        dash = qry.one_or_none()
        if not dash:
            abort(404)
        datasources = set()
        for slc in dash.slices:
            datasource = slc.datasource
            if datasource:
                datasources.add(datasource)

        if config["ENABLE_ACCESS_REQUEST"]:
            for datasource in datasources:
                if datasource and not security_manager.datasource_access(datasource):
                    flash(
                        __(
                            security_manager.get_datasource_access_error_msg(datasource)
                        ),
                        "danger",
                    )
                    return redirect(
                        "superset/request_access/?" f"dashboard_id={dash.id}&"
                    )

        dash_edit_perm = check_ownership(
            dash, raise_if_false=False
        ) and security_manager.can_access("can_save_dash", "Superset")
        dash_save_perm = security_manager.can_access("can_save_dash", "Superset")
        superset_can_explore = security_manager.can_access("can_explore", "Superset")
        superset_can_csv = security_manager.can_access("can_csv", "Superset")
        slice_can_edit = security_manager.can_access("can_edit", "SliceModelView")

        standalone_mode = request.args.get("standalone") == "true"
        edit_mode = request.args.get("edit") == "true"

        # Hack to log the dashboard_id properly, even when getting a slug
        @event_logger.log_this
        def dashboard(**kwargs):
            pass

        dashboard(
            dashboard_id=dash.id,
            dashboard_version="v2",
            dash_edit_perm=dash_edit_perm,
            edit_mode=edit_mode,
        )

        dashboard_data = dash.data
        dashboard_data.update(
            {
                "standalone_mode": standalone_mode,
                "dash_save_perm": dash_save_perm,
                "dash_edit_perm": dash_edit_perm,
                "superset_can_explore": superset_can_explore,
                "superset_can_csv": superset_can_csv,
                "slice_can_edit": slice_can_edit,
            }
        )

        bootstrap_data = {
            "user_id": g.user.get_id(),
            "dashboard_data": dashboard_data,
            "datasources": {ds.uid: ds.data for ds in datasources},
            "common": self.common_bootstrap_payload(),
            "editMode": edit_mode,
        }

        if request.args.get("json") == "true":
            return json_success(json.dumps(bootstrap_data))

        return self.render_template(
            "superset/dashboard.html",
            entry="dashboard",
            standalone_mode=standalone_mode,
            title=dash.dashboard_title,
            bootstrap_data=json.dumps(bootstrap_data),
        )

    @api
    @event_logger.log_this
    @expose("/log/", methods=["POST"])
    def log(self):
        return Response(status=200)

    @has_access
    @expose("/sync_druid/", methods=["POST"])
    @event_logger.log_this
    def sync_druid_source(self):
        """Syncs the druid datasource in main db with the provided config.

        The endpoint takes 3 arguments:
            user - user name to perform the operation as
            cluster - name of the druid cluster
            config - configuration stored in json that contains:
                name: druid datasource name
                dimensions: list of the dimensions, they become druid columns
                    with the type STRING
                metrics_spec: list of metrics (dictionary). Metric consists of
                    2 attributes: type and name. Type can be count,
                    etc. `count` type is stored internally as longSum
                    other fields will be ignored.

            Example: {
                'name': 'test_click',
                'metrics_spec': [{'type': 'count', 'name': 'count'}],
                'dimensions': ['affiliate_id', 'campaign', 'first_seen']
            }
        """
        payload = request.get_json(force=True)
        druid_config = payload["config"]
        user_name = payload["user"]
        cluster_name = payload["cluster"]

        user = security_manager.find_user(username=user_name)
        DruidDatasource = ConnectorRegistry.sources["druid"]
        DruidCluster = DruidDatasource.cluster_class
        if not user:
            err_msg = __(
                "Can't find User '%(name)s', please ask your admin " "to create one.",
                name=user_name,
            )
            logging.error(err_msg)
            return json_error_response(err_msg)
        cluster = (
            db.session.query(DruidCluster).filter_by(cluster_name=cluster_name).first()
        )
        if not cluster:
            err_msg = __(
                "Can't find DruidCluster with cluster_name = " "'%(name)s'",
                name=cluster_name,
            )
            logging.error(err_msg)
            return json_error_response(err_msg)
        try:
            DruidDatasource.sync_to_db_from_config(druid_config, user, cluster)
        except Exception as e:
            logging.exception(utils.error_msg_from_exception(e))
            return json_error_response(utils.error_msg_from_exception(e))
        return Response(status=201)

    @has_access
    @expose("/sqllab_viz/", methods=["POST"])
    @event_logger.log_this
    def sqllab_viz(self):
        SqlaTable = ConnectorRegistry.sources["table"]
        data = json.loads(request.form.get("data"))
        table_name = data.get("datasourceName")
        table = db.session.query(SqlaTable).filter_by(table_name=table_name).first()
        if not table:
            table = SqlaTable(table_name=table_name)
        table.database_id = data.get("dbId")
        table.schema = data.get("schema")
        table.template_params = data.get("templateParams")
        table.is_sqllab_view = True
        q = ParsedQuery(data.get("sql"))
        table.sql = q.stripped()
        db.session.add(table)
        cols = []
        for config in data.get("columns"):
            column_name = config.get("name")
            SqlaTable = ConnectorRegistry.sources["table"]
            TableColumn = SqlaTable.column_class
            SqlMetric = SqlaTable.metric_class
            col = TableColumn(
                column_name=column_name,
                filterable=True,
                groupby=True,
                is_dttm=config.get("is_date", False),
                type=config.get("type", False),
            )
            cols.append(col)

        table.columns = cols
        table.metrics = [SqlMetric(metric_name="count", expression="count(*)")]
        db.session.commit()
        return json_success(json.dumps({"table_id": table.id}))

    @has_access
    @expose("/table/<database_id>/<table_name>/<schema>/")
    @event_logger.log_this
    def table(self, database_id, table_name, schema):
        schema = utils.parse_js_uri_path_item(schema, eval_undefined=True)
        table_name = utils.parse_js_uri_path_item(table_name)
        mydb = db.session.query(models.Database).filter_by(id=database_id).one()
        payload_columns = []
        indexes = []
        primary_key = []
        foreign_keys = []
        try:
            columns = mydb.get_columns(table_name, schema)
            indexes = mydb.get_indexes(table_name, schema)
            primary_key = mydb.get_pk_constraint(table_name, schema)
            foreign_keys = mydb.get_foreign_keys(table_name, schema)
        except Exception as e:
            return json_error_response(utils.error_msg_from_exception(e))
        keys = []
        if primary_key and primary_key.get("constrained_columns"):
            primary_key["column_names"] = primary_key.pop("constrained_columns")
            primary_key["type"] = "pk"
            keys += [primary_key]
        for fk in foreign_keys:
            fk["column_names"] = fk.pop("constrained_columns")
            fk["type"] = "fk"
        keys += foreign_keys
        for idx in indexes:
            idx["type"] = "index"
        keys += indexes

        for col in columns:
            dtype = ""
            try:
                dtype = "{}".format(col["type"])
            except Exception:
                # sqla.types.JSON __str__ has a bug, so using __class__.
                dtype = col["type"].__class__.__name__
                pass
            payload_columns.append(
                {
                    "name": col["name"],
                    "type": dtype.split("(")[0] if "(" in dtype else dtype,
                    "longType": dtype,
                    "keys": [k for k in keys if col["name"] in k.get("column_names")],
                }
            )
        tbl = {
            "name": table_name,
            "columns": payload_columns,
            "selectStar": mydb.select_star(
                table_name,
                schema=schema,
                show_cols=True,
                indent=True,
                cols=columns,
                latest_partition=True,
            ),
            "primaryKey": primary_key,
            "foreignKeys": foreign_keys,
            "indexes": keys,
        }
        return json_success(json.dumps(tbl))

    @has_access
    @expose("/extra_table_metadata/<database_id>/<table_name>/<schema>/")
    @event_logger.log_this
    def extra_table_metadata(self, database_id, table_name, schema):
        schema = utils.parse_js_uri_path_item(schema, eval_undefined=True)
        table_name = utils.parse_js_uri_path_item(table_name)
        mydb = db.session.query(models.Database).filter_by(id=database_id).one()
        payload = mydb.db_engine_spec.extra_table_metadata(mydb, table_name, schema)
        return json_success(json.dumps(payload))

    @has_access
    @expose("/select_star/<database_id>/<table_name>")
    @expose("/select_star/<database_id>/<table_name>/<schema>")
    @event_logger.log_this
    def select_star(self, database_id, table_name, schema=None):
        mydb = db.session.query(models.Database).filter_by(id=database_id).first()
        schema = utils.parse_js_uri_path_item(schema, eval_undefined=True)
        table_name = utils.parse_js_uri_path_item(table_name)
        return json_success(
            mydb.select_star(table_name, schema, latest_partition=True, show_cols=True)
        )

    @has_access_api
    @expose("/estimate_query_cost/<database_id>/", methods=["POST"])
    @expose("/estimate_query_cost/<database_id>/<schema>/", methods=["POST"])
    @event_logger.log_this
    def estimate_query_cost(self, database_id: int, schema: str = None) -> Response:
        mydb = db.session.query(models.Database).filter_by(id=database_id).one_or_none()

        sql = json.loads(request.form.get("sql", '""'))
        template_params = json.loads(request.form.get("templateParams") or "{}")
        if template_params:
            template_processor = get_template_processor(mydb)
            sql = template_processor.process_template(sql, **template_params)

        timeout = SQLLAB_QUERY_COST_ESTIMATE_TIMEOUT
        timeout_msg = f"The estimation exceeded the {timeout} seconds timeout."
        try:
            with utils.timeout(seconds=timeout, error_message=timeout_msg):
                cost = mydb.db_engine_spec.estimate_query_cost(
                    mydb, schema, sql, utils.sources.get("sql_lab")
                )
        except SupersetTimeoutException as e:
            logging.exception(e)
            return json_error_response(timeout_msg)
        except Exception as e:
            return json_error_response(str(e))

        spec = mydb.db_engine_spec
        query_cost_formatters = get_feature_flags().get(
            "QUERY_COST_FORMATTERS_BY_ENGINE", {}
        )
        query_cost_formatter = query_cost_formatters.get(
            spec.engine, spec.query_cost_formatter
        )
        cost = query_cost_formatter(cost)

        return json_success(json.dumps(cost))

    @expose("/theme/")
    def theme(self):
        return self.render_template("superset/theme.html")

    @has_access_api
    @expose("/cached_key/<key>/")
    @event_logger.log_this
    def cached_key(self, key):
        """Returns a key from the cache"""
        resp = cache.get(key)
        if resp:
            return resp
        return "nope"

    @has_access_api
    @expose("/cache_key_exist/<key>/")
    @event_logger.log_this
    def cache_key_exist(self, key):
        """Returns if a key from cache exist"""
        key_exist = True if cache.get(key) else False
        status = 200 if key_exist else 404
        return json_success(json.dumps({"key_exist": key_exist}), status=status)

    @has_access_api
    @expose("/results/<key>/")
    @event_logger.log_this
    def results(self, key):
        """Serves a key off of the results backend

        It is possible to pass the `rows` query argument to limit the number
        of rows returned.
        """
        if not results_backend:
            return json_error_response("Results backend isn't configured")

        read_from_results_backend_start = now_as_float()
        blob = results_backend.get(key)
        stats_logger.timing(
            "sqllab.query.results_backend_read",
            now_as_float() - read_from_results_backend_start,
        )
        if not blob:
            return json_error_response(
                "Data could not be retrieved. " "You may want to re-run the query.",
                status=410,
            )

        query = db.session.query(Query).filter_by(results_key=key).one_or_none()
        if query is None:
            return json_error_response(
                "Data could not be retrieved. You may want to re-run the query.",
                status=404,
            )

        rejected_tables = security_manager.rejected_tables(
            query.sql, query.database, query.schema
        )
        if rejected_tables:
            return json_error_response(
                security_manager.get_table_access_error_msg(rejected_tables), status=403
            )

        payload = utils.zlib_decompress(blob, decode=not results_backend_use_msgpack)
        obj = _deserialize_results_payload(payload, query, results_backend_use_msgpack)

        if "rows" in request.args:
            try:
                rows = int(request.args["rows"])
            except ValueError:
                return json_error_response("Invalid `rows` argument", status=400)
            obj = apply_display_max_row_limit(obj, rows)

        return json_success(
            json.dumps(obj, default=utils.json_iso_dttm_ser, ignore_nan=True)
        )

    @has_access_api
    @expose("/stop_query/", methods=["POST"])
    @event_logger.log_this
    @backoff.on_exception(
        backoff.constant,
        Exception,
        interval=1,
        on_backoff=lambda details: db.session.rollback(),
        on_giveup=lambda details: db.session.rollback(),
        max_tries=5,
    )
    def stop_query(self):
        client_id = request.form.get("client_id")

        query = db.session.query(Query).filter_by(client_id=client_id).one()
        if query.status in [
            QueryStatus.FAILED,
            QueryStatus.SUCCESS,
            QueryStatus.TIMED_OUT,
        ]:
            logging.error(
                f"Query with client_id {client_id} could not be stopped: query already complete"
            )
            return self.json_response("OK")
        query.status = QueryStatus.STOPPED
        db.session.commit()

        return self.json_response("OK")

    @has_access_api
    @expose("/validate_sql_json/", methods=["POST", "GET"])
    @event_logger.log_this
    def validate_sql_json(self):
        """Validates that arbitrary sql is acceptable for the given database.
        Returns a list of error/warning annotations as json.
        """
        sql = request.form.get("sql")
        database_id = request.form.get("database_id")
        schema = request.form.get("schema") or None
        template_params = json.loads(request.form.get("templateParams") or "{}")

        if len(template_params) > 0:
            # TODO: factor the Database object out of template rendering
            #       or provide it as mydb so we can render template params
            #       without having to also persist a Query ORM object.
            return json_error_response(
                "SQL validation does not support template parameters", status=400
            )

        session = db.session()
        mydb = session.query(models.Database).filter_by(id=database_id).one_or_none()
        if not mydb:
            return json_error_response(
                "Database with id {} is missing.".format(database_id), status=400
            )

        spec = mydb.db_engine_spec
        validators_by_engine = get_feature_flags().get("SQL_VALIDATORS_BY_ENGINE")
        if not validators_by_engine or spec.engine not in validators_by_engine:
            return json_error_response(
                "no SQL validator is configured for {}".format(spec.engine), status=400
            )
        validator_name = validators_by_engine[spec.engine]
        validator = get_validator_by_name(validator_name)
        if not validator:
            return json_error_response(
                "No validator named {} found (configured for the {} engine)".format(
                    validator_name, spec.engine
                )
            )

        try:
            timeout = config["SQLLAB_VALIDATION_TIMEOUT"]
            timeout_msg = f"The query exceeded the {timeout} seconds timeout."
            with utils.timeout(seconds=timeout, error_message=timeout_msg):
                errors = validator.validate(sql, schema, mydb)
            payload = json.dumps(
                [err.to_dict() for err in errors],
                default=utils.pessimistic_json_iso_dttm_ser,
                ignore_nan=True,
                encoding=None,
            )
            return json_success(payload)
        except Exception as e:
            logging.exception(e)
            msg = _(
                f"{validator.name} was unable to check your query.\nPlease "
                "make sure that any services it depends on are available\n"
                f"Exception: {e}"
            )
            return json_error_response(f"{msg}")

    def _sql_json_async(
        self, session: Session, rendered_query: str, query: Query, expand_data: bool
    ) -> str:
        """
            Send SQL JSON query to celery workers

        :param session: SQLAlchemy session object
        :param rendered_query: the rendered query to perform by workers
        :param query: The query (SQLAlchemy) object
        :return: String JSON response
        """
        logging.info(f"Query {query.id}: Running query on a Celery worker")
        # Ignore the celery future object and the request may time out.
        try:
            sql_lab.get_sql_results.delay(
                query.id,
                rendered_query,
                return_results=False,
                store_results=not query.select_as_cta,
                user_name=g.user.username if g.user else None,
                start_time=now_as_float(),
                expand_data=expand_data,
            )
        except Exception as e:
            logging.exception(f"Query {query.id}: {e}")
            msg = _(
                "Failed to start remote query on a worker. "
                "Tell your administrator to verify the availability of "
                "the message queue."
            )
            query.status = QueryStatus.FAILED
            query.error_message = msg
            session.commit()
            return json_error_response("{}".format(msg))
        resp = json_success(
            json.dumps(
                {"query": query.to_dict()},
                default=utils.json_int_dttm_ser,
                ignore_nan=True,
            ),
            status=202,
        )
        session.commit()
        return resp

    def _sql_json_sync(
        self, session: Session, rendered_query: str, query: Query, expand_data: bool
    ) -> str:
        """
            Execute SQL query (sql json)

        :param rendered_query: The rendered query (included templates)
        :param query: The query SQL (SQLAlchemy) object
        :return: String JSON response
        """
        try:
            timeout = config["SQLLAB_TIMEOUT"]
            timeout_msg = f"The query exceeded the {timeout} seconds timeout."
            with utils.timeout(seconds=timeout, error_message=timeout_msg):
                # pylint: disable=no-value-for-parameter
                data = sql_lab.get_sql_results(
                    query.id,
                    rendered_query,
                    return_results=True,
                    user_name=g.user.username if g.user else None,
                    expand_data=expand_data,
                )

            payload = json.dumps(
                apply_display_max_row_limit(data),
                default=utils.pessimistic_json_iso_dttm_ser,
                ignore_nan=True,
                encoding=None,
            )
        except Exception as e:
            logging.exception(f"Query {query.id}: {e}")
            return json_error_response(f"{{e}}")
        if data.get("status") == QueryStatus.FAILED:
            return json_error_response(payload=data)
        return json_success(payload)

    @has_access_api
    @expose("/sql_json/", methods=["POST"])
    @event_logger.log_this
    def sql_json(self):
        """Runs arbitrary sql and returns data as json"""
        # Collect Values
        database_id: int = request.json.get("database_id")
        schema: str = request.json.get("schema")
        sql: str = request.json.get("sql")
        try:
            template_params: dict = json.loads(
                request.json.get("templateParams") or "{}"
            )
        except json.decoder.JSONDecodeError:
            logging.warning(
                f"Invalid template parameter {request.json.get('templateParams')}"
                " specified. Defaulting to empty dict"
            )
            template_params = {}
        limit = request.json.get("queryLimit") or app.config["SQL_MAX_ROW"]
        async_flag: bool = request.json.get("runAsync")
        if limit < 0:
            logging.warning(
                f"Invalid limit of {limit} specified. Defaulting to max limit."
            )
            limit = 0
        select_as_cta: bool = request.json.get("select_as_cta")
        tmp_table_name: str = request.json.get("tmp_table_name")
        client_id: str = request.json.get("client_id") or utils.shortid()[:10]
        sql_editor_id: str = request.json.get("sql_editor_id")
        tab_name: str = request.json.get("tab")
        status: bool = QueryStatus.PENDING if async_flag else QueryStatus.RUNNING

        session = db.session()
        mydb = session.query(models.Database).filter_by(id=database_id).one_or_none()
        if not mydb:
            return json_error_response(f"Database with id {database_id} is missing.")

        # Set tmp_table_name for CTA
        if select_as_cta and mydb.force_ctas_schema:
            tmp_table_name = f"{mydb.force_ctas_schema}.{tmp_table_name}"

        # Save current query
        query = Query(
            database_id=database_id,
            sql=sql,
            schema=schema,
            select_as_cta=select_as_cta,
            start_time=now_as_float(),
            tab_name=tab_name,
            status=status,
            sql_editor_id=sql_editor_id,
            tmp_table_name=tmp_table_name,
            user_id=g.user.get_id() if g.user else None,
            client_id=client_id,
        )
        try:
            session.add(query)
            session.flush()
            query_id = query.id
            session.commit()  # shouldn't be necessary
        except SQLAlchemyError as e:
            logging.error(f"Errors saving query details {e}")
            session.rollback()
            raise Exception(_("Query record was not created as expected."))
        if not query_id:
            raise Exception(_("Query record was not created as expected."))

        logging.info(f"Triggering query_id: {query_id}")

        rejected_tables = security_manager.rejected_tables(sql, mydb, schema)
        if rejected_tables:
            query.status = QueryStatus.FAILED
            session.commit()
            return json_error_response(
                security_manager.get_table_access_error_msg(rejected_tables),
                link=security_manager.get_table_access_link(rejected_tables),
                status=403,
            )

        try:
            template_processor = get_template_processor(
                database=query.database, query=query
            )
            rendered_query = template_processor.process_template(
                query.sql, **template_params
            )
        except Exception as e:
            error_msg = utils.error_msg_from_exception(e)
            return json_error_response(
                f"Query {query_id}: Template rendering failed: {error_msg}"
            )

        # set LIMIT after template processing
        limits = [mydb.db_engine_spec.get_limit_from_sql(rendered_query), limit]
        query.limit = min(lim for lim in limits if lim is not None)

        # Flag for whether or not to expand data
        # (feature that will expand Presto row objects and arrays)
        expand_data: bool = is_feature_enabled(
            "PRESTO_EXPAND_DATA"
        ) and request.json.get("expand_data")

        # Async request.
        if async_flag:
            return self._sql_json_async(session, rendered_query, query, expand_data)
        # Sync request.
        return self._sql_json_sync(session, rendered_query, query, expand_data)

    @has_access
    @expose("/csv/<client_id>")
    @event_logger.log_this
    def csv(self, client_id):
        """Download the query results as csv."""
        logging.info("Exporting CSV file [{}]".format(client_id))
        query = db.session.query(Query).filter_by(client_id=client_id).one()

        rejected_tables = security_manager.rejected_tables(
            query.sql, query.database, query.schema
        )
        if rejected_tables:
            flash(security_manager.get_table_access_error_msg(rejected_tables))
            return redirect("/")
        blob = None
        if results_backend and query.results_key:
            logging.info(
                "Fetching CSV from results backend " "[{}]".format(query.results_key)
            )
            blob = results_backend.get(query.results_key)
        if blob:
            logging.info("Decompressing")
            payload = utils.zlib_decompress(
                blob, decode=not results_backend_use_msgpack
            )
            obj = _deserialize_results_payload(
                payload, query, results_backend_use_msgpack
            )
            columns = [c["name"] for c in obj["columns"]]
            df = pd.DataFrame.from_records(obj["data"], columns=columns)
            logging.info("Using pandas to convert to CSV")
            csv = df.to_csv(index=False, **config["CSV_EXPORT"])
        else:
            logging.info("Running a query to turn into CSV")
            sql = query.select_sql or query.executed_sql
            df = query.database.get_df(sql, query.schema)
            # TODO(bkyryliuk): add compression=gzip for big files.
            csv = df.to_csv(index=False, **config["CSV_EXPORT"])
        response = Response(csv, mimetype="text/csv")
        response.headers[
            "Content-Disposition"
        ] = f"attachment; filename={query.name}.csv"
        event_info = {
            "event_type": "data_export",
            "client_id": client_id,
            "row_count": len(df.index),
            "database": query.database.name,
            "schema": query.schema,
            "sql": query.sql,
            "exported_format": "csv",
        }
        logging.info(
            f"CSV exported: {repr(event_info)}", extra={"superset_event": event_info}
        )
        return response

    @api
    @handle_api_exception
    @has_access
    @expose("/fetch_datasource_metadata")
    @event_logger.log_this
    def fetch_datasource_metadata(self):
        datasource_id, datasource_type = request.args.get("datasourceKey").split("__")
        datasource = ConnectorRegistry.get_datasource(
            datasource_type, datasource_id, db.session
        )
        # Check if datasource exists
        if not datasource:
            return json_error_response(DATASOURCE_MISSING_ERR)

        # Check permission for datasource
        security_manager.assert_datasource_permission(datasource)
        return json_success(json.dumps(datasource.data))

    @has_access_api
    @expose("/queries/<last_updated_ms>")
    def queries(self, last_updated_ms):
        """Get the updated queries."""
        stats_logger.incr("queries")
        if not g.user.get_id():
            return json_error_response(
                "Please login to access the queries.", status=403
            )

        # Unix time, milliseconds.
        last_updated_ms_int = int(float(last_updated_ms)) if last_updated_ms else 0

        # UTC date time, same that is stored in the DB.
        last_updated_dt = utils.EPOCH + timedelta(seconds=last_updated_ms_int / 1000)

        sql_queries = (
            db.session.query(Query)
            .filter(
                Query.user_id == g.user.get_id(), Query.changed_on >= last_updated_dt
            )
            .all()
        )
        dict_queries = {q.client_id: q.to_dict() for q in sql_queries}
        return json_success(json.dumps(dict_queries, default=utils.json_int_dttm_ser))

    @has_access
    @expose("/search_queries")
    @event_logger.log_this
    def search_queries(self) -> Response:
        """
        Search for previously run sqllab queries. Used for Sqllab Query Search
        page /superset/sqllab#search.

        Custom permission can_only_search_queries_owned restricts queries
        to only queries run by current user.

        :returns: Response with list of sql query dicts
        """
        query = db.session.query(Query)
        if security_manager.can_only_access_owned_queries():
            search_user_id = g.user.get_user_id()
        else:
            search_user_id = request.args.get("user_id")
        database_id = request.args.get("database_id")
        search_text = request.args.get("search_text")
        status = request.args.get("status")
        # From and To time stamp should be Epoch timestamp in seconds
        from_time = request.args.get("from")
        to_time = request.args.get("to")

        if search_user_id:
            # Filter on user_id
            query = query.filter(Query.user_id == search_user_id)

        if database_id:
            # Filter on db Id
            query = query.filter(Query.database_id == database_id)

        if status:
            # Filter on status
            query = query.filter(Query.status == status)

        if search_text:
            # Filter on search text
            query = query.filter(Query.sql.like("%{}%".format(search_text)))

        if from_time:
            query = query.filter(Query.start_time > int(from_time))

        if to_time:
            query = query.filter(Query.start_time < int(to_time))

        query_limit = config["QUERY_SEARCH_LIMIT"]
        sql_queries = query.order_by(Query.start_time.asc()).limit(query_limit).all()

        dict_queries = [q.to_dict() for q in sql_queries]

        return Response(
            json.dumps(dict_queries, default=utils.json_int_dttm_ser),
            status=200,
            mimetype="application/json",
        )

    @app.errorhandler(500)
    def show_traceback(self):
        return (
            render_template("superset/traceback.html", error_msg=get_error_msg()),
            500,
        )

    @expose("/welcome")
    def welcome(self):
        """Personalized welcome page"""
        if not g.user or not g.user.get_id():
            return redirect(appbuilder.get_url_for_login)

        welcome_dashboard_id = (
            db.session.query(UserAttribute.welcome_dashboard_id)
            .filter_by(user_id=g.user.get_id())
            .scalar()
        )
        if welcome_dashboard_id:
            return self.dashboard(str(welcome_dashboard_id))

        payload = {
            "user": bootstrap_user_data(g.user),
            "common": self.common_bootstrap_payload(),
        }

        return self.render_template(
            "superset/basic.html",
            entry="welcome",
            title="Superset",
            bootstrap_data=json.dumps(payload, default=utils.json_iso_dttm_ser),
        )

    @has_access
    @expose("/profile/<username>/")
    def profile(self, username):
        """User profile page"""
        if not username and g.user:
            username = g.user.username

        user = (
            db.session.query(ab_models.User).filter_by(username=username).one_or_none()
        )
        if not user:
            abort(404, description=f"User: {username} does not exist.")

        payload = {
            "user": bootstrap_user_data(user, include_perms=True),
            "common": self.common_bootstrap_payload(),
        }

        return self.render_template(
            "superset/basic.html",
            title=_("%(user)s's profile", user=username),
            entry="profile",
            bootstrap_data=json.dumps(payload, default=utils.json_iso_dttm_ser),
        )

    @has_access
    @expose("/sqllab")
    def sqllab(self):
        """SQL Editor"""
        d = {
            "defaultDbId": config["SQLLAB_DEFAULT_DBID"],
            "common": self.common_bootstrap_payload(),
        }
        return self.render_template(
            "superset/basic.html",
            entry="sqllab",
            bootstrap_data=json.dumps(d, default=utils.json_iso_dttm_ser),
        )

    @api
    @handle_api_exception
    @has_access_api
    @expose("/slice_query/<slice_id>/")
    def slice_query(self, slice_id):
        """
        This method exposes an API endpoint to
        get the database query string for this slice
        """
        viz_obj = get_viz(slice_id)
        security_manager.assert_viz_permission(viz_obj)
        return self.get_query_string_response(viz_obj)

    @api
    @has_access_api
    @expose("/schemas_access_for_csv_upload")
    def schemas_access_for_csv_upload(self):
        """
        This method exposes an API endpoint to
        get the schema access control settings for csv upload in this database
        """
        if not request.args.get("db_id"):
            return json_error_response("No database is allowed for your csv upload")

        db_id = int(request.args.get("db_id"))
        database = db.session.query(models.Database).filter_by(id=db_id).one()
        try:
            schemas_allowed = database.get_schema_access_for_csv_upload()
            if (
                security_manager.database_access(database)
                or security_manager.all_datasource_access()
            ):
                return self.json_response(schemas_allowed)
            # the list schemas_allowed should not be empty here
            # and the list schemas_allowed_processed returned from security_manager
            # should not be empty either,
            # otherwise the database should have been filtered out
            # in CsvToDatabaseForm
            schemas_allowed_processed = security_manager.schemas_accessible_by_user(
                database, schemas_allowed, False
            )
            return self.json_response(schemas_allowed_processed)
        except Exception:
            return json_error_response(
                "Failed to fetch schemas allowed for csv upload in this database! "
                "Please contact Superset Admin!",
                stacktrace=utils.get_stacktrace(),
            )

    # Variables for geocoding
    interruptflag = False
    coder = GeoCoder(conf)

    @has_access
    @expose("/geocoding")
    def geocoding(self):
        bootstrap_data = {
            "tables": self._get_editable_tables(),
            "common": self.common_bootstrap_payload(),
        }

        if request.args.get("json") == "true":
            return json_success(
                json.dumps(bootstrap_data, default=lambda x: x.__dict__)
            )

        return self.render_template(
            "superset/geocoding.html",
            entry="geocoding",
            standalone_mode=False,
            title="Geocode Addresses",
            bootstrap_data=json.dumps(bootstrap_data, default=lambda x: x.__dict__),
        )

    @api
    @has_access_api
    @expose("/geocoding/columns", methods=["POST"])
    def columns(self) -> str:
        """ Get all column names from given table name """
        column_names = []
        table_name = request.json.get("tableName")
        table = db.session.query(SqlaTable).filter_by(table_name=table_name).first()
        if table:
            for column in table.columns:
                column_names.append(column.column_name)
        else:
            return json_error_response(
                "No table found with name {0}".format(table_name), status=400
            )

        return json.dumps(column_names)

    @api
    @has_access_api
    @expose("/geocoding/geocode", methods=["POST"])
    def geocode(self) -> Response:
        dat = self._geocode(request.data)
        return json_success(dat)

    def _get_editable_tables(self):
        """ Get tables which are allowed to create columns (allow dml on their database) """
        tables = []
        for database in (
            db.session.query(models.Database).filter_by(allow_dml=True).all()
        ):
            for table in (
                db.session.query(SqlaTable).filter_by(database_id=database.id).all()
            ):
                tables.append(models.TableDto(table.id, table.name, table.database_id))
        return tables

    def _get_mapbox_key(self):
        return conf["MAPBOX_API_KEY"]

<<<<<<< HEAD
    def _geocode(self, data):
        pass
=======
    def _check_table_config(self, tableName: str):
        pass

    def _geocode(self, data, dev=False):
        # TODO do this in a cleaner way
        try:
            if dev:
                return self.coder.geocode("", data)
            else:
                return self.coder.geocode("MapTiler", data)
        except Exception as e:
            return json_error_response(e.args)
>>>>>>> 529cab1f

    def _add_lat_long_columns(self, data):
        pass

    @api
    # @has_access_api
    @expose("/geocoding/is_in_progress", methods=["GET"])
    def is_in_progress(self) -> Response:
        return json_success(json.dumps(self.coder.progress))

    @api
    @has_access_api
    @expose("/geocoding/progress", methods=["GET"])
    def progress(self) -> Response:
        return json_success(json.dumps(self.coder.progress))

    @api
    @has_access_api
    @expose("/geocoding/interrupt", methods=["POST"])
    def interrupt(self) -> Response:
        self.coder.interruptflag = True
        # TODO define what to do when interrupt is called -> should data be saved or not?
        return json_success("")


appbuilder.add_view_no_menu(Superset)


class CssTemplateModelView(SupersetModelView, DeleteMixin):
    datamodel = SQLAInterface(models.CssTemplate)

    list_title = _("CSS Templates")
    show_title = _("Show CSS Template")
    add_title = _("Add CSS Template")
    edit_title = _("Edit CSS Template")

    list_columns = ["template_name"]
    edit_columns = ["template_name", "css"]
    add_columns = edit_columns
    label_columns = {"template_name": _("Template Name")}


class CssTemplateAsyncModelView(CssTemplateModelView):
    list_columns = ["template_name", "css"]


appbuilder.add_separator("Sources")
appbuilder.add_view(
    CssTemplateModelView,
    "CSS Templates",
    label=__("CSS Templates"),
    icon="fa-css3",
    category="Manage",
    category_label=__("Manage"),
    category_icon="",
)


appbuilder.add_view_no_menu(CssTemplateAsyncModelView)

appbuilder.add_link(
    "SQL Editor",
    label=_("SQL Editor"),
    href="/superset/sqllab",
    category_icon="fa-flask",
    icon="fa-flask",
    category="SQL Lab",
    category_label=__("SQL Lab"),
)

appbuilder.add_link(
    "Query Search",
    label=_("Query Search"),
    href="/superset/sqllab#search",
    icon="fa-search",
    category_icon="fa-flask",
    category="SQL Lab",
    category_label=__("SQL Lab"),
)

appbuilder.add_link(
    "Upload a CSV",
    label=__("Upload a CSV"),
    href="/csvtodatabaseview/form",
    icon="fa-upload",
    category="Sources",
    category_label=__("Sources"),
    category_icon="fa-wrench",
)
appbuilder.add_separator("Sources")

appbuilder.add_link(
    "Geocode Addresses",
    label=__("Geocode Addresses"),
    href="/superset/geocoding",
    icon="fa-globe",
    category="Sources",
    category_label=__("Sources"),
    category_icon="fa-wrench",
)
appbuilder.add_separator("Sources")


@app.after_request
def apply_http_headers(response: Response):
    """Applies the configuration's http headers to all responses"""

    # HTTP_HEADERS is deprecated, this provides backwards compatibility
    response.headers.extend(
        {**config["OVERRIDE_HTTP_HEADERS"], **config["HTTP_HEADERS"]}
    )

    for k, v in config["DEFAULT_HTTP_HEADERS"].items():
        if k not in response.headers:
            response.headers[k] = v
    return response


# ---------------------------------------------------------------------
# Redirecting URL from previous names
class RegexConverter(BaseConverter):
    def __init__(self, url_map, *items):
        super(RegexConverter, self).__init__(url_map)
        self.regex = items[0]


app.url_map.converters["regex"] = RegexConverter


@app.route('/<regex("panoramix\/.*"):url>')
def panoramix(url):
    return redirect(request.full_path.replace("panoramix", "superset"))


@app.route('/<regex("caravel\/.*"):url>')
def caravel(url):
    return redirect(request.full_path.replace("caravel", "superset"))


# ---------------------------------------------------------------------<|MERGE_RESOLUTION|>--- conflicted
+++ resolved
@@ -3121,10 +3121,6 @@
     def _get_mapbox_key(self):
         return conf["MAPBOX_API_KEY"]
 
-<<<<<<< HEAD
-    def _geocode(self, data):
-        pass
-=======
     def _check_table_config(self, tableName: str):
         pass
 
@@ -3137,7 +3133,6 @@
                 return self.coder.geocode("MapTiler", data)
         except Exception as e:
             return json_error_response(e.args)
->>>>>>> 529cab1f
 
     def _add_lat_long_columns(self, data):
         pass
