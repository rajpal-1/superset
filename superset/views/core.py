--- conflicted
+++ resolved
@@ -17,14 +17,10 @@
 # pylint: disable=comparison-with-callable, line-too-long, too-many-branches
 import logging
 import re
-<<<<<<< HEAD
 from contextlib import closing
 from datetime import datetime, timedelta
 from typing import Any, Callable, cast, Dict, List, Optional, Union
-=======
 import os
-from typing import Dict, List, Optional, Union  # noqa: F401
->>>>>>> e6b57f4a
 from urllib import parse
 
 from superset.custom_auth import use_ip_auth
@@ -43,7 +39,6 @@
     permission_name,
 )
 from flask_appbuilder.security.sqla import models as ab_models
-<<<<<<< HEAD
 from flask_babel import gettext as __, lazy_gettext as _, ngettext
 from jinja2.exceptions import TemplateError
 from jinja2.meta import find_undeclared_variables
@@ -53,17 +48,7 @@
 from sqlalchemy.orm.session import Session
 from sqlalchemy.sql import functions as func
 from werkzeug.urls import Href
-=======
-from flask_babel import gettext as __
-from flask_babel import lazy_gettext as _
-import msgpack
-import pandas as pd
-import pyarrow as pa
-import simplejson as json
-from sqlalchemy import and_, or_, select
-from werkzeug.routing import BaseConverter
 import boto3
->>>>>>> e6b57f4a
 
 from superset import (
     app,
@@ -182,14 +167,11 @@
     "id",
 ]
 
-<<<<<<< HEAD
-=======
 lambda_client = boto3.client('lambda')
 
 ALL_DATASOURCE_ACCESS_ERR = __(
     "This endpoint requires the `all_datasource_access` permission"
 )
->>>>>>> e6b57f4a
 DATASOURCE_MISSING_ERR = __("The data source seems to have been deleted")
 USER_MISSING_ERR = __("The user seems to have been deleted")
 PARAMETER_MISSING_ERR = (
