--- conflicted
+++ resolved
@@ -700,12 +700,8 @@
     @expose("/datasources/")
     def datasources(self):
         datasources = ConnectorRegistry.get_all_datasources(db.session)
-<<<<<<< HEAD
-        datasources = [(str(o.id) + '__' + o.type, o.verbose_name or repr(o)) for o in datasources]
-=======
         datasources = [o.short_data for o in datasources]
         datasources = sorted(datasources, key=lambda o: o['name'])
->>>>>>> 327c0524
         return self.json_response(datasources)
 
     @has_access_api
