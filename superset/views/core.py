--- conflicted
+++ resolved
@@ -2706,30 +2706,11 @@
         status: bool = QueryStatus.PENDING if async_flag else QueryStatus.RUNNING
 
         session = db.session()
-<<<<<<< HEAD
-=======
-        mydb = session.query(models.Database).filter_by(id=database_id).one_or_none()
->>>>>>> 6df74c6b
-
-        # Get and Validate database
         mydb = session.query(models.Database).filter_by(id=database_id).one_or_none()
         if not mydb:
-<<<<<<< HEAD
             return json_error_response(
                 "Database with id {} is missing.".format(database_id)
             )
-
-        # Check if it's a rejected datasource
-        rejected_tables = security_manager.rejected_tables(sql, mydb, schema)
-        if rejected_tables:
-            return json_error_response(
-                security_manager.get_table_access_error_msg(rejected_tables),
-                link=security_manager.get_table_access_link(rejected_tables),
-                status=403,
-            )
-=======
-            return json_error_response(f"Database with id {database_id} is missing.")
->>>>>>> 6df74c6b
 
         # Set tmp_table_name for CTA
         if select_as_cta and mydb.force_ctas_schema:
@@ -2763,9 +2744,6 @@
 
         logging.info("Triggering query_id: {}".format(query_id))
 
-<<<<<<< HEAD
-        # template processor
-=======
         rejected_tables = security_manager.rejected_tables(sql, mydb, schema)
         if rejected_tables:
             query.status = QueryStatus.FAILED
@@ -2776,7 +2754,6 @@
                 status=403,
             )
 
->>>>>>> 6df74c6b
         try:
             template_processor = get_template_processor(
                 database=query.database, query=query
