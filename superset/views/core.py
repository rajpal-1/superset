--- conflicted
+++ resolved
@@ -749,8 +749,6 @@
         datasource_id: Optional[int] = None,
         key: Optional[str] = None,
     ) -> FlaskResponse:
-<<<<<<< HEAD
-=======
         logger.warning(
             "%s.explore "
             "This API endpoint is deprecated and will be removed in version 3.0.0",
@@ -759,7 +757,6 @@
         if request.method == "GET":
             return redirect(request.url.replace("/superset/explore", "/explore"))
 
->>>>>>> 667f4101
         initial_form_data = {}
 
         form_data_key = request.args.get("form_data_key")
