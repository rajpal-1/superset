# Licensed to the Apache Software Foundation (ASF) under one
# or more contributor license agreements.  See the NOTICE file
# distributed with this work for additional information
# regarding copyright ownership.  The ASF licenses this file
# to you under the Apache License, Version 2.0 (the
# "License"); you may not use this file except in compliance
# with the License.  You may obtain a copy of the License at
#
#   http://www.apache.org/licenses/LICENSE-2.0
#
# Unless required by applicable law or agreed to in writing,
# software distributed under the License is distributed on an
# "AS IS" BASIS, WITHOUT WARRANTIES OR CONDITIONS OF ANY
# KIND, either express or implied.  See the License for the
# specific language governing permissions and limitations
# under the License.
# pylint: disable=C,R,W

import logging

import simplejson as json
from flask import flash, request, Response
from flask_appbuilder import expose
from flask_appbuilder.security.decorators import has_access, has_access_api
from flask_babel import gettext as __
from sqlalchemy import Column, Float, text
from sqlalchemy.engine import Connection

import superset.models.core as models
<<<<<<< HEAD
from superset import appbuilder, conf, db
=======
from superset import appbuilder, conf, db, security_manager
>>>>>>> 7ce280be
from superset.connectors.sqla.models import SqlaTable, TableColumn
from superset.exceptions import (
    NoAPIKeySuppliedException,
    SqlAddColumnException,
    SqlSelectException,
    SqlUpdateException,
    TableNotFoundException,
)
from superset.utils.geocoding_utils import GeocoderUtil

from .base import api, BaseSupersetView, json_error_response, json_success


class Geocoder(BaseSupersetView):
    """Geocoding methods and API!"""

    # Variables for geocoding
    geocoder_util = GeocoderUtil(conf)
    stats_logger = conf["STATS_LOGGER"]
    logger = logging.getLogger(__name__)

    @has_access
    @expose("/geocoding")
    def geocoding(self):
        """
        Render react view for geocoding
        :return: Geocoding react view
        """
        bootstrap_data = {
            "tables": self._get_editable_tables(),
            "common": self.common_bootstrap_payload(),
        }

        if request.args.get("json") == "true":
            return json_success(
                json.dumps(bootstrap_data, default=lambda x: x.__dict__)
            )

        return self.render_template(
            "superset/geocoding.html",
            entry="geocoding",
            standalone_mode=False,
            title="Geocode Addresses",
            bootstrap_data=json.dumps(bootstrap_data, default=lambda x: x.__dict__),
        )

    def _get_editable_tables(self):
        """
        Get tables which are allowed to create columns (allow dml on their database)
        :return: list of table names
        """
        tables = []
        for database in (
            db.session.query(models.Database).filter_by(allow_dml=True).all()
        ):
            all_tables = (
                db.session.query(SqlaTable).filter_by(database_id=database.id).all()
            )
            permitted_tables = security_manager.get_datasources_accessible_by_user(
                database, all_tables
            )
            for table in permitted_tables:
                tables.append(
                    models.TableDto(
                        table.id, table.table_name, table.schema, table.database_id
                    )
                )

        return tables

    @api
    @has_access_api
    @expose("/geocoding/columns", methods=["POST"])
    def columns(self) -> str:
        """
        Get all column names from given table name
        :return: list of column names or an error message if table with given name does not exist
        """
        tableDto = request.json.get("table", models.TableDto())
        error_message = "No columns found for table with name {0}".format(
            tableDto.get("fullName", "undefined")
        )
        try:
            table = (
                db.session.query(SqlaTable).filter_by(id=tableDto.get("id", "")).first()
            )
            if table and table.columns:
                column_names = [column.column_name for column in table.columns]
            else:
                return json_error_response(error_message, status=400)
        except Exception as e:
            self.logger.exception(f"Failed getting columns {e}")
            self.stats_logger.incr(error_message)
            return json_error_response(error_message, status=400)
        return json.dumps(column_names)

    @api
    @has_access_api
    @expose("/geocoding/geocode", methods=["POST"])
    def geocode(self) -> Response:
        """
        Geocode addresses in given columns from given table
        :return: geocoded data as list of tuples with success, doubt and failed counters as dict bundled in a list
                 or an error message if somethings went wrong
        """
        request_data = request.json
        # is this needed or replaced with table_dto?
        table_name = request_data.get("datasource", "")
        columns = []

        if request.json.get("streetColumn"):
            columns.append(request.json.get("streetColumn"))
        if request.json.get("cityColumn"):
            columns.append(request.json.get("cityColumn"))
        if request.json.get("countryColumn"):
            columns.append(request.json.get("countryColumn"))

        lat_column = request_data.get("latitudeColumnName", "lat")
        lon_column = request_data.get("longitudeColumnName", "lon")
        save_on_stop_geocoding = request.json.get("saveOnErrorOrInterrupt", True)

        try:
            table_dto = request_data.get("datasource", models.TableDto())
            self._check_and_create_columns(request_data)
            table_data = self._load_data_from_columns(table_dto, columns)
        except ValueError as e:
            self.logger.exception(f"ValueError when querying for lat/lon columns {e}")
            self.stats_logger.incr("geocoding_failed")
            return json_error_response(e.args[0], status=400)
        except SqlSelectException as e:
            self.logger.exception(
                f"SqlSelectException when preparing for geocoding {e.orig}"
            )
            self.stats_logger.incr("geocoding_failed")
            return json_error_response(e.args[0], status=500)
        except Exception as e:
            self.logger.exception(f"Exception when preparing for geocoding {e}")
            self.stats_logger.incr("geocoding_failed")
            return json_error_response(e.args[0], status=500)

        try:
<<<<<<< HEAD
            data = self.geocoder_util.geocode("MapTiler", data)
        except Exception as e:
            self.logger.exception(f"Exception when geocoding data {e}")
=======
            geocoded_values_with_message = self._geocode(table_data, "maptiler")
        except NoAPIKeySuppliedException as e:
            self.logger.exception(e.args[0])
            self.stats_logger.incr("geocoding_failed")
            return json_error_response(e.args[0])
        if self.geocoder_util.interruptflag:
            if not save_on_stop_geocoding:
                return json_success(json.dumps("geocoding interrupted"))
        # If there was an error, data[0] will be a message, otherwise it will be an empty string meaning we can proceed
        if geocoded_values_with_message[0]:
>>>>>>> 7ce280be
            if not save_on_stop_geocoding:
                return json_error_response(json.dumps(geocoded_values_with_message[0]))
        try:
            geocoded_values = geocoded_values_with_message[1]
            # It is possible that no exception occured but no geocoded values are returned check for this
            if len(geocoded_values[0]) == 0:
                return json_error_response(json.dumps("No geocoded values received"))
            table_dto = request_data.get("datasource", models.TableDto())
            table_id = table_dto.get("id", "")
            table = db.session.query(SqlaTable).filter_by(id=table_id).first()
            database = table.database
            connection = database.get_sqla_engine().connect()
            self._insert_geocoded_data(
<<<<<<< HEAD
                table_name.get("id"), lat_column, lon_column, columns, data[0]
=======
                table_name.get("fullName"),
                lat_column,
                lon_column,
                columns,
                geocoded_values[0],
                table_dto.get("schema"),
                connection,
>>>>>>> 7ce280be
            )
        except (SqlAddColumnException, SqlUpdateException) as e:
            self.logger.exception(
                f"Failed to add columns/ data after geocoding {e.orig}"
            )
            self.stats_logger.incr("geocoding_failed")
            return json_error_response(e.args[0], status=500)
        except Exception as e:
            self.logger.exception(
                f"Exception when adding columns/ data after geocoding {e}"
            )
            self.stats_logger.incr("geocoding_failed")
            return json_error_response(e.args[0], status=500)

        db.session.commit()
        progress = self.geocoder_util.progress
        message = (
            f"Geocoded values, success: {progress['success_counter']}, doubt: {progress['doubt_counter']}, "
            f"fail: {progress['failed_counter']}"
        )
        flash(message, "success")
        self.stats_logger.incr("succesful_geocoding")
<<<<<<< HEAD
        return json_success('"OK"')

    def _get_from_clause(self, table):
        quote = table.database.get_sqla_engine().dialect.identifier_preparer.quote
        if table.schema:
            full_table_name = quote(table.schema) + "." + quote(table.table_name)
        else:
            full_table_name = quote(table.table_name)
        return text(full_table_name)
=======
        return json_success(json.dumps(geocoded_values))
>>>>>>> 7ce280be

    def _check_and_create_columns(self, request_data):
        lat_column = request_data.get("latitudeColumnName", "lat")
        lon_column = request_data.get("longitudeColumnName", "lon")
        override_if_exist = request.json.get("overwriteIfExists", False)
        table_dto = request_data.get("datasource", models.TableDto())
        table_id = table_dto.get("id", "")
        table = self._get_table_by_id(table_id)
        lat_exists = self._does_column_name_exist(table_id, lat_column)
        lon_exists = self._does_column_name_exist(table_id, lon_column)
        if override_if_exist:
            if lat_exists:
                if lon_exists:
                    pass
                else:
<<<<<<< HEAD
                    self._add_lat_lon_columns(table_id, lon_column=lon_column)
            else:
                if lon_exists:
                    self._add_lat_lon_columns(table_id, lat_column=lat_column)
                else:
                    self._add_lat_lon_columns(table_id, lat_column, lon_column)
=======
                    self._add_lat_lon_columns(
                        table_name.get("fullName"), table_dto, lon_column=lon_column
                    )
            else:
                if lon_exists:
                    self._add_lat_lon_columns(
                        table_name.get("fullName"), table_dto, lat_column=lat_column
                    )
                else:
                    self._add_lat_lon_columns(
                        table_name.get("fullName"), table_dto, lat_column, lon_column
                    )
>>>>>>> 7ce280be

        else:
            if lat_exists:
                raise ValueError(
                    "Column name {0} for latitude is already in use".format(lat_column)
                )
            if lon_exists:
                raise ValueError(
                    "Column name {0} for longitude is already in use".format(lon_column)
                )
<<<<<<< HEAD
            self._add_lat_lon_columns(table_id, lat_column, lon_column)
=======
            self._add_lat_lon_columns(
                table_name.get("fullName"), table_dto, lat_column, lon_column
            )
>>>>>>> 7ce280be

    def _does_column_name_exist(self, table_id: int, column_name: str):
        """
        Check if column name already exists in table
        :param table_name: The table name of table to check
        :param column_name: The name of column to check
        :return true if column name exists in table
        """
        table = self._get_table_by_id(table_id)
        if table and table.columns:
            column_names = [column.column_name.lower() for column in table.columns]
            return column_name.lower() in column_names
        raise TableNotFoundException(f"Table with ID {id} does not exists")

    def _load_data_from_columns(self, table_dto: dict, columns: list):
        """
        Get data from columns form table
        :param table_name: The table name from table from which select
        :param columns: The names of columns to select
        :return: The data from columns from given table as list of tuples
        :raise SqlSelectException: When SELECT from given columns went wrong
        """
        try:
<<<<<<< HEAD
            table = self._get_table(id)
            quote = table.database.get_sqla_engine().dialect.identifier_preparer.quote
            if table.schema:
                full_table_name = quote(table.schema) + "." + quote(table.table_name)
            else:
                full_table_name = quote(table.table_name)

            column_list = self._create_column_list(columns)
            sql = f"SELECT {column_list} FROM {full_table_name}"
            result = table.database.get_sqla_engine().connect().execute(sql)
=======
            column_list = self._create_column_list(columns)
            table_id = table_dto.get("id", "")
            table = self._get_table_by_id(table_id)
            database = table.database
            schema = table_dto.get("schema")
            if schema:
                table_name = f'"{schema}"."{table_dto.get("name")}"'
            else:
                table_name = f'"{table_dto.get("name")}"'

            sql = f"SELECT {column_list} FROM {table_name}"

            result = database.get_sqla_engine().connect().execute(sql)
>>>>>>> 7ce280be
            return [row for row in result]
        except Exception as e:
            raise SqlSelectException(
                "An error occured while getting address data from columns "
                + column_list,
                e,
            )

    def _get_table_by_id(self, table_id: int) -> SqlaTable:
        """
        Get a SqlaTable object from the session and return it
        :param table_id: The ID of the table to get
        :return: The SqlaTable object with the corresponding ID
        """
        return db.session.query(SqlaTable).filter_by(id=table_id).first()

    def _create_column_list(self, columns):
        column_list = []
        for column in columns:
            if column:
<<<<<<< HEAD
                column_list.append(column)
        return ", ".join(filter(None, column_list))

    def _add_lat_lon_columns(
        self, table_id: int, lat_column: str = None, lon_column: str = None
=======
                column_list.append(f'"{column}"')
        return ", ".join(filter(None, column_list))

    def _geocode(self, data: list, geocode_api: str, dev=False):
        """
        Internal method which starts the geocoding
        :param data: the data to be geocoded as a list of tuples
        :param dev: Whether to Mock the geocoding process for testing purposes
        :return: a list of tuples containing the data and the corresponding long, lat values
        """
        self._check_api_key(geocode_api)
        if dev:
            return self.geocoder_util.geocode("", data)
        else:
            return self.geocoder_util.geocode(geocode_api, data)

    def _check_api_key(self, geocode_api: str):
        if "maptiler" in geocode_api:
            if not conf["MAPTILER_API_KEY"]:
                raise NoAPIKeySuppliedException("No API Key for MapTiler was supplied")

    def _add_lat_lon_columns(
        self,
        table_name: str,
        table_dto: dict,
        lat_column: str = None,
        lon_column: str = None,
>>>>>>> 7ce280be
    ):
        """
        Add new longitude and latitude columns to table
        :param table_name: The table name of table to insert columns
        :param lat_column: The name of latitude column
        :param lon_column: The name of longitude column
        :raise SqlAddColumnException: When add column-SQL went wrong
        """
<<<<<<< HEAD
        table = self._get_table(table_id)
        connection = table.database.get_sqla_engine().connect()
=======
        table = db.session.query(SqlaTable).filter_by(table_name=table_name).first()
        database = table.database

        connection = database.get_sqla_engine().connect()
>>>>>>> 7ce280be
        transaction = connection.begin()
        try:

            if lat_column:
<<<<<<< HEAD
                self._add_column(connection, table, lat_column, Float())
            if lon_column:
                self._add_column(connection, table, lon_column, Float())
=======
                self._add_column(connection, table_dto, lat_column, Float())
            if lon_column:
                self._add_column(connection, table_dto, lon_column, Float())
>>>>>>> 7ce280be
            transaction.commit()
        except Exception as e:
            transaction.rollback()
            raise SqlAddColumnException(
                "An error occured while creating new columns for latitude and longitude",
                e,
            )
        finally:
            transaction.close()
            connection.close()
            db.session.commit()

    def _add_column(
        self,
        connection: Connection,
<<<<<<< HEAD
        table: SqlaTable,
=======
        table_dto: dict,
>>>>>>> 7ce280be
        column_name: str,
        column_type: str,
    ):
        """
        Add new column to table
        :param connection: The connection to work with
        :param table_name: The name of table to add a new column
        :param column_name: The name of latitude column
        :param column_type: The name of longitude column
        """
        column = Column(column_name, column_type)
        name = column.compile(column_name, dialect=db.engine.dialect)
<<<<<<< HEAD
        type = column.type.compile(db.engine.dialect)
        sql = text(
            "ALTER TABLE %s ADD %s %s" % (self._get_from_clause(table), name, type)
        )
=======
        column_type = column.type.compile(db.engine.dialect)
        schema = table_dto.get("schema")
        if schema:
            table_name = f'"{schema}"."{table_dto.get("name")}"'
        else:
            table_name = f'"{table_dto.get("name")}"'
        sql = f"ALTER TABLE {table_name} ADD {name} {column_type}"
>>>>>>> 7ce280be
        connection.execute(sql)
        table_id = table_dto.get("id", "")
        table = self._get_table_by_id(table_id)
        table.columns.append(TableColumn(column_name=column_name, type=column_type))

        table.columns.append(TableColumn(column_name=column_name, type=type))

    def _insert_geocoded_data(
<<<<<<< HEAD
        self, table_id: int, lat_column: str, lon_column: str, geo_columns: list, data
=======
        self,
        table_name: str,
        lat_column: str,
        lon_column: str,
        geo_columns: list,
        data: tuple,
        schema: str,
        connection=None,
>>>>>>> 7ce280be
    ):
        """
        Insert geocoded coordinates in table
        :param table_name: The name of table to insert
        :param lat_column: The name of latitude column
        :param lon_column: The name of longitude column
        :param geo_columns: The list of selected geographical column names
        :param data: row with geographical data and geocoded coordinates
        :raise SqlUpdateException: When Update of given columns with given data went wrong
        """
        where_clause = "='%s' AND ".join(filter(None, geo_columns)) + "='%s'"
        number_of_columns = len(geo_columns)
<<<<<<< HEAD

        table = self._get_table(table_id)
        connection = table.database.get_sqla_engine().connect()
=======
>>>>>>> 7ce280be
        transaction = connection.begin()
        try:
            if schema:
                table_name = f'"{schema}"."{table_name}"'
            else:
                table_name = f'"{table_name}"'
            for row in data:
<<<<<<< HEAD
                update = "UPDATE %s SET %s=%s, %s=%s " % (
                    self._get_from_clause(table),
                    lat_column,
                    row[number_of_columns],
                    lon_column,
                    row[number_of_columns + 1],
=======
                update = (
                    f"UPDATE {table_name} SET {lat_column} = {row[number_of_columns]},"
                    f" {lon_column} = {row[number_of_columns + 1]} "
>>>>>>> 7ce280be
                )

                where = "WHERE " + where_clause % (tuple(row[:number_of_columns]))
                sql = update + where
                connection.execute(text(sql))
            transaction.commit()
        except Exception as e:
            transaction.rollback()
            raise SqlUpdateException(
                "An error occured while inserting geocoded addresses", e
            )
        finally:
            transaction.close()
            connection.close()
            db.session.commit()

    @api
    @has_access_api
    @expose("/geocoding/progress", methods=["GET"])
    def progress(self) -> Response:
        """
        Method to check the progress of the geocoding task
        :return: GeoCoding Object
        """
        return json_success(
            json.dumps(self.geocoder_util.progress, default=lambda x: x.__dict__)
        )

    @api
    @has_access_api
    @expose("/geocoding/interrupt", methods=["POST"])
    def interrupt(self) -> Response:
        """ Used for interrupting the geocoding process """
        self.geocoder_util.interruptflag = True
        return json_success('"ok"')


appbuilder.add_view_no_menu(Geocoder)

appbuilder.add_link(
    "Geocode Addresses",
    label=__("Geocode Addresses"),
    href="/geocoder/geocoding",
    icon="fa-globe",
    category="Sources",
    category_label=__("Sources"),
    category_icon="fa-wrench",
)
appbuilder.add_separator("Sources")<|MERGE_RESOLUTION|>--- conflicted
+++ resolved
@@ -27,11 +27,7 @@
 from sqlalchemy.engine import Connection
 
 import superset.models.core as models
-<<<<<<< HEAD
-from superset import appbuilder, conf, db
-=======
 from superset import appbuilder, conf, db, security_manager
->>>>>>> 7ce280be
 from superset.connectors.sqla.models import SqlaTable, TableColumn
 from superset.exceptions import (
     NoAPIKeySuppliedException,
@@ -156,7 +152,7 @@
         try:
             table_dto = request_data.get("datasource", models.TableDto())
             self._check_and_create_columns(request_data)
-            table_data = self._load_data_from_columns(table_dto, columns)
+            table_data = self._load_data_from_columns(table_dto.get("id", ""), columns)
         except ValueError as e:
             self.logger.exception(f"ValueError when querying for lat/lon columns {e}")
             self.stats_logger.incr("geocoding_failed")
@@ -173,11 +169,7 @@
             return json_error_response(e.args[0], status=500)
 
         try:
-<<<<<<< HEAD
-            data = self.geocoder_util.geocode("MapTiler", data)
-        except Exception as e:
-            self.logger.exception(f"Exception when geocoding data {e}")
-=======
+            self._check_api_key(table_data)
             geocoded_values_with_message = self._geocode(table_data, "maptiler")
         except NoAPIKeySuppliedException as e:
             self.logger.exception(e.args[0])
@@ -188,7 +180,6 @@
                 return json_success(json.dumps("geocoding interrupted"))
         # If there was an error, data[0] will be a message, otherwise it will be an empty string meaning we can proceed
         if geocoded_values_with_message[0]:
->>>>>>> 7ce280be
             if not save_on_stop_geocoding:
                 return json_error_response(json.dumps(geocoded_values_with_message[0]))
         try:
@@ -202,17 +193,7 @@
             database = table.database
             connection = database.get_sqla_engine().connect()
             self._insert_geocoded_data(
-<<<<<<< HEAD
-                table_name.get("id"), lat_column, lon_column, columns, data[0]
-=======
-                table_name.get("fullName"),
-                lat_column,
-                lon_column,
-                columns,
-                geocoded_values[0],
-                table_dto.get("schema"),
-                connection,
->>>>>>> 7ce280be
+                table_id, lat_column, lon_column, columns, data[0]
             )
         except (SqlAddColumnException, SqlUpdateException) as e:
             self.logger.exception(
@@ -235,7 +216,6 @@
         )
         flash(message, "success")
         self.stats_logger.incr("succesful_geocoding")
-<<<<<<< HEAD
         return json_success('"OK"')
 
     def _get_from_clause(self, table):
@@ -245,9 +225,6 @@
         else:
             full_table_name = quote(table.table_name)
         return text(full_table_name)
-=======
-        return json_success(json.dumps(geocoded_values))
->>>>>>> 7ce280be
 
     def _check_and_create_columns(self, request_data):
         lat_column = request_data.get("latitudeColumnName", "lat")
@@ -263,28 +240,12 @@
                 if lon_exists:
                     pass
                 else:
-<<<<<<< HEAD
                     self._add_lat_lon_columns(table_id, lon_column=lon_column)
             else:
                 if lon_exists:
                     self._add_lat_lon_columns(table_id, lat_column=lat_column)
                 else:
                     self._add_lat_lon_columns(table_id, lat_column, lon_column)
-=======
-                    self._add_lat_lon_columns(
-                        table_name.get("fullName"), table_dto, lon_column=lon_column
-                    )
-            else:
-                if lon_exists:
-                    self._add_lat_lon_columns(
-                        table_name.get("fullName"), table_dto, lat_column=lat_column
-                    )
-                else:
-                    self._add_lat_lon_columns(
-                        table_name.get("fullName"), table_dto, lat_column, lon_column
-                    )
->>>>>>> 7ce280be
-
         else:
             if lat_exists:
                 raise ValueError(
@@ -294,13 +255,7 @@
                 raise ValueError(
                     "Column name {0} for longitude is already in use".format(lon_column)
                 )
-<<<<<<< HEAD
             self._add_lat_lon_columns(table_id, lat_column, lon_column)
-=======
-            self._add_lat_lon_columns(
-                table_name.get("fullName"), table_dto, lat_column, lon_column
-            )
->>>>>>> 7ce280be
 
     def _does_column_name_exist(self, table_id: int, column_name: str):
         """
@@ -315,7 +270,7 @@
             return column_name.lower() in column_names
         raise TableNotFoundException(f"Table with ID {id} does not exists")
 
-    def _load_data_from_columns(self, table_dto: dict, columns: list):
+    def _load_data_from_columns(self, id: int, columns: list):
         """
         Get data from columns form table
         :param table_name: The table name from table from which select
@@ -324,32 +279,11 @@
         :raise SqlSelectException: When SELECT from given columns went wrong
         """
         try:
-<<<<<<< HEAD
             table = self._get_table(id)
-            quote = table.database.get_sqla_engine().dialect.identifier_preparer.quote
-            if table.schema:
-                full_table_name = quote(table.schema) + "." + quote(table.table_name)
-            else:
-                full_table_name = quote(table.table_name)
-
+            full_table_name = self._get_from_clause(table)
             column_list = self._create_column_list(columns)
             sql = f"SELECT {column_list} FROM {full_table_name}"
             result = table.database.get_sqla_engine().connect().execute(sql)
-=======
-            column_list = self._create_column_list(columns)
-            table_id = table_dto.get("id", "")
-            table = self._get_table_by_id(table_id)
-            database = table.database
-            schema = table_dto.get("schema")
-            if schema:
-                table_name = f'"{schema}"."{table_dto.get("name")}"'
-            else:
-                table_name = f'"{table_dto.get("name")}"'
-
-            sql = f"SELECT {column_list} FROM {table_name}"
-
-            result = database.get_sqla_engine().connect().execute(sql)
->>>>>>> 7ce280be
             return [row for row in result]
         except Exception as e:
             raise SqlSelectException(
@@ -370,41 +304,16 @@
         column_list = []
         for column in columns:
             if column:
-<<<<<<< HEAD
                 column_list.append(column)
         return ", ".join(filter(None, column_list))
-
-    def _add_lat_lon_columns(
-        self, table_id: int, lat_column: str = None, lon_column: str = None
-=======
-                column_list.append(f'"{column}"')
-        return ", ".join(filter(None, column_list))
-
-    def _geocode(self, data: list, geocode_api: str, dev=False):
-        """
-        Internal method which starts the geocoding
-        :param data: the data to be geocoded as a list of tuples
-        :param dev: Whether to Mock the geocoding process for testing purposes
-        :return: a list of tuples containing the data and the corresponding long, lat values
-        """
-        self._check_api_key(geocode_api)
-        if dev:
-            return self.geocoder_util.geocode("", data)
-        else:
-            return self.geocoder_util.geocode(geocode_api, data)
-
+      
     def _check_api_key(self, geocode_api: str):
         if "maptiler" in geocode_api:
             if not conf["MAPTILER_API_KEY"]:
                 raise NoAPIKeySuppliedException("No API Key for MapTiler was supplied")
 
     def _add_lat_lon_columns(
-        self,
-        table_name: str,
-        table_dto: dict,
-        lat_column: str = None,
-        lon_column: str = None,
->>>>>>> 7ce280be
+        self, table_id: int, lat_column: str = None, lon_column: str = None
     ):
         """
         Add new longitude and latitude columns to table
@@ -413,28 +322,14 @@
         :param lon_column: The name of longitude column
         :raise SqlAddColumnException: When add column-SQL went wrong
         """
-<<<<<<< HEAD
         table = self._get_table(table_id)
         connection = table.database.get_sqla_engine().connect()
-=======
-        table = db.session.query(SqlaTable).filter_by(table_name=table_name).first()
-        database = table.database
-
-        connection = database.get_sqla_engine().connect()
->>>>>>> 7ce280be
         transaction = connection.begin()
         try:
-
             if lat_column:
-<<<<<<< HEAD
                 self._add_column(connection, table, lat_column, Float())
             if lon_column:
                 self._add_column(connection, table, lon_column, Float())
-=======
-                self._add_column(connection, table_dto, lat_column, Float())
-            if lon_column:
-                self._add_column(connection, table_dto, lon_column, Float())
->>>>>>> 7ce280be
             transaction.commit()
         except Exception as e:
             transaction.rollback()
@@ -450,11 +345,7 @@
     def _add_column(
         self,
         connection: Connection,
-<<<<<<< HEAD
         table: SqlaTable,
-=======
-        table_dto: dict,
->>>>>>> 7ce280be
         column_name: str,
         column_type: str,
     ):
@@ -467,20 +358,10 @@
         """
         column = Column(column_name, column_type)
         name = column.compile(column_name, dialect=db.engine.dialect)
-<<<<<<< HEAD
         type = column.type.compile(db.engine.dialect)
         sql = text(
             "ALTER TABLE %s ADD %s %s" % (self._get_from_clause(table), name, type)
         )
-=======
-        column_type = column.type.compile(db.engine.dialect)
-        schema = table_dto.get("schema")
-        if schema:
-            table_name = f'"{schema}"."{table_dto.get("name")}"'
-        else:
-            table_name = f'"{table_dto.get("name")}"'
-        sql = f"ALTER TABLE {table_name} ADD {name} {column_type}"
->>>>>>> 7ce280be
         connection.execute(sql)
         table_id = table_dto.get("id", "")
         table = self._get_table_by_id(table_id)
@@ -489,18 +370,7 @@
         table.columns.append(TableColumn(column_name=column_name, type=type))
 
     def _insert_geocoded_data(
-<<<<<<< HEAD
         self, table_id: int, lat_column: str, lon_column: str, geo_columns: list, data
-=======
-        self,
-        table_name: str,
-        lat_column: str,
-        lon_column: str,
-        geo_columns: list,
-        data: tuple,
-        schema: str,
-        connection=None,
->>>>>>> 7ce280be
     ):
         """
         Insert geocoded coordinates in table
@@ -513,33 +383,19 @@
         """
         where_clause = "='%s' AND ".join(filter(None, geo_columns)) + "='%s'"
         number_of_columns = len(geo_columns)
-<<<<<<< HEAD
-
+        
         table = self._get_table(table_id)
         connection = table.database.get_sqla_engine().connect()
-=======
->>>>>>> 7ce280be
         transaction = connection.begin()
         try:
-            if schema:
-                table_name = f'"{schema}"."{table_name}"'
-            else:
-                table_name = f'"{table_name}"'
             for row in data:
-<<<<<<< HEAD
                 update = "UPDATE %s SET %s=%s, %s=%s " % (
                     self._get_from_clause(table),
                     lat_column,
                     row[number_of_columns],
                     lon_column,
                     row[number_of_columns + 1],
-=======
-                update = (
-                    f"UPDATE {table_name} SET {lat_column} = {row[number_of_columns]},"
-                    f" {lon_column} = {row[number_of_columns + 1]} "
->>>>>>> 7ce280be
                 )
-
                 where = "WHERE " + where_clause % (tuple(row[:number_of_columns]))
                 sql = update + where
                 connection.execute(text(sql))
