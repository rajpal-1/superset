--- conflicted
+++ resolved
@@ -159,7 +159,6 @@
         return query.filter(and_(~self.model.id.in_(users_favorite_query)))
 
 
-<<<<<<< HEAD
 class BaseTagFilter(BaseFilter):  # pylint: disable=too-few-public-methods
     """
     Base Custom filter for the GET list that filters all dashboards, slices
@@ -183,8 +182,6 @@
         return query.filter(self.model.id.in_(tags_query))
 
 
-class BaseSupersetModelRestApi(ModelRestApi):
-=======
 class BaseSupersetApiMixin:
     csrf_exempt = False
 
@@ -244,7 +241,6 @@
 
 
 class BaseSupersetModelRestApi(ModelRestApi, BaseSupersetApiMixin):
->>>>>>> 21a2e7bc
     """
     Extends FAB's ModelResApi to implement specific superset generic functionality
     """
