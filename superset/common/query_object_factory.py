# Licensed to the Apache Software Foundation (ASF) under one
# or more contributor license agreements.  See the NOTICE file
# distributed with this work for additional information
# regarding copyright ownership.  The ASF licenses this file
# to you under the Apache License, Version 2.0 (the
# "License"); you may not use this file except in compliance
# with the License.  You may obtain a copy of the License at
#
#   http://www.apache.org/licenses/LICENSE-2.0
#
# Unless required by applicable law or agreed to in writing,
# software distributed under the License is distributed on an
# "AS IS" BASIS, WITHOUT WARRANTIES OR CONDITIONS OF ANY
# KIND, either express or implied.  See the License for the
# specific language governing permissions and limitations
# under the License.
from __future__ import annotations

from datetime import datetime
from typing import Any, Dict, Optional, Tuple, TYPE_CHECKING

from superset.common.chart_data import ChartDataResultType
from superset.common.query_object import QueryObject
from superset.utils.core import apply_max_row_limit, DatasourceDict
from superset.utils.date_parser import get_since_until

if TYPE_CHECKING:
    from sqlalchemy.orm import sessionmaker

    from superset import ConnectorRegistry
    from superset.connectors.base.models import BaseDatasource


class QueryObjectFactory:  # pylint: disable=too-few-public-methods
    _config: Dict[str, Any]
    _connector_registry: ConnectorRegistry
    _session_maker: sessionmaker

    def __init__(
        self,
        app_configurations: Dict[str, Any],
        connector_registry: ConnectorRegistry,
        session_maker: sessionmaker,
    ):
        self._config = app_configurations
        self._connector_registry = connector_registry
        self._session_maker = session_maker

    def create(  # pylint: disable=too-many-arguments
        self,
        parent_result_type: ChartDataResultType,
        datasource: Optional[DatasourceDict] = None,
        extras: Optional[Dict[str, Any]] = None,
        row_limit: Optional[int] = None,
        time_range: Optional[str] = None,
        time_shift: Optional[str] = None,
        **kwargs: Any,
    ) -> QueryObject:
        datasource_model_instance = None
        if datasource:
            datasource_model_instance = self._convert_to_model(datasource)
        processed_extras = self._process_extras(extras)
        result_type = kwargs.setdefault("result_type", parent_result_type)
        row_limit = self._process_row_limit(row_limit, result_type)
        from_dttm, to_dttm = self._get_dttms(time_range, time_shift, processed_extras)
        kwargs["from_dttm"] = from_dttm
        kwargs["to_dttm"] = to_dttm
        return QueryObject(
            datasource=datasource_model_instance,
            extras=extras,
            row_limit=row_limit,
            time_range=time_range,
            time_shift=time_shift,
            **kwargs,
        )

    def _convert_to_model(self, datasource: DatasourceDict) -> BaseDatasource:
        return self._connector_registry.get_datasource(
            str(datasource["type"]), int(datasource["id"]), self._session_maker()
        )

    def _process_extras(  # pylint: disable=no-self-use
        self,
        extras: Optional[Dict[str, Any]],
    ) -> Dict[str, Any]:
        extras = extras or {}
        return extras

    def _process_row_limit(
        self, row_limit: Optional[int], result_type: ChartDataResultType
    ) -> int:
        default_row_limit = (
            self._config["SAMPLES_ROW_LIMIT"]
            if result_type == ChartDataResultType.SAMPLES
            else self._config["ROW_LIMIT"]
        )
        return apply_max_row_limit(row_limit or default_row_limit)

    def _get_dttms(
        self,
        time_range: Optional[str],
        time_shift: Optional[str],
        extras: Dict[str, Any],
    ) -> Tuple[Optional[datetime], Optional[datetime]]:
        return get_since_until(
            relative_start=extras.get(
                "relative_start", self._config["DEFAULT_RELATIVE_START_TIME"]
            ),
            relative_end=extras.get(
                "relative_end", self._config["DEFAULT_RELATIVE_END_TIME"]
            ),
            time_range=time_range,
            time_shift=time_shift,
        )

    # light version of the view.utils.core
    # import view.utils require application context
<<<<<<< HEAD
    # Todo: move it and the view.utils.core to utils package

    def _determine_time_range_endpoints(
        self,
        raw_endpoints: Optional[Tuple[str, str]] = None,
    ) -> Optional[Tuple[TimeRangeEndpoint, TimeRangeEndpoint]]:
        if (
            self._config["SIP_15_GRACE_PERIOD_END"]
            and date.today() >= self._config["SIP_15_GRACE_PERIOD_END"]
        ):
            return TimeRangeEndpoint.INCLUSIVE, TimeRangeEndpoint.EXCLUSIVE

        if raw_endpoints:
            start, end = raw_endpoints
            return TimeRangeEndpoint(start), TimeRangeEndpoint(end)

        return TimeRangeEndpoint.INCLUSIVE, TimeRangeEndpoint.EXCLUSIVE
=======
    # Todo: move it and the view.utils.core to utils package
>>>>>>> 16654034
<|MERGE_RESOLUTION|>--- conflicted
+++ resolved
@@ -115,24 +115,4 @@
 
     # light version of the view.utils.core
     # import view.utils require application context
-<<<<<<< HEAD
-    # Todo: move it and the view.utils.core to utils package
-
-    def _determine_time_range_endpoints(
-        self,
-        raw_endpoints: Optional[Tuple[str, str]] = None,
-    ) -> Optional[Tuple[TimeRangeEndpoint, TimeRangeEndpoint]]:
-        if (
-            self._config["SIP_15_GRACE_PERIOD_END"]
-            and date.today() >= self._config["SIP_15_GRACE_PERIOD_END"]
-        ):
-            return TimeRangeEndpoint.INCLUSIVE, TimeRangeEndpoint.EXCLUSIVE
-
-        if raw_endpoints:
-            start, end = raw_endpoints
-            return TimeRangeEndpoint(start), TimeRangeEndpoint(end)
-
-        return TimeRangeEndpoint.INCLUSIVE, TimeRangeEndpoint.EXCLUSIVE
-=======
-    # Todo: move it and the view.utils.core to utils package
->>>>>>> 16654034
+    # Todo: move it and the view.utils.core to utils package