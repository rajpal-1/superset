# Licensed to the Apache Software Foundation (ASF) under one
# or more contributor license agreements.  See the NOTICE file
# distributed with this work for additional information
# regarding copyright ownership.  The ASF licenses this file
# to you under the Apache License, Version 2.0 (the
# "License"); you may not use this file except in compliance
# with the License.  You may obtain a copy of the License at
#
#   http://www.apache.org/licenses/LICENSE-2.0
#
# Unless required by applicable law or agreed to in writing,
# software distributed under the License is distributed on an
# "AS IS" BASIS, WITHOUT WARRANTIES OR CONDITIONS OF ANY
# KIND, either express or implied.  See the License for the
# specific language governing permissions and limitations
# under the License.
from __future__ import annotations

<<<<<<< HEAD
from typing import Any, cast, TYPE_CHECKING
=======
from datetime import datetime
from typing import Any, TYPE_CHECKING
>>>>>>> 8c6bd4ef

from superset.common.chart_data import ChartDataResultType
from superset.common.query_object import QueryObject
from superset.common.utils.time_range_utils import get_since_until_from_time_range
<<<<<<< HEAD
from superset.constants import NO_TIME_RANGE
from superset.superset_typing import Column
=======
>>>>>>> 8c6bd4ef
from superset.utils.core import (
    apply_max_row_limit,
    DatasourceDict,
    DatasourceType,
<<<<<<< HEAD
    get_xaxis_label,
=======
    FilterOperator,
>>>>>>> 8c6bd4ef
    QueryObjectFilterClause,
)

if TYPE_CHECKING:
    from sqlalchemy.orm import sessionmaker

    from superset.connectors.base.models import BaseColumn, BaseDatasource
    from superset.daos.datasource import DatasourceDAO


class QueryObjectFactory:  # pylint: disable=too-few-public-methods
    _config: dict[str, Any]
    _datasource_dao: DatasourceDAO
    _session_maker: sessionmaker

    def __init__(
        self,
        app_configurations: dict[str, Any],
        _datasource_dao: DatasourceDAO,
        session_maker: sessionmaker,
    ):
        self._config = app_configurations
        self._datasource_dao = _datasource_dao
        self._session_maker = session_maker

    def create(  # pylint: disable=too-many-arguments
        self,
        parent_result_type: ChartDataResultType,
        datasource: DatasourceDict | None = None,
        extras: dict[str, Any] | None = None,
        row_limit: int | None = None,
        time_range: str | None = None,
        time_shift: str | None = None,
        **kwargs: Any,
    ) -> QueryObject:
        datasource_model_instance = None
        if datasource:
            datasource_model_instance = self._convert_to_model(datasource)
        processed_extras = self._process_extras(extras)
        result_type = kwargs.setdefault("result_type", parent_result_type)
        row_limit = self._process_row_limit(row_limit, result_type)
        processed_time_range = self._process_time_range(
            time_range, kwargs.get("filters"), kwargs.get("columns")
        )
        from_dttm, to_dttm = get_since_until_from_time_range(
            processed_time_range, time_shift, processed_extras
        )
        kwargs["from_dttm"] = from_dttm
        kwargs["to_dttm"] = to_dttm
        if datasource_model_instance and kwargs.get("filters", []):
            kwargs["filters"] = self._process_filters(
                datasource_model_instance, kwargs["filters"]
            )
        return QueryObject(
            datasource=datasource_model_instance,
            extras=extras,
            row_limit=row_limit,
            time_range=time_range,
            time_shift=time_shift,
            **kwargs,
        )

    def _convert_to_model(self, datasource: DatasourceDict) -> BaseDatasource:
        return self._datasource_dao.get_datasource(
            datasource_type=DatasourceType(datasource["type"]),
            datasource_id=int(datasource["id"]),
            session=self._session_maker(),
        )

    def _process_extras(
        self,
        extras: dict[str, Any] | None,
    ) -> dict[str, Any]:
        extras = extras or {}
        return extras

    def _process_row_limit(
        self, row_limit: int | None, result_type: ChartDataResultType
    ) -> int:
        default_row_limit = (
            self._config["SAMPLES_ROW_LIMIT"]
            if result_type == ChartDataResultType.SAMPLES
            else self._config["ROW_LIMIT"]
        )
        return apply_max_row_limit(row_limit or default_row_limit)

    def _process_time_range(
        self,
        time_range: str | None,
        filters: list[QueryObjectFilterClause] | None,
        columns: list[Column] | None,
    ) -> str:
        if time_range is None:
            time_range = NO_TIME_RANGE
            temporal_flt = [
                flt for flt in filters or [] if flt.get("op") == "TEMPORAL_RANGE"
            ]
            if temporal_flt:
                xaxis_label = get_xaxis_label(columns or [])
                match_flt = [
                    flt for flt in temporal_flt if flt.get("col") == xaxis_label
                ]
                if match_flt:
                    time_range = cast(str, match_flt[0].get("val"))
                else:
                    time_range = cast(str, temporal_flt[0].get("val"))
        return time_range

    # light version of the view.utils.core
    # import view.utils require application context
    # Todo: move it and the view.utils.core to utils package

    def _process_filters(
        self, datasource: BaseDatasource, query_filters: list[QueryObjectFilterClause]
    ) -> list[QueryObjectFilterClause]:
        def get_dttm_filter_value(
            value: Any, col: BaseColumn, date_format: str
        ) -> int | str:
            if not isinstance(value, int):
                return value
            if date_format in {"epoch_ms", "epoch_s"}:
                if date_format == "epoch_s":
                    value = str(value)
                else:
                    value = str(value * 1000)
            else:
                dttm = datetime.utcfromtimestamp(value / 1000)
                value = dttm.strftime(date_format)

            if col.type in col.num_types:
                value = int(value)
            return value

        for query_filter in query_filters:
            if query_filter.get("op") == FilterOperator.TEMPORAL_RANGE:
                continue
            filter_col = query_filter.get("col")
            if not isinstance(filter_col, str):
                continue
            column = datasource.get_column(filter_col)
            if not column:
                continue
            filter_value = query_filter.get("val")

            date_format = column.python_date_format
            if not date_format and datasource.db_extra:
                date_format = datasource.db_extra.get(
                    "python_date_format_by_column_name", {}
                ).get(column.column_name)

            if column.is_dttm and date_format:
                if isinstance(filter_value, list):
                    query_filter["val"] = [
                        get_dttm_filter_value(value, column, date_format)
                        for value in filter_value
                    ]
                else:
                    query_filter["val"] = get_dttm_filter_value(
                        filter_value, column, date_format
                    )

        return query_filters<|MERGE_RESOLUTION|>--- conflicted
+++ resolved
@@ -16,30 +16,20 @@
 # under the License.
 from __future__ import annotations
 
-<<<<<<< HEAD
+from datetime import datetime
 from typing import Any, cast, TYPE_CHECKING
-=======
-from datetime import datetime
-from typing import Any, TYPE_CHECKING
->>>>>>> 8c6bd4ef
 
 from superset.common.chart_data import ChartDataResultType
 from superset.common.query_object import QueryObject
 from superset.common.utils.time_range_utils import get_since_until_from_time_range
-<<<<<<< HEAD
 from superset.constants import NO_TIME_RANGE
 from superset.superset_typing import Column
-=======
->>>>>>> 8c6bd4ef
 from superset.utils.core import (
     apply_max_row_limit,
     DatasourceDict,
     DatasourceType,
-<<<<<<< HEAD
+    FilterOperator,
     get_xaxis_label,
-=======
-    FilterOperator,
->>>>>>> 8c6bd4ef
     QueryObjectFilterClause,
 )
 
@@ -135,7 +125,9 @@
         if time_range is None:
             time_range = NO_TIME_RANGE
             temporal_flt = [
-                flt for flt in filters or [] if flt.get("op") == "TEMPORAL_RANGE"
+                flt
+                for flt in filters or []
+                if flt.get("op") == FilterOperator.TEMPORAL_RANGE
             ]
             if temporal_flt:
                 xaxis_label = get_xaxis_label(columns or [])
