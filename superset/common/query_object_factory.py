--- conflicted
+++ resolved
@@ -16,17 +16,12 @@
 # under the License.
 from __future__ import annotations
 
-<<<<<<< HEAD
 from datetime import datetime
 from typing import Any, cast, TYPE_CHECKING
-=======
-from typing import Any, TYPE_CHECKING
->>>>>>> b58cc24b
 
 from superset.common.chart_data import ChartDataResultType
 from superset.common.query_object import QueryObject
 from superset.common.utils.time_range_utils import get_since_until_from_time_range
-<<<<<<< HEAD
 from superset.constants import NO_TIME_RANGE
 from superset.superset_typing import Column
 from superset.utils.core import (
@@ -37,9 +32,6 @@
     get_xaxis_label,
     QueryObjectFilterClause,
 )
-=======
-from superset.utils.core import apply_max_row_limit, DatasourceDict, DatasourceType
->>>>>>> b58cc24b
 
 if TYPE_CHECKING:
     from sqlalchemy.orm import sessionmaker
