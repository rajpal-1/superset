--- conflicted
+++ resolved
@@ -87,16 +87,9 @@
         self._processor = QueryContextProcessor(self)
 
     def get_data(
-<<<<<<< HEAD
-        self, df: pd.DataFrame, coltypes: List[GenericDataType]
-    ) -> Union[str, List[Dict[str, Any]]]:
+        self, df: pd.DataFrame, coltypes: list[GenericDataType]
+    ) -> str | list[dict[str, Any]]:
         return self._processor.get_data(df, coltypes)
-=======
-        self,
-        df: pd.DataFrame,
-    ) -> str | list[dict[str, Any]]:
-        return self._processor.get_data(df)
->>>>>>> 18d2257a
 
     def get_payload(
         self,
