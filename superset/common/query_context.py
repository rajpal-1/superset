--- conflicted
+++ resolved
@@ -29,12 +29,8 @@
 from superset.common.query_object import QueryObject
 from superset.connectors.base.models import BaseDatasource
 from superset.connectors.connector_registry import ConnectorRegistry
-<<<<<<< HEAD
 from superset.exceptions import CacheLoadError, QueryObjectValidationError
-=======
-from superset.exceptions import QueryObjectValidationError
 from superset.extensions import cache_manager, security_manager
->>>>>>> 7ae8cd07
 from superset.stats_logger import BaseStatsLogger
 from superset.utils import core as utils
 from superset.utils.cache import generate_cache_key, set_and_log_cache
@@ -215,7 +211,10 @@
         if cache_query_context:
             cache_key = self.cache_key()
             set_and_log_cache(
-                cache, cache_key, self.cache_timeout, {"data": self.cache_values}
+                cache_manager.cache,
+                cache_key,
+                self.cache_timeout,
+                {"data": self.cache_values},
             )
             return_value["cache_key"] = cache_key  # type: ignore
 
@@ -337,7 +336,10 @@
 
             if is_loaded and cache_key and status != utils.QueryStatus.FAILED:
                 set_and_log_cache(
-                    cache, cache_key, self.cache_timeout, {"df": df, "query": query}
+                    cache_manager.cache,
+                    cache_key,
+                    self.cache_timeout,
+                    {"df": df, "query": query},
                 )
         return {
             "cache_key": cache_key,
