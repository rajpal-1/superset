--- conflicted
+++ resolved
@@ -66,25 +66,19 @@
 
 
 class ForbiddenError(CommandException):
-<<<<<<< HEAD
-=======
     status = 500
->>>>>>> 232925b7
     message = "Action is forbidden"
 
 
 class OwnersNotFoundValidationError(ValidationError):
-<<<<<<< HEAD
+    status = 422
+
     def __init__(self):
         super().__init__(_("Owners are invalid"), field_names=["owners"])
 
 
 class DatasourceNotFoundValidationError(ValidationError):
-    def __init__(self):
-        super().__init__(_("Datasource does not exist"), field_names=["datasource_id"])
-=======
-    status = 422
+    status = 404
 
     def __init__(self):
-        super().__init__(_("Owners are invalid"), field_names=["owners"])
->>>>>>> 232925b7
+        super().__init__(_("Datasource does not exist"), field_names=["datasource_id"])