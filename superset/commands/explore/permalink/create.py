# Licensed to the Apache Software Foundation (ASF) under one
# or more contributor license agreements.  See the NOTICE file
# distributed with this work for additional information
# regarding copyright ownership.  The ASF licenses this file
# to you under the Apache License, Version 2.0 (the
# "License"); you may not use this file except in compliance
# with the License.  You may obtain a copy of the License at
#
#   http://www.apache.org/licenses/LICENSE-2.0
#
# Unless required by applicable law or agreed to in writing,
# software distributed under the License is distributed on an
# "AS IS" BASIS, WITHOUT WARRANTIES OR CONDITIONS OF ANY
# KIND, either express or implied.  See the License for the
# specific language governing permissions and limitations
# under the License.
import logging
from functools import partial
from typing import Any, Optional

from sqlalchemy.exc import SQLAlchemyError

from superset.commands.explore.permalink.base import BaseExplorePermalinkCommand
from superset.daos.key_value import KeyValueDAO
from superset.explore.permalink.exceptions import ExplorePermalinkCreateFailedError
from superset.explore.utils import check_access as check_chart_access
from superset.key_value.exceptions import (
    KeyValueCodecEncodeException,
    KeyValueCreateFailedError,
)
from superset.key_value.utils import encode_permalink_key
from superset.utils.core import DatasourceType
from superset.utils.decorators import on_error, transaction

logger = logging.getLogger(__name__)


class CreateExplorePermalinkCommand(BaseExplorePermalinkCommand):
    def __init__(self, state: dict[str, Any]):
        self.chart_id: Optional[int] = state["formData"].get("slice_id")
        self.datasource: str = state["formData"]["datasource"]
        self.state = state

    @transaction(
        on_error=partial(
            on_error,
            catches=(
                KeyValueCodecEncodeException,
                KeyValueCreateFailedError,
                SQLAlchemyError,
            ),
            reraise=ExplorePermalinkCreateFailedError,
        ),
    )
    def run(self) -> str:
        self.validate()
<<<<<<< HEAD
        try:
            d_id, d_type = self.datasource.split("__")
            datasource_id = int(d_id)
            datasource_type = DatasourceType(d_type)
            check_chart_access(datasource_id, self.chart_id, datasource_type)
            value = {
                "chartId": self.chart_id,
                "datasourceId": datasource_id,
                "datasourceType": datasource_type.value,
                "datasource": self.datasource,
                "state": self.state,
            }
            entry = KeyValueDAO.create_entry(self.resource, value, self.codec)
            db.session.flush()
            key = entry.id
            if key is None:
                raise ExplorePermalinkCreateFailedError("Unexpected missing key id")
            db.session.commit()
            return encode_permalink_key(key=key, salt=self.salt)
        except KeyValueCodecEncodeException as ex:
            raise ExplorePermalinkCreateFailedError(str(ex)) from ex
        except SQLAlchemyError as ex:
            logger.exception("Error running create command")
            raise ExplorePermalinkCreateFailedError() from ex
=======
        d_id, d_type = self.datasource.split("__")
        datasource_id = int(d_id)
        datasource_type = DatasourceType(d_type)
        check_chart_access(datasource_id, self.chart_id, datasource_type)
        value = {
            "chartId": self.chart_id,
            "datasourceId": datasource_id,
            "datasourceType": datasource_type.value,
            "datasource": self.datasource,
            "state": self.state,
        }
        command = CreateKeyValueCommand(
            resource=self.resource,
            value=value,
            codec=self.codec,
        )
        key = command.run()
        if key.id is None:
            raise ExplorePermalinkCreateFailedError("Unexpected missing key id")
        return encode_permalink_key(key=key.id, salt=self.salt)
>>>>>>> 5c9352fa

    def validate(self) -> None:
        pass<|MERGE_RESOLUTION|>--- conflicted
+++ resolved
@@ -20,6 +20,7 @@
 
 from sqlalchemy.exc import SQLAlchemyError
 
+from superset import db
 from superset.commands.explore.permalink.base import BaseExplorePermalinkCommand
 from superset.daos.key_value import KeyValueDAO
 from superset.explore.permalink.exceptions import ExplorePermalinkCreateFailedError
@@ -54,32 +55,6 @@
     )
     def run(self) -> str:
         self.validate()
-<<<<<<< HEAD
-        try:
-            d_id, d_type = self.datasource.split("__")
-            datasource_id = int(d_id)
-            datasource_type = DatasourceType(d_type)
-            check_chart_access(datasource_id, self.chart_id, datasource_type)
-            value = {
-                "chartId": self.chart_id,
-                "datasourceId": datasource_id,
-                "datasourceType": datasource_type.value,
-                "datasource": self.datasource,
-                "state": self.state,
-            }
-            entry = KeyValueDAO.create_entry(self.resource, value, self.codec)
-            db.session.flush()
-            key = entry.id
-            if key is None:
-                raise ExplorePermalinkCreateFailedError("Unexpected missing key id")
-            db.session.commit()
-            return encode_permalink_key(key=key, salt=self.salt)
-        except KeyValueCodecEncodeException as ex:
-            raise ExplorePermalinkCreateFailedError(str(ex)) from ex
-        except SQLAlchemyError as ex:
-            logger.exception("Error running create command")
-            raise ExplorePermalinkCreateFailedError() from ex
-=======
         d_id, d_type = self.datasource.split("__")
         datasource_id = int(d_id)
         datasource_type = DatasourceType(d_type)
@@ -91,16 +66,13 @@
             "datasource": self.datasource,
             "state": self.state,
         }
-        command = CreateKeyValueCommand(
-            resource=self.resource,
-            value=value,
-            codec=self.codec,
-        )
-        key = command.run()
-        if key.id is None:
+        entry = KeyValueDAO.create_entry(self.resource, value, self.codec)
+        db.session.flush()
+        key = entry.id
+        if key is None:
             raise ExplorePermalinkCreateFailedError("Unexpected missing key id")
-        return encode_permalink_key(key=key.id, salt=self.salt)
->>>>>>> 5c9352fa
+        db.session.commit()  # pylint: disable=consider-using-transaction
+        return encode_permalink_key(key=key, salt=self.salt)
 
     def validate(self) -> None:
         pass