--- conflicted
+++ resolved
@@ -84,10 +84,10 @@
     result = fields.String(description="SQL select star")
 
 
-<<<<<<< HEAD
 class SchemasResponseSchema(Schema):
     result = fields.List(fields.String(description="A database schema name"))
-=======
+
+    
 class DatabaseSchemaObjectResponseSchema(Schema):
     value = fields.String(description="Schema name")
     text = fields.String(description="Schema display name")
@@ -95,5 +95,4 @@
 
 class DatabaseSchemaResponseSchema(Schema):
     count = fields.Integer(description="The total number of schemas")
-    result = fields.Nested(DatabaseSchemaObjectResponseSchema)
->>>>>>> 6f56cd5e
+    result = fields.Nested(DatabaseSchemaObjectResponseSchema)