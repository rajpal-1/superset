# Licensed to the Apache Software Foundation (ASF) under one
# or more contributor license agreements.  See the NOTICE file
# distributed with this work for additional information
# regarding copyright ownership.  The ASF licenses this file
# to you under the Apache License, Version 2.0 (the
# "License"); you may not use this file except in compliance
# with the License.  You may obtain a copy of the License at
#
#   http://www.apache.org/licenses/LICENSE-2.0
#
# Unless required by applicable law or agreed to in writing,
# software distributed under the License is distributed on an
# "AS IS" BASIS, WITHOUT WARRANTIES OR CONDITIONS OF ANY
# KIND, either express or implied.  See the License for the
# specific language governing permissions and limitations
# under the License.

# pylint: disable=unused-argument, too-many-lines

from __future__ import annotations

import inspect
import json
import os
<<<<<<< HEAD
from pathlib import Path
from typing import Any
=======
import re
from typing import Any, TypedDict
>>>>>>> c5e7d870

from flask import current_app
from flask_babel import lazy_gettext as _
from marshmallow import (
    EXCLUDE,
    fields,
    post_load,
    pre_load,
    Schema,
    validates,
    validates_schema,
)
from marshmallow.validate import Length, OneOf, Range, ValidationError
from sqlalchemy import MetaData
from werkzeug.datastructures import FileStorage

from superset import db, is_feature_enabled
from superset.commands.database.exceptions import DatabaseInvalidError
from superset.commands.database.ssh_tunnel.exceptions import (
    SSHTunnelingNotEnabledError,
    SSHTunnelInvalidCredentials,
    SSHTunnelMissingCredentials,
)
from superset.constants import PASSWORD_MASK
from superset.databases.utils import make_url_safe
from superset.db_engine_specs import get_engine_spec
from superset.exceptions import CertificateException, SupersetSecurityException
from superset.models.core import ConfigurationMethod, Database
from superset.security.analytics_db_safety import check_sqlalchemy_uri
from superset.utils.core import markdown, parse_ssl_cert

database_schemas_query_schema = {
    "type": "object",
    "properties": {"force": {"type": "boolean"}},
}

database_tables_query_schema = {
    "type": "object",
    "properties": {
        "force": {"type": "boolean"},
        "schema_name": {"type": "string"},
    },
    "required": ["schema_name"],
}

database_name_description = "A database name to identify this connection."
port_description = "Port number for the database connection."
cache_timeout_description = (
    "Duration (in seconds) of the caching timeout for charts of this database. "
    "A timeout of 0 indicates that the cache never expires. "
    "Note this defaults to the global timeout if undefined."
)
expose_in_sqllab_description = "Expose this database to SQLLab"
allow_run_async_description = (
    "Operate the database in asynchronous mode, meaning "
    "that the queries are executed on remote workers as opposed "
    "to on the web server itself. "
    "This assumes that you have a Celery worker setup as well "
    "as a results backend. Refer to the installation docs "
    "for more information."
)
allow_file_upload_description = (
    "Allow to upload CSV file data into this database"
    "If selected, please set the schemas allowed for csv upload in Extra."
)
allow_ctas_description = "Allow CREATE TABLE AS option in SQL Lab"
allow_cvas_description = "Allow CREATE VIEW AS option in SQL Lab"
allow_dml_description = (
    "Allow users to run non-SELECT statements "
    "(UPDATE, DELETE, CREATE, ...) "
    "in SQL Lab"
)
configuration_method_description = (
    "Configuration_method is used on the frontend to "
    "inform the backend whether to explode parameters "
    "or to provide only a sqlalchemy_uri."
)
impersonate_user_description = (
    "If Presto, all the queries in SQL Lab are going to be executed as the "
    "currently logged on user who must have permission to run them.<br/>"
    "If Hive and hive.server2.enable.doAs is enabled, will run the queries as "
    "service account, but impersonate the currently logged on user "
    "via hive.server2.proxy.user property."
)
force_ctas_schema_description = (
    "When allowing CREATE TABLE AS option in SQL Lab, "
    "this option forces the table to be created in this schema"
)
encrypted_extra_description = markdown(
    "JSON string containing additional connection configuration.<br/>"
    "This is used to provide connection information for systems like "
    "Hive, Presto, and BigQuery, which do not conform to the username:password "
    "syntax normally used by SQLAlchemy.",
    True,
)
extra_description = markdown(
    "JSON string containing extra configuration elements.<br/>"
    "1. The ``engine_params`` object gets unpacked into the "
    "[sqlalchemy.create_engine]"
    "(https://docs.sqlalchemy.org/en/latest/core/engines.html#"
    "sqlalchemy.create_engine) call, while the ``metadata_params`` "
    "gets unpacked into the [sqlalchemy.MetaData]"
    "(https://docs.sqlalchemy.org/en/rel_1_0/core/metadata.html"
    "#sqlalchemy.schema.MetaData) call.<br/>"
    "2. The ``metadata_cache_timeout`` is a cache timeout setting "
    "in seconds for metadata fetch of this database. Specify it as "
    '**"metadata_cache_timeout": {"schema_cache_timeout": 600, '
    '"table_cache_timeout": 600}**. '
    "If unset, cache will not be enabled for the functionality. "
    "A timeout of 0 indicates that the cache never expires.<br/>"
    "3. The ``schemas_allowed_for_file_upload`` is a comma separated list "
    "of schemas that CSVs are allowed to upload to. "
    'Specify it as **"schemas_allowed_for_file_upload": '
    '["public", "csv_upload"]**. '
    "If database flavor does not support schema or any schema is allowed "
    "to be accessed, just leave the list empty<br/>"
    "4. The ``version`` field is a string specifying the this db's version. "
    "This should be used with Presto DBs so that the syntax is correct<br/>"
    "5. The ``allows_virtual_table_explore`` field is a boolean specifying "
    "whether or not the Explore button in SQL Lab results is shown.<br/>"
    "6. The ``disable_data_preview`` field is a boolean specifying whether or not data "
    "preview queries will be run when fetching table metadata in SQL Lab."
    "7. The ``disable_drill_to_detail`` field is a boolean specifying whether or not"
    "drill to detail is disabled for the database.",
    True,
)
get_export_ids_schema = {"type": "array", "items": {"type": "integer"}}
sqlalchemy_uri_description = markdown(
    "Refer to the "
    "[SqlAlchemy docs]"
    "(https://docs.sqlalchemy.org/en/rel_1_2/core/engines.html#"
    "database-urls) "
    "for more information on how to structure your URI.",
    True,
)
server_cert_description = markdown(
    "Optional CA_BUNDLE contents to validate HTTPS requests. Only available "
    "on certain database engines.",
    True,
)

openapi_spec_methods_override = {
    "get_list": {
        "get": {
            "summary": "Get a list of databases",
            "description": "Gets a list of databases, use Rison or JSON query "
            "parameters for filtering, sorting, pagination and "
            " for selecting specific columns and metadata.",
        }
    },
    "info": {"get": {"summary": "Get metadata information about this API resource"}},
}


def sqlalchemy_uri_validator(value: str) -> str:
    """
    Validate if it's a valid SQLAlchemy URI and refuse SQLLite by default
    """
    try:
        uri = make_url_safe(value.strip())
    except DatabaseInvalidError as ex:
        raise ValidationError(
            [
                _(
                    "Invalid connection string, a valid string usually follows: "
                    "backend+driver://user:password@database-host/database-name"
                )
            ]
        ) from ex
    if current_app.config.get("PREVENT_UNSAFE_DB_CONNECTIONS", True):
        try:
            check_sqlalchemy_uri(uri)
        except SupersetSecurityException as ex:
            raise ValidationError([str(ex)]) from ex
    return value


def server_cert_validator(value: str) -> str:
    """
    Validate the server certificate
    """
    if value:
        try:
            parse_ssl_cert(value)
        except CertificateException as ex:
            raise ValidationError([_("Invalid certificate")]) from ex
    return value


def encrypted_extra_validator(value: str) -> str:
    """
    Validate that encrypted extra is a valid JSON string
    """
    if value:
        try:
            json.loads(value)
        except json.JSONDecodeError as ex:
            raise ValidationError(
                [_("Field cannot be decoded by JSON. %(msg)s", msg=str(ex))]
            ) from ex
    return value


def extra_validator(value: str) -> str:
    """
    Validate that extra is a valid JSON string, and that metadata_params
    keys are on the call signature for SQLAlchemy Metadata
    """
    if value:
        try:
            extra_ = json.loads(value)
        except json.JSONDecodeError as ex:
            raise ValidationError(
                [_("Field cannot be decoded by JSON. %(msg)s", msg=str(ex))]
            ) from ex

        metadata_signature = inspect.signature(MetaData)
        for key in extra_.get("metadata_params", {}):
            if key not in metadata_signature.parameters:
                raise ValidationError(
                    [
                        _(
                            "The metadata_params in Extra field "
                            "is not configured correctly. The key "
                            "%(key)s is invalid.",
                            key=key,
                        )
                    ]
                )
    return value


class DatabaseParametersSchemaMixin:  # pylint: disable=too-few-public-methods
    """
    Allow SQLAlchemy URI to be passed as separate parameters.

    This mixin is a first step in allowing the users to test, create and
    edit databases without having to know how to write a SQLAlchemy URI.
    Instead, each database defines the parameters that it takes (eg,
    username, password, host, etc.) and the SQLAlchemy URI is built from
    these parameters.

    When using this mixin make sure that `sqlalchemy_uri` is not required.
    """

    engine = fields.String(
        allow_none=True, metadata={"description": "SQLAlchemy engine to use"}
    )
    driver = fields.String(
        allow_none=True, metadata={"description": "SQLAlchemy driver to use"}
    )
    parameters = fields.Dict(
        keys=fields.String(),
        values=fields.Raw(),
        metadata={"description": "DB-specific parameters for configuration"},
    )
    configuration_method = fields.Enum(
        ConfigurationMethod,
        by_value=True,
        metadata={"description": configuration_method_description},
        load_default=ConfigurationMethod.SQLALCHEMY_FORM,
    )

    @pre_load
    def build_sqlalchemy_uri(
        self, data: dict[str, Any], **kwargs: Any
    ) -> dict[str, Any]:
        """
        Build SQLAlchemy URI from separate parameters.

        This is used for databases that support being configured by individual
        parameters (eg, username, password, host, etc.), instead of requiring
        the constructed SQLAlchemy URI to be passed.
        """
        parameters = data.pop("parameters", {})
        # TODO(AAfghahi) standardize engine.
        engine = (
            data.pop("engine", None)
            or parameters.pop("engine", None)
            or data.pop("backend", None)
        )
        driver = data.pop("driver", None)

        configuration_method = data.get("configuration_method")
        if configuration_method == ConfigurationMethod.DYNAMIC_FORM:
            if not engine:
                raise ValidationError(
                    [
                        _(
                            "An engine must be specified when passing "
                            "individual parameters to a database."
                        )
                    ]
                )
            engine_spec = get_engine_spec(engine, driver)

            if not hasattr(engine_spec, "build_sqlalchemy_uri") or not hasattr(
                engine_spec, "parameters_schema"
            ):
                raise ValidationError(
                    [
                        _(
                            'Engine spec "InvalidEngine" does not support '
                            "being configured via individual parameters."
                        )
                    ]
                )

            # validate parameters
            parameters = engine_spec.parameters_schema.load(parameters)

            serialized_encrypted_extra = data.get("masked_encrypted_extra") or "{}"
            try:
                encrypted_extra = json.loads(serialized_encrypted_extra)
            except json.decoder.JSONDecodeError:
                encrypted_extra = {}

            data["sqlalchemy_uri"] = engine_spec.build_sqlalchemy_uri(
                parameters,
                encrypted_extra,
            )

        return data


def rename_encrypted_extra(
    self: Schema,
    data: dict[str, Any],
    **kwargs: Any,
) -> dict[str, Any]:
    """
    Rename ``encrypted_extra`` to ``masked_encrypted_extra``.

    PR #21248 changed the database schema for security reasons. This pre-loader keeps
    Superset backwards compatible with older clients.
    """
    if "encrypted_extra" in data:
        data["masked_encrypted_extra"] = data.pop("encrypted_extra")
    return data


class DatabaseValidateParametersSchema(Schema):
    class Meta:  # pylint: disable=too-few-public-methods
        unknown = EXCLUDE

    rename_encrypted_extra = pre_load(rename_encrypted_extra)

    id = fields.Integer(
        allow_none=True, metadata={"description": "Database ID (for updates)"}
    )
    engine = fields.String(
        required=True, metadata={"description": "SQLAlchemy engine to use"}
    )
    driver = fields.String(
        allow_none=True, metadata={"description": "SQLAlchemy driver to use"}
    )
    parameters = fields.Dict(
        keys=fields.String(),
        values=fields.Raw(allow_none=True),
        metadata={"description": "DB-specific parameters for configuration"},
    )
    catalog = fields.Dict(
        keys=fields.String(),
        values=fields.Raw(allow_none=True),
        metadata={
            "description": "Gsheets specific column for managing label to sheet urls"
        },
    )
    database_name = fields.String(
        metadata={"description": database_name_description},
        allow_none=True,
        validate=Length(1, 250),
    )
    impersonate_user = fields.Boolean(
        metadata={"description": impersonate_user_description}
    )
    extra = fields.String(
        metadata={"description": extra_description}, validate=extra_validator
    )
    masked_encrypted_extra = fields.String(
        metadata={"description": encrypted_extra_description},
        validate=encrypted_extra_validator,
        allow_none=True,
    )
    server_cert = fields.String(
        metadata={"description": server_cert_description},
        allow_none=True,
        validate=server_cert_validator,
    )
    configuration_method = fields.Enum(
        ConfigurationMethod,
        by_value=True,
        required=True,
        metadata={"description": configuration_method_description},
    )


class DatabaseSSHTunnel(Schema):
    id = fields.Integer(
        allow_none=True, metadata={"description": "SSH Tunnel ID (for updates)"}
    )
    server_address = fields.String()
    server_port = fields.Integer()
    username = fields.String()

    # Basic Authentication
    password = fields.String(required=False)

    # password protected private key authentication
    private_key = fields.String(required=False)
    private_key_password = fields.String(required=False)


class DatabasePostSchema(DatabaseParametersSchemaMixin, Schema):
    class Meta:  # pylint: disable=too-few-public-methods
        unknown = EXCLUDE

    rename_encrypted_extra = pre_load(rename_encrypted_extra)

    database_name = fields.String(
        metadata={"description": database_name_description},
        required=True,
        validate=Length(1, 250),
    )
    cache_timeout = fields.Integer(
        metadata={"description": cache_timeout_description}, allow_none=True
    )
    expose_in_sqllab = fields.Boolean(
        metadata={"description": expose_in_sqllab_description}
    )
    allow_run_async = fields.Boolean(
        metadata={"description": allow_run_async_description}
    )
    allow_file_upload = fields.Boolean(
        metadata={"description": allow_file_upload_description}
    )
    allow_ctas = fields.Boolean(metadata={"description": allow_ctas_description})
    allow_cvas = fields.Boolean(metadata={"description": allow_cvas_description})
    allow_dml = fields.Boolean(metadata={"description": allow_dml_description})
    force_ctas_schema = fields.String(
        metadata={"description": force_ctas_schema_description},
        allow_none=True,
        validate=Length(0, 250),
    )
    impersonate_user = fields.Boolean(
        metadata={"description": impersonate_user_description}
    )
    masked_encrypted_extra = fields.String(
        metadata={"description": encrypted_extra_description},
        validate=encrypted_extra_validator,
        allow_none=True,
    )
    extra = fields.String(
        metadata={"description": extra_description}, validate=extra_validator
    )
    server_cert = fields.String(
        metadata={"description": server_cert_description},
        allow_none=True,
        validate=server_cert_validator,
    )
    sqlalchemy_uri = fields.String(
        metadata={"description": sqlalchemy_uri_description},
        validate=[Length(1, 1024), sqlalchemy_uri_validator],
    )
    is_managed_externally = fields.Boolean(allow_none=True, dump_default=False)
    external_url = fields.String(allow_none=True)
    uuid = fields.String(required=False)
    ssh_tunnel = fields.Nested(DatabaseSSHTunnel, allow_none=True)


class DatabasePutSchema(DatabaseParametersSchemaMixin, Schema):
    class Meta:  # pylint: disable=too-few-public-methods
        unknown = EXCLUDE

    rename_encrypted_extra = pre_load(rename_encrypted_extra)

    database_name = fields.String(
        metadata={"description": database_name_description},
        allow_none=True,
        validate=Length(1, 250),
    )
    cache_timeout = fields.Integer(
        metadata={"description": cache_timeout_description}, allow_none=True
    )
    expose_in_sqllab = fields.Boolean(
        metadata={"description": expose_in_sqllab_description}
    )
    allow_run_async = fields.Boolean(
        metadata={"description": allow_run_async_description}
    )
    allow_file_upload = fields.Boolean(
        metadata={"description": allow_file_upload_description}
    )
    allow_ctas = fields.Boolean(metadata={"description": allow_ctas_description})
    allow_cvas = fields.Boolean(metadata={"description": allow_cvas_description})
    allow_dml = fields.Boolean(metadata={"description": allow_dml_description})
    force_ctas_schema = fields.String(
        metadata={"description": force_ctas_schema_description},
        allow_none=True,
        validate=Length(0, 250),
    )
    impersonate_user = fields.Boolean(
        metadata={"description": impersonate_user_description}
    )
    masked_encrypted_extra = fields.String(
        metadata={"description": encrypted_extra_description},
        allow_none=True,
        validate=encrypted_extra_validator,
    )
    extra = fields.String(
        metadata={"description": extra_description}, validate=extra_validator
    )
    server_cert = fields.String(
        metadata={"description": server_cert_description},
        allow_none=True,
        validate=server_cert_validator,
    )
    sqlalchemy_uri = fields.String(
        metadata={"description": sqlalchemy_uri_description},
        validate=[Length(0, 1024), sqlalchemy_uri_validator],
    )
    is_managed_externally = fields.Boolean(allow_none=True, dump_default=False)
    external_url = fields.String(allow_none=True)
    ssh_tunnel = fields.Nested(DatabaseSSHTunnel, allow_none=True)
    uuid = fields.String(required=False)


class DatabaseTestConnectionSchema(DatabaseParametersSchemaMixin, Schema):
    rename_encrypted_extra = pre_load(rename_encrypted_extra)

    database_name = fields.String(
        metadata={"description": database_name_description},
        allow_none=True,
        validate=Length(1, 250),
    )
    impersonate_user = fields.Boolean(
        metadata={"description": impersonate_user_description}
    )
    extra = fields.String(
        metadata={"description": extra_description}, validate=extra_validator
    )
    masked_encrypted_extra = fields.String(
        metadata={"description": encrypted_extra_description},
        validate=encrypted_extra_validator,
        allow_none=True,
    )
    server_cert = fields.String(
        metadata={"description": server_cert_description},
        allow_none=True,
        validate=server_cert_validator,
    )
    sqlalchemy_uri = fields.String(
        metadata={"description": sqlalchemy_uri_description},
        validate=[Length(1, 1024), sqlalchemy_uri_validator],
    )

    ssh_tunnel = fields.Nested(DatabaseSSHTunnel, allow_none=True)


class TableMetadataOptionsResponse(TypedDict):
    deferrable: bool
    initially: bool
    match: bool
    ondelete: bool
    onupdate: bool


class TableMetadataColumnsResponse(TypedDict, total=False):
    keys: list[str]
    longType: str
    name: str
    type: str
    duplicates_constraint: str | None
    comment: str | None


class TableMetadataForeignKeysIndexesResponse(TypedDict):
    column_names: list[str]
    name: str
    options: TableMetadataOptionsResponse
    referred_columns: list[str]
    referred_schema: str
    referred_table: str
    type: str


class TableMetadataPrimaryKeyResponse(TypedDict):
    column_names: list[str]
    name: str
    type: str


class TableMetadataResponse(TypedDict):
    name: str
    columns: list[TableMetadataColumnsResponse]
    foreignKeys: list[TableMetadataForeignKeysIndexesResponse]
    indexes: list[TableMetadataForeignKeysIndexesResponse]
    primaryKey: TableMetadataPrimaryKeyResponse
    selectStar: str
    comment: str | None


class TableMetadataOptionsResponseSchema(Schema):
    deferrable = fields.Bool()
    initially = fields.Bool()
    match = fields.Bool()
    ondelete = fields.Bool()
    onupdate = fields.Bool()


class TableMetadataColumnsResponseSchema(Schema):
    keys = fields.List(fields.String(), metadata={"description": ""})
    longType = fields.String(
        metadata={"description": "The actual backend long type for the column"}
    )
    name = fields.String(metadata={"description": "The column name"})
    type = fields.String(metadata={"description": "The column type"})
    duplicates_constraint = fields.String(required=False)


class TableMetadataForeignKeysIndexesResponseSchema(Schema):
    column_names = fields.List(
        fields.String(
            metadata={
                "description": "A list of column names that compose the foreign key or "
                " index"
            }
        )
    )
    name = fields.String(
        metadata={"description": "The name of the foreign key or index"}
    )
    options = fields.Nested(TableMetadataOptionsResponseSchema)
    referred_columns = fields.List(fields.String())
    referred_schema = fields.String()
    referred_table = fields.String()
    type = fields.String()


class TableMetadataPrimaryKeyResponseSchema(Schema):
    column_names = fields.List(
        fields.String(
            metadata={
                "description": "A list of column names that compose the primary key"
            }
        )
    )
    name = fields.String(metadata={"description": "The primary key index name"})
    type = fields.String()


class TableMetadataResponseSchema(Schema):
    name = fields.String(metadata={"description": "The name of the table"})
    columns = fields.List(
        fields.Nested(TableMetadataColumnsResponseSchema),
        metadata={"description": "A list of columns and their metadata"},
    )
    foreignKeys = fields.List(
        fields.Nested(TableMetadataForeignKeysIndexesResponseSchema),
        metadata={"description": "A list of foreign keys and their metadata"},
    )
    indexes = fields.List(
        fields.Nested(TableMetadataForeignKeysIndexesResponseSchema),
        metadata={"description": "A list of indexes and their metadata"},
    )
    primaryKey = fields.Nested(
        TableMetadataPrimaryKeyResponseSchema,
        metadata={"description": "Primary keys metadata"},
    )
    selectStar = fields.String(metadata={"description": "SQL select star"})


class TableExtraMetadataResponseSchema(Schema):
    metadata = fields.Dict()
    partitions = fields.Dict()
    clustering = fields.Dict()


class SelectStarResponseSchema(Schema):
    result = fields.String(metadata={"description": "SQL select star"})


class SchemasResponseSchema(Schema):
    result = fields.List(
        fields.String(metadata={"description": "A database schema name"})
    )


class DatabaseTablesResponse(Schema):
    extra = fields.Dict(
        metadata={"description": "Extra data used to specify column metadata"}
    )
    type = fields.String(metadata={"description": "table or view"})
    value = fields.String(metadata={"description": "The table or view name"})


class ValidateSQLRequest(Schema):
    sql = fields.String(
        required=True, metadata={"description": "SQL statement to validate"}
    )
    schema = fields.String(required=False, allow_none=True)
    template_params = fields.Dict(required=False, allow_none=True)


class ValidateSQLResponse(Schema):
    line_number = fields.Integer()
    start_column = fields.Integer()
    end_column = fields.Integer()
    message = fields.String()


class DatabaseRelatedChart(Schema):
    id = fields.Integer()
    slice_name = fields.String()
    viz_type = fields.String()


class DatabaseRelatedDashboard(Schema):
    id = fields.Integer()
    json_metadata = fields.Dict()
    slug = fields.String()
    title = fields.String()


class DatabaseRelatedCharts(Schema):
    count = fields.Integer(metadata={"description": "Chart count"})
    result = fields.List(
        fields.Nested(DatabaseRelatedChart),
        metadata={"description": "A list of dashboards"},
    )


class DatabaseRelatedDashboards(Schema):
    count = fields.Integer(metadata={"description": "Dashboard count"})
    result = fields.List(
        fields.Nested(DatabaseRelatedDashboard),
        metadata={"description": "A list of dashboards"},
    )


class DatabaseRelatedObjectsResponse(Schema):
    charts = fields.Nested(DatabaseRelatedCharts)
    dashboards = fields.Nested(DatabaseRelatedDashboards)


class DatabaseFunctionNamesResponse(Schema):
    function_names = fields.List(fields.String())


class ImportV1DatabaseExtraSchema(Schema):
    @pre_load
    def fix_schemas_allowed_for_csv_upload(  # pylint: disable=invalid-name
        self, data: dict[str, Any], **kwargs: Any
    ) -> dict[str, Any]:
        """
        Fixes for ``schemas_allowed_for_csv_upload``.
        """
        # Fix for https://github.com/apache/superset/pull/16756, which temporarily
        # changed the V1 schema. We need to support exports made after that PR and
        # before this PR.
        if "schemas_allowed_for_file_upload" in data:
            data["schemas_allowed_for_csv_upload"] = data.pop(
                "schemas_allowed_for_file_upload"
            )

        # Fix ``schemas_allowed_for_csv_upload`` being a string.
        # Due to a bug in the database modal, some databases might have been
        # saved and exported with a string for ``schemas_allowed_for_csv_upload``.
        schemas_allowed_for_csv_upload = data.get("schemas_allowed_for_csv_upload")
        if isinstance(schemas_allowed_for_csv_upload, str):
            data["schemas_allowed_for_csv_upload"] = json.loads(
                schemas_allowed_for_csv_upload
            )

        return data

    metadata_params = fields.Dict(keys=fields.Str(), values=fields.Raw())
    engine_params = fields.Dict(keys=fields.Str(), values=fields.Raw())
    metadata_cache_timeout = fields.Dict(keys=fields.Str(), values=fields.Integer())
    schemas_allowed_for_csv_upload = fields.List(fields.String())
    cost_estimate_enabled = fields.Boolean()
    allows_virtual_table_explore = fields.Boolean(required=False)
    cancel_query_on_windows_unload = fields.Boolean(required=False)
    disable_data_preview = fields.Boolean(required=False)
    disable_drill_to_detail = fields.Boolean(required=False)
    version = fields.String(required=False, allow_none=True)


class ImportV1DatabaseSchema(Schema):
    @pre_load
    def fix_allow_csv_upload(
        self, data: dict[str, Any], **kwargs: Any
    ) -> dict[str, Any]:
        """
        Fix for ``allow_csv_upload`` .
        """
        # Fix for https://github.com/apache/superset/pull/16756, which temporarily
        # changed the V1 schema. We need to support exports made after that PR and
        # before this PR.
        if "allow_file_upload" in data:
            data["allow_csv_upload"] = data.pop("allow_file_upload")

        return data

    database_name = fields.String(required=True)
    sqlalchemy_uri = fields.String(required=True)
    password = fields.String(allow_none=True)
    cache_timeout = fields.Integer(allow_none=True)
    expose_in_sqllab = fields.Boolean()
    allow_run_async = fields.Boolean()
    allow_ctas = fields.Boolean()
    allow_cvas = fields.Boolean()
    allow_dml = fields.Boolean(required=False)
    allow_csv_upload = fields.Boolean()
    extra = fields.Nested(ImportV1DatabaseExtraSchema)
    uuid = fields.UUID(required=True)
    version = fields.String(required=True)
    is_managed_externally = fields.Boolean(allow_none=True, dump_default=False)
    external_url = fields.String(allow_none=True)
    ssh_tunnel = fields.Nested(DatabaseSSHTunnel, allow_none=True)

    @validates_schema
    def validate_password(self, data: dict[str, Any], **kwargs: Any) -> None:
        """If sqlalchemy_uri has a masked password, password is required"""
        uuid = data["uuid"]
        existing = db.session.query(Database).filter_by(uuid=uuid).first()
        if existing:
            return

        uri = data["sqlalchemy_uri"]
        password = make_url_safe(uri).password
        if password == PASSWORD_MASK and data.get("password") is None:
            raise ValidationError("Must provide a password for the database")

    @validates_schema
    def validate_ssh_tunnel_credentials(
        self, data: dict[str, Any], **kwargs: Any
    ) -> None:
        """If ssh_tunnel has a masked credentials, credentials are required"""
        uuid = data["uuid"]
        existing = db.session.query(Database).filter_by(uuid=uuid).first()
        if existing:
            return

        # Our DB has a ssh_tunnel in it
        if ssh_tunnel := data.get("ssh_tunnel"):
            # Login methods are (only one from these options):
            # 1. password
            # 2. private_key + private_key_password
            # Based on the data passed we determine what info is required.
            # You cannot mix the credentials from both methods.
            if not is_feature_enabled("SSH_TUNNELING"):
                # You are trying to import a Database with SSH Tunnel
                # But the Feature Flag is not enabled.
                raise SSHTunnelingNotEnabledError()
            password = ssh_tunnel.get("password")
            private_key = ssh_tunnel.get("private_key")
            private_key_password = ssh_tunnel.get("private_key_password")
            if password is not None:
                # Login method #1 (Password)
                if private_key is not None or private_key_password is not None:
                    # You cannot have a mix of login methods
                    raise SSHTunnelInvalidCredentials()
                if password == PASSWORD_MASK:
                    raise ValidationError("Must provide a password for the ssh tunnel")
            if password is None:
                # If the SSH Tunnel we're importing has no password then it must
                # have a private_key + private_key_password combination
                if private_key is None and private_key_password is None:
                    # We have found nothing related to other credentials
                    raise SSHTunnelMissingCredentials()
                # We need to ask for the missing properties of our method # 2
                # Some times the property is just missing
                # or there're times where it's masked.
                # If both are masked, we need to return a list of errors
                # so the UI ask for both fields at the same time if needed
                exception_messages: list[str] = []
                if private_key is None or private_key == PASSWORD_MASK:
                    # If we get here we need to ask for the private key
                    exception_messages.append(
                        "Must provide a private key for the ssh tunnel"
                    )
                if (
                    private_key_password is None
                    or private_key_password == PASSWORD_MASK
                ):
                    # If we get here we need to ask for the private key password
                    exception_messages.append(
                        "Must provide a private key password for the ssh tunnel"
                    )
                if exception_messages:
                    # We can ask for just one field or both if masked, if both
                    # are empty, SSHTunnelMissingCredentials was already raised
                    raise ValidationError(exception_messages)
        return


class EncryptedField:  # pylint: disable=too-few-public-methods
    """
    A database field that should be stored in encrypted_extra.
    """


class EncryptedString(EncryptedField, fields.String):
    pass


class EncryptedDict(EncryptedField, fields.Dict):
    pass


def encrypted_field_properties(self, field: Any, **_) -> dict[str, Any]:  # type: ignore
    ret = {}
    if isinstance(field, EncryptedField):
        if self.openapi_version.major > 2:
            ret["x-encrypted-extra"] = True
    return ret


class DatabaseSchemaAccessForFileUploadResponse(Schema):
    schemas = fields.List(
        fields.String(),
        metadata={
            "description": "The list of schemas allowed for the database to upload "
            "information"
        },
    )


class DatabaseConnectionSchema(Schema):
    """
    Schema with database connection information.

    This is only for admins (who have ``can_create`` on ``Database``).
    """

    allow_ctas = fields.Boolean(metadata={"description": allow_ctas_description})
    allow_cvas = fields.Boolean(metadata={"description": allow_cvas_description})
    allow_dml = fields.Boolean(metadata={"description": allow_dml_description})
    allow_file_upload = fields.Boolean(
        metadata={"description": allow_file_upload_description}
    )
    allow_run_async = fields.Boolean(
        metadata={"description": allow_run_async_description}
    )
    backend = fields.String(
        allow_none=True, metadata={"description": "SQLAlchemy engine to use"}
    )
    cache_timeout = fields.Integer(
        metadata={"description": cache_timeout_description}, allow_none=True
    )
    configuration_method = fields.String(
        metadata={"description": configuration_method_description},
    )
    database_name = fields.String(
        metadata={"description": database_name_description},
        allow_none=True,
        validate=Length(1, 250),
    )
    driver = fields.String(
        allow_none=True, metadata={"description": "SQLAlchemy driver to use"}
    )
    engine_information = fields.Dict(keys=fields.String(), values=fields.Raw())
    expose_in_sqllab = fields.Boolean(
        metadata={"description": expose_in_sqllab_description}
    )
    extra = fields.String(
        metadata={"description": extra_description}, validate=extra_validator
    )
    force_ctas_schema = fields.String(
        metadata={"description": force_ctas_schema_description},
        allow_none=True,
        validate=Length(0, 250),
    )
    id = fields.Integer(metadata={"description": "Database ID (for updates)"})
    impersonate_user = fields.Boolean(
        metadata={"description": impersonate_user_description}
    )
    is_managed_externally = fields.Boolean(allow_none=True, dump_default=False)
    server_cert = fields.String(
        metadata={"description": server_cert_description},
        allow_none=True,
        validate=server_cert_validator,
    )
    uuid = fields.String(required=False)
    ssh_tunnel = fields.Nested(DatabaseSSHTunnel, allow_none=True)
    masked_encrypted_extra = fields.String(
        metadata={"description": encrypted_extra_description},
        validate=encrypted_extra_validator,
        allow_none=True,
    )
    parameters = fields.Dict(
        keys=fields.String(),
        values=fields.Raw(),
        metadata={"description": "DB-specific parameters for configuration"},
    )
    parameters_schema = fields.Dict(
        keys=fields.String(),
        values=fields.Raw(),
        metadata={
            "description": (
                "JSONSchema for configuring the database by "
                "parameters instead of SQLAlchemy URI"
            ),
        },
    )
    sqlalchemy_uri = fields.String(
        metadata={"description": sqlalchemy_uri_description},
        validate=[Length(1, 1024), sqlalchemy_uri_validator],
    )


class DelimitedListField(fields.List):
    """
    Special marshmallow field for handling delimited lists.
    formData expects a string, so we need to deserialize it into a list.
    """

    def _deserialize(
        self, value: str, attr: Any, data: Any, **kwargs: Any
    ) -> list[Any]:
        try:
            values = value.split(",") if value else []
            return super()._deserialize(values, attr, data, **kwargs)
        except AttributeError as exc:
            raise ValidationError(
                f"{attr} is not a delimited list it has a non string value {value}."
            ) from exc


class BaseUploadPostSchema(Schema):
    _extension_config_key = ""
    already_exists = fields.String(
        load_default="fail",
        validate=OneOf(choices=("fail", "replace", "append")),
        metadata={
            "description": "What to do if the table already "
            "exists accepts: fail, replace, append"
        },
    )
    column_labels = fields.String(
        metadata={
            "description": "Column label for index column(s). "
            "If None is given and Dataframe"
            "Index is checked, Index Names are used"
        }
    )
    columns_read = DelimitedListField(
        fields.String(),
        metadata={"description": "A List of the column names that should be read"},
    )
    dataframe_index = fields.Boolean(
        metadata={"description": "Write dataframe index as a column."}
    )
    schema = fields.String(
        metadata={"description": "The schema to upload the data file to."}
    )
    table_name = fields.String(
        required=True,
        validate=[Length(min=1, max=10000)],
        allow_none=False,
        metadata={"description": "The name of the table to be created/appended"},
    )

    @validates("file")
    def validate_file_extension(self, file: FileStorage) -> None:
        allowed_extensions = current_app.config["ALLOWED_EXTENSIONS"].intersection(
            current_app.config[self._extension_config_key]
        )
        file_suffix = Path(file.filename).suffix
        if not file_suffix:
            raise ValidationError([_("File extension is not allowed.")])
        file_suffix = file_suffix[1:]  # remove the dot
        if file_suffix not in allowed_extensions:
            raise ValidationError([_("File extension is not allowed.")])


class ColumnarUploadPostSchema(BaseUploadPostSchema):
    """
    Schema for Columnar Upload
    """

    _extension_config_key = "COLUMNAR_EXTENSIONS"

    file = fields.Raw(
        required=True,
        metadata={
            "description": "The Columnar file to upload",
            "type": "string",
            "format": "binary",
        },
    )


class CSVUploadPostSchema(BaseUploadPostSchema):
    """
    Schema for CSV Upload
    """

    _extension_config_key = "CSV_EXTENSIONS"

    file = fields.Raw(
        required=True,
        metadata={
            "description": "The CSV file to upload",
            "type": "string",
            "format": "text/csv",
        },
    )
    delimiter = fields.String(metadata={"description": "The delimiter of the CSV file"})
    column_data_types = fields.String(
        metadata={
            "description": "A dictionary with column names and "
            "their data types if you need to change "
            "the defaults. Example: {'user_id':'int'}. "
            "Check Python Pandas library for supported data types"
        }
    )
    day_first = fields.Boolean(
        metadata={
            "description": "DD/MM format dates, international and European format"
        }
    )
    skip_blank_lines = fields.Boolean(
        metadata={"description": "Skip blank lines in the CSV file."}
    )
    skip_initial_space = fields.Boolean(
        metadata={"description": "Skip spaces after delimiter."}
    )
    column_dates = DelimitedListField(
        fields.String(),
        metadata={
            "description": "A list of column names that should be "
            "parsed as dates. Example: date,timestamp"
        },
    )
    decimal_character = fields.String(
        metadata={
            "description": "Character to recognize as decimal point. Default is '.'"
        }
    )
    header_row = fields.Integer(
        metadata={
            "description": "Row containing the headers to use as column names"
            "(0 is first line of data). Leave empty if there is no header row."
        }
    )
    index_column = fields.String(
        metadata={
            "description": "Column to use as the row labels of the dataframe. "
            "Leave empty if no index column"
        }
    )
    null_values = DelimitedListField(
        fields.String(),
        metadata={
            "description": "A list of strings that should be treated as null. "
            "Examples: '' for empty strings, 'None', 'N/A',"
            "Warning: Hive database supports only a single value"
        },
    )
    rows_to_read = fields.Integer(
        metadata={
            "description": "Number of rows to read from the file. "
            "If None, reads all rows."
        },
        allow_none=True,
        validate=Range(min=1),
    )
    skip_rows = fields.Integer(
        metadata={"description": "Number of rows to skip at start of file."}
    )

    @post_load
    def convert_column_data_types(
        self, data: dict[str, Any], **kwargs: Any
    ) -> dict[str, Any]:
        if "column_data_types" in data and data["column_data_types"]:
            try:
                data["column_data_types"] = json.loads(data["column_data_types"])
            except json.JSONDecodeError as ex:
                raise ValidationError(
                    "Invalid JSON format for column_data_types"
                ) from ex
        return data

    @validates("file")
    def validate_file_size(self, file: FileStorage) -> None:
        file.flush()
        size = os.fstat(file.fileno()).st_size
        if (
            current_app.config["CSV_UPLOAD_MAX_SIZE"] is not None
            and size > current_app.config["CSV_UPLOAD_MAX_SIZE"]
        ):
            raise ValidationError([_("File size exceeds the maximum allowed size.")])


class ExcelUploadPostSchema(BaseUploadPostSchema):
    """
    Schema for Excel Upload
    """

    _extension_config_key = "EXCEL_EXTENSIONS"

    file = fields.Raw(
        required=True,
        metadata={
            "description": "The Excel file to upload",
            "type": "string",
            "format": "binary",
        },
    )
    sheet_name = fields.String(
        metadata={
            "description": "Strings used for sheet names "
            "(default is the first sheet)."
        }
    )
    column_dates = DelimitedListField(
        fields.String(),
        metadata={
            "description": "A list of column names that should be "
            "parsed as dates. Example: date,timestamp"
        },
    )
    decimal_character = fields.String(
        metadata={
            "description": "Character to recognize as decimal point. Default is '.'"
        }
    )
    header_row = fields.Integer(
        metadata={
            "description": "Row containing the headers to use as column names"
            "(0 is first line of data). Leave empty if there is no header row."
        }
    )
    index_column = fields.String(
        metadata={
            "description": "Column to use as the row labels of the dataframe. "
            "Leave empty if no index column"
        }
    )
    null_values = DelimitedListField(
        fields.String(),
        metadata={
            "description": "A list of strings that should be treated as null. "
            "Examples: '' for empty strings, 'None', 'N/A',"
            "Warning: Hive database supports only a single value"
        },
    )
    rows_to_read = fields.Integer(
        metadata={
            "description": "Number of rows to read from the file. "
            "If None, reads all rows."
        },
        allow_none=True,
        validate=Range(min=1),
    )
    skip_rows = fields.Integer(
        metadata={"description": "Number of rows to skip at start of file."}
    )


class UploadFilePostSchema(Schema):
    """
    Schema for upload file request.
    """

    file = fields.Raw(
        required=True,
        metadata={
            "description": "The file to upload",
            "type": "string",
            "format": "binary",
        },
    )


class UploadFileMetadataItemSchema(Schema):
    sheet_name = fields.String(metadata={"description": "The name of the sheet"})
    column_names = fields.List(
        fields.String(),
        metadata={"description": "A list of columns names in the sheet"},
    )


class UploadFileMetadata(Schema):
    """
    Schema for upload file metadata response.
    """

    items = fields.List(fields.Nested(UploadFileMetadataItemSchema))


class OAuth2ProviderResponseSchema(Schema):
    """
    Schema for the payload sent on OAuth2 redirect.
    """

    code = fields.String(
        required=False,
        metadata={"description": "The authorization code returned by the provider"},
    )
    state = fields.String(
        required=False,
        metadata={"description": "The state parameter originally passed by the client"},
    )
    scope = fields.String(
        required=False,
        metadata={
            "description": "A space-separated list of scopes granted by the user"
        },
    )
    error = fields.String(
        required=False,
        metadata={
            "description": "In case of an error, this field contains the error code"
        },
    )
    error_description = fields.String(
        required=False,
        metadata={"description": "Additional description of the error"},
    )

    class Meta:  # pylint: disable=too-few-public-methods
        # Ignore unknown fields that might be sent by the OAuth2 provider
        unknown = EXCLUDE


class QualifiedTableSchema(Schema):
    """
    Schema for a qualified table reference.

    Catalog and schema can be ommited, to fallback to default values. Table name must be
    present.
    """

    name = fields.String(
        required=True,
        metadata={"description": "The table name"},
    )
    schema = fields.String(
        required=False,
        load_default=None,
        metadata={"description": "The table schema"},
    )
    catalog = fields.String(
        required=False,
        load_default=None,
        metadata={"description": "The table catalog"},
    )<|MERGE_RESOLUTION|>--- conflicted
+++ resolved
@@ -22,13 +22,9 @@
 import inspect
 import json
 import os
-<<<<<<< HEAD
 from pathlib import Path
-from typing import Any
-=======
 import re
 from typing import Any, TypedDict
->>>>>>> c5e7d870
 
 from flask import current_app
 from flask_babel import lazy_gettext as _
