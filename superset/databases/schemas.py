# Licensed to the Apache Software Foundation (ASF) under one
# or more contributor license agreements.  See the NOTICE file
# distributed with this work for additional information
# regarding copyright ownership.  The ASF licenses this file
# to you under the Apache License, Version 2.0 (the
# "License"); you may not use this file except in compliance
# with the License.  You may obtain a copy of the License at
#
#   http://www.apache.org/licenses/LICENSE-2.0
#
# Unless required by applicable law or agreed to in writing,
# software distributed under the License is distributed on an
# "AS IS" BASIS, WITHOUT WARRANTIES OR CONDITIONS OF ANY
# KIND, either express or implied.  See the License for the
# specific language governing permissions and limitations
# under the License.
import inspect
import json
from typing import Any, Dict, Optional, Type

from flask import current_app
from flask_babel import lazy_gettext as _
from marshmallow import EXCLUDE, fields, pre_load, Schema, validates_schema
from marshmallow.validate import Length, ValidationError
from marshmallow_enum import EnumField
from sqlalchemy import MetaData
from sqlalchemy.engine.url import make_url
from sqlalchemy.exc import ArgumentError

from superset.db_engine_specs import BaseEngineSpec, get_engine_specs
from superset.exceptions import CertificateException, SupersetSecurityException
from superset.models.core import ConfigurationMethod, PASSWORD_MASK
from superset.security.analytics_db_safety import check_sqlalchemy_uri
from superset.utils.core import markdown, parse_ssl_cert

database_schemas_query_schema = {
    "type": "object",
    "properties": {"force": {"type": "boolean"}},
}

database_name_description = "A database name to identify this connection."
port_description = "Port number for the database connection."
cache_timeout_description = (
    "Duration (in seconds) of the caching timeout for charts of this database. "
    "A timeout of 0 indicates that the cache never expires. "
    "Note this defaults to the global timeout if undefined."
)
expose_in_sqllab_description = "Expose this database to SQLLab"
allow_run_async_description = (
    "Operate the database in asynchronous mode, meaning  "
    "that the queries are executed on remote workers as opposed "
    "to on the web server itself. "
    "This assumes that you have a Celery worker setup as well "
    "as a results backend. Refer to the installation docs "
    "for more information."
)
allow_csv_upload_description = (
    "Allow to upload CSV file data into this database"
    "If selected, please set the schemas allowed for csv upload in Extra."
)
allow_ctas_description = "Allow CREATE TABLE AS option in SQL Lab"
allow_cvas_description = "Allow CREATE VIEW AS option in SQL Lab"
allow_dml_description = (
    "Allow users to run non-SELECT statements "
    "(UPDATE, DELETE, CREATE, ...) "
    "in SQL Lab"
)
allow_multi_schema_metadata_fetch_description = (
    "Allow SQL Lab to fetch a list of all tables and all views across "
    "all database schemas. For large data warehouse with thousands of "
    "tables, this can be expensive and put strain on the system."
)  # pylint: disable=invalid-name
configuration_method_description = (
    "Configuration_method is used on the frontend to "
    "inform the backend whether to explode parameters "
    "or to provide only a sqlalchemy_uri."
)
impersonate_user_description = (
    "If Presto, all the queries in SQL Lab are going to be executed as the "
    "currently logged on user who must have permission to run them.<br/>"
    "If Hive and hive.server2.enable.doAs is enabled, will run the queries as "
    "service account, but impersonate the currently logged on user "
    "via hive.server2.proxy.user property."
)
force_ctas_schema_description = (
    "When allowing CREATE TABLE AS option in SQL Lab, "
    "this option forces the table to be created in this schema"
)
encrypted_extra_description = markdown(
    "JSON string containing additional connection configuration.<br/>"
    "This is used to provide connection information for systems like "
    "Hive, Presto, and BigQuery, which do not conform to the username:password "
    "syntax normally used by SQLAlchemy.",
    True,
)
extra_description = markdown(
    "JSON string containing extra configuration elements.<br/>"
    "1. The ``engine_params`` object gets unpacked into the "
    "[sqlalchemy.create_engine]"
    "(https://docs.sqlalchemy.org/en/latest/core/engines.html#"
    "sqlalchemy.create_engine) call, while the ``metadata_params`` "
    "gets unpacked into the [sqlalchemy.MetaData]"
    "(https://docs.sqlalchemy.org/en/rel_1_0/core/metadata.html"
    "#sqlalchemy.schema.MetaData) call.<br/>"
    "2. The ``metadata_cache_timeout`` is a cache timeout setting "
    "in seconds for metadata fetch of this database. Specify it as "
    '**"metadata_cache_timeout": {"schema_cache_timeout": 600, '
    '"table_cache_timeout": 600}**. '
    "If unset, cache will not be enabled for the functionality. "
    "A timeout of 0 indicates that the cache never expires.<br/>"
    "3. The ``schemas_allowed_for_csv_upload`` is a comma separated list "
    "of schemas that CSVs are allowed to upload to. "
    'Specify it as **"schemas_allowed_for_csv_upload": '
    '["public", "csv_upload"]**. '
    "If database flavor does not support schema or any schema is allowed "
    "to be accessed, just leave the list empty<br/>"
    "4. the ``version`` field is a string specifying the this db's version. "
    "This should be used with Presto DBs so that the syntax is correct<br/>"
    "5. The ``allows_virtual_table_explore`` field is a boolean specifying "
    "whether or not the Explore button in SQL Lab results is shown.",
    True,
)
get_export_ids_schema = {"type": "array", "items": {"type": "integer"}}
sqlalchemy_uri_description = markdown(
    "Refer to the "
    "[SqlAlchemy docs]"
    "(https://docs.sqlalchemy.org/en/rel_1_2/core/engines.html#"
    "database-urls) "
    "for more information on how to structure your URI.",
    True,
)
server_cert_description = markdown(
    "Optional CA_BUNDLE contents to validate HTTPS requests. Only available "
    "on certain database engines.",
    True,
)


def sqlalchemy_uri_validator(value: str) -> str:
    """
    Validate if it's a valid SQLAlchemy URI and refuse SQLLite by default
    """
    try:
        uri = make_url(value.strip())
    except (ArgumentError, AttributeError, ValueError):
        raise ValidationError(
            [
                _(
                    "Invalid connection string, a valid string usually follows: "
                    "driver://user:password@database-host/database-name"
                )
            ]
        )
    if current_app.config.get("PREVENT_UNSAFE_DB_CONNECTIONS", True):
        try:
            check_sqlalchemy_uri(uri)
        except SupersetSecurityException as ex:
            raise ValidationError([str(ex)])
    return value


def server_cert_validator(value: str) -> str:
    """
    Validate the server certificate
    """
    if value:
        try:
            parse_ssl_cert(value)
        except CertificateException:
            raise ValidationError([_("Invalid certificate")])
    return value


def encrypted_extra_validator(value: str) -> str:
    """
    Validate that encrypted extra is a valid JSON string
    """
    if value:
        try:
            json.loads(value)
        except json.JSONDecodeError as ex:
            raise ValidationError(
                [_("Field cannot be decoded by JSON. %(msg)s", msg=str(ex))]
            )
    return value


def extra_validator(value: str) -> str:
    """
    Validate that extra is a valid JSON string, and that metadata_params
    keys are on the call signature for SQLAlchemy Metadata
    """
    if value:
        try:
            extra_ = json.loads(value)
        except json.JSONDecodeError as ex:
            raise ValidationError(
                [_("Field cannot be decoded by JSON. %(msg)s", msg=str(ex))]
            )
        else:
            metadata_signature = inspect.signature(MetaData)
            for key in extra_.get("metadata_params", {}):
                if key not in metadata_signature.parameters:
                    raise ValidationError(
                        [
                            _(
                                "The metadata_params in Extra field "
                                "is not configured correctly. The key "
                                "%(key)s is invalid.",
                                key=key,
                            )
                        ]
                    )
    return value


class DatabaseParametersSchemaMixin:
    """
    Allow SQLAlchemy URI to be passed as separate parameters.

    This mixin is a first step in allowing the users to test, create and
    edit databases without having to know how to write a SQLAlchemy URI.
    Instead, each database defines the parameters that it takes (eg,
    username, password, host, etc.) and the SQLAlchemy URI is built from
    these parameters.

    When using this mixin make sure that `sqlalchemy_uri` is not required.
    """

    engine = fields.String(allow_none=True, description="SQLAlchemy engine to use")
    parameters = fields.Dict(
        keys=fields.String(),
        values=fields.Raw(),
        description="DB-specific parameters for configuration",
    )
    configuration_method = EnumField(
        ConfigurationMethod,
        by_value=True,
        description=configuration_method_description,
        missing=ConfigurationMethod.SQLALCHEMY_FORM,
    )

    # pylint: disable=no-self-use, unused-argument
    @pre_load
    def build_sqlalchemy_uri(
        self, data: Dict[str, Any], **kwargs: Any
    ) -> Dict[str, Any]:
        """
        Build SQLAlchemy URI from separate parameters.

        This is used for databases that support being configured by individual
        parameters (eg, username, password, host, etc.), instead of requiring
        the constructed SQLAlchemy URI to be passed.
        """
        parameters = data.pop("parameters", {})
        # TODO(AAfghahi) standardize engine.
        engine = (
            data.pop("engine", None)
            or parameters.pop("engine", None)
            or data.pop("backend", None)
        )

        configuration_method = data.get("configuration_method")
        if configuration_method == ConfigurationMethod.DYNAMIC_FORM:
            engine_spec = get_engine_spec(engine)

            if not hasattr(engine_spec, "build_sqlalchemy_uri") or not hasattr(
                engine_spec, "parameters_schema"
            ):
                raise ValidationError(
                    [
                        _(
                            'Engine spec "InvalidEngine" does not support '
                            "being configured via individual parameters."
                        )
                    ]
                )

            # validate parameters
            parameters = engine_spec.parameters_schema.load(parameters)  # type: ignore

<<<<<<< HEAD
            serialized_encrypted_extra = (
                data.get("encrypted_extra", "{}")
                if data.get("encrypted_extra")
                else "{}"
            )
=======
            serialized_encrypted_extra = data.get("encrypted_extra") or "{}"
>>>>>>> d4480f5c
            try:
                encrypted_extra = json.loads(serialized_encrypted_extra)
            except json.decoder.JSONDecodeError:
                encrypted_extra = {}

            data["sqlalchemy_uri"] = engine_spec.build_sqlalchemy_uri(  # type: ignore
                parameters, encrypted_extra
            )

        return data


def get_engine_spec(engine: Optional[str]) -> Type[BaseEngineSpec]:
    if not engine:
        raise ValidationError(
            [
                _(
                    "An engine must be specified when passing "
                    "individual parameters to a database."
                )
            ]
        )
    engine_specs = get_engine_specs()
    if engine not in engine_specs:
        raise ValidationError(
            [_('Engine "%(engine)s" is not a valid engine.', engine=engine,)]
        )
    return engine_specs[engine]


class DatabaseValidateParametersSchema(Schema):
    class Meta:  # pylint: disable=too-few-public-methods
        unknown = EXCLUDE

    engine = fields.String(required=True, description="SQLAlchemy engine to use")
    parameters = fields.Dict(
        keys=fields.String(),
        values=fields.Raw(allow_none=True),
        description="DB-specific parameters for configuration",
    )
    database_name = fields.String(
        description=database_name_description, allow_none=True, validate=Length(1, 250),
    )
    impersonate_user = fields.Boolean(description=impersonate_user_description)
    extra = fields.String(description=extra_description, validate=extra_validator)
    encrypted_extra = fields.String(
        description=encrypted_extra_description,
        validate=encrypted_extra_validator,
        allow_none=True,
    )
    server_cert = fields.String(
        description=server_cert_description,
        allow_none=True,
        validate=server_cert_validator,
    )
    configuration_method = EnumField(
        ConfigurationMethod,
        by_value=True,
        required=True,
        description=configuration_method_description,
    )


class DatabasePostSchema(Schema, DatabaseParametersSchemaMixin):
    class Meta:  # pylint: disable=too-few-public-methods
        unknown = EXCLUDE

    database_name = fields.String(
        description=database_name_description, required=True, validate=Length(1, 250),
    )
    cache_timeout = fields.Integer(
        description=cache_timeout_description, allow_none=True
    )
    expose_in_sqllab = fields.Boolean(description=expose_in_sqllab_description)
    allow_run_async = fields.Boolean(description=allow_run_async_description)
    allow_csv_upload = fields.Boolean(description=allow_csv_upload_description)
    allow_ctas = fields.Boolean(description=allow_ctas_description)
    allow_cvas = fields.Boolean(description=allow_cvas_description)
    allow_dml = fields.Boolean(description=allow_dml_description)
    force_ctas_schema = fields.String(
        description=force_ctas_schema_description,
        allow_none=True,
        validate=Length(0, 250),
    )
    allow_multi_schema_metadata_fetch = fields.Boolean(
        description=allow_multi_schema_metadata_fetch_description,
    )
    impersonate_user = fields.Boolean(description=impersonate_user_description)
    encrypted_extra = fields.String(
        description=encrypted_extra_description,
        validate=encrypted_extra_validator,
        allow_none=True,
    )
    extra = fields.String(description=extra_description, validate=extra_validator)
    server_cert = fields.String(
        description=server_cert_description,
        allow_none=True,
        validate=server_cert_validator,
    )
    sqlalchemy_uri = fields.String(
        description=sqlalchemy_uri_description,
        validate=[Length(1, 1024), sqlalchemy_uri_validator],
    )


class DatabasePutSchema(Schema, DatabaseParametersSchemaMixin):
    class Meta:  # pylint: disable=too-few-public-methods
        unknown = EXCLUDE

    database_name = fields.String(
        description=database_name_description, allow_none=True, validate=Length(1, 250),
    )
    cache_timeout = fields.Integer(
        description=cache_timeout_description, allow_none=True
    )
    expose_in_sqllab = fields.Boolean(description=expose_in_sqllab_description)
    allow_run_async = fields.Boolean(description=allow_run_async_description)
    allow_csv_upload = fields.Boolean(description=allow_csv_upload_description)
    allow_ctas = fields.Boolean(description=allow_ctas_description)
    allow_cvas = fields.Boolean(description=allow_cvas_description)
    allow_dml = fields.Boolean(description=allow_dml_description)
    force_ctas_schema = fields.String(
        description=force_ctas_schema_description,
        allow_none=True,
        validate=Length(0, 250),
    )
    allow_multi_schema_metadata_fetch = fields.Boolean(
        description=allow_multi_schema_metadata_fetch_description
    )
    impersonate_user = fields.Boolean(description=impersonate_user_description)
    encrypted_extra = fields.String(
        description=encrypted_extra_description,
        allow_none=True,
        validate=encrypted_extra_validator,
    )
    extra = fields.String(description=extra_description, validate=extra_validator)
    server_cert = fields.String(
        description=server_cert_description,
        allow_none=True,
        validate=server_cert_validator,
    )
    sqlalchemy_uri = fields.String(
        description=sqlalchemy_uri_description,
        validate=[Length(0, 1024), sqlalchemy_uri_validator],
    )


class DatabaseTestConnectionSchema(Schema, DatabaseParametersSchemaMixin):
    database_name = fields.String(
        description=database_name_description, allow_none=True, validate=Length(1, 250),
    )
    impersonate_user = fields.Boolean(description=impersonate_user_description)
    extra = fields.String(description=extra_description, validate=extra_validator)
    encrypted_extra = fields.String(
        description=encrypted_extra_description,
        validate=encrypted_extra_validator,
        allow_none=True,
    )
    server_cert = fields.String(
        description=server_cert_description,
        allow_none=True,
        validate=server_cert_validator,
    )
    sqlalchemy_uri = fields.String(
        description=sqlalchemy_uri_description,
        validate=[Length(1, 1024), sqlalchemy_uri_validator],
    )


class TableMetadataOptionsResponseSchema(Schema):
    deferrable = fields.Bool()
    initially = fields.Bool()
    match = fields.Bool()
    ondelete = fields.Bool()
    onupdate = fields.Bool()


class TableMetadataColumnsResponseSchema(Schema):
    keys = fields.List(fields.String(), description="")
    longType = fields.String(description="The actual backend long type for the column")
    name = fields.String(description="The column name")
    type = fields.String(description="The column type")
    duplicates_constraint = fields.String(required=False)


class TableMetadataForeignKeysIndexesResponseSchema(Schema):
    column_names = fields.List(
        fields.String(
            description="A list of column names that compose the foreign key or index"
        )
    )
    name = fields.String(description="The name of the foreign key or index")
    options = fields.Nested(TableMetadataOptionsResponseSchema)
    referred_columns = fields.List(fields.String())
    referred_schema = fields.String()
    referred_table = fields.String()
    type = fields.String()


class TableMetadataPrimaryKeyResponseSchema(Schema):
    column_names = fields.List(
        fields.String(description="A list of column names that compose the primary key")
    )
    name = fields.String(description="The primary key index name")
    type = fields.String()


class TableMetadataResponseSchema(Schema):
    name = fields.String(description="The name of the table")
    columns = fields.List(
        fields.Nested(TableMetadataColumnsResponseSchema),
        description="A list of columns and their metadata",
    )
    foreignKeys = fields.List(
        fields.Nested(TableMetadataForeignKeysIndexesResponseSchema),
        description="A list of foreign keys and their metadata",
    )
    indexes = fields.List(
        fields.Nested(TableMetadataForeignKeysIndexesResponseSchema),
        description="A list of indexes and their metadata",
    )
    primaryKey = fields.Nested(
        TableMetadataPrimaryKeyResponseSchema, description="Primary keys metadata"
    )
    selectStar = fields.String(description="SQL select star")


class SelectStarResponseSchema(Schema):
    result = fields.String(description="SQL select star")


class SchemasResponseSchema(Schema):
    result = fields.List(fields.String(description="A database schema name"))


class DatabaseRelatedChart(Schema):
    id = fields.Integer()
    slice_name = fields.String()
    viz_type = fields.String()


class DatabaseRelatedDashboard(Schema):
    id = fields.Integer()
    json_metadata = fields.Dict()
    slug = fields.String()
    title = fields.String()


class DatabaseRelatedCharts(Schema):
    count = fields.Integer(description="Chart count")
    result = fields.List(
        fields.Nested(DatabaseRelatedChart), description="A list of dashboards"
    )


class DatabaseRelatedDashboards(Schema):
    count = fields.Integer(description="Dashboard count")
    result = fields.List(
        fields.Nested(DatabaseRelatedDashboard), description="A list of dashboards"
    )


class DatabaseRelatedObjectsResponse(Schema):
    charts = fields.Nested(DatabaseRelatedCharts)
    dashboards = fields.Nested(DatabaseRelatedDashboards)


class DatabaseFunctionNamesResponse(Schema):
    function_names = fields.List(fields.String())


class ImportV1DatabaseExtraSchema(Schema):
    metadata_params = fields.Dict(keys=fields.Str(), values=fields.Raw())
    engine_params = fields.Dict(keys=fields.Str(), values=fields.Raw())
    metadata_cache_timeout = fields.Dict(keys=fields.Str(), values=fields.Integer())
    schemas_allowed_for_csv_upload = fields.List(fields.String())
    cost_estimate_enabled = fields.Boolean()


class ImportV1DatabaseSchema(Schema):
    database_name = fields.String(required=True)
    sqlalchemy_uri = fields.String(required=True)
    password = fields.String(allow_none=True)
    cache_timeout = fields.Integer(allow_none=True)
    expose_in_sqllab = fields.Boolean()
    allow_run_async = fields.Boolean()
    allow_ctas = fields.Boolean()
    allow_cvas = fields.Boolean()
    allow_csv_upload = fields.Boolean()
    extra = fields.Nested(ImportV1DatabaseExtraSchema)
    uuid = fields.UUID(required=True)
    version = fields.String(required=True)

    # pylint: disable=no-self-use, unused-argument
    @validates_schema
    def validate_password(self, data: Dict[str, Any], **kwargs: Any) -> None:
        """If sqlalchemy_uri has a masked password, password is required"""
        uri = data["sqlalchemy_uri"]
        password = make_url(uri).password
        if password == PASSWORD_MASK and data.get("password") is None:
            raise ValidationError("Must provide a password for the database")


class EncryptedField(fields.String):
    pass


def encrypted_field_properties(self, field: Any, **_) -> Dict[str, Any]:  # type: ignore
    ret = {}
    if isinstance(field, EncryptedField):
        if self.openapi_version.major > 2:
            ret["x-encrypted-extra"] = True
    return ret<|MERGE_RESOLUTION|>--- conflicted
+++ resolved
@@ -279,15 +279,7 @@
             # validate parameters
             parameters = engine_spec.parameters_schema.load(parameters)  # type: ignore
 
-<<<<<<< HEAD
-            serialized_encrypted_extra = (
-                data.get("encrypted_extra", "{}")
-                if data.get("encrypted_extra")
-                else "{}"
-            )
-=======
             serialized_encrypted_extra = data.get("encrypted_extra") or "{}"
->>>>>>> d4480f5c
             try:
                 encrypted_extra = json.loads(serialized_encrypted_extra)
             except json.decoder.JSONDecodeError:
