# Licensed to the Apache Software Foundation (ASF) under one
# or more contributor license agreements.  See the NOTICE file
# distributed with this work for additional information
# regarding copyright ownership.  The ASF licenses this file
# to you under the Apache License, Version 2.0 (the
# "License"); you may not use this file except in compliance
# with the License.  You may obtain a copy of the License at
#
#   http://www.apache.org/licenses/LICENSE-2.0
#
# Unless required by applicable law or agreed to in writing,
# software distributed under the License is distributed on an
# "AS IS" BASIS, WITHOUT WARRANTIES OR CONDITIONS OF ANY
# KIND, either express or implied.  See the License for the
# specific language governing permissions and limitations
# under the License.
import inspect
import json
from typing import Any, Dict, Optional, Type

from flask import current_app
from flask_babel import lazy_gettext as _
from marshmallow import EXCLUDE, fields, pre_load, Schema, validates_schema
from marshmallow.validate import Length, ValidationError
from marshmallow_enum import EnumField
from sqlalchemy import MetaData

from superset import db
from superset.databases.commands.exceptions import DatabaseInvalidError
from superset.databases.utils import make_url_safe
from superset.db_engine_specs import BaseEngineSpec, get_engine_specs
from superset.exceptions import CertificateException, SupersetSecurityException
from superset.models.core import ConfigurationMethod, Database, PASSWORD_MASK
from superset.security.analytics_db_safety import check_sqlalchemy_uri
from superset.utils.core import markdown, parse_ssl_cert

database_schemas_query_schema = {
    "type": "object",
    "properties": {"force": {"type": "boolean"}},
}

database_name_description = "A database name to identify this connection."
port_description = "Port number for the database connection."
cache_timeout_description = (
    "Duration (in seconds) of the caching timeout for charts of this database. "
    "A timeout of 0 indicates that the cache never expires. "
    "Note this defaults to the global timeout if undefined."
)
expose_in_sqllab_description = "Expose this database to SQLLab"
allow_run_async_description = (
    "Operate the database in asynchronous mode, meaning  "
    "that the queries are executed on remote workers as opposed "
    "to on the web server itself. "
    "This assumes that you have a Celery worker setup as well "
    "as a results backend. Refer to the installation docs "
    "for more information."
)
allow_file_upload_description = (
    "Allow to upload CSV file data into this database"
    "If selected, please set the schemas allowed for csv upload in Extra."
)
allow_ctas_description = "Allow CREATE TABLE AS option in SQL Lab"
allow_cvas_description = "Allow CREATE VIEW AS option in SQL Lab"
allow_dml_description = (
    "Allow users to run non-SELECT statements "
    "(UPDATE, DELETE, CREATE, ...) "
    "in SQL Lab"
)
allow_multi_schema_metadata_fetch_description = (
    "Allow SQL Lab to fetch a list of all tables and all views across "
    "all database schemas. For large data warehouse with thousands of "
    "tables, this can be expensive and put strain on the system."
)  # pylint: disable=invalid-name
configuration_method_description = (
    "Configuration_method is used on the frontend to "
    "inform the backend whether to explode parameters "
    "or to provide only a sqlalchemy_uri."
)
impersonate_user_description = (
    "If Presto, all the queries in SQL Lab are going to be executed as the "
    "currently logged on user who must have permission to run them.<br/>"
    "If Hive and hive.server2.enable.doAs is enabled, will run the queries as "
    "service account, but impersonate the currently logged on user "
    "via hive.server2.proxy.user property."
)
force_ctas_schema_description = (
    "When allowing CREATE TABLE AS option in SQL Lab, "
    "this option forces the table to be created in this schema"
)
encrypted_extra_description = markdown(
    "JSON string containing additional connection configuration.<br/>"
    "This is used to provide connection information for systems like "
    "Hive, Presto, and BigQuery, which do not conform to the username:password "
    "syntax normally used by SQLAlchemy.",
    True,
)
extra_description = markdown(
    "JSON string containing extra configuration elements.<br/>"
    "1. The ``engine_params`` object gets unpacked into the "
    "[sqlalchemy.create_engine]"
    "(https://docs.sqlalchemy.org/en/latest/core/engines.html#"
    "sqlalchemy.create_engine) call, while the ``metadata_params`` "
    "gets unpacked into the [sqlalchemy.MetaData]"
    "(https://docs.sqlalchemy.org/en/rel_1_0/core/metadata.html"
    "#sqlalchemy.schema.MetaData) call.<br/>"
    "2. The ``metadata_cache_timeout`` is a cache timeout setting "
    "in seconds for metadata fetch of this database. Specify it as "
    '**"metadata_cache_timeout": {"schema_cache_timeout": 600, '
    '"table_cache_timeout": 600}**. '
    "If unset, cache will not be enabled for the functionality. "
    "A timeout of 0 indicates that the cache never expires.<br/>"
    "3. The ``schemas_allowed_for_file_upload`` is a comma separated list "
    "of schemas that CSVs are allowed to upload to. "
    'Specify it as **"schemas_allowed_for_file_upload": '
    '["public", "csv_upload"]**. '
    "If database flavor does not support schema or any schema is allowed "
    "to be accessed, just leave the list empty<br/>"
    "4. The ``version`` field is a string specifying the this db's version. "
    "This should be used with Presto DBs so that the syntax is correct<br/>"
    "5. The ``allows_virtual_table_explore`` field is a boolean specifying "
    "whether or not the Explore button in SQL Lab results is shown.<br/>"
    "6. The ``disable_data_preview`` field is a boolean specifying whether or not data "
    "preview queries will be run when fetching table metadata in SQL Lab.",
    True,
)
get_export_ids_schema = {"type": "array", "items": {"type": "integer"}}
sqlalchemy_uri_description = markdown(
    "Refer to the "
    "[SqlAlchemy docs]"
    "(https://docs.sqlalchemy.org/en/rel_1_2/core/engines.html#"
    "database-urls) "
    "for more information on how to structure your URI.",
    True,
)
server_cert_description = markdown(
    "Optional CA_BUNDLE contents to validate HTTPS requests. Only available "
    "on certain database engines.",
    True,
)


def sqlalchemy_uri_validator(value: str) -> str:
    """
    Validate if it's a valid SQLAlchemy URI and refuse SQLLite by default
    """
    try:
        uri = make_url_safe(value.strip())
    except DatabaseInvalidError as ex:
        raise ValidationError(
            [
                _(
                    "Invalid connection string, a valid string usually follows: "
                    "driver://user:password@database-host/database-name"
                )
            ]
        ) from ex
    if current_app.config.get("PREVENT_UNSAFE_DB_CONNECTIONS", True):
        try:
            check_sqlalchemy_uri(uri)
        except SupersetSecurityException as ex:
            raise ValidationError([str(ex)]) from ex
    return value


def server_cert_validator(value: str) -> str:
    """
    Validate the server certificate
    """
    if value:
        try:
            parse_ssl_cert(value)
        except CertificateException as ex:
            raise ValidationError([_("Invalid certificate")]) from ex
    return value


def encrypted_extra_validator(value: str) -> str:
    """
    Validate that encrypted extra is a valid JSON string
    """
    if value:
        try:
            json.loads(value)
        except json.JSONDecodeError as ex:
            raise ValidationError(
                [_("Field cannot be decoded by JSON. %(msg)s", msg=str(ex))]
            ) from ex
    return value


def extra_validator(value: str) -> str:
    """
    Validate that extra is a valid JSON string, and that metadata_params
    keys are on the call signature for SQLAlchemy Metadata
    """
    if value:
        try:
            extra_ = json.loads(value)
        except json.JSONDecodeError as ex:
            raise ValidationError(
                [_("Field cannot be decoded by JSON. %(msg)s", msg=str(ex))]
            ) from ex
        else:
            metadata_signature = inspect.signature(MetaData)
            for key in extra_.get("metadata_params", {}):
                if key not in metadata_signature.parameters:
                    raise ValidationError(
                        [
                            _(
                                "The metadata_params in Extra field "
                                "is not configured correctly. The key "
                                "%(key)s is invalid.",
                                key=key,
                            )
                        ]
                    )
    return value


class DatabaseParametersSchemaMixin:  # pylint: disable=too-few-public-methods
    """
    Allow SQLAlchemy URI to be passed as separate parameters.

    This mixin is a first step in allowing the users to test, create and
    edit databases without having to know how to write a SQLAlchemy URI.
    Instead, each database defines the parameters that it takes (eg,
    username, password, host, etc.) and the SQLAlchemy URI is built from
    these parameters.

    When using this mixin make sure that `sqlalchemy_uri` is not required.
    """

    engine = fields.String(allow_none=True, description="SQLAlchemy engine to use")
    parameters = fields.Dict(
        keys=fields.String(),
        values=fields.Raw(),
        description="DB-specific parameters for configuration",
    )
    configuration_method = EnumField(
        ConfigurationMethod,
        by_value=True,
        description=configuration_method_description,
        missing=ConfigurationMethod.SQLALCHEMY_FORM,
    )

    # pylint: disable=no-self-use, unused-argument
    @pre_load
    def build_sqlalchemy_uri(
        self, data: Dict[str, Any], **kwargs: Any
    ) -> Dict[str, Any]:
        """
        Build SQLAlchemy URI from separate parameters.

        This is used for databases that support being configured by individual
        parameters (eg, username, password, host, etc.), instead of requiring
        the constructed SQLAlchemy URI to be passed.
        """
        parameters = data.pop("parameters", {})
        # TODO(AAfghahi) standardize engine.
        engine = (
            data.pop("engine", None)
            or parameters.pop("engine", None)
            or data.pop("backend", None)
        )

        configuration_method = data.get("configuration_method")
        if configuration_method == ConfigurationMethod.DYNAMIC_FORM:
            engine_spec = get_engine_spec(engine)

            if not hasattr(engine_spec, "build_sqlalchemy_uri") or not hasattr(
                engine_spec, "parameters_schema"
            ):
                raise ValidationError(
                    [
                        _(
                            'Engine spec "InvalidEngine" does not support '
                            "being configured via individual parameters."
                        )
                    ]
                )

            # validate parameters
            parameters = engine_spec.parameters_schema.load(parameters)  # type: ignore

            serialized_encrypted_extra = data.get("encrypted_extra") or "{}"
            try:
                encrypted_extra = json.loads(serialized_encrypted_extra)
            except json.decoder.JSONDecodeError:
                encrypted_extra = {}

            data["sqlalchemy_uri"] = engine_spec.build_sqlalchemy_uri(  # type: ignore
                parameters, encrypted_extra
            )

        return data


def get_engine_spec(engine: Optional[str]) -> Type[BaseEngineSpec]:
    if not engine:
        raise ValidationError(
            [
                _(
                    "An engine must be specified when passing "
                    "individual parameters to a database."
                )
            ]
        )
    engine_specs = get_engine_specs()
    if engine not in engine_specs:
        raise ValidationError(
            [
                _(
                    'Engine "%(engine)s" is not a valid engine.',
                    engine=engine,
                )
            ]
        )
    return engine_specs[engine]


class DatabaseValidateParametersSchema(Schema):
    class Meta:  # pylint: disable=too-few-public-methods
        unknown = EXCLUDE

    engine = fields.String(required=True, description="SQLAlchemy engine to use")
    parameters = fields.Dict(
        keys=fields.String(),
        values=fields.Raw(allow_none=True),
        description="DB-specific parameters for configuration",
    )
    database_name = fields.String(
        description=database_name_description,
        allow_none=True,
        validate=Length(1, 250),
    )
    impersonate_user = fields.Boolean(description=impersonate_user_description)
    extra = fields.String(description=extra_description, validate=extra_validator)
    encrypted_extra = fields.String(
        description=encrypted_extra_description,
        validate=encrypted_extra_validator,
        allow_none=True,
    )
    server_cert = fields.String(
        description=server_cert_description,
        allow_none=True,
        validate=server_cert_validator,
    )
    configuration_method = EnumField(
        ConfigurationMethod,
        by_value=True,
        required=True,
        description=configuration_method_description,
    )


class DatabasePostSchema(Schema, DatabaseParametersSchemaMixin):
    class Meta:  # pylint: disable=too-few-public-methods
        unknown = EXCLUDE

    database_name = fields.String(
        description=database_name_description,
        required=True,
        validate=Length(1, 250),
    )
    cache_timeout = fields.Integer(
        description=cache_timeout_description, allow_none=True
    )
    expose_in_sqllab = fields.Boolean(description=expose_in_sqllab_description)
    allow_run_async = fields.Boolean(description=allow_run_async_description)
    allow_file_upload = fields.Boolean(description=allow_file_upload_description)
    allow_ctas = fields.Boolean(description=allow_ctas_description)
    allow_cvas = fields.Boolean(description=allow_cvas_description)
    allow_dml = fields.Boolean(description=allow_dml_description)
    force_ctas_schema = fields.String(
        description=force_ctas_schema_description,
        allow_none=True,
        validate=Length(0, 250),
    )
    allow_multi_schema_metadata_fetch = fields.Boolean(
        description=allow_multi_schema_metadata_fetch_description,
    )
    impersonate_user = fields.Boolean(description=impersonate_user_description)
    encrypted_extra = fields.String(
        description=encrypted_extra_description,
        validate=encrypted_extra_validator,
        allow_none=True,
    )
    extra = fields.String(description=extra_description, validate=extra_validator)
    server_cert = fields.String(
        description=server_cert_description,
        allow_none=True,
        validate=server_cert_validator,
    )
    sqlalchemy_uri = fields.String(
        description=sqlalchemy_uri_description,
        validate=[Length(1, 1024), sqlalchemy_uri_validator],
    )
    is_managed_externally = fields.Boolean(allow_none=True, default=False)
    external_url = fields.String(allow_none=True)


class DatabasePutSchema(Schema, DatabaseParametersSchemaMixin):
    class Meta:  # pylint: disable=too-few-public-methods
        unknown = EXCLUDE

    database_name = fields.String(
        description=database_name_description,
        allow_none=True,
        validate=Length(1, 250),
    )
    cache_timeout = fields.Integer(
        description=cache_timeout_description, allow_none=True
    )
    expose_in_sqllab = fields.Boolean(description=expose_in_sqllab_description)
    allow_run_async = fields.Boolean(description=allow_run_async_description)
    allow_file_upload = fields.Boolean(description=allow_file_upload_description)
    allow_ctas = fields.Boolean(description=allow_ctas_description)
    allow_cvas = fields.Boolean(description=allow_cvas_description)
    allow_dml = fields.Boolean(description=allow_dml_description)
    force_ctas_schema = fields.String(
        description=force_ctas_schema_description,
        allow_none=True,
        validate=Length(0, 250),
    )
    allow_multi_schema_metadata_fetch = fields.Boolean(
        description=allow_multi_schema_metadata_fetch_description
    )
    impersonate_user = fields.Boolean(description=impersonate_user_description)
    encrypted_extra = fields.String(
        description=encrypted_extra_description,
        allow_none=True,
        validate=encrypted_extra_validator,
    )
    extra = fields.String(description=extra_description, validate=extra_validator)
    server_cert = fields.String(
        description=server_cert_description,
        allow_none=True,
        validate=server_cert_validator,
    )
    sqlalchemy_uri = fields.String(
        description=sqlalchemy_uri_description,
        validate=[Length(0, 1024), sqlalchemy_uri_validator],
    )
    is_managed_externally = fields.Boolean(allow_none=True, default=False)
    external_url = fields.String(allow_none=True)


class DatabaseTestConnectionSchema(Schema, DatabaseParametersSchemaMixin):
    database_name = fields.String(
        description=database_name_description,
        allow_none=True,
        validate=Length(1, 250),
    )
    impersonate_user = fields.Boolean(description=impersonate_user_description)
    extra = fields.String(description=extra_description, validate=extra_validator)
    encrypted_extra = fields.String(
        description=encrypted_extra_description,
        validate=encrypted_extra_validator,
        allow_none=True,
    )
    server_cert = fields.String(
        description=server_cert_description,
        allow_none=True,
        validate=server_cert_validator,
    )
    sqlalchemy_uri = fields.String(
        description=sqlalchemy_uri_description,
        validate=[Length(1, 1024), sqlalchemy_uri_validator],
    )


class TableMetadataOptionsResponseSchema(Schema):
    deferrable = fields.Bool()
    initially = fields.Bool()
    match = fields.Bool()
    ondelete = fields.Bool()
    onupdate = fields.Bool()


class TableMetadataColumnsResponseSchema(Schema):
    keys = fields.List(fields.String(), description="")
    longType = fields.String(description="The actual backend long type for the column")
    name = fields.String(description="The column name")
    type = fields.String(description="The column type")
    duplicates_constraint = fields.String(required=False)


class TableMetadataForeignKeysIndexesResponseSchema(Schema):
    column_names = fields.List(
        fields.String(
            description="A list of column names that compose the foreign key or index"
        )
    )
    name = fields.String(description="The name of the foreign key or index")
    options = fields.Nested(TableMetadataOptionsResponseSchema)
    referred_columns = fields.List(fields.String())
    referred_schema = fields.String()
    referred_table = fields.String()
    type = fields.String()


class TableMetadataPrimaryKeyResponseSchema(Schema):
    column_names = fields.List(
        fields.String(description="A list of column names that compose the primary key")
    )
    name = fields.String(description="The primary key index name")
    type = fields.String()


class TableMetadataResponseSchema(Schema):
    name = fields.String(description="The name of the table")
    columns = fields.List(
        fields.Nested(TableMetadataColumnsResponseSchema),
        description="A list of columns and their metadata",
    )
    foreignKeys = fields.List(
        fields.Nested(TableMetadataForeignKeysIndexesResponseSchema),
        description="A list of foreign keys and their metadata",
    )
    indexes = fields.List(
        fields.Nested(TableMetadataForeignKeysIndexesResponseSchema),
        description="A list of indexes and their metadata",
    )
    primaryKey = fields.Nested(
        TableMetadataPrimaryKeyResponseSchema, description="Primary keys metadata"
    )
    selectStar = fields.String(description="SQL select star")


class TableExtraMetadataResponseSchema(Schema):
    metadata = fields.Dict()
    partitions = fields.Dict()
    clustering = fields.Dict()


class SelectStarResponseSchema(Schema):
    result = fields.String(description="SQL select star")


class SchemasResponseSchema(Schema):
    result = fields.List(fields.String(description="A database schema name"))


class ValidateSQLRequest(Schema):
    sql = fields.String(required=True, description="SQL statement to validate")
    schema = fields.String(required=False, allow_none=True)
    template_params = fields.Dict(required=False, allow_none=True)


class ValidateSQLResponse(Schema):
    line_number = fields.Integer()
    start_column = fields.Integer()
    end_column = fields.Integer()
    message = fields.String()


class DatabaseRelatedChart(Schema):
    id = fields.Integer()
    slice_name = fields.String()
    viz_type = fields.String()


class DatabaseRelatedDashboard(Schema):
    id = fields.Integer()
    json_metadata = fields.Dict()
    slug = fields.String()
    title = fields.String()


class DatabaseRelatedCharts(Schema):
    count = fields.Integer(description="Chart count")
    result = fields.List(
        fields.Nested(DatabaseRelatedChart), description="A list of dashboards"
    )


class DatabaseRelatedDashboards(Schema):
    count = fields.Integer(description="Dashboard count")
    result = fields.List(
        fields.Nested(DatabaseRelatedDashboard), description="A list of dashboards"
    )


class DatabaseRelatedObjectsResponse(Schema):
    charts = fields.Nested(DatabaseRelatedCharts)
    dashboards = fields.Nested(DatabaseRelatedDashboards)


class DatabaseFunctionNamesResponse(Schema):
    function_names = fields.List(fields.String())


class ImportV1DatabaseExtraSchema(Schema):
    # pylint: disable=no-self-use, unused-argument
    @pre_load
    def fix_schemas_allowed_for_csv_upload(
        self, data: Dict[str, Any], **kwargs: Any
    ) -> Dict[str, Any]:
        """
        Fixes for ``schemas_allowed_for_csv_upload``.
        """
        # Fix for https://github.com/apache/superset/pull/16756, which temporarily
        # changed the V1 schema. We need to support exports made after that PR and
        # before this PR.
        if "schemas_allowed_for_file_upload" in data:
            data["schemas_allowed_for_csv_upload"] = data.pop(
                "schemas_allowed_for_file_upload"
            )

        # Fix ``schemas_allowed_for_csv_upload`` being a string.
        # Due to a bug in the database modal, some databases might have been
        # saved and exported with a string for ``schemas_allowed_for_csv_upload``.
        schemas_allowed_for_csv_upload = data.get("schemas_allowed_for_csv_upload")
        if isinstance(schemas_allowed_for_csv_upload, str):
            data["schemas_allowed_for_csv_upload"] = json.loads(
                schemas_allowed_for_csv_upload
            )

        return data

    metadata_params = fields.Dict(keys=fields.Str(), values=fields.Raw())
    engine_params = fields.Dict(keys=fields.Str(), values=fields.Raw())
    metadata_cache_timeout = fields.Dict(keys=fields.Str(), values=fields.Integer())
    schemas_allowed_for_csv_upload = fields.List(fields.String())
    cost_estimate_enabled = fields.Boolean()
    allows_virtual_table_explore = fields.Boolean(required=False)
<<<<<<< HEAD
=======
    cancel_query_on_windows_unload = fields.Boolean(required=False)
>>>>>>> 16654034


class ImportV1DatabaseSchema(Schema):
    # pylint: disable=no-self-use, unused-argument
    @pre_load
    def fix_allow_csv_upload(
        self, data: Dict[str, Any], **kwargs: Any
    ) -> Dict[str, Any]:
        """
        Fix for ``allow_csv_upload`` .
        """
        # Fix for https://github.com/apache/superset/pull/16756, which temporarily
        # changed the V1 schema. We need to support exports made after that PR and
        # before this PR.
        if "allow_file_upload" in data:
            data["allow_csv_upload"] = data.pop("allow_file_upload")

        return data

    database_name = fields.String(required=True)
    sqlalchemy_uri = fields.String(required=True)
    password = fields.String(allow_none=True)
    cache_timeout = fields.Integer(allow_none=True)
    expose_in_sqllab = fields.Boolean()
    allow_run_async = fields.Boolean()
    allow_ctas = fields.Boolean()
    allow_cvas = fields.Boolean()
    allow_csv_upload = fields.Boolean()
    extra = fields.Nested(ImportV1DatabaseExtraSchema)
    uuid = fields.UUID(required=True)
    version = fields.String(required=True)
    is_managed_externally = fields.Boolean(allow_none=True, default=False)
    external_url = fields.String(allow_none=True)

    # pylint: disable=no-self-use, unused-argument
    @validates_schema
    def validate_password(self, data: Dict[str, Any], **kwargs: Any) -> None:
        """If sqlalchemy_uri has a masked password, password is required"""
        uuid = data["uuid"]
        existing = db.session.query(Database).filter_by(uuid=uuid).first()
        if existing:
            return

        uri = data["sqlalchemy_uri"]
        password = make_url_safe(uri).password
        if password == PASSWORD_MASK and data.get("password") is None:
            raise ValidationError("Must provide a password for the database")


class EncryptedField:  # pylint: disable=too-few-public-methods
    """
    A database field that should be stored in encrypted_extra.
    """


class EncryptedString(EncryptedField, fields.String):
    pass


class EncryptedDict(EncryptedField, fields.Dict):
    pass


def encrypted_field_properties(self, field: Any, **_) -> Dict[str, Any]:  # type: ignore
    ret = {}
    if isinstance(field, EncryptedField):
        if self.openapi_version.major > 2:
            ret["x-encrypted-extra"] = True
    return ret<|MERGE_RESOLUTION|>--- conflicted
+++ resolved
@@ -624,10 +624,7 @@
     schemas_allowed_for_csv_upload = fields.List(fields.String())
     cost_estimate_enabled = fields.Boolean()
     allows_virtual_table_explore = fields.Boolean(required=False)
-<<<<<<< HEAD
-=======
     cancel_query_on_windows_unload = fields.Boolean(required=False)
->>>>>>> 16654034
 
 
 class ImportV1DatabaseSchema(Schema):
