--- conflicted
+++ resolved
@@ -540,51 +540,6 @@
     return address_string
 
 
-<<<<<<< HEAD
-def zlib_compress(data):
-    """compress things in a py2/3 safe fashion
-
-    >>> json_str = '{"test": 1}'
-    >>> blob = zlib_compress(json_str)
-    """
-
-    if PY3K:
-        if isinstance(data, str):
-            return zlib.compress(bytes(data, "utf-8"))
-        else:
-            return zlib.compress(data)
-    else:
-        return zlib.compress(data)
-
-
-def zlib_uncompress_to_string(blob):
-    """uncompress things to a string in a py2/3 safe fashion
-
-    >>> json_str = '{"test": 1}'
-    >>> blob = zlib_compress(json_str)
-    >>> got_str = zlib_uncompress_to_string(blob)
-    >>> got_str == json_str
-    True
-    """
-
-    if PY3K:
-        decompressed = ""
-        if isinstance(blob, bytes):
-            decompressed = zlib.decompress(blob)
-        else:
-            decompressed = zlib.decompress(bytes(blob, "utf-8"))
-
-        if isinstance(decompressed, str):
-            return decompressed
-        return decompressed.decode("utf-8")
-    else:
-        return zlib.decompress(blob)
-
-
-# Forked from the flask_appbuilder.security.decorators
-# TODO(bkyryliuk): contribute it back to FAB
-=======
->>>>>>> 2b0cb2b0
 def has_access(f):
     """
         Use this decorator to enable granular security permissions to your
