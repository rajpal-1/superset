# Licensed to the Apache Software Foundation (ASF) under one
# or more contributor license agreements.  See the NOTICE file
# distributed with this work for additional information
# regarding copyright ownership.  The ASF licenses this file
# to you under the Apache License, Version 2.0 (the
# "License"); you may not use this file except in compliance
# with the License.  You may obtain a copy of the License at
#
#   http://www.apache.org/licenses/LICENSE-2.0
#
# Unless required by applicable law or agreed to in writing,
# software distributed under the License is distributed on an
# "AS IS" BASIS, WITHOUT WARRANTIES OR CONDITIONS OF ANY
# KIND, either express or implied.  See the License for the
# specific language governing permissions and limitations
# under the License.

import importlib
import logging
from io import StringIO
from typing import TYPE_CHECKING

from flask import Flask
from paramiko import RSAKey
from sshtunnel import open_tunnel, SSHTunnelForwarder

from superset.databases.utils import make_url_safe

if TYPE_CHECKING:
    from superset.databases.ssh_tunnel.models import SSHTunnel


class SSHManager:
    def __init__(self, app: Flask) -> None:
        super().__init__()
        self.local_bind_address = app.config["SSH_TUNNEL_LOCAL_BIND_ADDRESS"]

    def build_sqla_url(  # pylint: disable=no-self-use
        self, sqlalchemy_url: str, server: SSHTunnelForwarder
    ) -> str:
        # override any ssh tunnel configuration object
        url = make_url_safe(sqlalchemy_url)
        return url.set(
            host=server.local_bind_address[0],
            port=server.local_bind_port,
        )

    def create_tunnel(
        self,
        ssh_tunnel: "SSHTunnel",
        sqlalchemy_database_uri: str,
    ) -> SSHTunnelForwarder:
        url = make_url_safe(sqlalchemy_database_uri)
        params = {
            "ssh_address_or_host": (ssh_tunnel.server_address, ssh_tunnel.server_port),
            "ssh_username": ssh_tunnel.username,
            "remote_bind_address": (url.host, url.port),
            "local_bind_address": (self.local_bind_address,),
<<<<<<< HEAD
            "debug_level": 'ERROR',
=======
            "debug_level": logging.getLogger("flask_appbuilder").level,
>>>>>>> 13ffb4b7
        }

        if ssh_tunnel.password:
            params["ssh_password"] = ssh_tunnel.password
        elif ssh_tunnel.private_key:
            private_key_file = StringIO(ssh_tunnel.private_key)
            private_key = RSAKey.from_private_key(
                private_key_file, ssh_tunnel.private_key_password
            )
            params["ssh_pkey"] = private_key

        return open_tunnel(**params)


class SSHManagerFactory:
    def __init__(self) -> None:
        self._ssh_manager = None

    def init_app(self, app: Flask) -> None:
        ssh_manager_fqclass = app.config["SSH_TUNNEL_MANAGER_CLASS"]
        ssh_manager_classname = ssh_manager_fqclass[
            ssh_manager_fqclass.rfind(".") + 1 :
        ]
        ssh_manager_module_name = ssh_manager_fqclass[
            0 : ssh_manager_fqclass.rfind(".")
        ]
        ssh_manager_class = getattr(
            importlib.import_module(ssh_manager_module_name), ssh_manager_classname
        )

        self._ssh_manager = ssh_manager_class(app)

    @property
    def instance(self) -> SSHManager:
        return self._ssh_manager  # type: ignore<|MERGE_RESOLUTION|>--- conflicted
+++ resolved
@@ -56,11 +56,7 @@
             "ssh_username": ssh_tunnel.username,
             "remote_bind_address": (url.host, url.port),
             "local_bind_address": (self.local_bind_address,),
-<<<<<<< HEAD
-            "debug_level": 'ERROR',
-=======
             "debug_level": logging.getLogger("flask_appbuilder").level,
->>>>>>> 13ffb4b7
         }
 
         if ssh_tunnel.password:
