--- conflicted
+++ resolved
@@ -8,66 +8,7 @@
         "plural_forms": "nplurals=1; plural=0",
         "lang": "ko"
       },
-<<<<<<< HEAD
-      "The database is under an unusual load.": [""],
-      "The column was deleted or renamed in the database.": [""],
-      "The table was deleted or renamed in the database.": [""],
-      "One or more parameters specified in the query are missing.": [""],
-      "The hostname provided can't be resolved.": [""],
-      "The port is closed.": [""],
-      "The host might be down, and can't be reached on the provided port.": [
-        ""
-      ],
-      "Superset encountered an error while running a command.": [""],
-      "The username provided when connecting to a database is not valid.": [""],
-      "The password provided when connecting to a database is not valid.": [""],
-      "Either the username or the password is wrong.": [""],
-      "Either the database is spelled incorrectly or does not exist.": [""],
-      "The schema was deleted or renamed in the database.": [""],
-      "User doesn't have the proper permissions.": [""],
-      "One or more parameters needed to configure a database are missing.": [
-        ""
-      ],
-      "The submitted payload has the incorrect format.": [""],
-      "The submitted payload has the incorrect schema.": [""],
-      "Results backend needed for asynchronous queries is not configured.": [
-        ""
-      ],
-      "Database does not allow data manipulation.": [""],
-      "The CTAS (create table as select) doesn't have a SELECT statement at the end. Please make sure your query has a SELECT as its last statement. Then, try running your query again.": [
-        ""
-      ],
-      "CVAS (create view as select) query has more than one statement.": [""],
-      "CVAS (create view as select) query is not a SELECT statement.": [""],
-      "Query is too complex and takes too long to run.": [""],
-      "The database is currently running too many queries.": [""],
-      "One or more parameters specified in the query are malformatted.": [""],
-      "The object does not exist in the given database.": [""],
-      "The query has a syntax error.": [""],
-      "The results backend no longer has the data from the query.": [""],
-      "The query associated with the results was deleted.": [""],
-      "The results stored in the backend were stored in a different format, and no longer can be deserialized.": [
-        ""
-      ],
-      "Failed to start remote query on a worker.": [""],
-      "Custom SQL fields cannot contain sub-queries.": [""],
-      "Invalid certificate": [""],
-      "Unsafe return type for function %(func)s: %(value_type)s": [""],
-      "Unsupported return value for method %(name)s": [""],
-      "Unsafe template value for key %(key)s: %(value_type)s": [""],
-      "Unsupported template value for key %(key)s": [""],
-      "Only SELECT statements are allowed against this database.": [""],
-      "The query was killed after %(sqllab_timeout)s seconds. It might be too complex, or the database might be under heavy load.": [
-        ""
-      ],
-      "Results backend is not configured.": [""],
-      "CTAS (create table as select) can only be run with a query where the last statement is a SELECT. Please make sure your query has a SELECT as its last statement. Then, try running your query again.": [
-        ""
-      ],
-      "CVAS (create view as select) can only be run with a query with a single SELECT statement. Please make sure your query has only a SELECT statement. Then, try running your query again.": [
-=======
       "\n                This filter was inherited from the dashboard's context.\n                It won't be saved when saving the chart.\n              ": [
->>>>>>> bb1db9e8
         ""
       ],
       "\n            Error: %(text)s\n            ": [""],
@@ -81,34 +22,6 @@
       " standard to ensure that the lexicographical ordering\n                      coincides with the chronological ordering. If the\n                      timestamp format does not adhere to the ISO 8601 standard\n                      you will need to define an expression and type for\n                      transforming the string into a date or timestamp. Note\n                      currently time zones are not supported. If time is stored\n                      in epoch format, put `epoch_s` or `epoch_ms`. If no pattern\n                      is specified we fall back to using the optional defaults on a per\n                      database/column name level via the extra parameter.": [
         ""
       ],
-<<<<<<< HEAD
-      "Pick a granularity in the Time section or uncheck 'Include Time'": [""],
-      "Time Table View": ["시간 테이블 뷰"],
-      "Pick at least one metric": ["적어도 하나의 메트릭을 선택하세요"],
-      "When using 'Group By' you are limited to use a single metric": [
-        "'Group By'를 사용 할 때 오직 하나의 메트릭만 사용 가능합니다"
-      ],
-      "Pivot Table": ["피봇 테이블"],
-      "Please choose at least one metric": [
-        "적어도 하나의 메트릭을 선택하세요"
-      ],
-      "Group By' and 'Columns' can't overlap": [
-        "Group By' 와 'Columns' 겹칠 수 없습니다"
-      ],
-      "Treemap": ["트리맵"],
-      "Calendar Heatmap": ["달력 히트캡"],
-      "Bubble Chart": ["버블 차트"],
-      "Please use 3 different metric labels": [""],
-      "Pick a metric for x, y and size": [""],
-      "Bullet Chart": [""],
-      "Pick a metric to display": [""],
-      "Big Number with Trendline": [""],
-      "Pick a metric!": [""],
-      "Big Number": [""],
-      "Time Series - Line Chart": [""],
-      "Pick a time granularity for your time series": [""],
-      "An enclosed time range (both start and end) must be specified when using a Time Comparison.": [
-=======
       " to edit or add columns and metrics.": [""],
       " to mark a column as a time column": [""],
       " to open SQL Lab. From there you can save the query as a dataset.": [""],
@@ -126,7 +39,6 @@
       "%(rows)d rows returned": [""],
       "%(subtitle)s\nThis may be triggered by:\n %(issue)s": [""],
       "%(user)s was granted the role %(role)s that gives access to the %(datasource)s": [
->>>>>>> bb1db9e8
         ""
       ],
       "%(user)s's profile": [""],
@@ -155,46 +67,8 @@
       "(optional) default value for the filter, when using the multiple option, you can use a semicolon-delimited list of options.": [
         ""
       ],
-<<<<<<< HEAD
-      "Deck.gl - Scatter plot": [""],
-      "Deck.gl - Screen Grid": [""],
-      "Deck.gl - 3D Grid": [""],
-      "Deck.gl - Paths": [""],
-      "Deck.gl - Polygon": [""],
-      "Deck.gl - 3D HEX": [""],
-      "Deck.gl - GeoJSON": [""],
-      "Deck.gl - Arc": [""],
-      "Event flow": [""],
-      "Time Series - Paired t-test": [""],
-      "Time Series - Nightingale Rose Chart": [""],
-      "Partition Diagram": [""],
-      "Invalid advanced data type: %(advanced_data_type)s": [""],
-      "Deleted %(num)d annotation layer": [""],
-      "All Text": [""],
-      "Deleted %(num)d annotation": [""],
-      "End date must be after start date": [""],
-      "Short description must be unique for this layer": [""],
-      "Annotations could not be deleted.": [""],
-      "Annotation not found.": ["주석"],
-      "Annotation parameters are invalid.": [""],
-      "Annotation could not be created.": [""],
-      "Annotation could not be updated.": [""],
-      "Annotation delete failed.": ["주석 레이어"],
-      "Annotation layer parameters are invalid.": [""],
-      "Annotation layer could not be deleted.": [""],
-      "Annotation layer could not be created.": [""],
-      "Annotation layer could not be updated.": [""],
-      "Annotation layer not found.": ["주석 레이어"],
-      "Annotation layer delete failed.": ["주석 레이어"],
-      "Annotation layer has associated annotations.": [""],
-      "Name must be unique": [""],
-      "Deleted %(num)d chart": [""],
-      "`confidence_interval` must be between 0 and 1 (exclusive)": [""],
-      "lower percentile must be greater than 0 and less than 100. Must be lower than upper percentile.": [
-=======
       "), and they become available in your SQL (example:": [""],
       "*%(name)s*\n\n%(description)s\n\n<%(url)s|Explore in Superset>\n\n%(table)s\n": [
->>>>>>> bb1db9e8
         ""
       ],
       "*%(name)s*\n\n%(description)s\n\nError: %(text)s\n": [""],
@@ -203,84 +77,6 @@
       "-- Note: Unless you save your query, these tabs will NOT persist if you clear your cookies or change browsers.\n\n": [
         ""
       ],
-<<<<<<< HEAD
-      "`width` must be greater or equal to 0": [""],
-      "`row_limit` must be greater than or equal to 0": [""],
-      "`row_offset` must be greater than or equal to 0": [""],
-      "There are associated alerts or reports: %s,": [""],
-      "Time string is ambiguous. Please specify [%(human_readable)s ago] or [%(human_readable)s later].": [
-        ""
-      ],
-      "Cannot parse time string [%(human_readable)s]": [""],
-      "Time delta is ambiguous. Please specify [%(human_readable)s ago] or [%(human_readable)s later].": [
-        ""
-      ],
-      "Database does not exist": ["데이터베이스가 존재하지 않습니다"],
-      "Dashboards do not exist": ["대시보드가 존재하지 않습니다"],
-      "Datasource type is required when datasource_id is given": [""],
-      "Chart parameters are invalid.": ["차트의 파라미터가 부적절합니다."],
-      "Chart could not be created.": ["차트를 생성할 수 없습니다."],
-      "Chart could not be updated.": ["차트를 업데이트할 수 없습니다."],
-      "Chart could not be deleted.": ["차트를 삭제할 수 없습니다."],
-      "There are associated alerts or reports": [
-        "관련된 알람이나 리포트가 있습니다"
-      ],
-      "You don't have access to this chart.": [""],
-      "Changing this chart is forbidden": [
-        "이 차트를 변경하는 것은 불가능합니다"
-      ],
-      "Charts could not be deleted.": ["차트를 삭제할 수 없습니다."],
-      "Import chart failed for an unknown reason": [
-        "차트 불러오기는 알 수 없는 이유로 실패했습니다"
-      ],
-      "Chart has no query context saved. Please save the chart again.": [""],
-      "Request is incorrect: %(error)s": ["부적절한 요청입니다 : %(error)s"],
-      "Request is not JSON": [""],
-      "Error: %(error)s": [""],
-      "Owners are invalid": ["소유자가 부적절합니다"],
-      "Some roles do not exist": ["몇몇 역할이 존재하지 않습니다"],
-      "Datasource type is invalid": [""],
-      "Invalid result type: %(result_type)s": [""],
-      "A time column must be specified when using a Time Comparison.": [""],
-      "The chart does not exist": ["차트가 존재하지 않습니다"],
-      "Duplicate column/metric labels: %(labels)s. Please make sure all columns and metrics have a unique label.": [
-        ""
-      ],
-      "The following entries in `series_columns` are missing in `columns`: %(columns)s. ": [
-        ""
-      ],
-      "`operation` property of post processing object undefined": [""],
-      "Unsupported post processing operation: %(operation)s": [""],
-      "Error in jinja expression in fetch values predicate: %(msg)s": [""],
-      "Virtual dataset query must be read-only": [
-        "가상 데이터셋 쿼리는 읽기 전용이어야 합니다"
-      ],
-      "Error while rendering virtual dataset query: %(msg)s": [""],
-      "Virtual dataset query cannot be empty": [""],
-      "Virtual dataset query cannot consist of multiple statements": [""],
-      "Error in jinja expression in RLS filters: %(msg)s": [""],
-      "Datetime column not provided as part table configuration and is required by this type of chart": [
-        ""
-      ],
-      "Empty query?": [""],
-      "Metric '%(metric)s' does not exist": [
-        "메트릭 '%(metric)s' 이 존재하지 않습니다."
-      ],
-      "Time column \"%(col)s\" does not exist in dataset": [""],
-      "Filter value list cannot be empty": [""],
-      "Must specify a value for filters with comparison operators": [""],
-      "Invalid filter operation type: %(op)s": [""],
-      "Error in jinja expression in WHERE clause: %(msg)s": [""],
-      "Error in jinja expression in HAVING clause: %(msg)s": [""],
-      "Database does not support subqueries": [""],
-      "Db engine did not return all queried columns": [""],
-      "Only `SELECT` statements are allowed": [
-        "오직 `SELECT` 구문만 허용됩니다."
-      ],
-      "Only single queries supported": ["오직 하나의 쿼리만 지원됩니다"],
-      "Columns": ["칼럼"],
-      "Show Column": ["컬럼 보기"],
-=======
       ".": [""],
       "0 Selected": ["테이블 선택"],
       "1 calendar day frequency": [""],
@@ -403,7 +199,6 @@
       "Add CSS Template": ["CSS 템플릿 추가"],
       "Add CSS template": ["CSS 템플릿"],
       "Add Chart": ["차트 추가"],
->>>>>>> bb1db9e8
       "Add Column": ["컬럼 추가"],
       "Add Dashboard": ["대시보드 추가"],
       "Add Database": ["데이터베이스 추가"],
@@ -420,45 +215,6 @@
       "Add calculated temporal columns to dataset in \"Edit datasource\" modal": [
         ""
       ],
-<<<<<<< HEAD
-      "Whether this column is exposed in the `Filters` section of the explore view.": [
-        ""
-      ],
-      "The data type that was inferred by the database. It may be necessary to input a type manually for expression-defined columns in some cases. In most case users should not need to alter this.": [
-        ""
-      ],
-      "Column": ["칼럼"],
-      "Verbose Name": [""],
-      "Description": ["설명"],
-      "Groupable": [""],
-      "Filterable": [""],
-      "Table": ["테이블"],
-      "Expression": ["표현식"],
-      "Is temporal": [""],
-      "Datetime Format": [""],
-      "Type": ["타입"],
-      "Business Data Type": [""],
-      "Invalid date/timestamp format": [""],
-      "Metrics": ["메트릭"],
-      "Show Metric": ["메트릭 보기"],
-      "Add Metric": ["메트릭 추가"],
-      "Edit Metric": ["메트릭 편집"],
-      "Metric": ["메트릭"],
-      "SQL Expression": ["SQL 표현식"],
-      "D3 Format": ["D3 포멧"],
-      "Extra": [""],
-      "Warning Message": ["경고 메시지"],
-      "Tables": ["테이블"],
-      "Show Table": ["테이블 보기"],
-      "Import a table definition": [""],
-      "Edit Table": ["테이블 수정"],
-      "The list of charts associated with this table. By altering this datasource, you may change how these associated charts behave. Also note that charts need to point to a datasource, so this form will fail at saving if removing charts from a datasource. If you want to change the datasource for a chart, overwrite the chart from the 'explore view'": [
-        ""
-      ],
-      "Timezone offset (in hours) for this datasource": [""],
-      "Name of the table that exists in the source database": [""],
-      "Schema, as used only in some databases like Postgres, Redshift and DB2": [
-=======
       "Add custom scoping": [""],
       "Add delivery method": [""],
       "Add filter": ["테이블 추가"],
@@ -546,7 +302,6 @@
       ],
       "Allow file uploads to database": [""],
       "Allow manipulation of the database using non-SELECT statements such as UPDATE, DELETE, CREATE, etc.": [
->>>>>>> bb1db9e8
         ""
       ],
       "Allow multiple selections": [""],
@@ -567,14 +322,7 @@
       "An enclosed time range (both start and end) must be specified when using a Time Comparison.": [
         ""
       ],
-<<<<<<< HEAD
-      "Whether to populate the filter's dropdown in the explore view's filter section with a list of distinct values fetched from the backend on the fly": [
-        ""
-      ],
-      "Whether the table was generated by the 'Visualize' flow in SQL Lab": [
-=======
       "An engine must be specified when passing individual parameters to a database.": [
->>>>>>> bb1db9e8
         ""
       ],
       "An error has occurred": [""],
@@ -587,50 +335,6 @@
       "An error occurred while expanding the table schema. Please contact your administrator.": [
         ""
       ],
-<<<<<<< HEAD
-      "Associated Charts": [""],
-      "Changed By": [""],
-      "Database": ["데이터베이스"],
-      "Last Changed": [""],
-      "Enable Filter Select": [""],
-      "Schema": ["스키마"],
-      "Default Endpoint": [""],
-      "Offset": ["오프셋"],
-      "Cache Timeout": [""],
-      "Table Name": ["테이블 명"],
-      "Fetch Values Predicate": [""],
-      "Owners": [""],
-      "Main Datetime Column": [""],
-      "SQL Lab View": [""],
-      "Template parameters": [""],
-      "Modified": ["수정됨"],
-      "The table was created. As part of this two-phase configuration process, you should now click the edit button by the new table to configure it.": [
-        ""
-      ],
-      "Deleted %(num)d css template": [""],
-      "CSS template could not be deleted.": [
-        "CSS 템플릿을 삭제할 수 없습니다."
-      ],
-      "CSS template not found.": ["CSS 템플릿을 찾을수 없습니다."],
-      "Dataset schema is invalid, caused by: %(error)s": [""],
-      "Deleted %(num)d dashboard": [""],
-      "Title or Slug": [""],
-      "Role": ["역할"],
-      "Must be unique": [""],
-      "Dashboard parameters are invalid.": ["대시보드 인자가 부적절합니다."],
-      "Dashboard could not be created.": ["대시보드를 생성할 수 없습니다."],
-      "Dashboards could not be deleted.": ["대시보드를 삭제할 수 없습니다."],
-      "Dashboard could not be updated.": ["대시보드를 업데이트할 수 없습니다."],
-      "Dashboard could not be deleted.": ["대시보드를 삭제할 수 없습니다."],
-      "Changing this Dashboard is forbidden": [""],
-      "Import dashboard failed for an unknown reason": [""],
-      "You don't have access to this dashboard.": [""],
-      "No data in file": ["파일에 데이터가 없습니다"],
-      "Invalid state.": [""],
-      "Table name undefined": ["테이블 명이 정해지지 않았습니다"],
-      "Invalid connection string, a valid string usually follows: backend+driver://user:password@database-host/database-name": [
-        ""
-=======
       "An error occurred while fetching available CSS templates": [
         "데이터 베이스 목록을 가져오는 도중 에러가 발생하였습니다."
       ],
@@ -642,30 +346,15 @@
       "An error occurred while fetching dashboard created by values: %s": [""],
       "An error occurred while fetching dashboard owner values: %s": [
         "데이터 베이스 목록을 가져오는 도중 에러가 발생하였습니다."
->>>>>>> bb1db9e8
       ],
       "An error occurred while fetching dashboards: %s": [
         "데이터 베이스 목록을 가져오는 도중 에러가 발생하였습니다."
       ],
-<<<<<<< HEAD
-      "An engine must be specified when passing individual parameters to a database.": [
-        ""
-      ],
-      "Engine spec \"InvalidEngine\" does not support being configured via individual parameters.": [
-        ""
-      ],
-      "Database parameters are invalid.": [""],
-      "Field is required": [""],
-      "Field cannot be decoded by JSON. %(json_error)s": [""],
-      "The metadata_params in Extra field is not configured correctly. The key %{key}s is invalid.": [
-        ""
-=======
       "An error occurred while fetching database related data: %s": [
         "데이터 베이스 목록을 가져오는 도중 에러가 발생하였습니다."
       ],
       "An error occurred while fetching database values: %s": [
         "데이터 베이스 목록을 가져오는 도중 에러가 발생하였습니다."
->>>>>>> bb1db9e8
       ],
       "An error occurred while fetching dataset datasource values: %s": [
         "데이터 베이스 목록을 가져오는 도중 에러가 발생하였습니다."
@@ -673,34 +362,6 @@
       "An error occurred while fetching dataset owner values: %s": [
         "데이터 베이스 목록을 가져오는 도중 에러가 발생하였습니다."
       ],
-<<<<<<< HEAD
-      "Cannot delete a database that has datasets attached": [""],
-      "Database could not be deleted.": ["데이터베이스를 삭제할 수 없습니다."],
-      "Stopped an unsafe database connection": [""],
-      "Could not load database driver": [
-        "데이터베이스 드라이버를 로드할 수 없습니다"
-      ],
-      "Unexpected error occurred, please check your logs for details": [""],
-      "no SQL validator is configured": [""],
-      "No validator found (configured for the engine)": [""],
-      "Was unable to check your query": [""],
-      "An unexpected error occurred": [""],
-      "Import database failed for an unknown reason": [""],
-      "Could not load database driver: {}": [""],
-      "Engine \"%(engine)s\" cannot be configured through parameters.": [""],
-      "%(validator)s was unable to check your query.\nPlease recheck your query.\nException: %(ex)s": [
-        ""
-      ],
-      "no SQL validator is configured for {}": [""],
-      "No validator named {} found (configured for the {} engine)": [""],
-      "Deleted %(num)d dataset": ["데이터베이스 선택"],
-      "Null or Empty": [""],
-      "Dataset column not found.": [""],
-      "Dataset column delete failed.": [""],
-      "Changing this dataset is forbidden.": [""],
-      "Dataset %(name)s already exists": [
-        "데이터셋 %(name)s 은 이미 존재합니다"
-=======
       "An error occurred while fetching dataset related data": [
         "데이터 베이스 목록을 가져오는 도중 에러가 발생하였습니다."
       ],
@@ -723,7 +384,6 @@
       ],
       "An error occurred while hiding the left bar. Please contact your administrator.": [
         ""
->>>>>>> bb1db9e8
       ],
       "An error occurred while loading the SQL": [""],
       "An error occurred while pruning logs ": [""],
@@ -742,245 +402,6 @@
       "An error occurred while setting the tab autorun. Please contact your administrator.": [
         ""
       ],
-<<<<<<< HEAD
-      "Dataset does not exist": ["데이터소스가 존재하지 않습니다"],
-      "Dataset parameters are invalid.": [""],
-      "Dataset could not be created.": [""],
-      "Dataset could not be updated.": [""],
-      "Dataset could not be deleted.": [""],
-      "Dataset(s) could not be bulk deleted.": [""],
-      "Changing this dataset is forbidden": [""],
-      "Import dataset failed for an unknown reason": [""],
-      "You don't have access to this dataset.": [""],
-      "Dataset metric not found.": [""],
-      "Dataset metric delete failed.": [""],
-      "Please check your query for syntax errors at or near \"%(syntax_error)s\". Then, try running your query again.": [
-        ""
-      ],
-      "Second": ["초"],
-      "Minute": ["분"],
-      "5 minute": ["5분"],
-      "10 minute": ["10분"],
-      "15 minute": ["15분"],
-      "Hour": ["시"],
-      "Day": ["일"],
-      "Week": ["주"],
-      "Month": ["달"],
-      "Quarter": ["분기"],
-      "Year": ["년"],
-      "Week starting Sunday": [""],
-      "Week starting Monday": [""],
-      "Week ending Saturday": [""],
-      "Week_ending Sunday": [""],
-      "Hostname or IP address": [""],
-      "Database name": ["데이터소스 명"],
-      "Use an encrypted connection to the database": [""],
-      "Unable to connect. Verify that the following roles are set on the service account: \"BigQuery Data Viewer\", \"BigQuery Metadata Viewer\", \"BigQuery Job User\" and the following permissions are set \"bigquery.readsessions.create\", \"bigquery.readsessions.getData\"": [
-        ""
-      ],
-      "The table \"%(table)s\" does not exist. A valid table must be used to run this query.": [
-        ""
-      ],
-      "We can't seem to resolve column \"%(column)s\" at line %(location)s.": [
-        ""
-      ],
-      "The schema \"%(schema)s\" does not exist. A valid schema must be used to run this query.": [
-        ""
-      ],
-      "We can't seem to resolve the column \"%(column_name)s\"": [""],
-      "Please check your query for syntax errors near \"%(server_error)s\". Then, try running your query again.": [
-        ""
-      ],
-      "Either the username \"%(username)s\", password, or database name \"%(database)s\" is incorrect.": [
-        ""
-      ],
-      "The hostname \"%(hostname)s\" cannot be resolved.": [""],
-      "Port %(port)s on hostname \"%(hostname)s\" refused the connection.": [
-        ""
-      ],
-      "The host \"%(hostname)s\" might be down, and can't be reached on port %(port)s.": [
-        ""
-      ],
-      "Either the username \"%(username)s\" or the password is incorrect.": [
-        ""
-      ],
-      "Unknown MySQL server host \"%(hostname)s\".": [""],
-      "The host \"%(hostname)s\" might be down and can't be reached.": [""],
-      "Unable to connect to database \"%(database)s\".": [""],
-      "The password provided for username \"%(username)s\" is incorrect.": [""],
-      "Please re-enter the password.": [""],
-      "We can't seem to resolve the column \"%(column_name)s\" at line %(location)s.": [
-        ""
-      ],
-      "The table \"%(table_name)s\" does not exist. A valid table must be used to run this query.": [
-        ""
-      ],
-      "The schema \"%(schema_name)s\" does not exist. A valid schema must be used to run this query.": [
-        ""
-      ],
-      "Unable to connect to catalog named \"%(catalog_name)s\".": [""],
-      "Unknown Presto Error": [""],
-      "We were unable to connect to your database named \"%(database)s\". Please verify your database name and try again.": [
-        ""
-      ],
-      "%(object)s does not exist in this database.": [""],
-      "You don't have access to this embedded dashboard config.": [""],
-      "Form data not found in cache, reverting to chart metadata.": [""],
-      "Form data not found in cache, reverting to dataset metadata.": [""],
-      "[Missing Dataset]": [""],
-      "Home": [""],
-      "Data": ["데이터베이스"],
-      "Dashboards": ["대시보드"],
-      "Charts": ["차트"],
-      "Datasets": ["데이터베이스"],
-      "Plugins": ["플러그인"],
-      "Manage": ["관리"],
-      "CSS Templates": ["CSS 템플릿"],
-      "Import Dashboards": ["대시보드 가져오기"],
-      "SQL Lab": ["SQL Lab"],
-      "SQL": [""],
-      "Saved Queries": ["저장된 Query"],
-      "Query History": ["Query 실행 이력"],
-      "Action Log": ["활동 기록"],
-      "Security": ["보안"],
-      "Alerts & Reports": ["경고 및 리포트"],
-      "Annotation Layers": ["주석 레이어"],
-      "Access requests": [""],
-      "You don't have permission to modify the value.": [""],
-      "Invalid permalink key": [""],
-      "Deleted %(num)d saved query": [""],
-      "Saved queries could not be deleted.": [""],
-      "Saved query not found.": ["저장된 쿼리를 찾을 수 없습니다."],
-      "Deleted %(num)d report schedule": [""],
-      "Value must be greater than 0": ["값은 0보다 커야합니다"],
-      "Alert query returned more than one row. %s rows returned": [""],
-      "Alert query returned more than one column. %s columns returned": [""],
-      "Invalid tab ids: %s(tab_ids)": [""],
-      "Dashboard does not exist": ["대시보드가 존재하지 않습니다"],
-      "Chart does not exist": ["차트가 존재하지 않습니다"],
-      "Database is required for alerts": [""],
-      "Type is required": [""],
-      "Choose a chart or dashboard not both": [""],
-      "Must choose either a chart or a dashboard": [""],
-      "Please save your chart first, then try creating a new email report.": [
-        ""
-      ],
-      "Please save your dashboard first, then try creating a new email report.": [
-        ""
-      ],
-      "Report Schedule parameters are invalid.": [""],
-      "Report Schedule could not be deleted.": [""],
-      "Report Schedule could not be created.": [""],
-      "Report Schedule could not be updated.": [""],
-      "Report Schedule not found.": [""],
-      "Report Schedule delete failed.": [""],
-      "Report Schedule log prune failed.": [""],
-      "Report Schedule execution failed when generating a screenshot.": [""],
-      "Report Schedule execution failed when generating a csv.": [""],
-      "Report Schedule execution failed when generating a dataframe.": [""],
-      "Report Schedule execution got an unexpected error.": [""],
-      "Report Schedule is still working, refusing to re-compute.": [""],
-      "Report Schedule reached a working timeout.": [""],
-      "Resource already has an attached report.": [""],
-      "Alert query returned more than one row.": [""],
-      "Alert validator config error.": [""],
-      "Alert query returned more than one column.": [""],
-      "Alert query returned a non-number value.": [""],
-      "Alert found an error while executing a query.": [""],
-      "A timeout occurred while executing the query.": [""],
-      "A timeout occurred while taking a screenshot.": [""],
-      "Alert fired during grace period.": [""],
-      "Alert ended grace period.": [""],
-      "Alert on grace period": [""],
-      "Report Schedule state not found": [""],
-      "Report schedule system error": [""],
-      "Report schedule client error": [""],
-      "Report schedule unexpected error": [""],
-      "Changing this report is forbidden": [""],
-      "An error occurred while pruning logs ": [""],
-      "\n            Error: %(text)s\n            ": [""],
-      "EMAIL_REPORTS_CTA": [""],
-      "%(name)s.csv": [""],
-      "%(prefix)s %(title)s": [""],
-      "*%(name)s*\n\n%(description)s\n\n<%(url)s|Explore in Superset>\n\n%(table)s\n": [
-        ""
-      ],
-      "*%(name)s*\n\n%(description)s\n\nError: %(text)s\n": [""],
-      "%(dialect)s cannot be used as a data source for security reasons.": [""],
-      "You don't have the rights to alter %(resource)s": [""],
-      "The database referenced in this query was not found. Please contact an administrator for further assistance or try again.": [
-        ""
-      ],
-      "Please check your template parameters for syntax errors and make sure they match across your SQL query and Set Parameters. Then, try running your query again.": [
-        ""
-      ],
-      "The parameter %(parameters)s in your query is undefined.": [""],
-      "The query contains one or more malformed template parameters.": [""],
-      "Please check your query and confirm that all template parameters are surround by double braces, for example, \"{{ ds }}\". Then, try running your query again.": [
-        ""
-      ],
-      "Record Count": ["레코드 수"],
-      "No records found": [""],
-      "Filter List": ["필터"],
-      "Search": ["검색"],
-      "Refresh": ["새로고침 간격"],
-      "Import dashboards": ["대시보드 가져오기"],
-      "Import Dashboard(s)": ["대시보드 가져오기"],
-      "File": ["CSV 파일"],
-      "Choose File": ["CSV 파일"],
-      "Upload": ["CSV 업로드"],
-      "No Access!": [""],
-      "You do not have permissions to access the datasource(s): %(name)s.": [
-        ""
-      ],
-      "Request Permissions": [""],
-      "Cancel": ["취소"],
-      "Use the edit button to change this field": [""],
-      "Test Connection": ["연결 테스트"],
-      "[Superset] Access to the datasource %(name)s was granted": [""],
-      "Unsupported clause type: %(clause)s": [""],
-      "Invalid metric object: %(metric)s": [""],
-      "Unable to find such a holiday: [%(holiday)s]": [""],
-      "percentiles must be a list or tuple with two numeric values, of which the first is lower than the second value": [
-        ""
-      ],
-      "`compare_columns` must have the same length as `source_columns`.": [""],
-      "`compare_type` must be `difference`, `percentage` or `ratio`": [""],
-      "Column \"%(column)s\" is not numeric or does not exists in the query results.": [
-        ""
-      ],
-      "`rename_columns` must have the same length as `columns`.": [""],
-      "Invalid cumulative operator: %(operator)s": [""],
-      "Invalid geohash string": [""],
-      "Invalid longitude/latitude": [""],
-      "Invalid geodetic string": [""],
-      "Pivot operation requires at least one index": [""],
-      "Pivot operation must include at least one aggregate": [""],
-      "`prophet` package not installed": [""],
-      "Time grain missing": [""],
-      "Unsupported time grain: %(time_grain)s": [""],
-      "Periods must be a whole number": [""],
-      "Confidence interval must be between 0 and 1 (exclusive)": [""],
-      "DataFrame must include temporal column": [""],
-      "DataFrame include at least one series": [""],
-      "Resample operation requires DatetimeIndex": [""],
-      "Resample method should in ": [""],
-      "Undefined window for rolling operation": [""],
-      "Window must be > 0": [""],
-      "Invalid rolling_type: %(type)s": [""],
-      "Invalid options for %(rolling_type)s: %(options)s": [""],
-      "Referenced columns not available in DataFrame.": [""],
-      "Column referenced by aggregate is undefined: %(column)s": [""],
-      "Operator undefined for aggregator: %(name)s": [""],
-      "Invalid numpy function: %(operator)s": [""],
-      "User": ["사용자"],
-      "User Roles": ["사용자 권한"],
-      "Database URL": ["데이터베이스 URL"],
-      "Datasource": ["데이터소스"],
-      "Roles to grant": ["권한 부여"],
-      "Created On": [""],
-      "Table [%{table}s] could not be found, please double check your database connection, schema, and table name, error: {}": [
-=======
       "An error occurred while setting the tab database ID. Please contact your administrator.": [
         ""
       ],
@@ -1118,7 +539,6 @@
         ""
       ],
       "Bounds for the primary Y-axis. When left empty, the bounds are dynamically defined based on the min/max of the data. Note that this feature will only expand the axis range. It won't narrow the data's extent.": [
->>>>>>> bb1db9e8
         ""
       ],
       "Bounds for the secondary Y-axis. Only works when Independent Y-axis\n                bounds are enabled. When left empty, the bounds are dynamically defined\n                based on the min/max of the data. Note that this feature will only expand\n                the axis range. It won't narrow the data's extent.": [
@@ -1138,12 +558,6 @@
       "By default, each filter loads at most 1000 choices at the initial page load. Check this box if you have more than 1000 filter values and want to enable dynamically searching that loads filter values as users type (may add stress to your database).": [
         ""
       ],
-<<<<<<< HEAD
-      "You have no permission to approve this request": [""],
-      "You don't have the rights to download as csv": [""],
-      "Cannot import dashboard: %(db_error)s.\nMake sure to create the database before importing the dashboard.": [
-        ""
-=======
       "By key: use column names as sorting key": [""],
       "By key: use row names as sorting key": [""],
       "By value: use metric values as sorting key": [""],
@@ -1160,7 +574,6 @@
       "CSS template": ["CSS 템플릿"],
       "CSS template could not be deleted.": [
         "CSS 템플릿을 삭제할 수 없습니다."
->>>>>>> bb1db9e8
       ],
       "CSS template name": ["CSS 템플릿"],
       "CSS template not found.": ["CSS 템플릿을 찾을수 없습니다."],
@@ -1168,26 +581,10 @@
       "CSV file \"%(csv_filename)s\" uploaded to table \"%(table_name)s\" in database \"%(db_name)s\"": [
         ""
       ],
-<<<<<<< HEAD
-      "Error: permalink state not found": [""],
-      "Error: %(msg)s": [""],
-      "You don't have the rights to alter this chart": [""],
-      "You don't have the rights to create a chart": [""],
-      "Explore - %(table)s": [""],
-      "Explore": [""],
-      "Chart [{}] has been saved": [""],
-      "Chart [{}] has been overwritten": [""],
-      "You don't have the rights to alter this dashboard": [""],
-      "Chart [{}] was added to dashboard [{}]": [""],
-      "You don't have the rights to create a dashboard": [""],
-      "Dashboard [{}] just got created and chart [{}] was added to it": [""],
-      "This dashboard was changed recently. Please reload dashboard to get latest version.": [
-=======
       "CSV to Database configuration": [""],
       "CSV upload": ["CSV 업로드"],
       "CTAS & CVAS SCHEMA": [""],
       "CTAS (create table as select) can only be run with a query where the last statement is a SELECT. Please make sure your query has a SELECT as its last statement. Then, try running your query again.": [
->>>>>>> bb1db9e8
         ""
       ],
       "CTAS Schema": [""],
@@ -1218,33 +615,6 @@
       "Cannot import dashboard: %(db_error)s.\nMake sure to create the database before importing the dashboard.": [
         ""
       ],
-<<<<<<< HEAD
-      "Chart %(id)s not found": [""],
-      "Table %(table)s wasn't found in the database %(db)s": [""],
-      "One or more required fields are missing in the request. Please try again, and if the problem persists conctact your administrator.": [
-        ""
-      ],
-      "Data could not be retrieved from the results backend. You need to re-run the original query.": [
-        ""
-      ],
-      "The query associated with these results could not be find. You need to re-run the original query.": [
-        ""
-      ],
-      "You are not authorized to see this query. If you think this is an error, please reach out to your administrator.": [
-        ""
-      ],
-      "Data could not be deserialized from the results backend. The storage format might have changed, rendering the old data stake. You need to re-run the original query.": [
-        ""
-      ],
-      "The provided `rows` argument is not a valid integer.": [""],
-      "%(user)s's profile": [""],
-      "Show CSS Template": ["CSS 템플릿 보기"],
-      "Add CSS Template": ["CSS 템플릿 추가"],
-      "Edit CSS Template": ["CSS 템플릿 편집"],
-      "Template Name": ["템플릿 명"],
-      "A human-friendly name": [""],
-      "Used internally to identify the plugin. Should be set to the package name from the pluginʼs package.json": [
-=======
       "Cannot load filter": [""],
       "Cannot parse time string [%(human_readable)s]": [""],
       "Categorical": [""],
@@ -1273,26 +643,12 @@
         ""
       ],
       "Changing these settings will affect all charts using this dataset, including charts owned by other people.": [
->>>>>>> bb1db9e8
         ""
       ],
       "Changing this Dashboard is forbidden": [""],
       "Changing this chart is forbidden": [
         "이 차트를 변경하는 것은 불가능합니다"
       ],
-<<<<<<< HEAD
-      "Custom Plugins": ["커스텀 플러그인"],
-      "Custom Plugin": ["커스텀 플러그인"],
-      "Add a Plugin": ["플러그인 추가"],
-      "Edit Plugin": ["플러그인 수정"],
-      "The dataset associated with this chart no longer exists": [""],
-      "Could not determine datasource type": [""],
-      "Could not find viz object": [""],
-      "Show Chart": ["차트 보기"],
-      "Add Chart": ["차트 추가"],
-      "Edit Chart": ["차트 수정"],
-      "These parameters are generated dynamically when clicking the save or overwrite button in the explore view. This JSON object is exposed here for reference and for power users who may want to alter specific parameters.": [
-=======
       "Changing this control takes effect instantly": [""],
       "Changing this dataset is forbidden": [""],
       "Changing this dataset is forbidden.": [""],
@@ -1311,7 +667,6 @@
       "Chart cache timeout": ["차트 유형"],
       "Chart changes": [""],
       "Chart component that lets you add a custom filter UI in your dashboard. When added to dashboard, a filter box lets users specify specific values or ranges to filter charts by. The charts that each filter box is applied to can be fine tuned as well in the dashboard view.\n\n    Note that this plugin is being replaced with the new Filters feature that lives in the dashboard view itself. It's easier to use and has more capabilities!": [
->>>>>>> bb1db9e8
         ""
       ],
       "Chart could not be created.": ["차트를 생성할 수 없습니다."],
@@ -1330,23 +685,10 @@
       "Check if the Rose Chart should use segment area instead of segment radius for proportioning": [
         ""
       ],
-<<<<<<< HEAD
-      "Creator": ["생성자"],
-      "Last Modified": ["마지막 수정"],
-      "Parameters": [""],
-      "Chart": ["차트"],
-      "Name": ["이름"],
-      "Visualization Type": ["시각화 유형"],
-      "Show Dashboard": ["대시보드 보기"],
-      "Add Dashboard": ["대시보드 추가"],
-      "Edit Dashboard": ["대시보드 수정"],
-      "This json object describes the positioning of the widgets in the dashboard. It is dynamically generated when adjusting the widgets size and positions by using drag & drop in the dashboard view": [
-=======
       "Check out this chart in dashboard:": [""],
       "Check out this chart: ": [""],
       "Check out this dashboard: ": [""],
       "Check to apply filters instantly as they change instead of displaying [Apply] button": [
->>>>>>> bb1db9e8
         ""
       ],
       "Check to force date partitions to have the same height": [""],
@@ -1378,111 +720,16 @@
       "Classic row-by-column spreadsheet like view of a dataset. Use tables to showcase a view into the underlying data or to show aggregated metrics.": [
         ""
       ],
-<<<<<<< HEAD
-      "Owners is a list of users who can alter the dashboard.": [""],
-      "Roles is a list which defines access to the dashboard. Granting a role access to a dashboard will bypass dataset level checks.If no roles defined then the dashboard is available to all roles.": [
-=======
       "Clause": [""],
       "Clear": [""],
       "Clear all": [""],
       "Clear form": [""],
       "Click on \"+Add/Edit Filters\" button to create new dashboard filters": [
->>>>>>> bb1db9e8
         ""
       ],
       "Click on \"Create chart\" button in the control panel on the left to preview a visualization or": [
         ""
       ],
-<<<<<<< HEAD
-      "Dashboard": ["대시보드"],
-      "Title": ["제목"],
-      "Slug": [""],
-      "Roles": ["역할"],
-      "Published": [""],
-      "Position JSON": [""],
-      "CSS": [""],
-      "JSON Metadata": [""],
-      "Export": [""],
-      "Export dashboards?": [""],
-      "Select a file to be uploaded to the database": [""],
-      "Only the following file extensions are allowed: %(allowed_extensions)s": [
-        ""
-      ],
-      "Name of table to be created with CSV file": [""],
-      "Table name cannot contain a schema": [""],
-      "Select a database to upload the file to": [""],
-      "Select a schema if the database supports this": [""],
-      "Delimiter": ["구분자"],
-      "Enter a delimiter for this data": [""],
-      ",": [""],
-      ".": [""],
-      "Fail": ["실패"],
-      "Replace": ["바꾸기"],
-      "Append": [""],
-      "Skip Initial Space": [""],
-      "Skip spaces after delimiter": [""],
-      "Skip Blank Lines": [""],
-      "Skip blank lines rather than interpreting them as Not A Number values": [
-        ""
-      ],
-      "Columns To Be Parsed as Dates": [""],
-      "A comma separated list of columns that should be parsed as dates": [""],
-      "Interpret Datetime Format Automatically": [""],
-      "Interpret the datetime format automatically": [""],
-      "Decimal Character": [""],
-      "Character to interpret as decimal point": [""],
-      "Json list of the values that should be treated as null. Examples: [\"\"] for empty strings, [\"None\", \"N/A\"], [\"nan\", \"null\"]. Warning: Hive database supports only a single value": [
-        ""
-      ],
-      "Index Column": [""],
-      "Column to use as the row labels of the dataframe. Leave empty if no index column": [
-        ""
-      ],
-      "Dataframe Index": [""],
-      "Write dataframe index as a column": [""],
-      "Column Label(s)": [""],
-      "Column label for index column(s). If None is given and Dataframe Index is checked, Index Names are used": [
-        ""
-      ],
-      "Json list of the column names that should be read": [""],
-      "Overwrite Duplicate Columns": [""],
-      "If duplicate columns are not overridden, they will be presented as \"X.1, X.2 ...X.x\"": [
-        ""
-      ],
-      "Header Row": [""],
-      "Row containing the headers to use as column names (0 is first line of data). Leave empty if there is no header row": [
-        ""
-      ],
-      "Rows to Read": [""],
-      "Number of rows of file to read": [""],
-      "Skip Rows": [""],
-      "Number of rows to skip at start of file": [""],
-      "Name of table to be created from excel data.": [""],
-      "Excel File": [""],
-      "Select a Excel file to be uploaded to a database.": [""],
-      "Sheet Name": ["테이블 명"],
-      "Strings used for sheet names (default is the first sheet).": [""],
-      "Specify a schema (if database flavor supports this).": [""],
-      "Table Exists": ["테이블 존재"],
-      "If table exists do one of the following: Fail (do nothing), Replace (drop and recreate table) or Append (insert data).": [
-        ""
-      ],
-      "Row containing the headers to use as column names (0 is first line of data). Leave empty if there is no header row.": [
-        ""
-      ],
-      "Column to use as the row labels of the dataframe. Leave empty if no index column.": [
-        ""
-      ],
-      "Mangle Duplicate Columns": [""],
-      "Specify duplicate columns as \"X.0, X.1\".": [""],
-      "Number of rows to skip at start of file.": [""],
-      "Number of rows of file to read.": [""],
-      "Parse Dates": [""],
-      "A comma separated list of columns that should be parsed as dates.": [""],
-      "Character to interpret as decimal point.": [""],
-      "Write dataframe index as a column.": [""],
-      "Column label for index column(s). If None is given and Dataframe Index is True, Index Names are used.": [
-=======
       "Click the lock to make changes.": [""],
       "Click the lock to prevent further changes.": [""],
       "Click this link to switch to an alternate form that allows you to input the SQLAlchemy URL for this database manually.": [
@@ -1526,7 +773,6 @@
       "Column Configuration": [""],
       "Column Label(s)": [""],
       "Column containing ISO 3166-2 codes of region/province/department in your table.": [
->>>>>>> bb1db9e8
         ""
       ],
       "Column containing latitude data": [""],
@@ -1535,21 +781,7 @@
       "Column label for index column(s). If None is given and Dataframe Index is True, Index Names are used.": [
         ""
       ],
-<<<<<<< HEAD
-      "Name of table to be created from columnar data.": [""],
-      "Select a Columnar file to be uploaded to a database.": [""],
-      "Json list of the column names that should be read. If not None, only these columns will be read from the file.": [
-        ""
-      ],
-      "Databases": ["데이터베이스"],
-      "Show Database": ["데이터베이스 보기"],
-      "Add Database": ["데이터베이스 추가"],
-      "Edit Database": ["데이터베이스 편집"],
-      "Expose this DB in SQL Lab": [""],
-      "Operate the database in asynchronous mode, meaning  that the queries are executed on remote workers as opposed to on the web server itself. This assumes that you have a Celery worker setup as well as a results backend. Refer to the installation docs for more information.": [
-=======
       "Column label for index column(s). If None is given and Dataframe Index is checked, Index Names are used": [
->>>>>>> bb1db9e8
         ""
       ],
       "Column name [%s] is duplicated": [""],
@@ -1560,10 +792,6 @@
       "Column to use as the row labels of the dataframe. Leave empty if no index column.": [
         ""
       ],
-<<<<<<< HEAD
-      "If Presto, all the queries in SQL Lab are going to be executed as the currently logged on user who must have permission to run them.<br/>If Hive and hive.server2.enable.doAs is enabled, will run the queries as service account, but impersonate the currently logged on user via hive.server2.proxy.user property.": [
-        ""
-=======
       "Columnar file \"%(columnar_filename)s\" uploaded to table \"%(table_name)s\" in database \"%(db_name)s\"": [
         ""
       ],
@@ -1572,7 +800,6 @@
       "Columns To Be Parsed as Dates": [""],
       "Columns missing in datasource: %(invalid_columns)s": [
         "데이터 소스의 컬럼이 없습니다 : %(invalid_columns)s"
->>>>>>> bb1db9e8
       ],
       "Columns subtotal position": [""],
       "Columns to calculate distribution across.": [""],
@@ -1586,40 +813,18 @@
       "Comma-separated interval bounds, e.g. 2,4,5 for intervals 0-2, 2-4 and 4-5. Last number should match the value provided for MAX.": [
         ""
       ],
-<<<<<<< HEAD
-      "Expose in SQL Lab": [""],
-      "Allow CREATE TABLE AS": [""],
-      "Allow CREATE VIEW AS": [""],
-      "Allow DML": ["DML 허용"],
-      "CTAS Schema": [""],
-      "SQLAlchemy URI": [""],
-      "Chart Cache Timeout": [""],
-      "Secure Extra": ["보안"],
-      "Root certificate": [""],
-      "Async Execution": [""],
-      "Impersonate the logged on user": [""],
-      "Allow Csv Upload": [""],
-      "Backend": [""],
-      "Extra field cannot be decoded by JSON. %(msg)s": [""],
-      "Invalid connection string, a valid string usually follows:'DRIVER://USER:PASSWORD@DB-HOST/DATABASE-NAME'<p>Example:'postgresql://user:password@your-postgres-db/database'</p>": [
-=======
       "Comparator option": [""],
       "Compare multiple time series charts (as sparklines) and related metrics quickly.": [
->>>>>>> bb1db9e8
         ""
       ],
       "Compare the same summarized metric across multiple groups.": [""],
       "Compares how a metric changes over time between different groups. Each group is mapped to a row and change over time is visualized bar lengths and color.": [
         ""
       ],
-<<<<<<< HEAD
-      "Unable to upload CSV file \"%(filename)s\" to table \"%(table_name)s\" in database \"%(db_name)s\". Error message: %(error_msg)s": [
-=======
       "Compares metrics from different categories using bars. Bar lengths are used to indicate the magnitude of each value and color is used to differentiate groups.": [
         ""
       ],
       "Compares the lengths of time different activities take in a shared timeline view.": [
->>>>>>> bb1db9e8
         ""
       ],
       "Comparison Period Lag": [""],
@@ -1648,10 +853,6 @@
       "Connection failed, please check your connection settings": [
         "연결하는데 실패했습니다. 커넥션 "
       ],
-<<<<<<< HEAD
-      "Unable to upload Excel file \"%(filename)s\" to table \"%(table_name)s\" in database \"%(db_name)s\". Error message: %(error_msg)s": [
-        ""
-=======
       "Connection looks good!": [""],
       "Continuous": [""],
       "Contribution": [""],
@@ -1684,7 +885,6 @@
       "Could not find viz object": [""],
       "Could not load database driver": [
         "데이터베이스 드라이버를 로드할 수 없습니다"
->>>>>>> bb1db9e8
       ],
       "Could not load database driver: %(driver_name)s": [""],
       "Could not load database driver: {}": [""],
@@ -1699,1784 +899,6 @@
       "Create a dataset to begin visualizing your data as a chart or go to\n          SQL Lab to query your data.": [
         ""
       ],
-<<<<<<< HEAD
-      "Columnar to Database configuration": [""],
-      "Multiple file extensions are not allowed for columnar uploads. Please make sure all files are of the same extension.": [
-        ""
-      ],
-      "Database \"%(database_name)s\" schema \"%(schema_name)s\" is not allowed for columnar uploads. Please contact your Superset Admin.": [
-        ""
-      ],
-      "Unable to upload Columnar file \"%(filename)s\" to table \"%(table_name)s\" in database \"%(db_name)s\". Error message: %(error_msg)s": [
-        ""
-      ],
-      "Columnar file \"%(columnar_filename)s\" uploaded to table \"%(table_name)s\" in database \"%(db_name)s\"": [
-        ""
-      ],
-      "Request missing data field.": [""],
-      "The submitted URL is not considered safe, only use URLs with the same domain as Superset.": [
-        ""
-      ],
-      "Duplicate column name(s): %(columns)s": [""],
-      "Logs": ["로그"],
-      "Show Log": ["컬럼 보기"],
-      "Add Log": ["로그 추가"],
-      "Edit Log": ["로그 수정"],
-      "Action": ["활동"],
-      "dttm": ["날짜/시간"],
-      "JSON": ["JSON"],
-      "List Saved Query": ["저장된 Query 목록"],
-      "Show Saved Query": ["저장된 Query 보기"],
-      "Add Saved Query": ["저장된 Query 추가"],
-      "Edit Saved Query": ["저장된 Query 수정"],
-      "Label": ["레이블"],
-      "End Time": ["종료 시간"],
-      "Pop Tab Link": [""],
-      "Changed on": [""],
-      "Time Range": [""],
-      "Time Grain": [""],
-      "Time Granularity": [""],
-      "Time": [""],
-      "A reference to the [Time] configuration, taking granularity into account": [
-        ""
-      ],
-      "Raw records": [""],
-      "Certified by %s": [""],
-      "description": [""],
-      "bolt": [""],
-      "Changing this control takes effect instantly": [""],
-      "Show info tooltip": [""],
-      "SQL expression": [""],
-      "function type icon": [""],
-      "string type icon": [""],
-      "numeric type icon": [""],
-      "boolean type icon": [""],
-      "temporal type icon": [""],
-      "Advanced analytics": [""],
-      "This section contains options that allow for advanced analytical post processing of query results": [
-        ""
-      ],
-      "Rolling window": [""],
-      "Rolling function": [""],
-      "None": [""],
-      "Defines a rolling window function to apply, works along with the [Periods] text box": [
-        ""
-      ],
-      "Periods": [""],
-      "Defines the size of the rolling window function, relative to the time granularity selected": [
-        ""
-      ],
-      "Min periods": [""],
-      "The minimum number of rolling periods required to show a value. For instance if you do a cumulative sum on 7 days you may want your \"Min Period\" to be 7, so that all data points shown are the total of 7 periods. This will hide the \"ramp up\" taking place over the first 7 periods": [
-        ""
-      ],
-      "Time comparison": ["컬럼 수정"],
-      "Time shift": [""],
-      "1 day ago": [""],
-      "1 week ago": [""],
-      "28 days ago": [""],
-      "30 days ago": [""],
-      "52 weeks ago": [""],
-      "1 year ago": [""],
-      "104 weeks ago": [""],
-      "2 years ago": [""],
-      "156 weeks ago": [""],
-      "3 years ago": [""],
-      "Overlay one or more timeseries from a relative time period. Expects relative time deltas in natural language (example:  24 hours, 7 days, 52 weeks, 365 days). Free text is supported.": [
-        ""
-      ],
-      "Calculation type": ["시각화 유형 선택"],
-      "Difference": [""],
-      "How to display time shifts: as individual lines; as the difference between the main time series and each time shift; as the percentage change; or as the ratio between series and time shifts.": [
-        ""
-      ],
-      "Resample": [""],
-      "Rule": [""],
-      "1 minutely frequency": [""],
-      "1 hourly frequency": [""],
-      "1 calendar day frequency": [""],
-      "7 calendar day frequency": [""],
-      "1 month start frequency": [""],
-      "1 month end frequency": [""],
-      "1 year start frequency": [""],
-      "1 year end frequency": [""],
-      "Pandas resample rule": [""],
-      "Linear interpolation": [""],
-      "Backward values": [""],
-      "Pandas resample method": [""],
-      "X Axis": [""],
-      "X Axis Title": [""],
-      "X AXIS TITLE BOTTOM MARGIN": [""],
-      "Y Axis": [""],
-      "Y Axis Title": [""],
-      "Y AXIS TITLE MARGIN": [""],
-      "Y AXIS TITLE POSITION": [""],
-      "Query": [""],
-      "Predictive Analytics": [""],
-      "Enable forecast": [""],
-      "Enable forecasting": [""],
-      "Forecast periods": [""],
-      "How many periods into the future do we want to predict": [""],
-      "Width of the confidence interval. Should be between 0 and 1": [""],
-      "Yearly seasonality": [""],
-      "Yes": [""],
-      "No": [""],
-      "Should yearly seasonality be applied. An integer value will specify Fourier order of seasonality.": [
-        ""
-      ],
-      "Weekly seasonality": [""],
-      "Should weekly seasonality be applied. An integer value will specify Fourier order of seasonality.": [
-        ""
-      ],
-      "Daily seasonality": [""],
-      "Should daily seasonality be applied. An integer value will specify Fourier order of seasonality.": [
-        ""
-      ],
-      "Time related form attributes": [""],
-      "Chart ID": [""],
-      "The id of the active chart": [""],
-      "Cache Timeout (seconds)": [""],
-      "The number of seconds before expiring the cache": [""],
-      "URL Parameters": [""],
-      "Extra url parameters for use in Jinja templated queries": [""],
-      "Extra Parameters": [""],
-      "Extra parameters that any plugins can choose to set for use in Jinja templated queries": [
-        ""
-      ],
-      "Color Scheme": [""],
-      "Row": [""],
-      "Series": [""],
-      "Calculate contribution per series or row": [""],
-      "X-Axis Sort By": [""],
-      "Whether to sort descending or ascending on the X-Axis.": [""],
-      "X-Axis Sort Ascending": [""],
-      "Dimensions": [""],
-      "One or many columns to group by. High cardinality groupings should include a sort by metric and series limit to limit the number of fetched and rendered series.": [
-        ""
-      ],
-      "Dimension": [""],
-      "Defines the grouping of entities. Each series is shown as a specific color on the chart and has a legend toggle": [
-        ""
-      ],
-      "Entity": [""],
-      "This defines the element to be plotted on the chart": [""],
-      "One or many metrics to display": [""],
-      "Choose a metric for right axis": [""],
-      "Sort by": [""],
-      "Metric used to define how the top series are sorted if a series or row limit is present. If undefined reverts to the first metric (where appropriate).": [
-        ""
-      ],
-      "Bubble Size": [""],
-      "Metric used to calculate bubble size": [""],
-      "Metric assigned to the [X] axis": [""],
-      "Metric assigned to the [Y] axis": [""],
-      "A metric to use for color": [""],
-      "The time column for the visualization. Note that you can define arbitrary expression that return a DATETIME column in the table. Also note that the filter below is applied against this column or expression": [
-        ""
-      ],
-      "Drop temporal column here": [""],
-      "Drop a temporal column here or click": [""],
-      "Y-axis": [""],
-      "Dimension to use on y-axis.": [""],
-      "X-axis": [""],
-      "Dimension to use on x-axis.": [""],
-      "The type of visualization to display": [""],
-      "Fixed Color": [""],
-      "Use this to define a static color for all circles": [""],
-      "Linear Color Scheme": [""],
-      "all": [""],
-      "30 seconds": ["30초"],
-      "1 minute": ["1분"],
-      "5 minutes": ["5분"],
-      "30 minutes": ["30분"],
-      "1 hour": ["1시간"],
-      "week": ["주"],
-      "week starting Sunday": [""],
-      "week ending Saturday": [""],
-      "month": ["월"],
-      "year": ["년"],
-      "The time granularity for the visualization. Note that you can type and use simple natural language as in `10 seconds`, `1 day` or `56 weeks`": [
-        ""
-      ],
-      "The time granularity for the visualization. This applies a date transformation to alter your time column and defines a new time granularity. The options here are defined on a per database engine basis in the Superset source code.": [
-        ""
-      ],
-      "The time range for the visualization. All relative times, e.g. \"Last month\", \"Last 7 days\", \"now\", etc. are evaluated on the server using the server's local time (sans timezone). All tooltips and placeholder times are expressed in UTC (sans timezone). The timestamps are then evaluated by the database using the engine's local timezone. Note one can explicitly set the timezone per the ISO 8601 format if specifying either the start and/or end time.": [
-        ""
-      ],
-      "Row limit": [""],
-      "Limits the number of rows that get displayed.": [""],
-      "Sort Descending": [""],
-      "Whether to sort descending or ascending": [""],
-      "Series limit": [""],
-      "Limits the number of series that get displayed. A joined subquery (or an extra phase where subqueries are not supported) is applied to limit the number of series that get fetched and rendered. This feature is useful when grouping by high cardinality column(s) though does increase the query complexity and cost.": [
-        ""
-      ],
-      "Y Axis Format": [""],
-      "The color scheme for rendering chart": [""],
-      "Whether to truncate metrics": [""],
-      "If you wish to specify a different target column than the original column, it can be entered here": [
-        ""
-      ],
-      "D3 format": [""],
-      "Fraction digits": [""],
-      "Number of decimal digits to round numbers to": [""],
-      "Min Width": [""],
-      "Default minimal column width in pixels, actual width may still be larger than this if other columns don't need much space": [
-        ""
-      ],
-      "Text align": [""],
-      "Horizontal alignment": [""],
-      "Center": [""],
-      "Right": [""],
-      "Show cell bars": [""],
-      "Whether to display a bar chart background in table columns": [""],
-      "Align +/-": [""],
-      "Whether to align positive and negative values in cell bar chart at 0": [
-        ""
-      ],
-      "Color +/-": [""],
-      "Whether to colorize numeric values by if they are positive or negative": [
-        ""
-      ],
-      "Truncate Cells": [""],
-      "Truncate long cells to the \"min width\" set above": [""],
-      "Small number format": [""],
-      "D3 number format for numbers between -1.0 and 1.0, useful when you want to have different siginificant digits for small and large numbers": [
-        ""
-      ],
-      "D3 format syntax: https://github.com/d3/d3-format": [""],
-      "Adaptive formatting": [""],
-      "Original value": ["원본 값"],
-      "Duration in ms (66000 => 1m 6s)": [""],
-      "Duration in ms (1.40008 => 1ms 400µs 80ns)": [""],
-      "D3 time format syntax: https://github.com/d3/d3-time-format": [""],
-      "Oops! An error occurred!": [""],
-      "Stack Trace:": [""],
-      "No results were returned for this query. If you expected results to be returned, ensure any filters are configured properly and the datasource contains data for the selected time range.": [
-        ""
-      ],
-      "Found invalid orderby options": [""],
-      "is expected to be an integer": [""],
-      "is expected to be a number": [""],
-      "cannot be empty": [""],
-      "Domain": [""],
-      "hour": ["시간"],
-      "day": ["일"],
-      "The time unit used for the grouping of blocks": [""],
-      "Subdomain": [""],
-      "The time unit for each block. Should be a smaller unit than domain_granularity. Should be larger or equal to Time Grain": [
-        ""
-      ],
-      "Cell Size": [""],
-      "The size of the square cell, in pixels": [""],
-      "Cell Padding": [""],
-      "The distance between cells, in pixels": [""],
-      "Cell Radius": [""],
-      "The pixel radius": [""],
-      "Color Steps": [""],
-      "The number color \"steps\"": [""],
-      "Legend": [""],
-      "Whether to display the legend (toggles)": [""],
-      "Whether to display the numerical values within the cells": [""],
-      "Whether to display the metric name as a title": [""],
-      "Number Format": [""],
-      "Correlation": [""],
-      "Visualizes how a metric has changed over a time using a color scale and a calendar view. Gray values are used to indicate missing values and the linear color scheme is used to encode the magnitude of each day's value.": [
-        ""
-      ],
-      "Business": [""],
-      "Intensity": [""],
-      "Pattern": [""],
-      "Trend": [""],
-      "Whether to sort results by the selected metric in descending order.": [
-        ""
-      ],
-      "Number format": [""],
-      "Choose a number format": [""],
-      "Source": [""],
-      "Flow": [""],
-      "Showcases the flow or link between categories using thickness of chords. The value and corresponding thickness can be different for each side.": [
-        ""
-      ],
-      "Relationships between community channels": [""],
-      "Chord Diagram": [""],
-      "Aesthetic": [""],
-      "Circular": [""],
-      "Legacy": [""],
-      "Proportional": [""],
-      "Which country to plot the map for?": [""],
-      "ISO 3166-2 Codes": [""],
-      "Column containing ISO 3166-2 codes of region/province/department in your table.": [
-        ""
-      ],
-      "Metric to display bottom title": [""],
-      "Visualizes how a single metric varies across a country's principal subdivisions (states, provinces, etc) on a chloropleth map. Each subdivision's value is elevated when you hover over the corresponding geographic boundary.": [
-        ""
-      ],
-      "2D": [""],
-      "Geo": [""],
-      "Stacked": [""],
-      "Sorry, there appears to be no data": [""],
-      "Event definition": [""],
-      "Columns to display": [""],
-      "Order by entity id": [""],
-      "Important! Select this if the table is not already sorted by entity id, else there is no guarantee that all events for each entity are returned.": [
-        ""
-      ],
-      "Minimum leaf node event count": [""],
-      "Leaf nodes that represent fewer than this number of events will be initially hidden in the visualization": [
-        ""
-      ],
-      "Metadata": [""],
-      "Select any columns for metadata inspection": [""],
-      "Entity ID": [""],
-      "Max Events": [""],
-      "The maximum number of events to return, equivalent to the number of rows": [
-        ""
-      ],
-      "Compares the lengths of time different activities take in a shared timeline view.": [
-        ""
-      ],
-      "Event Flow": [""],
-      "Progressive": [""],
-      "Axis ascending": [""],
-      "Axis descending": [""],
-      "Metric ascending": [""],
-      "Metric descending": [""],
-      "Heatmap Options": [""],
-      "Number of steps to take between ticks when displaying the X scale": [""],
-      "Number of steps to take between ticks when displaying the Y scale": [""],
-      "Rendering": [""],
-      "pixelated (Sharp)": [""],
-      "auto (Smooth)": [""],
-      "image-rendering CSS attribute of the canvas object that defines how the browser scales up the image": [
-        ""
-      ],
-      "Normalize Across": [""],
-      "x": [""],
-      "y": [""],
-      "Color will be shaded based the normalized (0% to 100%) value of a given cell against the other cells in the selected range: ": [
-        ""
-      ],
-      "x: values are normalized within each column": [""],
-      "y: values are normalized within each row": [""],
-      "heatmap: values are normalized across the entire heatmap": [""],
-      "Left Margin": [""],
-      "Left margin, in pixels, allowing for more room for axis labels": [""],
-      "Bottom Margin": [""],
-      "Bottom margin, in pixels, allowing for more room for axis labels": [""],
-      "Value bounds": [""],
-      "Hard value bounds applied for color coding. Is only relevant and applied when the normalization is applied against the whole heatmap.": [
-        ""
-      ],
-      "Sort X Axis": [""],
-      "Sort Y Axis": [""],
-      "Show percentage": [""],
-      "Whether to include the percentage in the tooltip": [""],
-      "Normalized": [""],
-      "Whether to apply a normal distribution based on rank on the color scale": [
-        ""
-      ],
-      "Value Format": [""],
-      "Visualize a related metric across pairs of groups. Heatmaps excel at showcasing the correlation or strength between two groups. Color is used to emphasize the strength of the link between each pair of groups.": [
-        ""
-      ],
-      "Sizes of vehicles": [""],
-      "Employment and education": [""],
-      "Density": [""],
-      "Predictive": [""],
-      "cumulative": [""],
-      "percentile (exclusive)": [""],
-      "Select the numeric columns to draw the histogram": [""],
-      "No of Bins": [""],
-      "Select the number of bins for the histogram": [""],
-      "X Axis Label": [""],
-      "Y Axis Label": [""],
-      "Whether to normalize the histogram": [""],
-      "Cumulative": [""],
-      "Whether to make the histogram cumulative": [""],
-      "Take your data points, and group them into \"bins\" to see where the densest areas of information lie": [
-        ""
-      ],
-      "Population age data": [""],
-      "Contribution": [""],
-      "Compute the contribution to the total": [""],
-      "Series Height": [""],
-      "Pixel height of each series": [""],
-      "Value Domain": [""],
-      "overall": [""],
-      "series: Treat each series independently; overall: All series use the same scale; change: Show changes compared to the first data point in each series": [
-        ""
-      ],
-      "Compares how a metric changes over time between different groups. Each group is mapped to a row and change over time is visualized bar lengths and color.": [
-        ""
-      ],
-      "Dark Cyan": [""],
-      "Purple": [""],
-      "Gold": [""],
-      "Dim Gray": [""],
-      "Longitude": [""],
-      "Column containing longitude data": [""],
-      "Latitude": [""],
-      "Column containing latitude data": [""],
-      "Clustering Radius": [""],
-      "The radius (in pixels) the algorithm uses to define a cluster. Choose 0 to turn off clustering, but beware that a large number of points (>1000) will cause lag.": [
-        ""
-      ],
-      "Points": [""],
-      "Point Radius": [""],
-      "The radius of individual points (ones that are not in a cluster). Either a numerical column or `Auto`, which scales the point based on the largest cluster": [
-        ""
-      ],
-      "Point Radius Unit": [""],
-      "Pixels": [""],
-      "The unit of measure for the specified point radius": [""],
-      "Labelling": [""],
-      "`count` is COUNT(*) if a group by is used. Numerical columns will be aggregated with the aggregator. Non-numerical columns will be used to label points. Leave empty to get a count of points in each cluster.": [
-        ""
-      ],
-      "Cluster label aggregator": [""],
-      "sum": [""],
-      "mean": [""],
-      "max": [""],
-      "std": [""],
-      "var": [""],
-      "Aggregate function applied to the list of points in each cluster to produce the cluster label.": [
-        ""
-      ],
-      "Visual Tweaks": [""],
-      "Live render": [""],
-      "Points and clusters will update as the viewport is being changed": [""],
-      "Map Style": [""],
-      "Streets": [""],
-      "Light": [""],
-      "Satellite Streets": [""],
-      "Outdoors": [""],
-      "Base layer map style": [""],
-      "Opacity": [""],
-      "Opacity of all clusters, points, and labels. Between 0 and 1.": [""],
-      "RGB Color": [""],
-      "The color for points and clusters in RGB": [""],
-      "Viewport": [""],
-      "Default longitude": [""],
-      "Longitude of default viewport": [""],
-      "Default latitude": [""],
-      "Latitude of default viewport": [""],
-      "Zoom": [""],
-      "Zoom level of the map": [""],
-      "One or many controls to group by. If grouping, latitude and longitude columns must be present.": [
-        ""
-      ],
-      "Light mode": [""],
-      "Dark mode": [""],
-      "MapBox": [""],
-      "Scatter": [""],
-      "Transformable": [""],
-      "Significance Level": [""],
-      "Threshold alpha level for determining significance": [""],
-      "p-value precision": [""],
-      "Number of decimal places with which to display p-values": [""],
-      "Lift percent precision": [""],
-      "Number of decimal places with which to display lift values": [""],
-      "Table that visualizes paired t-tests, which are used to understand statistical differences between groups.": [
-        ""
-      ],
-      "Paired t-test Table": [""],
-      "Statistical": [""],
-      "Tabular": [""],
-      "Whether to display the interactive data table": [""],
-      "Include Series": [""],
-      "Include series name as an axis": [""],
-      "Ranking": [""],
-      "Plots the individual metrics for each row in the data vertically and links them together as a line. This chart is useful for comparing multiple metrics across all of the samples or rows in the data.": [
-        ""
-      ],
-      "Coordinates": [""],
-      "Directional": [""],
-      "Not Time Series": [""],
-      "Ignore time": [""],
-      "Standard time series": [""],
-      "Aggregate Mean": [""],
-      "Mean of values over specified period": [""],
-      "Aggregate Sum": [""],
-      "Sum of values over specified period": [""],
-      "Metric change in value from `since` to `until`": [""],
-      "Metric percent change in value from `since` to `until`": [""],
-      "Metric factor change from `since` to `until`": [""],
-      "Advanced Analytics": [""],
-      "Use the Advanced Analytics options below": [""],
-      "Settings for time series": [""],
-      "Date Time Format": [""],
-      "Partition Limit": [""],
-      "The maximum number of subdivisions of each group; lower values are pruned first": [
-        ""
-      ],
-      "Partition Threshold": [""],
-      "Partitions whose height to parent height proportions are below this value are pruned": [
-        ""
-      ],
-      "Log Scale": [""],
-      "Use a log scale": [""],
-      "Equal Date Sizes": [""],
-      "Check to force date partitions to have the same height": [""],
-      "Rich Tooltip": [""],
-      "The rich tooltip shows a list of all series for that point in time": [
-        ""
-      ],
-      "Rolling Window": [""],
-      "Rolling Function": [""],
-      "cumsum": [""],
-      "Time Shift": [""],
-      "30 days": [""],
-      "1T": [""],
-      "1H": [""],
-      "1D": [""],
-      "7D": [""],
-      "1M": [""],
-      "1AS": [""],
-      "Method": [""],
-      "asfreq": [""],
-      "bfill": [""],
-      "ffill": [""],
-      "median": [""],
-      "Part of a Whole": [""],
-      "Compare the same summarized metric across multiple groups.": [""],
-      "Categorical": [""],
-      "Pivot Options": [""],
-      "Aggregation function": [""],
-      "Aggregate function to apply when pivoting and computing the total rows and columns": [
-        ""
-      ],
-      "Show totals": [""],
-      "Display total row/column": [""],
-      "Display metrics side by side within each column, as opposed to each column being displayed side by side for each metric.": [
-        ""
-      ],
-      "Transpose Pivot": [""],
-      "Swap Groups and Columns": [""],
-      "Used to summarize a set of data by grouping together multiple statistics along two axes. Examples: Sales numbers by region and month, tasks by status and assignee, active users by age and location.\n\n  This chart is being deprecated and we recommend checking out Pivot Table V2 instead!": [
-        ""
-      ],
-      "Pivot Table (legacy)": [""],
-      "Check if the Rose Chart should use segment area instead of segment radius for proportioning": [
-        ""
-      ],
-      "A polar coordinate chart where the circle is broken into wedges of equal angle, and the value represented by any wedge is illustrated by its area, rather than its radius or sweep angle.": [
-        ""
-      ],
-      "Nightingale Rose Chart": [""],
-      "Advanced-Analytics": [""],
-      "Multi-Layers": [""],
-      "Limiting rows may result in incomplete data and misleading charts. Consider filtering or grouping source/target names instead.": [
-        ""
-      ],
-      "Visualizes the flow of different group's values through different stages of a system. New stages in the pipeline are visualized as nodes or layers. The thickness of the bars or edges represent the metric being visualized.": [
-        ""
-      ],
-      "Demographics": [""],
-      "Survey Responses": [""],
-      "Sankey Diagram": [""],
-      "Percentages": [""],
-      "Sankey Diagram with Loops": [""],
-      "The primary metric is used to define the arc segment sizes": [""],
-      "[optional] this secondary metric is used to define the color as a ratio against the primary metric. When omitted, the color is categorical and based on labels": [
-        ""
-      ],
-      "When only a primary metric is provided, a categorical color scale is used.": [
-        ""
-      ],
-      "When a secondary metric is provided, a linear color scale is used.": [
-        ""
-      ],
-      "This defines the level of the hierarchy": [""],
-      "Uses circles to visualize the flow of data through different stages of a system. Hover over individual paths in the visualization to understand the stages a value took. Useful for multi-stage, multi-group visualizing funnels and pipelines.": [
-        ""
-      ],
-      "Multi-Levels": [""],
-      "Target aspect ratio for treemap tiles.": [""],
-      "Shows the composition of a dataset by segmenting a given rectangle as smaller rectangles with areas proportional to their value or contribution to the whole. Those rectangles may also, in turn, be further segmented hierarchically.": [
-        ""
-      ],
-      "Treemap (legacy)": [""],
-      "Unable to process right-click on %s. Check you chart configuration.": [
-        ""
-      ],
-      "Country Field Type": [""],
-      "code International Olympic Committee (cioc)": [""],
-      "code ISO 3166-1 alpha-2 (cca2)": [""],
-      "code ISO 3166-1 alpha-3 (cca3)": [""],
-      "The country code standard that Superset should expect to find in the [country] column": [
-        ""
-      ],
-      "Whether to display bubbles on top of countries": [""],
-      "Max Bubble Size": [""],
-      "Color by": [""],
-      "Choose whether a country should be shaded by the metric, or assigned a color based on a categorical color palette": [
-        ""
-      ],
-      "3 letter code of the country": [""],
-      "Metric that defines the size of the bubble": [""],
-      "Bubble Color": [""],
-      "Country Color Scheme": [""],
-      "A map of the world, that can indicate values in different countries.": [
-        ""
-      ],
-      "Multi-Dimensions": [""],
-      "Multi-Variables": [""],
-      "Popular": [""],
-      "Pick a set of deck.gl charts to layer on top of one another": [""],
-      "Compose multiple layers together to form complex visuals.": [""],
-      "deck.gl Multiple Layers": [""],
-      "deckGL": [""],
-      "Data has no time steps": [""],
-      "Start (Longitude, Latitude): ": [""],
-      "End (Longitude, Latitude): ": [""],
-      "Start Longitude & Latitude": [""],
-      "Point to your spatial columns": [""],
-      "End Longitude & Latitude": [""],
-      "Color of the target location": [""],
-      "Categorical Color": [""],
-      "Pick a dimension from which categorical colors are defined": [""],
-      "Stroke Width": [""],
-      "Advanced": [""],
-      "Plot the distance (like flight paths) between origin and destination.": [
-        ""
-      ],
-      "deck.gl Arc": [""],
-      "3D": [""],
-      "Web": [""],
-      "Point Radius Scale": [""],
-      "The GeoJsonLayer takes in GeoJSON formatted data and renders it as interactive polygons, lines and points (circles, icons and/or texts).": [
-        ""
-      ],
-      "deck.gl Geojson": [""],
-      "Longitude and Latitude": [""],
-      "Height": [""],
-      "Metric used to control height": [""],
-      "Visualize geospatial data like 3D buildings, landscapes, or objects in grid view.": [
-        ""
-      ],
-      "deck.gl Grid": [""],
-      "Experimental": [""],
-      "Centroid (Longitude and Latitude): ": [""],
-      "Dynamic Aggregation Function": [""],
-      "The function to use when aggregating points into groups": [""],
-      "variance": [""],
-      "p1": [""],
-      "p5": [""],
-      "p95": [""],
-      "p99": [""],
-      "Overlays a hexagonal grid on a map, and aggregates data within the boundary of each cell.": [
-        ""
-      ],
-      "deck.gl 3D Hexagon": [""],
-      "Polyline": [""],
-      "Visualizes connected points, which form a path, on a map.": [""],
-      "deck.gl Path": [""],
-      "Polygon Encoding": [""],
-      "Opacity, expects values between 0 and 100": [""],
-      "Number of buckets to group data": [""],
-      "How many buckets should the data be grouped in.": [""],
-      "Bucket break points": [""],
-      "List of n+1 values for bucketing metric into n buckets.": [""],
-      "Whether to apply filter when items are clicked": [""],
-      "Allow sending multiple polygons as a filter event": [""],
-      "Visualizes geographic areas from your data as polygons on a Mapbox rendered map. Polygons can be colored using a metric.": [
-        ""
-      ],
-      "deck.gl Polygon": [""],
-      "Category": [""],
-      "Point Size": [""],
-      "Point Unit": [""],
-      "Radius in meters": [""],
-      "Radius in kilometers": [""],
-      "Radius in miles": [""],
-      "Minimum Radius": [""],
-      "Minimum radius size of the circle, in pixels. As the zoom level changes, this insures that the circle respects this minimum radius.": [
-        ""
-      ],
-      "Maximum Radius": [""],
-      "Maxium radius size of the circle, in pixels. As the zoom level changes, this insures that the circle respects this maximum radius.": [
-        ""
-      ],
-      "Point Color": [""],
-      "A map that takes rendering circles with a variable radius at latitude/longitude coordinates": [
-        ""
-      ],
-      "deck.gl Scatterplot": [""],
-      "Weight": [""],
-      "Grid": [""],
-      "Metric used as a weight for the grid's coloring": [""],
-      "Aggregates data within the boundary of grid cells and maps the aggregated values to a dynamic color scale": [
-        ""
-      ],
-      "deck.gl Screen Grid": [""],
-      "For more information about objects are in context in the scope of this function, refer to the": [
-        ""
-      ],
-      " source code of Superset's sandboxed parser": [""],
-      "This functionality is disabled in your environment for security reasons.": [
-        ""
-      ],
-      "Ignore null locations": [""],
-      "Whether to ignore locations that are null": [""],
-      "Auto Zoom": [""],
-      "When checked, the map will zoom to your data after each query": [""],
-      "Extra data for JS": [""],
-      "List of extra columns made available in Javascript functions": [""],
-      "Javascript data interceptor": [""],
-      "Define a javascript function that receives the data array used in the visualization and is expected to return a modified version of that array. This can be used to alter properties of the data, filter, or enrich the array.": [
-        ""
-      ],
-      "Javascript tooltip generator": [""],
-      "Define a function that receives the input and outputs the content for a tooltip": [
-        ""
-      ],
-      "Javascript onClick href": [""],
-      "Define a function that returns a URL to navigate to when user clicks": [
-        ""
-      ],
-      "Choose the format for legend values": [""],
-      "Legend Position": [""],
-      "Choose the position of the legend": [""],
-      "Top right": [""],
-      "The database columns that contains lines information": [""],
-      "Line width": [""],
-      "The width of the lines": [""],
-      "Fill Color": [""],
-      " Set the opacity to 0 if you do not want to override the color specified in the GeoJSON": [
-        ""
-      ],
-      "Whether to fill the objects": [""],
-      "Whether to display the stroke": [""],
-      "Extruded": [""],
-      "Whether to make the grid 3D": [""],
-      "Grid Size": [""],
-      "Defines the grid size in pixels": [""],
-      "Parameters related to the view and perspective on the map": [""],
-      "Longitude & Latitude": [""],
-      "Fixed point radius": [""],
-      "Multiplier": [""],
-      "Factor to multiply the metric by": [""],
-      "Lines encoding": [""],
-      "The encoding format of the lines": [""],
-      "geohash (square)": [""],
-      "Reverse Lat & Long": [""],
-      "Right Axis Format": [""],
-      "Show Markers": [""],
-      "Show data points as circle markers on the lines": [""],
-      "Y bounds": [""],
-      "Whether to display the min and max values of the Y-axis": [""],
-      "Y 2 bounds": [""],
-      "Line Style": [""],
-      "basis": [""],
-      "step-before": [""],
-      "Line interpolation as defined by d3.js": [""],
-      "Whether to display the time range interactive selector": [""],
-      "Extra Controls": [""],
-      "Whether to show extra controls or not. Extra controls include things like making mulitBar charts stacked or side by side.": [
-        ""
-      ],
-      "X Tick Layout": [""],
-      "flat": [""],
-      "staggered": [""],
-      "The way the ticks are laid out on the X-axis": [""],
-      "X Axis Format": [""],
-      "Y Log Scale": [""],
-      "Use a log scale for the Y-axis": [""],
-      "Y Axis Bounds": [""],
-      "Bounds for the Y-axis. When left empty, the bounds are dynamically defined based on the min/max of the data. Note that this feature will only expand the axis range. It won't narrow the data's extent.": [
-        ""
-      ],
-      "Y Axis 2 Bounds": [""],
-      "X bounds": [""],
-      "Whether to display the min and max values of the X-axis": [""],
-      "Bar Values": [""],
-      "Show the value on top of the bar": [""],
-      "Stacked Bars": [""],
-      "Reduce X ticks": [""],
-      "Reduces the number of X-axis ticks to be rendered. If true, the x-axis will not overflow and labels may be missing. If false, a minimum width will be applied to columns and the width may overflow into an horizontal scroll.": [
-        ""
-      ],
-      "You cannot use 45° tick layout along with the time range filter": [""],
-      "Stacked Style": [""],
-      "stack": [""],
-      "stream": [""],
-      "expand": [""],
-      "Evolution": [""],
-      "A time series chart that visualizes how a related metric from multiple groups vary over time. Each group is visualized using a different color.": [
-        ""
-      ],
-      "Stretched style": [""],
-      "Stacked style": [""],
-      "Video game consoles": [""],
-      "Vehicle Types": [""],
-      "Continuous": [""],
-      "nvd3": [""],
-      "Series Limit Sort By": [""],
-      "Metric used to order the limit if a series limit is present. If undefined reverts to the first metric (where appropriate).": [
-        ""
-      ],
-      "Series Limit Sort Descending": [""],
-      "Whether to sort descending or ascending if a series limit is present": [
-        ""
-      ],
-      "Visualize how a metric changes over time using bars. Add a group by column to visualize group level metrics and how they change over time.": [
-        ""
-      ],
-      "Bar": [""],
-      "Vertical": [""],
-      "Box Plot": [""],
-      "X Log Scale": [""],
-      "Use a log scale for the X-axis": [""],
-      "Visualizes a metric across three dimensions of data in a single chart (X axis, Y axis, and bubble size). Bubbles from the same group can be showcased using bubble color.": [
-        ""
-      ],
-      "Ranges to highlight with shading": [""],
-      "Range labels": [""],
-      "Labels for the ranges": [""],
-      "Markers": [""],
-      "List of values to mark with triangles": [""],
-      "Marker labels": [""],
-      "Labels for the markers": [""],
-      "Marker lines": [""],
-      "List of values to mark with lines": [""],
-      "Marker line labels": [""],
-      "Labels for the marker lines": [""],
-      "KPI": [""],
-      "Showcases the progress of a single metric against a given target. The higher the fill, the closer the metric is to the target.": [
-        ""
-      ],
-      "Visualizes many different time-series objects in a single chart. This chart is being deprecated and we recommend using the Time-series Chart instead.": [
-        ""
-      ],
-      "Sort bars by x labels.": [""],
-      "Defines how each series is broken down": [""],
-      "Compares metrics from different categories using bars. Bar lengths are used to indicate the magnitude of each value and color is used to differentiate groups.": [
-        ""
-      ],
-      "Bar Chart (legacy)": [""],
-      "Discrete": [""],
-      "Y Axis 1": [""],
-      "Y Axis 2": [""],
-      "Left Axis Metric": [""],
-      "Choose a metric for left axis": [""],
-      "Left Axis Format": [""],
-      "Visualizes 2 metrics as line plots using the same x-axis. This chart is useful for comparing metrics across the same time range.": [
-        ""
-      ],
-      "Propagate": [""],
-      "Send range filter events to other charts": [""],
-      "Classic chart that visualizes how metrics change over time.": [""],
-      "Battery level over time": [""],
-      "Line Chart (legacy)": [""],
-      "Prefix metric name with slice name": [""],
-      "Y Axis Left": [""],
-      "Left Axis chart(s)": [""],
-      "Choose one or more charts for left axis": [""],
-      "Y Axis Right": [""],
-      "Right Axis chart(s)": [""],
-      "Choose one or more charts for right axis": [""],
-      "Visualize two different time series using the same x-axis time range. This chart is being deprecated and we recommend using the Mixed Timeseries Chart instead!": [
-        ""
-      ],
-      "Value": [""],
-      "Category and Value": [""],
-      "Category and Percentage": [""],
-      "Category, Value and Percentage": [""],
-      "What should be shown on the label?": [""],
-      "Do you want a donut or a pie?": [""],
-      "Whether to display the labels. Note that the label only displays when the the 5% threshold.": [
-        ""
-      ],
-      "Put labels outside": [""],
-      "Put the labels outside the pie?": [""],
-      "Frequency": [""],
-      "Year (freq=AS)": [""],
-      "52 weeks starting Monday (freq=52W-MON)": [""],
-      "1 week starting Sunday (freq=W-SUN)": [""],
-      "1 week starting Monday (freq=W-MON)": [""],
-      "Day (freq=D)": [""],
-      "4 weeks (freq=4W-MON)": [""],
-      "The periodicity over which to pivot time. Users can provide\n            \"Pandas\" offset alias.\n            Click on the info bubble for more details on accepted \"freq\" expressions.": [
-        ""
-      ],
-      "Time-series Period Pivot": [""],
-      "Formula": [""],
-      "Stack": [""],
-      "Expand": [""],
-      "Show legend": [""],
-      "Whether to display a legend for the chart": [""],
-      "Margin": [""],
-      "Scroll": [""],
-      "Plain": [""],
-      "Legend type": [""],
-      "Show series values on the chart": [""],
-      "Stack series": [""],
-      "Stack series on top of each other": [""],
-      "Only Total": [""],
-      "Only show the total value on the stacked chart, and not show on the selected category": [
-        ""
-      ],
-      "Percentage threshold": [""],
-      "Minimum threshold in percentage points for showing labels.": [""],
-      "Rich tooltip": [""],
-      "Shows a list of all series available at that point in time": [""],
-      "Tooltip time format": [""],
-      "Whether to sort tooltip by the selected metric in descending order.": [
-        ""
-      ],
-      "Tooltip": [""],
-      "Last available value seen on %s": [""],
-      "Not up to date": [""],
-      "No data": [""],
-      "No data after filtering or data is NULL for the latest time record": [
-        ""
-      ],
-      "Try applying different filters or ensuring your datasource has data": [
-        ""
-      ],
-      "Big Number Font Size": [""],
-      "Small": [""],
-      "Normal": [""],
-      "Huge": [""],
-      "Subheader Font Size": [""],
-      "Subheader": [""],
-      "Description text that shows up below your Big Number": [""],
-      "Use date formatting even when metric value is not a timestamp": [""],
-      "Showcases a single metric front-and-center. Big number is best used to call attention to a KPI or the one thing you want your audience to focus on.": [
-        ""
-      ],
-      "With a subheader": [""],
-      "Formattable": [""],
-      "Comparison Period Lag": [""],
-      "Based on granularity, number of time periods to compare against": [""],
-      "Suffix to apply after the percentage display": [""],
-      "Show Timestamp": [""],
-      "Whether to display the timestamp": [""],
-      "Show Trend Line": [""],
-      "Whether to display the trend line": [""],
-      "Start y-axis at 0": [""],
-      "Start y-axis at zero. Uncheck to start y-axis at minimum value in the data.": [
-        ""
-      ],
-      "Fix to selected Time Range": [""],
-      "Fix the trend line to the full time range specified in case filtered results do not include the start or end dates": [
-        ""
-      ],
-      "TEMPORAL X-AXIS": [""],
-      "Showcases a single number accompanied by a simple line chart, to call attention to an important metric along with its change over time or other dimension.": [
-        ""
-      ],
-      "Whisker/outlier options": [""],
-      "Determines how whiskers and outliers are calculated.": [""],
-      "Min/max (no outliers)": [""],
-      "2/98 percentiles": [""],
-      "9/91 percentiles": [""],
-      "Categories to group by on the x-axis.": [""],
-      "Distribute across": [""],
-      "Columns to calculate distribution across.": [""],
-      "Also known as a box and whisker plot, this visualization compares the distributions of a related metric across multiple groups. The box in the middle emphasizes the mean, median, and inner 2 quartiles. The whiskers around each box visualize the min, max, range, and outer 2 quartiles.": [
-        ""
-      ],
-      "Whether to display the labels.": [""],
-      "Showcases how a metric changes as the funnel progresses. This classic chart is useful for visualizing drop-off between stages in a pipeline or lifecycle.": [
-        ""
-      ],
-      "Sequential": [""],
-      "Columns to group by": [""],
-      "General": [""],
-      "Min": [""],
-      "Minimum value on the gauge axis": [""],
-      "Max": [""],
-      "Maximum value on the gauge axis": [""],
-      "Angle at which to start progress axis": [""],
-      "End angle": [""],
-      "Angle at which to end progress axis": [""],
-      "Font size": [""],
-      "Font size for axis labels, detail value and other text elements": [""],
-      "Value format": [""],
-      "Additional text to add before or after the value, e.g. unit": [""],
-      "Show pointer": [""],
-      "Whether to show the pointer": [""],
-      "Whether to animate the progress and the value or just display them": [
-        ""
-      ],
-      "Axis": [""],
-      "Show axis line ticks": [""],
-      "Whether to show minor ticks on the axis": [""],
-      "Show split lines": [""],
-      "Whether to show the split lines on the axis": [""],
-      "Split number": [""],
-      "Number of split segments on the axis": [""],
-      "Progress": [""],
-      "Whether to show the progress of gauge chart": [""],
-      "Overlap": [""],
-      "Whether the progress bar overlaps when there are multiple groups of data": [
-        ""
-      ],
-      "Round cap": [""],
-      "Style the ends of the progress bar with a round cap": [""],
-      "Comma-separated interval bounds, e.g. 2,4,5 for intervals 0-2, 2-4 and 4-5. Last number should match the value provided for MAX.": [
-        ""
-      ],
-      "Interval colors": [""],
-      "Comma-separated color picks for the intervals, e.g. 1,2,4. Integers denote colors from the chosen color scheme and are 1-indexed. Length must be matching that of interval bounds.": [
-        ""
-      ],
-      "Uses a gauge to showcase progress of a metric towards a target. The position of the dial represents the progress and the terminal value in the gauge represents the target value.": [
-        ""
-      ],
-      "Name of the source nodes": [""],
-      "Name of the target nodes": [""],
-      "The category of source nodes used to assign colors. If a node is associated with more than one category, only the first will be used.": [
-        ""
-      ],
-      "Category of target nodes": [""],
-      "Layout": [""],
-      "Graph layout": [""],
-      "Force": [""],
-      "Layout type of graph": [""],
-      "Edge symbols": [""],
-      "Symbol of two ends of edge line": [""],
-      "None -> None": [""],
-      "None -> Arrow": [""],
-      "Circle -> Arrow": [""],
-      "Circle -> Circle": [""],
-      "Enable node dragging": [""],
-      "Whether to enable node dragging in force layout mode.": [""],
-      "Enable graph roaming": [""],
-      "Scale only": [""],
-      "Move only": [""],
-      "Scale and Move": [""],
-      "Whether to enable changing graph position and scaling.": [""],
-      "Node select mode": [""],
-      "Multiple": [""],
-      "Allow node selections": [""],
-      "Label threshold": [""],
-      "Minimum value for label to be displayed on graph.": [""],
-      "Node size": [""],
-      "Median node size, the largest node will be 4 times larger than the smallest": [
-        ""
-      ],
-      "Edge width": [""],
-      "Median edge width, the thickest edge will be 4 times thicker than the thinnest.": [
-        ""
-      ],
-      "Edge length": [""],
-      "Edge length between nodes": [""],
-      "Gravity": [""],
-      "Strength to pull the graph toward center": [""],
-      "Repulsion strength between nodes": [""],
-      "Friction between nodes": [""],
-      "Displays connections between entities in a graph structure. Useful for mapping relationships and showing which nodes are important in a network. Graph charts can be configured to be force-directed or circulate. If your data has a geospatial component, try the deck.gl Arc chart.": [
-        ""
-      ],
-      "Structural": [""],
-      "Smooth Line": [""],
-      "Step - start": [""],
-      "Step - middle": [""],
-      "Step - end": [""],
-      "Series chart type (line, bar etc)": [""],
-      "Draw area under curves. Only applicable for line types.": [""],
-      "Opacity of area chart.": [""],
-      "Draw a marker on data points. Only applicable for line types.": [""],
-      "Marker size": [""],
-      "Size of marker. Also applies to forecast observations.": [""],
-      "Primary": [""],
-      "Primary or secondary y-axis": [""],
-      "Advanced analytics Query A": [""],
-      "Advanced analytics Query B": [""],
-      "Data Zoom": [""],
-      "Enable data zooming controls": [""],
-      "Rotate x axis label": [""],
-      "Input field supports custom rotation. e.g. 30 for 30°": [""],
-      "Minor Split Line": [""],
-      "Draw split lines for minor y-axis ticks": [""],
-      "Truncate Y Axis": [""],
-      "Truncate Y Axis. Can be overridden by specifying a min or max bound.": [
-        ""
-      ],
-      "Primary y-axis format": [""],
-      "Logarithmic y-axis": [""],
-      "Logarithmic scale on primary y-axis": [""],
-      "Secondary y-axis format": [""],
-      "Secondary y-axis title": [""],
-      "Logarithmic scale on secondary y-axis": [""],
-      "Visualize two different series using the same x-axis. Note that both series can be visualized with a different chart type (e.g. 1 using bars and 1 using a line).": [
-        ""
-      ],
-      "Visualize two different time series using the same x-axis. Note that each time series can be visualized differently (e.g. 1 using bars and 1 using a line).": [
-        ""
-      ],
-      "Mixed Time-Series": [""],
-      "Put the labels outside of the pie?": [""],
-      "Label Line": [""],
-      "Draw line from Pie to label when labels outside?": [""],
-      "Whether to display the aggregate count": [""],
-      "Pie shape": [""],
-      "Outer Radius": [""],
-      "Outer edge of Pie chart": [""],
-      "Inner Radius": [""],
-      "Inner radius of donut hole": [""],
-      "The classic. Great for showing how much of a company each investor gets, what demographics follow your blog, or what portion of the budget goes to the military industrial complex.\n\n        Pie charts can be difficult to interpret precisely. If clarity of relative proportion is important, consider using a bar or other chart type instead.": [
-        ""
-      ],
-      "Total: %s": [""],
-      "The maximum value of metrics. It is an optional configuration": [""],
-      "Label position": [""],
-      "Radar": [""],
-      "Customize Metrics": [""],
-      "Further customize how to display each metric": [""],
-      "Circle radar shape": [""],
-      "Radar render type, whether to display 'circle' shape.": [""],
-      "Visualize a parallel set of metrics across multiple groups. Each group is visualized using its own line of points and each metric is represented as an edge in the chart.": [
-        ""
-      ],
-      "Swiss army knife for visualizing data. Choose between  step, line, scatter, and bar charts. This viz type has many customization options as well.": [
-        ""
-      ],
-      "Swiss army knife for visualizing time series data. Choose between  step, line, scatter, and bar charts. This viz type has many customization options as well.": [
-        ""
-      ],
-      "zoom area": [""],
-      "restore zoom": [""],
-      "Area chart opacity": [""],
-      "Opacity of Area Chart. Also applies to confidence band.": [""],
-      "Marker Size": [""],
-      "Area charts are similar to line charts in that they represent variables with the same scale, but area charts stack the metrics on top of each other.": [
-        ""
-      ],
-      "Time-series Area chart are similar to line chart in that they represent variables with the same scale, but area charts stack the metrics on top of each other. An area chart in Superset can be stream, stack, or expand.": [
-        ""
-      ],
-      "Axis Title": [""],
-      "AXIS TITLE MARGIN": [""],
-      "AXIS TITLE POSITION": [""],
-      "Rotate axis label": [""],
-      "Logarithmic axis": [""],
-      "Draw split lines for minor axis ticks": [""],
-      "Truncate Axis": [""],
-      "It’s not recommended to truncate axis in Bar chart.": [""],
-      "Bounds for the axis. When left empty, the bounds are dynamically defined based on the min/max of the data. Note that this feature will only expand the axis range. It won't narrow the data's extent.": [
-        ""
-      ],
-      "Orientation of bar chart": [""],
-      "Bar Charts are used to show metrics as a series of bars.": [""],
-      "Time-series Bar Charts are used to show the changes in a metric over time as a series of bars.": [
-        ""
-      ],
-      "Line chart is used to visualize measurements taken over a given category. Line chart is a type of chart which displays information as a series of data points connected by straight line segments. It is a basic type of chart common in many fields.": [
-        ""
-      ],
-      "Time-series line chart is used to visualize repeated measurements taken over regular time intervals. Line chart is a type of chart which displays information as a series of data points connected by straight line segments. It is a basic type of chart common in many fields.": [
-        ""
-      ],
-      "Scatter Plot has the horizontal axis in linear units, and the points are connected in order. It shows a statistical relationship between two variables.": [
-        ""
-      ],
-      "Time-series Scatter Plot has time on the horizontal axis in linear units, and the points are connected in order. It shows a statistical relationship between two variables.": [
-        ""
-      ],
-      "Scatter Plot": [""],
-      "Smooth-line is a variation of the line chart. Without angles and hard edges, Smooth-line sometimes looks smarter and more professional.": [
-        ""
-      ],
-      "Time-series Smooth-line is a variation of the line chart. Without angles and hard edges, Smooth-line sometimes looks smarter and more professional.": [
-        ""
-      ],
-      "Start": ["시작 시간"],
-      "End": ["끝 시간"],
-      "Defines whether the step should appear at the beginning, middle or end between two data points": [
-        ""
-      ],
-      "Stepped-line graph (also called step chart) is a variation of line chart but with the line forming a series of steps between data points. A step chart can be useful when you want to show the changes that occur at irregular intervals.": [
-        ""
-      ],
-      "Time-series Stepped-line graph (also called step chart) is a variation of line chart but with the line forming a series of steps between data points. A step chart can be useful when you want to show the changes that occur at irregular intervals.": [
-        ""
-      ],
-      "Id": [""],
-      "Parent": [""],
-      "Name of the column containing the id of the parent node": [""],
-      "Optional name of the data column.": [""],
-      "Root node id": [""],
-      "Id of root node of the tree.": [""],
-      "Metric for node values": [""],
-      "Tree layout": [""],
-      "Orthogonal": [""],
-      "Layout type of tree": [""],
-      "Left to Right": [""],
-      "Right to Left": [""],
-      "Top to Bottom": [""],
-      "Bottom to Top": [""],
-      "Orientation of tree": [""],
-      "Node label position": [""],
-      "right": [""],
-      "Position of intermidiate node label on tree": [""],
-      "Child label position": [""],
-      "Position of child node label on tree": [""],
-      "Emphasis": [""],
-      "ancestor": [""],
-      "descendant": [""],
-      "Which relatives to highlight on hover": [""],
-      "Symbol": [""],
-      "Empty circle": [""],
-      "Rectangle": [""],
-      "Triangle": [""],
-      "Diamond": [""],
-      "Pin": [""],
-      "Arrow": [""],
-      "Symbol size": [""],
-      "Size of edge symbols": [""],
-      "Visualize multiple levels of hierarchy using a familiar tree-like structure.": [
-        ""
-      ],
-      "Show Upper Labels": [""],
-      "Show labels when the node has children.": [""],
-      "Key": [""],
-      "Show hierarchical relationships of data, with with the value represented by area, showing proportion and contribution to the whole.": [
-        ""
-      ],
-      "page_size.all": [""],
-      "Loading...": [""],
-      "Write a handlebars template to render the data": [""],
-      "Handlebars": [""],
-      "must have a value": [""],
-      "A handlebars template that is applied to the data": [""],
-      "Whether to include the time granularity as defined in the time section": [
-        ""
-      ],
-      "Metrics for which percentage of total are to be displayed. Calculated from only data within the row limit.": [
-        ""
-      ],
-      "Show total aggregations of selected metrics. Note that row limit does not apply to the result.": [
-        ""
-      ],
-      "Ordering": [""],
-      "Order results by selected columns": [""],
-      "Sort descending": [""],
-      "Server pagination": [""],
-      "Enable server side pagination of results (experimental feature)": [""],
-      "Server Page Length": [""],
-      "Rows per page, 0 means no pagination": [""],
-      "Group By, Metrics or Percentage Metrics must have a value": [""],
-      "You need to configure HTML sanitization to use CSS": [""],
-      "CSS Styles": [""],
-      "CSS applied to the chart": [""],
-      "Columns to group by on the columns": [""],
-      "Rows": [""],
-      "Columns to group by on the rows": [""],
-      "Use metrics as a top level group for columns or for rows": [""],
-      "Limits the number of cells that get retrieved.": [""],
-      "Metric used to define how the top series are sorted if a series or cell limit is present. If undefined reverts to the first metric (where appropriate).": [
-        ""
-      ],
-      "Sum": [""],
-      "Median": [""],
-      "Sample Variance": [""],
-      "Sample Standard Deviation": [""],
-      "Maximum": [""],
-      "First": [""],
-      "Last": [""],
-      "Sum as Fraction of Total": [""],
-      "Sum as Fraction of Rows": [""],
-      "Sum as Fraction of Columns": [""],
-      "Count as Fraction of Total": [""],
-      "Count as Fraction of Rows": [""],
-      "Count as Fraction of Columns": [""],
-      "Show rows total": [""],
-      "Display row level total": [""],
-      "Display column level total": [""],
-      "Transpose pivot": [""],
-      "Swap rows and columns": [""],
-      "D3 time format for datetime columns": [""],
-      "Sort rows by": [""],
-      "key a-z": [""],
-      "key z-a": [""],
-      "value ascending": [""],
-      "value descending": [""],
-      "Change order of rows.": [""],
-      "Available sorting modes:": [""],
-      "By key: use row names as sorting key": [""],
-      "By value: use metric values as sorting key": [""],
-      "Sort columns by": [""],
-      "Change order of columns.": [""],
-      "By key: use column names as sorting key": [""],
-      "Rows subtotal position": [""],
-      "Position of row level subtotal": [""],
-      "Columns subtotal position": [""],
-      "Position of column level subtotal": [""],
-      "Apply conditional color formatting to metrics": [""],
-      "Used to summarize a set of data by grouping together multiple statistics along two axes. Examples: Sales numbers by region and month, tasks by status and assignee, active users by age and location. Not the most visually stunning visualization, but highly informative and versatile.": [
-        ""
-      ],
-      "Subtotal": [""],
-      "Total": [""],
-      "Unknown input format": [""],
-      "search.num_records": [""],
-      "page_size.show": [""],
-      "page_size.entries": [""],
-      "Shift + Click to sort by multiple columns": [""],
-      "Totals": [""],
-      "Timestamp format": [""],
-      "Page length": [""],
-      "Whether to include a client-side search box": [""],
-      "Whether to align background charts with both positive and negative values at 0": [
-        ""
-      ],
-      "Allow columns to be rearranged": [""],
-      "Allow end user to drag-and-drop column headers to rearrange them. Note their changes won't persist for the next time they open the chart.": [
-        ""
-      ],
-      "Further customize how to display each column": [""],
-      "Apply conditional color formatting to numeric columns": [""],
-      "Classic row-by-column spreadsheet like view of a dataset. Use tables to showcase a view into the underlying data or to show aggregated metrics.": [
-        ""
-      ],
-      "Word Cloud": [""],
-      "Minimum Font Size": [""],
-      "Font size for the smallest value in the list": [""],
-      "Maximum Font Size": [""],
-      "Font size for the biggest value in the list": [""],
-      "random": [""],
-      "Rotation to apply to words in the cloud": [""],
-      "Visualizes the words in a column that appear the most often. Bigger font corresponds to higher frequency.": [
-        ""
-      ],
-      "The query couldn't be loaded": [""],
-      "Your query has been scheduled. To see details of your query, navigate to Saved queries": [
-        ""
-      ],
-      "Your query could not be scheduled": [""],
-      "Failed at retrieving results": [""],
-      "An error occurred while storing the latest query id in the backend. Please contact your administrator if this problem persists.": [
-        ""
-      ],
-      "Unknown error": ["알 수 없는 에러"],
-      "Query was stopped.": [""],
-      "Failed at stopping query. %s": [""],
-      "Unable to migrate table schema state to backend. Superset will retry later. Please contact your administrator if this problem persists.": [
-        ""
-      ],
-      "Unable to migrate query state to backend. Superset will retry later. Please contact your administrator if this problem persists.": [
-        ""
-      ],
-      "Unable to migrate query editor state to backend. Superset will retry later. Please contact your administrator if this problem persists.": [
-        ""
-      ],
-      "Unable to add a new tab to the backend. Please contact your administrator.": [
-        ""
-      ],
-      "Copy of %s": [""],
-      "An error occurred while setting the active tab. Please contact your administrator.": [
-        ""
-      ],
-      "An error occurred while fetching tab state": [
-        "데이터 베이스 목록을 가져오는 도중 에러가 발생하였습니다."
-      ],
-      "An error occurred while hiding the left bar. Please contact your administrator.": [
-        ""
-      ],
-      "An error occurred while removing tab. Please contact your administrator.": [
-        ""
-      ],
-      "An error occurred while removing query. Please contact your administrator.": [
-        ""
-      ],
-      "An error occurred while setting the tab database ID. Please contact your administrator.": [
-        ""
-      ],
-      "An error occurred while setting the tab schema. Please contact your administrator.": [
-        ""
-      ],
-      "An error occurred while setting the tab autorun. Please contact your administrator.": [
-        ""
-      ],
-      "Your query could not be saved": [""],
-      "Your query was not properly saved": [""],
-      "Your query was saved": [""],
-      "Your query was updated": [""],
-      "Your query could not be updated": [""],
-      "An error occurred while storing your query in the backend. To avoid losing your changes, please save your query using the \"Save Query\" button.": [
-        ""
-      ],
-      "An error occurred while setting the tab template parameters. Please contact your administrator.": [
-        ""
-      ],
-      "An error occurred while fetching table metadata": [
-        "데이터 베이스 목록을 가져오는 도중 에러가 발생하였습니다."
-      ],
-      "An error occurred while fetching table metadata. Please contact your administrator.": [
-        ""
-      ],
-      "An error occurred while expanding the table schema. Please contact your administrator.": [
-        ""
-      ],
-      "An error occurred while collapsing the table schema. Please contact your administrator.": [
-        ""
-      ],
-      "An error occurred while removing the table schema. Please contact your administrator.": [
-        ""
-      ],
-      "Shared query": ["Query 공유"],
-      "The datasource couldn't be loaded": [""],
-      "An error occurred while creating the data source": [""],
-      "An error occurred while fetching function names.": [""],
-      "SQL Lab uses your browser's local storage to store queries and results.\nCurrently, you are using %(currentUsage)s KB out of %(maxStorage)d KB storage space.\nTo keep SQL Lab from crashing, please delete some query tabs.\nYou can re-access these queries by using the Save feature before you delete the tab.\nNote that you will need to close other SQL Lab windows before you do this.": [
-        ""
-      ],
-      "Foreign key": [""],
-      "Estimate selected query cost": [""],
-      "Estimate cost": [""],
-      "Cost estimate": [""],
-      "Creating a data source and creating a new tab": [""],
-      "An error occurred": [""],
-      "Explore the result set in the data exploration view": [""],
-      "Source SQL": [""],
-      "Run a query to display query history": [""],
-      "Success": [""],
-      "Failed": ["실패"],
-      "Running": [""],
-      "Fetching": [""],
-      "Offline": [""],
-      "Scheduled": [""],
-      "Unknown Status": [""],
-      "Edit": [""],
-      "Data preview": ["데이터 미리보기"],
-      "Overwrite text in the editor with a query on this table": [""],
-      "Run query in a new tab": ["새로운 탭에서 Query실행"],
-      "Remove query from log": ["Query 로그 삭제"],
-      "Unable to create chart without a query id.": [""],
-      "Save & Explore": [""],
-      "Overwrite & Explore": [""],
-      "Save this query as a virtual dataset to continue exploring": [""],
-      "Download to CSV": [""],
-      "Copy to Clipboard": [""],
-      "Filter results": ["검색 결과"],
-      "The number of results displayed is limited to %(rows)d by the configuration DISPLAY_MAX_ROWS. Please add additional limits/filters or download to csv to see more rows up to the %(limit)d limit.": [
-        ""
-      ],
-      "The number of results displayed is limited to %(rows)d. Please add additional limits/filters, download to csv, or contact an admin to see more rows up to the %(limit)d limit.": [
-        ""
-      ],
-      "The number of rows displayed is limited to %(rows)d by the query": [""],
-      "The number of rows displayed is limited to %(rows)d by the limit dropdown.": [
-        ""
-      ],
-      "The number of rows displayed is limited to %(rows)d by the query and limit dropdown.": [
-        ""
-      ],
-      "%(rows)d rows returned": [""],
-      "The number of rows displayed is limited to %s by the dropdown.": [""],
-      "Track job": [""],
-      "Query was stopped": [""],
-      "Database error": ["데이터베이스"],
-      "was created": [""],
-      "Query in a new tab": [""],
-      "The query returned no data": [""],
-      "Fetch data preview": [""],
-      "Refetch results": ["검색 결과"],
-      "Stop": ["중지"],
-      "Run selection": [""],
-      "Run": [""],
-      "Stop running (Ctrl + x)": [""],
-      "Stop running (Ctrl + e)": [""],
-      "Run query (Ctrl + Return)": [""],
-      "Save": ["저장"],
-      "An error occurred saving dataset": [""],
-      "Save or Overwrite Dataset": [""],
-      "Back": [""],
-      "Save as new": ["다른이름으로 저장"],
-      "Overwrite existing": [""],
-      "Select or type dataset name": [""],
-      "Are you sure you want to overwrite this dataset?": [""],
-      "Undefined": [""],
-      "Save as": [""],
-      "Save query": ["Query 저장"],
-      "Update": [""],
-      "Label for your query": [""],
-      "Write a description for your query": [""],
-      "Submit": [""],
-      "Schedule query": ["Query 공유"],
-      "Schedule": [""],
-      "There was an error with your request": [""],
-      "Please save the query to enable sharing": [""],
-      "Copy query link to your clipboard": ["클립보드에 복사하기"],
-      "Save the query to enable this feature": [""],
-      "Copy link": [""],
-      "No stored results found, you need to re-run your query": [""],
-      "Run a query to display results": [""],
-      "Preview: `%s`": [""],
-      "Results": ["결과"],
-      "Query history": ["Query 실행 이력"],
-      "Run query": ["Query 실행"],
-      "New tab": ["탭 닫기"],
-      "Stop query": ["Query 저장"],
-      "Previous Line": [""],
-      "Schedule the query periodically": [""],
-      "You must run the query successfully first": [""],
-      "Autocomplete": [""],
-      "CREATE TABLE AS": [""],
-      "CREATE VIEW AS": [""],
-      "Estimate the cost before running a query": [""],
-      "Specify name to CREATE VIEW AS schema in: public": [""],
-      "Specify name to CREATE TABLE AS schema in: public": [""],
-      "Select a database to write a query": [""],
-      "Choose one of the available databases from the panel on the left.": [""],
-      "Create": [""],
-      "Reset state": [""],
-      "Enter a new title for the tab": [""],
-      "Close tab": ["탭 닫기"],
-      "Rename tab": [""],
-      "Expand tool bar": [""],
-      "Hide tool bar": [""],
-      "Close all other tabs": [""],
-      "Duplicate tab": [""],
-      "-- Note: Unless you save your query, these tabs will NOT persist if you clear your cookies or change browsers.\n\n": [
-        ""
-      ],
-      "New tab (Ctrl + q)": [""],
-      "New tab (Ctrl + t)": [""],
-      "Add a new tab to create SQL Query": [""],
-      "Copy partition query to clipboard": [""],
-      "latest partition:": [""],
-      "View keys & indexes (%s)": [""],
-      "Original table column order": [""],
-      "Sort columns alphabetically": [""],
-      "Copy SELECT statement to the clipboard": ["클립보드에 복사하기"],
-      "Show CREATE VIEW statement": [""],
-      "CREATE VIEW statement": [""],
-      "Remove table preview": [""],
-      "Assign a set of parameters as": [""],
-      "below (example:": [""],
-      "), and they become available in your SQL (example:": [""],
-      "by using": [""],
-      "syntax.": [""],
-      "Edit template parameters": [""],
-      "Parameters ": [""],
-      "Invalid JSON": [""],
-      "Untitled query": ["Query 공유"],
-      "%s%s": [""],
-      "Click to see difference": [""],
-      "Altered": [""],
-      "Chart changes": [""],
-      "Select ...": [""],
-      "Loaded data cached": [""],
-      "Loaded from cache": [""],
-      "Click to force-refresh": [""],
-      "Cached": [""],
-      "Add required control values to preview chart": [""],
-      "Your chart is ready to go!": [""],
-      "Click on \"Create chart\" button in the control panel on the left to preview a visualization or": [
-        ""
-      ],
-      "click here": [""],
-      "No results were returned for this query": [""],
-      "Make sure that the controls are configured properly and the datasource contains data for the selected time range": [
-        ""
-      ],
-      "An error occurred while loading the SQL": [""],
-      "Sorry, an error occurred": [""],
-      "Updating chart was stopped": [""],
-      "Network error.": [""],
-      "Drill to detail": [""],
-      "Drill to detail is disabled because this chart does not group data by dimension value.": [
-        ""
-      ],
-      "Drill to detail by": [""],
-      "Drill to detail by value is not yet supported for this chart type.": [
-        ""
-      ],
-      "Right-click on a dimension value to drill to detail by that value.": [
-        ""
-      ],
-      "Close": [""],
-      "Drill to detail: %s": [""],
-      "No rows were returned for this dataset": [""],
-      "Not available": [""],
-      "There was an error loading the dataset metadata": [""],
-      "Copy": [""],
-      "Copy to clipboard": ["클립보드에 복사하기"],
-      "Copied to clipboard!": [""],
-      "Sorry, your browser does not support copying. Use Ctrl / Cmd + C!": [""],
-      "every": [""],
-      "every month": ["월"],
-      "every day of the month": [""],
-      "day of the month": [""],
-      "every day of the week": [""],
-      "day of the week": [""],
-      "every hour": ["1시간"],
-      "minute": ["분"],
-      "reboot": [""],
-      "Every": [""],
-      "in": [""],
-      "on": [""],
-      "and": [""],
-      "at": [""],
-      ":": [""],
-      "Invalid cron expression": [""],
-      "Clear": [""],
-      "Sunday": [""],
-      "Monday": [""],
-      "Tuesday": [""],
-      "Wednesday": [""],
-      "Thursday": [""],
-      "Friday": [""],
-      "Saturday": [""],
-      "January": [""],
-      "February": [""],
-      "March": ["검색"],
-      "April": [""],
-      "May": ["일"],
-      "June": [""],
-      "July": [""],
-      "August": [""],
-      "September": [""],
-      "October": [""],
-      "November": [""],
-      "December": [""],
-      "SUN": [""],
-      "MON": [""],
-      "TUE": [""],
-      "WED": [""],
-      "THU": [""],
-      "FRI": [""],
-      "SAT": [""],
-      "JAN": [""],
-      "FEB": [""],
-      "MAR": [""],
-      "APR": [""],
-      "MAY": [""],
-      "JUN": [""],
-      "JUL": [""],
-      "AUG": [""],
-      "SEP": [""],
-      "OCT": [""],
-      "NOV": [""],
-      "DEC": [""],
-      "There was an error loading the schemas": [""],
-      "Select database or type database name": [""],
-      "Force refresh schema list": [""],
-      "Select schema or type schema name": [""],
-      "Warning! Changing the dataset may break the chart if the metadata does not exist.": [
-        ""
-      ],
-      "Changing the dataset may break the chart if the chart relies on columns or metadata that does not exist in the target dataset": [
-        ""
-      ],
-      "dataset": [""],
-      "Connection": [""],
-      "Warning!": [""],
-      "Search / Filter": [""],
-      "Add item": ["테이블 추가"],
-      "STRING": [""],
-      "BOOLEAN": [""],
-      "Physical (table or view)": [""],
-      "Virtual (SQL)": [""],
-      "Data type": ["차트 유형"],
-      "Advanced data type": [""],
-      "Advanced Data type": [""],
-      "Datetime format": [""],
-      "The pattern of timestamp format. For strings use ": [""],
-      "Python datetime string pattern": [""],
-      " expression which needs to adhere to the ": [""],
-      "ISO 8601": [""],
-      " standard to ensure that the lexicographical ordering\n                      coincides with the chronological ordering. If the\n                      timestamp format does not adhere to the ISO 8601 standard\n                      you will need to define an expression and type for\n                      transforming the string into a date or timestamp. Note\n                      currently time zones are not supported. If time is stored\n                      in epoch format, put `epoch_s` or `epoch_ms`. If no pattern\n                      is specified we fall back to using the optional defaults on a per\n                      database/column name level via the extra parameter.": [
-        ""
-      ],
-      "Person or group that has certified this metric": [""],
-      "Certified by": ["수정됨"],
-      "Certification details": [""],
-      "Details of the certification": [""],
-      "Is dimension": [""],
-      "Default datetime": [""],
-      "Is filterable": ["필터"],
-      "Select owners": [""],
-      "Modified columns: %s": [""],
-      "Removed columns: %s": [""],
-      "New columns added: %s": [""],
-      "Metadata has been synced": [""],
-      "An error has occurred": [""],
-      "Column name [%s] is duplicated": [""],
-      "Metric name [%s] is duplicated": [""],
-      "Calculated column [%s] requires an expression": [""],
-      "Basic": [""],
-      "Default URL": [""],
-      "Default URL to redirect to when accessing from the dataset list page": [
-        ""
-      ],
-      "Autocomplete filters": [""],
-      "Whether to populate autocomplete filters options": [""],
-      "Autocomplete query predicate": [""],
-      "When using \"Autocomplete filters\", this can be used to improve performance of the query fetching the values. Use this option to apply a predicate (WHERE clause) to the query selecting the distinct values from the table. Typically the intent would be to limit the scan by applying a relative time filter on a partitioned or indexed time-related field.": [
-        ""
-      ],
-      "Extra data to specify table metadata. Currently supports metadata of the format: `{ \"certification\": { \"certified_by\": \"Data Platform Team\", \"details\": \"This table is the source of truth.\" }, \"warning_markdown\": \"This is a warning.\" }`.": [
-        ""
-      ],
-      "Cache timeout": [""],
-      "The duration of time in seconds before the cache is invalidated": [""],
-      "Hours offset": [""],
-      "The number of hours, negative or positive, to shift the time column. This can be used to move UTC time to local time.": [
-        ""
-      ],
-      "Spatial": [""],
-      "Click the lock to make changes.": [""],
-      "Click the lock to prevent further changes.": [""],
-      "virtual": [""],
-      "Dataset name": ["데이터소스 명"],
-      "When specifying SQL, the datasource acts as a view. Superset will use this statement as a subquery while grouping and filtering on the generated parent queries.": [
-        ""
-      ],
-      "Physical": [""],
-      "The pointer to a physical table (or view). Keep in mind that the chart is associated to this Superset logical table, and this logical table points the physical table referenced here.": [
-        ""
-      ],
-      "Warning": [""],
-      "Optional warning about use of this metric": [""],
-      "Be careful.": [""],
-      "Changing these settings will affect all charts using this dataset, including charts owned by other people.": [
-        ""
-      ],
-      "Sync columns from source": [""],
-      "Calculated columns": ["컬럼 목록"],
-      "Settings": [""],
-      "The dataset has been saved": [""],
-      "The dataset configuration exposed here\n                affects all the charts using this dataset.\n                Be mindful that changing settings\n                here may affect other charts\n                in undesirable ways.": [
-        ""
-      ],
-      "Are you sure you want to save and apply changes?": [""],
-      "Confirm save": [""],
-      "Edit Dataset ": ["차트 수정"],
-      "Use legacy datasource editor": [""],
-      "This dataset is managed externally, and can't be edited in Superset": [
-        ""
-      ],
-      "DELETE": [""],
-      "delete": ["삭제"],
-      "Type \"%s\" to confirm": [""],
-      "Click to edit": ["클릭하여 제목 수정하기"],
-      "You don't have the rights to alter this title.": [""],
-      "No databases match your search": [""],
-      "There are no databases available": [""],
-      "Unexpected error": [""],
-      "This may be triggered by:": [""],
-      "Please reach out to the Chart Owner for assistance.": [""],
-      "Chart Owner: %s": [""],
-      "%(message)s\nThis may be triggered by: \n%(issues)s": [""],
-      "%s Error": ["%s 에러"],
-      "Missing dataset": [""],
-      "See more": [""],
-      "See less": [""],
-      "Copy message": [""],
-      "This was triggered by:": [""],
-      "Did you mean:": [""],
-      "%(suggestion)s instead of \"%(undefinedParameter)s?\"": [""],
-      "Parameter error": [""],
-      "We’re having trouble loading this visualization. Queries are set to timeout after %s second.": [
-=======
       "Create a new chart": ["새 차트 생성"],
       "Create chart with dataset": [""],
       "Create new chart": ["새 차트 생성"],
@@ -5679,7 +3101,6 @@
         ""
       ],
       "The time granularity for the visualization. Note that you can type and use simple natural language as in `10 seconds`, `1 day` or `56 weeks`": [
->>>>>>> bb1db9e8
         ""
       ],
       "The time granularity for the visualization. Note that you can type and use simple natural language as in `10 seconds`,`1 day` or `56 weeks`": [
@@ -5716,67 +3137,6 @@
       "There is no chart definition associated with this component, could it have been deleted?": [
         ""
       ],
-<<<<<<< HEAD
-      "%(subtitle)s\nThis may be triggered by:\n %(issue)s": [""],
-      "Timeout error": [""],
-      "Click to favorite/unfavorite": [""],
-      "Cell content": [""],
-      "Database driver for importing maybe not installed. Visit the Superset documentation page for installation instructions: ": [
-        ""
-      ],
-      "OVERWRITE": [""],
-      "Overwrite": [""],
-      "Import": [""],
-      "Import %s": ["대시보드 가져오기"],
-      "Last Updated %s": [""],
-      "Sort": [""],
-      "+ %s more": [""],
-      "%s Selected": [""],
-      "Deselect all": ["테이블 선택"],
-      "No results match your filter criteria": [""],
-      "Try different criteria to display results.": [""],
-      "No Data": [""],
-      "%s-%s of %s": [""],
-      "Type a value": [""],
-      "Select or type a value": [""],
-      "Last modified": ["마지막 수정"],
-      "Modified by": ["수정됨"],
-      "Created by": ["생성자"],
-      "Created on": ["생성자"],
-      "OK": [""],
-      "Menu actions trigger": [""],
-      "Weekly Report for %s": [""],
-      "Weekly Report": [""],
-      "Edit email report": [""],
-      "Add": [""],
-      "Message content": [""],
-      "Text embedded in email": [""],
-      "Image (PNG) embedded in email": [""],
-      "Formatted CSV attached in email": [""],
-      "Include a description that will be sent with your report": [""],
-      "A screenshot of the dashboard will be sent to your email at": [""],
-      "Timezone": [""],
-      "Failed to update report": [""],
-      "Failed to create report": [""],
-      "Email reports active": [""],
-      "Delete email report": [""],
-      "This action will permanently delete %s.": [""],
-      "Reset": [""],
-      "Expand row": [""],
-      "Collapse row": [""],
-      "Click to sort descending": [""],
-      "Click to cancel sorting": [""],
-      "Access to user activity data is restricted": [""],
-      "There was an error loading the tables": [""],
-      "See table schema": ["테이블 선택"],
-      "Select table or type table name": [""],
-      "Force refresh table list": [""],
-      "Timezone selector": [""],
-      "Sorry, an unknown error occurred.": [""],
-      "Sorry, there was an error saving this dashboard: %s": [""],
-      "You do not have permission to edit this dashboard": [""],
-=======
->>>>>>> bb1db9e8
       "There is not enough space for this component. Try decreasing its width, or increasing the destination width.": [
         ""
       ],
@@ -5805,138 +3165,6 @@
       "There was an issue fetching the favorite status of this dashboard.": [
         ""
       ],
-<<<<<<< HEAD
-      "There was an issue favoriting this dashboard.": [""],
-      "This dashboard is now published": [""],
-      "You do not have permissions to edit this dashboard.": [""],
-      "This dashboard was saved successfully.": [""],
-      "Sorry, an unknown error occurred": [""],
-      "Please confirm the overwrite values.": [""],
-      "Could not fetch all saved charts": [""],
-      "Sorry there was an error fetching saved charts: ": [""],
-      "Any color palette selected here will override the colors applied to this dashboard's individual charts": [
-        ""
-      ],
-      "You have unsaved changes.": [""],
-      "Changes saved.": [""],
-      "Disable embedding?": [""],
-      "This will remove your current embed configuration.": [""],
-      "Embedding deactivated.": [""],
-      "Sorry, something went wrong. Embedding could not be deactivated.": [""],
-      "This dashboard is ready to embed. In your application, pass the following id to the SDK:": [
-        ""
-      ],
-      "Configure this dashboard to embed it into an external web application.": [
-        ""
-      ],
-      "For further instructions, consult the": [""],
-      "Superset Embedded SDK documentation.": [""],
-      "Allowed Domains (comma separated)": [""],
-      "A list of domain names that can embed this dashboard. Leaving this field empty will allow embedding from any domain.": [
-        ""
-      ],
-      "Deactivate": [""],
-      "Enable embedding": [""],
-      "Embed": [""],
-      "Drag and drop components and charts to the dashboard": [""],
-      "You can create a new chart or use existing ones from the panel on the right": [
-        ""
-      ],
-      "Create a new chart": ["새 차트 생성"],
-      "Drag and drop components to this tab": [""],
-      "There are no components added to this tab": [""],
-      "You can add the components in the edit mode.": [""],
-      "Ready to review filters in this dashboard?": [""],
-      "Remind me in 24 hours": [""],
-      "filter_box will be deprecated in a future version of Superset. Please replace filter_box by dashboard filter components.": [
-        ""
-      ],
-      "There is no chart definition associated with this component, could it have been deleted?": [
-        ""
-      ],
-      "Delete this container and save to remove this message.": [""],
-      "Refresh interval": ["새로고침 간격"],
-      "Refresh frequency": [""],
-      "Are you sure you want to proceed?": [""],
-      "Save for this session": [""],
-      "You must pick a name for the new dashboard": [""],
-      "Save dashboard": ["대시보드 저장"],
-      "Overwrite Dashboard [%s]": [""],
-      "Save as:": ["다른이름으로 저장"],
-      "[dashboard name]": [""],
-      "also copy (duplicate) charts": [""],
-      "recent": [""],
-      "Create new chart": ["새 차트 생성"],
-      "Filter your charts": [""],
-      "Added": [""],
-      "Viz type": ["시각화 유형"],
-      "Dataset": ["데이터베이스"],
-      "Superset chart": ["Superset 튜토리얼"],
-      "Check out this chart in dashboard:": [""],
-      "Layout elements": [""],
-      "Cross Filter Scoping": [""],
-      "Load a CSS template": ["CSS 템플릿 불러오기"],
-      "Live CSS editor": [""],
-      "Collapse tab content": [""],
-      "There are no charts added to this dashboard": [""],
-      "Go to the edit mode to configure the dashboard and add charts": [""],
-      "Applied Cross Filters (%d)": [""],
-      "Applied Filters (%d)": [""],
-      "Incompatible Filters (%d)": [""],
-      "Unset Filters (%d)": [""],
-      "This dashboard is currently auto refreshing; the next auto refresh will be in %s.": [
-        ""
-      ],
-      "Your dashboard is too large. Please reduce its size before saving it.": [
-        ""
-      ],
-      "Redo the action": [""],
-      "Edit dashboard": [""],
-      "An error occurred while fetching available CSS templates": [
-        "데이터 베이스 목록을 가져오는 도중 에러가 발생하였습니다."
-      ],
-      "Superset dashboard": ["대시보드 저장"],
-      "Check out this dashboard: ": [""],
-      "Refresh dashboard": ["대시보드 가져오기"],
-      "Exit fullscreen": [""],
-      "Enter fullscreen": [""],
-      "Edit properties": [""],
-      "Edit CSS": ["CSS 수정"],
-      "Download as image": [""],
-      "Share": ["Query 공유"],
-      "Share permalink by email": [""],
-      "Set filter mapping": [""],
-      "Set auto-refresh interval": ["새로고침 간격"],
-      "Confirm overwrite": [""],
-      "Scroll down to the bottom to enable overwriting changes. ": [""],
-      "Yes, overwrite changes": [""],
-      "Are you sure you intend to overwrite the following values?": [""],
-      "Apply": [""],
-      "A valid color scheme is required": [""],
-      "JSON metadata is invalid!": [""],
-      "The dashboard has been saved": [""],
-      "Access": [""],
-      "Owners is a list of users who can alter the dashboard. Searchable by name or username.": [
-        ""
-      ],
-      "Colors": [""],
-      "Roles is a list which defines access to the dashboard. Granting a role access to a dashboard will bypass dataset level checks. If no roles are defined, then the dashboard is available to all roles.": [
-        ""
-      ],
-      "Dashboard properties": ["대시보드"],
-      "This dashboard is managed externally, and can't be edited in Superset": [
-        ""
-      ],
-      "Basic information": [""],
-      "URL slug": [""],
-      "A readable URL for your dashboard": [""],
-      "Person or group that has certified this dashboard.": [""],
-      "Any additional detail to show in the certification tooltip.": [""],
-      "JSON metadata": [""],
-      "Please DO NOT overwrite the \"filter_scopes\" key.": [""],
-      "Use \"%(menuName)s\" menu instead.": [""],
-      "This dashboard is not published, it will not show up in the list of dashboards. Click here to publish this dashboard.": [
-=======
       "There was an issue fetching your dashboards: %s": [""],
       "There was an issue fetching your recent activity: %s": [""],
       "There was an issue fetching your saved queries: %s": [""],
@@ -5986,7 +3214,6 @@
         ""
       ],
       "This dashboard is managed externally, and can't be edited in Superset": [
->>>>>>> bb1db9e8
         ""
       ],
       "This dashboard is not published which means it will not show up in the list of dashboards. Favorite it to see it there or access it by using the URL directly.": [
@@ -5997,34 +3224,6 @@
       ],
       "This dashboard is now published": [""],
       "This dashboard is published. Click to make it a draft.": [""],
-<<<<<<< HEAD
-      "Draft": [""],
-      "Annotation layers are still loading.": [""],
-      "One ore more annotation layers failed loading.": [""],
-      "Emitted values": [""],
-      "Click to clear emitted filters": [""],
-      "Data refreshed": [""],
-      "Cached %s": [""],
-      "Fetched %s": [""],
-      "Query %s: %s": [""],
-      "Force refresh": [""],
-      "View query": ["Query 공유"],
-      "Cross-filter scoping": [""],
-      "Share chart by email": [""],
-      "Check out this chart: ": [""],
-      "Download": [""],
-      "Export to .CSV": [""],
-      "Export to full .CSV": [""],
-      "Something went wrong.": [""],
-      "Search...": ["검색"],
-      "No filter is selected.": [""],
-      "Editing 1 filter:": [""],
-      "Batch editing %d filters:": [""],
-      "Configure filter scopes": [""],
-      "There are no filters in this dashboard.": [""],
-      "Expand all": [""],
-      "Collapse all": [""],
-=======
       "This dashboard is ready to embed. In your application, pass the following id to the SDK:": [
         ""
       ],
@@ -6059,225 +3258,10 @@
       "This json object describes the positioning of the widgets in the dashboard. It is dynamically generated when adjusting the widgets size and positions by using drag & drop in the dashboard view": [
         ""
       ],
->>>>>>> bb1db9e8
       "This markdown component has an error.": [""],
       "This markdown component has an error. Please revert your recent changes.": [
         ""
       ],
-<<<<<<< HEAD
-      "Empty row": [""],
-      "You can": [""],
-      "or use existing ones from the panel on the right": [""],
-      "You can add the components in the": [""],
-      "Delete dashboard tab?": ["대시보드"],
-      "Deleting a tab will remove all content within it. You may still reverse this action with the": [
-        ""
-      ],
-      "undo": [""],
-      "button (cmd + z) until you save your changes.": [""],
-      "CANCEL": [""],
-      "Divider": [""],
-      "Header": [""],
-      "Text": [""],
-      "Tabs": [""],
-      "Preview": ["데이터 미리보기"],
-      "Sorry, something went wrong. Try again later.": [""],
-      "No filters are currently added to this dashboard.": [""],
-      "All filters (%(filterCount)d)": [""],
-      "No filters are currently added": [""],
-      "Click the button above to add a filter to the dashboard": [""],
-      "Filter sets (%(filterSetCount)d)": [""],
-      "Clear all": [""],
-      "Orientation of filter bar": [""],
-      "Vertical (Left)": [""],
-      "Horizontal (Top)": [""],
-      "Check configuration": [""],
-      "Cannot load filter": [""],
-      "Editing filter set:": [""],
-      "Filter set with this name already exists": [""],
-      "Filter set already exists": [""],
-      "This filter set is identical to: \"%s\"": [""],
-      "Remove invalid filters": [""],
-      "Rebuild": [""],
-      "Filters (%d)": [""],
-      "This filter doesn't exist in dashboard. It will not be applied.": [""],
-      "Filter metadata changed in dashboard. It will not be applied.": [""],
-      "Please filter set name": [""],
-      "Create new filter set": [""],
-      "New filter set": [""],
-      "Please apply filter changes": [""],
-      "Filters out of scope (%d)": [""],
-      "Dependent on": [""],
-      "Filter only displays values relevant to selections made in other filters.": [
-        ""
-      ],
-      "All charts": ["차트 추가"],
-      "Scope": [""],
-      "(Removed)": [""],
-      "Undo?": [""],
-      "Add filters and dividers": [""],
-      "[untitled]": [""],
-      "Cyclic dependency detected": [""],
-      "No compatible columns found": [""],
-      "(deleted or invalid type)": [""],
-      "Add filter": ["테이블 추가"],
-      "Values are dependent on other filters": [""],
-      "Values selected in other filters will affect the filter options to only show relevant values": [
-        ""
-      ],
-      "Values dependent on": [""],
-      "Scoping": [""],
-      "Filter Configuration": [""],
-      "Numerical range": [""],
-      "Time range": [""],
-      "Time grain": [""],
-      "Group By": [""],
-      "Group by": [""],
-      "Filter name": ["필터"],
-      "Name is required": [""],
-      "Filter Type": [""],
-      "Datasets do not contain a temporal column": [""],
-      "Dashboard time range filters apply to temporal columns defined in\n          the filter section of each chart. Add temporal columns to the chart\n          filters to have this dashboard filter impact those charts.": [
-        ""
-      ],
-      "Pre-filter available values": [""],
-      "Optional time column if time range should apply to another column than the default time column": [
-        ""
-      ],
-      "Sort ascending": [""],
-      "If a metric is specified, sorting will be done based on the metric value": [
-        ""
-      ],
-      "Sort metric": ["메트릭"],
-      "Single value type": [""],
-      "Exact": [""],
-      "Filter has default value": [""],
-      "Default Value": [""],
-      "Refresh the default values": [""],
-      "Fill all required fields to enable \"Default Value\"": [""],
-      "You have removed this filter.": [""],
-      "Restore Filter": [""],
-      "Populate \"Default value\" to enable this control": [""],
-      "Default value set automatically when \"Select first filter value by default\" is checked": [
-        ""
-      ],
-      "Default value must be set when \"Filter value is required\" is checked": [
-        ""
-      ],
-      "Default value must be set when \"Filter has default value\" is checked": [
-        ""
-      ],
-      "Apply to all panels": [""],
-      "Apply to specific panels": [""],
-      "Only selected panels will be affected by this filter": [""],
-      "All panels with this column will be affected by this filter": [""],
-      "All panels": [""],
-      "This chart might be incompatible with the filter (datasets don't match)": [
-        ""
-      ],
-      "Keep editing": [""],
-      "Yes, cancel": [""],
-      "There are unsaved changes.": [""],
-      "Are you sure you want to cancel?": [""],
-      "Error loading chart datasources. Filters may not work correctly.": [""],
-      "Transparent": [""],
-      "All filters": ["필터"],
-      "Medium": [""],
-      "Tab title": [""],
-      "This session has encountered an interruption, and some controls may not work as intended. If you are the developer of this app, please check that the guest token is being generated correctly.": [
-        ""
-      ],
-      "Failed to load chart data": [""],
-      "Failed to load chart data.": [""],
-      "Time granularity": [""],
-      "Duration in ms (100.40008 => 100ms 400µs 80ns)": [""],
-      "One or many columns to group by. High cardinality groupings should include a series limit to limit the number of fetched and rendered series.": [
-        ""
-      ],
-      "Fixed color": [""],
-      "Right axis metric": [""],
-      "Linear color scheme": [""],
-      "Color metric": [""],
-      "One or many controls to pivot as columns": [""],
-      "The time granularity for the visualization. Note that you can type and use simple natural language as in `10 seconds`,`1 day` or `56 weeks`": [
-        ""
-      ],
-      "Bubble size": [""],
-      "When `Calculation type` is set to \"Percentage change\", the Y Axis Format is forced to `.1%`": [
-        ""
-      ],
-      "Color scheme": [""],
-      "Chart [%s] has been overwritten": [""],
-      "Dashboard [%s] just got created and chart [%s] was added to it": [""],
-      "Chart [%s] was added to dashboard [%s]": [""],
-      "GROUP BY": [""],
-      "Use this section if you want a query that aggregates": [""],
-      "NOT GROUPED BY": [""],
-      "Use this section if you want to query atomic rows": [""],
-      "The X-axis is not on the filters list": [""],
-      "The X-axis is not on the filters list which will prevent it from being used in\n            time range filters in dashboards. Would you like to add it to the filters list?": [
-        ""
-      ],
-      "Are you sure you want to remove the last temporal filter?": [""],
-      "This filter is the last temporal filter. If you proceed,\n          this chart won't be affected by time range filters in dashboards.": [
-        ""
-      ],
-      "This section contains validation errors": [""],
-      "Keep control settings?": [""],
-      "You've changed datasets. Any controls with data (columns, metrics) that match this new dataset have been retained.": [
-        ""
-      ],
-      "Clear form": [""],
-      "No form settings were maintained": [""],
-      "We were unable to carry over any controls when switching to this new dataset.": [
-        ""
-      ],
-      "Customize": [""],
-      "Generating link, please wait..": [""],
-      "Chart type requires a dataset": [""],
-      "This chart type is not supported when using an unsaved query as a chart source. ": [
-        ""
-      ],
-      " to visualize your data.": [""],
-      "Required control values have been removed": [""],
-      "Your chart is not up to date": [""],
-      "You updated the values in the control panel, but the chart was not updated automatically. Run the query by clicking on the \"Update chart\" button or": [
-        ""
-      ],
-      "Save (Overwrite)": ["저장된 Query"],
-      "Chart name": ["차트 유형"],
-      "A reusable dataset will be saved with your chart.": [""],
-      "Add to dashboard": ["대시보드 추가"],
-      " a new one": [""],
-      "Save & go to dashboard": [""],
-      "Save as new chart": ["새 차트 생성"],
-      "Save chart": ["차트 보기"],
-      "N/A": [""],
-      "Expand data panel": [""],
-      "No samples were returned for this dataset": [""],
-      "Search Metrics & Columns": [""],
-      " to edit or add columns and metrics.": [""],
-      "Showing %s of %s": [""],
-      "Show less...": [""],
-      "Show all...": [""],
-      "Show Less...": [""],
-      "Unable to retrieve dashboard colors": [""],
-      "You can preview the list of dashboards in the chart settings dropdown.": [
-        ""
-      ],
-      "Add required control values to save chart": [""],
-      "Controls labeled ": [""],
-      "Control labeled ": [""],
-      "Open Datasource tab": ["데이터소스 명"],
-      "You do not have permission to edit this chart": [""],
-      "This chart is managed externally, and can't be edited in Superset": [""],
-      "The description can be displayed as widget headers in the dashboard view. Supports markdown.": [
-        ""
-      ],
-      "Person or group that has certified this chart.": [""],
-      "Configuration": [""],
-      "Duration (in seconds) of the caching timeout for this chart. Note this defaults to the dataset's timeout if undefined.": [
-=======
       "This may be triggered by:": [""],
       "This metric might be incompatible with current dataset": [""],
       "This section allows you to configure how to use the slice\n              to generate annotations.": [
@@ -6491,7 +3475,6 @@
       "Use only a single value.": [""],
       "Use the Advanced Analytics options below": [""],
       "Use the JSON file you automatically downloaded when creating your service account.": [
->>>>>>> bb1db9e8
         ""
       ],
       "Use the edit button to change this field": [""],
@@ -6501,440 +3484,6 @@
       "Used internally to identify the plugin. Should be set to the package name from the pluginʼs package.json": [
         ""
       ],
-<<<<<<< HEAD
-      "Limit reached": [""],
-      "Invalid lat/long configuration.": [""],
-      "Reverse lat/long ": [""],
-      "Longitude & Latitude columns": [""],
-      "Delimited long & lat single column": [""],
-      "Multiple formats accepted, look the geopy.points Python library for more details": [
-        ""
-      ],
-      "Geohash": [""],
-      "textarea": [""],
-      "in modal": [""],
-      "Sorry, An error occurred": [""],
-      "Open in SQL Lab": ["SQL Lab"],
-      "Failed to verify select options: %s": [""],
-      "Annotation layer": ["주석 레이어"],
-      "Use another existing chart as a source for annotations and overlays.\n          Your chart must be one of these visualization types: [%s]": [
-        ""
-      ],
-      "Expects a formula with depending time parameter 'x'\n        in milliseconds since epoch. mathjs is used to evaluate the formulas.\n        Example: '2x+5'": [
-        ""
-      ],
-      "Annotation Slice Configuration": [""],
-      "This section allows you to configure how to use the slice\n               to generate annotations.": [
-        ""
-      ],
-      "This column must contain date/time information.": [""],
-      "Pick a title for you annotation.": [""],
-      "Pick one or more columns that should be shown in the annotation. If you don't select a column all of them will be shown.": [
-        ""
-      ],
-      "Override time range": [""],
-      "This controls whether the \"time_range\" field from the current\n                  view should be passed down to the chart containing the annotation data.": [
-        ""
-      ],
-      "Override time grain": [""],
-      "This controls whether the time grain field from the current\n                  view should be passed down to the chart containing the annotation data.": [
-        ""
-      ],
-      "Time delta in natural language\n                  (example:  24 hours, 7 days, 56 weeks, 365 days)": [
-        ""
-      ],
-      "Display configuration": [""],
-      "Configure your how you overlay is displayed here.": [""],
-      "Style": [""],
-      "Solid": [""],
-      "Long dashed": [""],
-      "Color": [""],
-      "Automatic Color": [""],
-      "Shows or hides markers for the time series": [""],
-      "Hide Line": [""],
-      "Hides the Line for the time series": [""],
-      "Layer configuration": [""],
-      "Configure the basics of your Annotation Layer.": [""],
-      "Mandatory": [""],
-      "Hide layer": [""],
-      "Whether to always show the annotation label": [""],
-      "Annotation layer type": ["주석 레이어"],
-      "Choose the annotation layer type": ["주석 레이어"],
-      "Choose the source of your annotations": [""],
-      "Remove": [""],
-      "Edit annotation layer": ["주석 레이어"],
-      "Add annotation layer": ["주석 레이어"],
-      "Remove item": [""],
-      "This color scheme is being overriden by custom label colors.\n    Check the JSON metadata in the Advanced settings": [
-        ""
-      ],
-      "The color scheme is determined by the related dashboard.\n        Edit the color scheme in the dashboard properties.": [
-        ""
-      ],
-      "dashboard": ["대시보드"],
-      "Select color scheme": [""],
-      "Edit formatter": [""],
-      "Add new formatter": [""],
-      "Add new color formatter": [""],
-      "green": [""],
-      "yellow": [""],
-      "This value should be smaller than the right target value": [""],
-      "This value should be greater than the left target value": [""],
-      "Required": [""],
-      "Edit dataset": ["차트 수정"],
-      "You must be a dataset owner in order to edit. Please reach out to a dataset owner to request modifications or edit access.": [
-        ""
-      ],
-      "View in SQL Lab": ["SQL Lab"],
-      "Query preview": ["데이터 미리보기"],
-      "The URL is missing the dataset_id or slice_id parameters.": [""],
-      "The dataset linked to this chart may have been deleted.": [""],
-      "RANGE TYPE": [""],
-      "Actual time range": [""],
-      "APPLY": [""],
-      "Edit time range": [""],
-      "Configure Advanced Time Range ": [""],
-      "START (INCLUSIVE)": [""],
-      "Start date included in time range": [""],
-      "END (EXCLUSIVE)": [""],
-      "End date excluded from time range": [""],
-      "Configure Time Range: Previous...": [""],
-      "Configure Time Range: Last...": [""],
-      "Configure custom time range": [""],
-      "Relative quantity": [""],
-      "Relative period": [""],
-      "Anchor to": [""],
-      "NOW": [""],
-      "Date/Time": ["시작 시간"],
-      "Return to specific datetime.": [""],
-      "Syntax": [""],
-      "Example": [""],
-      "Moves the given set of dates by a specified interval.": [""],
-      "Truncates the specified date to the accuracy specified by the date unit.": [
-        ""
-      ],
-      "Get the last date by the date unit.": [""],
-      "Get the specify date for the holiday": [""],
-      "Previous": [""],
-      "Custom": [""],
-      "last day": [""],
-      "previous calendar week": [""],
-      "previous calendar month": [""],
-      "previous calendar year": [""],
-      "Specific Date/Time": [""],
-      "Relative Date/Time": [""],
-      "Now": [""],
-      "Midnight": [""],
-      "Saved": ["저장"],
-      "%s column(s)": [""],
-      "No temporal columns found": [""],
-      "Add calculated temporal columns to dataset in \"Edit datasource\" modal": [
-        ""
-      ],
-      "Add calculated columns to dataset in \"Edit datasource\" modal": [""],
-      " to mark a column as a time column": [""],
-      "Simple": [""],
-      "Mark a column as temporal in \"Edit datasource\" modal": [""],
-      "Custom SQL": [""],
-      "This filter might be incompatible with current dataset": [""],
-      "This column might be incompatible with current dataset": [""],
-      "Drop a column here or click": [""],
-      "Drop column here": [""],
-      "Drop columns/metrics here or click": [""],
-      "Drop columns or metrics here": [""],
-      "This metric might be incompatible with current dataset": [""],
-      "Drop a column/metric here or click": [""],
-      "Drop column or metric here": [""],
-      "Drop columns here": [""],
-      "\n                This filter was inherited from the dashboard's context.\n                It won't be saved when saving the chart.\n              ": [
-        ""
-      ],
-      "Default": [""],
-      "(optional) default value for the filter, when using the multiple option, you can use a semicolon-delimited list of options.": [
-        ""
-      ],
-      "Metric to sort the results by": [""],
-      "Check for sorting ascending": [""],
-      "Allow multiple selections": [""],
-      "Multiple selections allowed, otherwise filter is limited to a single value": [
-        ""
-      ],
-      "Search all filter options": [""],
-      "By default, each filter loads at most 1000 choices at the initial page load. Check this box if you have more than 1000 filter values and want to enable dynamically searching that loads filter values as users type (may add stress to your database).": [
-        ""
-      ],
-      "User must select a value for this filter": [""],
-      "Filter configuration": [""],
-      "%s option(s)": [""],
-      "Select subject": [""],
-      "No such column found. To filter on a metric, try the Custom SQL tab.": [
-        ""
-      ],
-      "To filter on a metric, use Custom SQL tab.": [""],
-      "%s operator(s)": [""],
-      "Select operator": [""],
-      "Comparator option": [""],
-      "Type a value here": [""],
-      "Filter value (case sensitive)": [""],
-      "Failed to retrieve advanced type": [""],
-      "choose WHERE or HAVING...": [""],
-      "Filters by columns": ["컬럼 목록"],
-      "Filters by metrics": ["필터"],
-      "Fixed": [""],
-      "Based on a metric": [""],
-      "My metric": ["메트릭"],
-      "Add metric": ["메트릭"],
-      "Select aggregate options": [""],
-      "%s aggregates(s)": [""],
-      "%s saved metric(s)": [""],
-      "Saved metric": ["저장된 Query"],
-      "Add metrics to dataset in \"Edit datasource\" modal": [""],
-      "Simple ad-hoc metrics are not enabled for this dataset": [""],
-      "column": ["컬럼 추가"],
-      "aggregate": [""],
-      "Custom SQL ad-hoc metrics are not enabled for this dataset": [""],
-      "Time series columns": ["컬럼 수정"],
-      "Sparkline": [""],
-      "Period average": [""],
-      "The column header label": [""],
-      "Column header tooltip": [""],
-      "Type of comparison, value difference or percentage": [""],
-      "Width": [""],
-      "Width of the sparkline": [""],
-      "Height of the sparkline": [""],
-      "Time lag": [""],
-      "Number of periods to compare against": [""],
-      "Time Lag": [""],
-      "Number of periods to ratio against": [""],
-      "Show Y-axis": [""],
-      "Show Y-axis on the sparkline. Will display the manually set min/max if set or min/max values in the data otherwise.": [
-        ""
-      ],
-      "Y-axis bounds": [""],
-      "Manually set min/max values for the y-axis.": [""],
-      "Color bounds": [""],
-      "Number bounds used for color encoding from red to blue.\n               Reverse the numbers for blue to red. To get pure red or blue,\n               you can enter either only min or max.": [
-        ""
-      ],
-      "Number format string": [""],
-      "Column Configuration": [""],
-      "Currently rendered: %s": [""],
-      "Recommended tags": [""],
-      "No description available.": [""],
-      "Examples": [""],
-      "This visualization type is not supported.": ["시각화 유형 선택"],
-      "Select a visualization type": [""],
-      "No results found": [""],
-      "Superset Chart": [""],
-      "New chart": ["차트 이동"],
-      "Edit chart properties": [""],
-      "Export to original .CSV": [""],
-      "Export to pivoted .CSV": [""],
-      "test": [""],
-      "Embed code": [""],
-      "Run in SQL Lab": ["SQL Lab"],
-      "Code": [""],
-      "Markup type": [""],
-      "Pick your favorite markup language": [""],
-      "Put your code here": [""],
-      "URL parameters": [""],
-      "Extra parameters for use in jinja templated queries": [""],
-      "Annotations and layers": ["주석 레이어"],
-      "Annotation layers": ["주석 레이어"],
-      "My beautiful colors": [""],
-      "%s option": [""],
-      "UI Configuration": [""],
-      "Can select multiple values": [""],
-      "User must select a value before applying the filter": [""],
-      "Group By filter plugin": [""],
-      "Chosen non-numeric column": [""],
-      "Use only a single value.": [""],
-      "Range filter plugin using AntD": [""],
-      " (excluded)": [""],
-      "Select first filter value by default": [""],
-      "When using this option, default value can’t be set": [""],
-      "Inverse selection": [""],
-      "Exclude selected values": [""],
-      "Dynamically search all filter values": [""],
-      "Select filter plugin using AntD": [""],
-      "Custom time filter plugin": [""],
-      "No time columns": [""],
-      "Time column filter plugin": [""],
-      "Time grain filter plugin": [""],
-      "Choose a dataset": ["데이터소스 선택"],
-      "Please select both a Dataset and a Chart type to proceed": [""],
-      "Please confirm": [""],
-      "Are you sure you want to delete": [""],
-      "The passwords for the databases below are needed in order to import them together with the charts. Please note that the \"Secure Extra\" and \"Certificate\" sections of the database configuration are not present in export files, and should be added manually after the import if they are needed.": [
-        ""
-      ],
-      "You are importing one or more charts that already exist. Overwriting might cause you to lose some of your work. Are you sure you want to overwrite?": [
-        ""
-      ],
-      "chart": [""],
-      "There was an issue deleting the selected charts: %s": [""],
-      "Visualization type": ["시각화 유형"],
-      "Actions": ["주석"],
-      "Favorite": [""],
-      "Any": [""],
-      "Owner": [""],
-      "All": [""],
-      "An error occurred while fetching chart owners values: %s": [""],
-      "An error occurred while fetching chart created by values: %s": [""],
-      "Chart type": ["차트 유형"],
-      "Alphabetical": [""],
-      "Recently modified": [""],
-      "Least recently modified": [""],
-      "Bulk select": [""],
-      "Are you sure you want to delete the selected charts?": [""],
-      "Favorites": [""],
-      "Created content": ["새 차트 생성"],
-      "Recent activity": [""],
-      "Security & Access": [""],
-      "No charts": [""],
-      "No dashboards": [""],
-      "No favorite charts yet, go click on stars!": [""],
-      "No favorite dashboards yet, go click on stars!": [""],
-      "Profile picture provided by Gravatar": [""],
-      "joined": [""],
-      "id": [""],
-      "There was an issue fetching reports attached to this dashboard.": [""],
-      "The report has been created": [""],
-      "We were unable to active or deactivate this report.": [""],
-      "Deleted: %s": ["삭제"],
-      "Image download failed, please refresh and try again.": [""],
-      "Select values in highlighted field(s) in the control panel. Then run the query by clicking on the %s button.": [
-        ""
-      ],
-      "Invalid input": [""],
-      "Unexpected error: ": [""],
-      "(no description, click to see stack trace)": [""],
-      "Request timed out": [""],
-      "Issue 1001 - The database is under an unusual load.": [""],
-      "There was an error fetching the favorite status: %s": [""],
-      "There was an error saving the favorite status: %s": [""],
-      "Link Copied!": ["복사됨!"],
-      "Sorry, your browser does not support copying.": [""],
-      "Connection looks good!": [""],
-      "ERROR: %s": [""],
-      "There was an error fetching your recent activity:": [""],
-      "There was an issue deleting: %s": [""],
-      "There was an issue deleting %s: %s": [""],
-      "Working": [""],
-      "Not triggered": [""],
-      "On Grace": [""],
-      "report": [""],
-      "alert": [""],
-      "reports": [""],
-      "alerts": [""],
-      "There was an issue deleting the selected %s: %s": [""],
-      "Last run": [""],
-      "Notification method": ["주석 레이어"],
-      "Active": [""],
-      "Execution log": [""],
-      "No %s yet": [""],
-      "An error occurred while fetching created by values: %s": [
-        "데이터 베이스 목록을 가져오는 도중 에러가 발생하였습니다."
-      ],
-      "Status": ["상태"],
-      "Alerts & reports": [""],
-      "Alerts": ["경고"],
-      "Reports": [""],
-      "Delete %s?": ["삭제"],
-      "Are you sure you want to delete the selected %s?": [""],
-      "< (Smaller than)": [""],
-      "> (Larger than)": [""],
-      "<= (Smaller or equal)": [""],
-      ">= (Larger or equal)": [""],
-      "== (Is equal)": [""],
-      "!= (Is not equal)": [""],
-      "Not null": [""],
-      "60 days": [""],
-      "90 days": [""],
-      "Add notification method": [""],
-      "Add delivery method": [""],
-      "Edit Report": [""],
-      "Add Report": [""],
-      "Report name": ["차트 유형"],
-      "Alert name": ["테이블 명"],
-      "Alert condition": [""],
-      "SQL Query": ["Query 저장"],
-      "Trigger Alert If...": [""],
-      "Threshold value should be double precision number": [""],
-      "Report schedule": [""],
-      "Alert condition schedule": [""],
-      "Schedule settings": ["Query 공유"],
-      "Log retention": [""],
-      "Working timeout": [""],
-      "Time in seconds": ["10초"],
-      "Grace period": [""],
-      "Send as PNG": [""],
-      "Send as CSV": [""],
-      "Send as text": [""],
-      "Ignore cache when generating screenshot": [""],
-      "%s updated": [""],
-      "log": [""],
-      "State": ["상태"],
-      "Execution ID": [""],
-      "Scheduled at (UTC)": [""],
-      "Duration": [""],
-      "Error message": [""],
-      "Back to all": [""],
-      "CRON Schedule": [""],
-      "CRON expression": [""],
-      "Report sent": ["대시보드 가져오기"],
-      "Alert triggered, notification sent": [""],
-      "Report sending": [""],
-      "Alert running": [""],
-      "Report failed": [""],
-      "Alert failed": ["테이블 명"],
-      "Nothing triggered": [""],
-      "Alert Triggered, In Grace Period": [""],
-      "Select Delivery Method": [""],
-      "Recipients are separated by \",\" or \";\"": [""],
-      "annotation": ["주석"],
-      "There was an issue deleting the selected annotations: %s": [""],
-      "Edit annotation": ["주석"],
-      "Delete annotation": ["주석"],
-      "Annotation": ["주석"],
-      "No annotation yet": ["주석 레이어"],
-      "Are you sure you want to delete %s?": [""],
-      "Delete Annotation?": ["주석"],
-      "Are you sure you want to delete the selected annotations?": [""],
-      "Add annotation": ["주석"],
-      "Annotation name": ["주석 레이어"],
-      "date": [""],
-      "Additional information": ["주석"],
-      "Description (this can be seen in the list)": [""],
-      "annotation_layer": ["주석 레이어"],
-      "Edit annotation layer properties": ["주석 레이어"],
-      "Annotation layer name": ["주석 레이어"],
-      "There was an issue deleting the selected layers: %s": [""],
-      "Edit template": ["템플릿 불러오기"],
-      "Delete template": ["템플릿 불러오기"],
-      "An error occurred while fetching dataset datasource values: %s": [
-        "데이터 베이스 목록을 가져오는 도중 에러가 발생하였습니다."
-      ],
-      "No annotation layers yet": ["주석 레이어"],
-      "This action will permanently delete the layer.": [""],
-      "Delete Layer?": ["삭제"],
-      "Are you sure you want to delete the selected layers?": [""],
-      "css_template": [""],
-      "Edit CSS template properties": ["CSS 템플릿"],
-      "Add CSS template": ["CSS 템플릿"],
-      "CSS template name": ["CSS 템플릿"],
-      "css": [""],
-      "CSS templates": ["CSS 템플릿"],
-      "There was an issue deleting the selected templates: %s": [""],
-      "Last modified by %s": ["마지막 수정"],
-      "CSS template": ["CSS 템플릿"],
-      "This action will permanently delete the template.": [""],
-      "Delete Template?": ["CSS 템플릿"],
-      "Are you sure you want to delete the selected templates?": [""],
-      "published": [""],
-      "draft": [""],
-      "The passwords for the databases below are needed in order to import them together with the dashboards. Please note that the \"Secure Extra\" and \"Certificate\" sections of the database configuration are not present in export files, and should be added manually after the import if they are needed.": [
-=======
       "Used to summarize a set of data by grouping together multiple statistics along two axes. Examples: Sales numbers by region and month, tasks by status and assignee, active users by age and location. Not the most visually stunning visualization, but highly informative and versatile.": [
         ""
       ],
@@ -7076,7 +3625,6 @@
         ""
       ],
       "When a secondary metric is provided, a linear color scale is used.": [
->>>>>>> bb1db9e8
         ""
       ],
       "When allowing CREATE TABLE AS option in SQL Lab, this option forces the table to be created in this schema": [
@@ -7089,127 +3637,6 @@
       "When only a primary metric is provided, a categorical color scale is used.": [
         ""
       ],
-<<<<<<< HEAD
-      "An error occurred while fetching dashboard created by values: %s": [""],
-      "Are you sure you want to delete the selected dashboards?": [""],
-      "Saved queries": ["저장된 Query"],
-      "SQL Copied!": ["복사됨!"],
-      "database": ["데이터베이스"],
-      "An error occurred while fetching database related data: %s": [
-        "데이터 베이스 목록을 가져오는 도중 에러가 발생하였습니다."
-      ],
-      "Asynchronous query execution": [""],
-      "AQE": [""],
-      "Allow data manipulation language": [""],
-      "DML": [""],
-      "CSV upload": ["CSV 업로드"],
-      "Delete database": ["데이터베이스 선택"],
-      "The database %s is linked to %s charts that appear on %s dashboards and users have %s SQL Lab tabs using this database open. Are you sure you want to continue? Deleting the database will break those objects.": [
-        ""
-      ],
-      "Delete Database?": ["데이터베이스 선택"],
-      "Adjust how this database will interact with SQL Lab.": [""],
-      "Expose database in SQL Lab": [""],
-      "Allow this database to be queried in SQL Lab": [""],
-      "Allow creation of new tables based on queries": [""],
-      "Allow creation of new views based on queries": [""],
-      "CTAS & CVAS SCHEMA": [""],
-      "Create or select schema...": [""],
-      "Force all tables and views to be created in this schema when clicking CTAS or CVAS in SQL Lab.": [
-        ""
-      ],
-      "Allow manipulation of the database using non-SELECT statements such as UPDATE, DELETE, CREATE, etc.": [
-        ""
-      ],
-      "Enable query cost estimation": [""],
-      "For Bigquery, Presto and Postgres, shows a button to compute cost before running a query.": [
-        ""
-      ],
-      "Allow this database to be explored": [""],
-      "When enabled, users are able to visualize SQL Lab results in Explore.": [
-        ""
-      ],
-      "Disable SQL Lab data preview queries": [""],
-      "Disable data preview when fetching table metadata in SQL Lab.  Useful to avoid browser performance issues when using  databases with very wide tables.": [
-        ""
-      ],
-      "Performance": [""],
-      "Chart cache timeout": ["차트 유형"],
-      "Duration (in seconds) of the metadata caching timeout for schemas of this database. If left unset, the cache never expires.": [
-        ""
-      ],
-      "Duration (in seconds) of the metadata caching timeout for tables of this database. If left unset, the cache never expires. ": [
-        ""
-      ],
-      "Operate the database in asynchronous mode, meaning that the queries are executed on remote workers as opposed to on the web server itself. This assumes that you have a Celery worker setup as well as a results backend. Refer to the installation docs for more information.": [
-        ""
-      ],
-      "Cancel query on window unload event": [""],
-      "Terminate running queries when browser window closed or navigated to another page. Available for Presto, Hive, MySQL, Postgres and Snowflake databases.": [
-        ""
-      ],
-      "Secure extra": ["보안"],
-      "JSON string containing additional connection configuration. This is used to provide connection information for systems like Hive, Presto and BigQuery which do not conform to the username:password syntax normally used by SQLAlchemy.": [
-        ""
-      ],
-      "Enter CA_BUNDLE": [""],
-      "Optional CA_BUNDLE contents to validate HTTPS requests. Only available on certain database engines.": [
-        ""
-      ],
-      "Impersonate logged in user (Presto, Trino, Drill, Hive, and GSheets)": [
-        ""
-      ],
-      "If Presto or Trino, all the queries in SQL Lab are going to be executed as the currently logged on user who must have permission to run them. If Hive and hive.server2.enable.doAs is enabled, will run the queries as service account, but impersonate the currently logged on user via hive.server2.proxy.user property.": [
-        ""
-      ],
-      "Allow file uploads to database": [""],
-      "Schemas allowed for File upload": [""],
-      "A comma-separated list of schemas that files are allowed to upload to.": [
-        ""
-      ],
-      "Metadata Parameters": [""],
-      "The metadata_params object gets unpacked into the sqlalchemy.MetaData call.": [
-        ""
-      ],
-      "Engine Parameters": [""],
-      "The engine_params object gets unpacked into the sqlalchemy.create_engine call.": [
-        ""
-      ],
-      "Version": [""],
-      "Version number": [""],
-      "Specify the database version. This should be used with Presto in order to enable query cost estimation.": [
-        ""
-      ],
-      "STEP %(stepCurr)s OF %(stepLast)s": [""],
-      "Need help? Learn how to connect your database": [""],
-      "Create a dataset to begin visualizing your data as a chart or go to\n          SQL Lab to query your data.": [
-        ""
-      ],
-      "Enter the required %(dbModelName)s credentials": [""],
-      "Need help? Learn more about": [""],
-      "connecting to %(dbModelName)s.": [""],
-      "SSH Tunnel configuration parameters": [""],
-      "SSH Host": [""],
-      "e.g. 127.0.0.1": [""],
-      "SSH Port": [""],
-      "e.g. Analytics": [""],
-      "Login with": [""],
-      "Private Key & Password": [""],
-      "e.g. ********": [""],
-      "Private Key": [""],
-      "Paste Private Key here": [""],
-      "Pick a name to help you identify this database.": [""],
-      "dialect+driver://username:password@host:port/database": [""],
-      "for more information on how to structure your URI.": [""],
-      "Test connection": [""],
-      "Please enter a SQLAlchemy URI to test": [""],
-      "e.g. xy12345.us-east-2.aws": [""],
-      "e.g. world_population": [""],
-      "Sorry there was an error fetching database information: %s": [""],
-      "Or choose from a list of other databases we support:": [""],
-      "Want to add a new database?": [""],
-      "Any databases that allow connections via SQL Alchemy URIs can be added. ": [
-=======
       "When specifying SQL, the datasource acts as a view. Superset will use this statement as a subquery while grouping and filtering on the generated parent queries.": [
         ""
       ],
@@ -7359,202 +3786,27 @@
         ""
       ],
       "You are importing one or more databases that already exist. Overwriting might cause you to lose some of your work. Are you sure you want to overwrite?": [
->>>>>>> bb1db9e8
-        ""
-      ],
-      "Any databases that allow connections via SQL Alchemy URIs can be added. Learn about how to connect a database driver ": [
-        ""
-      ],
-      "Connect": [""],
-      "Finish": [""],
-      "This database is managed externally, and can't be edited in Superset": [
-        ""
-      ],
-      "The passwords for the databases below are needed in order to import them. Please note that the \"Secure Extra\" and \"Certificate\" sections of the database configuration are not present in explore files and should be added manually after the import if they are needed.": [
-        ""
-      ],
-      "You are importing one or more databases that already exist. Overwriting might cause you to lose some of your work. Are you sure you want to overwrite?": [
-        ""
-      ],
-      "TYPE \"OVERWRITE\" TO CONFIRM": [""],
-      "We are unable to connect to your database. Click \"See more\" for database-provided information that may help troubleshoot the issue.": [
-        ""
-      ],
-      "QUERY DATA IN SQL LAB": [""],
-      "Edit database": ["차트 수정"],
-      "Connect this database using the dynamic form instead": [""],
-      "Click this link to switch to an alternate form that exposes only the required fields needed to connect this database.": [
-        ""
-      ],
-      "Select databases require additional fields to be completed in the Advanced tab to successfully connect the database. Learn what requirements your databases has ": [
-        ""
-      ],
-      "Connect this database with a SQLAlchemy URI string instead": [""],
-      "Click this link to switch to an alternate form that allows you to input the SQLAlchemy URL for this database manually.": [
-        ""
-      ],
-<<<<<<< HEAD
-      "This can be either an IP address (e.g. 127.0.0.1) or a domain name (e.g. mydatabase.com).": [
-        ""
-      ],
-      "Host": [""],
-      "e.g. 5432": [""],
-      "e.g. sql/protocolv1/o/12345": [""],
-      "Copy the name of the  HTTP Path of your cluster.": [""],
-      "Copy the name of the database you are trying to connect to.": [""],
-      "Access token": [""],
-      "Pick a nickname for how the database will display in Superset.": [""],
-      "e.g. param1=value1&param2=value2": [""],
-      "Add additional custom parameters": [""],
-      "SSL Mode \"require\" will be used.": [""],
-      "Type of Google Sheets allowed": [""],
-      "Publicly shared sheets only": [""],
-      "Public and privately shared sheets": [""],
-      "How do you want to enter service account credentials?": [""],
-      "Upload JSON file": [""],
-      "Copy and Paste JSON credentials": [""],
-      "Service Account": [""],
-      "Copy and paste the entire service account .json file here": [""],
-      "Use the JSON file you automatically downloaded when creating your service account.": [
-        ""
-      ],
-      "Connect Google Sheets as tables to this database": [""],
-      "Google Sheet Name and URL": [""],
-      "Enter a name for this sheet": [""],
-      "Paste the shareable Google Sheet URL here": [""],
-      "Copy the account name of that database you are trying to connect to.": [
-        ""
-      ],
-      "Add Dataset and Create Chart": [""],
-      "Add dataset": ["차트 추가"],
-      "An error occurred while fetching dataset related data": [
-        "데이터 베이스 목록을 가져오는 도중 에러가 발생하였습니다."
-=======
+        ""
+      ],
+      "You are importing one or more datasets that already exist. Overwriting might cause you to lose some of your work. Are you sure you want to overwrite?": [
+        ""
+      ],
       "You are importing one or more saved queries that already exist. Overwriting might cause you to lose some of your work. Are you sure you want to overwrite?": [
         ""
->>>>>>> bb1db9e8
       ],
       "You are not authorized to see this query. If you think this is an error, please reach out to your administrator.": [
         ""
       ],
-<<<<<<< HEAD
-      "Physical dataset": ["데이터소스 선택"],
-      "Virtual dataset": ["차트 수정"],
-      "Duplicate": [""],
-      "An error occurred while fetching dataset owner values: %s": [
-        "데이터 베이스 목록을 가져오는 도중 에러가 발생하였습니다."
-=======
       "You can": [""],
       "You can add the components in the": [""],
       "You can add the components in the edit mode.": [""],
       "You can also just click on the chart to apply cross-filter.": [""],
       "You can choose to display all charts that you have access to or only the ones you own.\n              Your filter selection will be saved and remain active until you choose to change it.": [
         ""
->>>>>>> bb1db9e8
       ],
       "You can create a new chart or use existing ones from the panel on the right": [
         ""
       ],
-<<<<<<< HEAD
-      "An error occurred while fetching schema values: %s": [""],
-      "Virtual": [""],
-      "There was an issue deleting the selected datasets: %s": [""],
-      "There was an issue duplicating the dataset.": [""],
-      "There was an issue duplicating the selected datasets: %s": [""],
-      "The dataset %s is linked to %s charts that appear on %s dashboards. Are you sure you want to continue? Deleting the dataset will break those objects.": [
-        ""
-      ],
-      "Delete Dataset?": [""],
-      "Are you sure you want to delete the selected datasets?": [""],
-      "0 Selected": ["테이블 선택"],
-      "%s Selected (Virtual)": [""],
-      "%s Selected (Physical)": [""],
-      "%s Selected (%s Physical, %s Virtual)": [""],
-      "The passwords for the databases below are needed in order to import them together with the datasets. Please note that the \"Secure Extra\" and \"Certificate\" sections of the database configuration are not present in export files, and should be added manually after the import if they are needed.": [
-        ""
-      ],
-      "You are importing one or more datasets that already exist. Overwriting might cause you to lose some of your work. Are you sure you want to overwrite?": [
-        ""
-      ],
-      "This table already has a dataset associated with it. You can only associate one dataset with a table.\n": [
-        ""
-      ],
-      "This table already has a dataset": [""],
-      "Datasets can be created from database tables or SQL queries. Select a database table to the left or ": [
-        ""
-      ],
-      "create dataset from SQL query": [""],
-      " to open SQL Lab. From there you can save the query as a dataset.": [""],
-      "This database table does not contain any data. Please select a different table.": [
-        ""
-      ],
-      "An Error Occurred": [""],
-      "Unable to load columns for the selected table. Please select a different table.": [
-        ""
-      ],
-      "Select a database table and create dataset": [""],
-      "Table loading": [""],
-      "Try selecting a different schema": [""],
-      "Refresh table list": [""],
-      "There was an issue previewing the selected query. %s": [""],
-      "Duration: %s": [""],
-      "Tab name": ["테이블 명"],
-      "TABLES": [""],
-      "Open query in SQL Lab": ["새로운 탭에서 Query실행"],
-      "An error occurred while fetching database values: %s": [
-        "데이터 베이스 목록을 가져오는 도중 에러가 발생하였습니다."
-      ],
-      "Search by query text": [""],
-      "Next": [""],
-      "User query": ["Query 공유"],
-      "Executed query": ["저장된 Query 수정"],
-      "The passwords for the databases below are needed in order to import them together with the saved queries. Please note that the \"Secure Extra\" and \"Certificate\" sections of the database configuration are not present in export files, and should be added manually after the import if they are needed.": [
-        ""
-      ],
-      "You are importing one or more saved queries that already exist. Overwriting might cause you to lose some of your work. Are you sure you want to overwrite?": [
-        ""
-      ],
-      "There was an issue previewing the selected query %s": [""],
-      "There was an issue deleting the selected queries: %s": [""],
-      "Edit query": ["저장된 Query 수정"],
-      "Copy query URL": [""],
-      "Delete query": ["삭제"],
-      "This action will permanently delete the saved query.": [""],
-      "Delete Query?": ["삭제"],
-      "Are you sure you want to delete the selected queries?": [""],
-      "Query name": ["Query 검색"],
-      "There was an issue deleting rules: %s": [""],
-      "Group Key": [""],
-      "Clause": [""],
-      "No Rules yet": [""],
-      "Regular": [""],
-      "Are you sure you want to delete the selected rules?": [""],
-      "Rule added": [""],
-      "Add Rule": [""],
-      "Regular filters add where clauses to queries if a user belongs to a role referenced in the filter, base filters apply filters to all queries except the roles defined in the filter, and can be used to define what users can see if no RLS filters within a filter group apply to them.": [
-        ""
-      ],
-      "These are the tables this filter will be applied to.": [""],
-      "For regular filters, these are the roles this filter will be applied to. For base filters, these are the roles that the filter DOES NOT apply to, e.g. Admin if admin should see all data.": [
-        ""
-      ],
-      "Filters with the same group key will be ORed together within the group, while different filter groups will be ANDed together. Undefined group keys are treated as unique groups, i.e. are not grouped together. For example, if a table has three filters, of which two are for departments Finance and Marketing (group key = 'department'), and one refers to the region Europe (group key = 'region'), the filter clause would apply the filter (department = 'Finance' OR department = 'Marketing') AND (region = 'Europe').": [
-        ""
-      ],
-      "This is the condition that will be added to the WHERE clause. For example, to only return rows for a particular client, you might define a regular filter with the clause `client_id = 9`. To display no rows unless a user belongs to a RLS filter role, a base filter can be created with the clause `1 = 0` (always false).": [
-        ""
-      ],
-      "[Untitled]": [""],
-      "Unknown": [""],
-      "Edited": ["테이블 수정"],
-      "Created": ["생성자"],
-      "Viewed": [""],
-      "Mine": [""],
-      "View All »": [""],
-      "recents": [""],
-      "No %(tableName)s yet": [""],
-      "Recently viewed charts, dashboards, and saved queries will appear here": [
-=======
       "You can preview the list of dashboards in the chart settings dropdown.": [
         ""
       ],
@@ -7630,7 +3882,6 @@
       "[dashboard name]": [""],
       "[desc]": [""],
       "[optional] this secondary metric is used to define the color as a ratio against the primary metric. When omitted, the color is categorical and based on labels": [
->>>>>>> bb1db9e8
         ""
       ],
       "[untitled]": [""],
@@ -7726,64 +3977,6 @@
       "filter_box will be deprecated in a future version of Superset. Please replace filter_box by dashboard filter components.": [
         ""
       ],
-<<<<<<< HEAD
-      "%(other)s %(tableName)s will appear here": [""],
-      "Recently edited charts, dashboards, and saved queries will appear here": [
-        ""
-      ],
-      "SQL query": ["Query 저장"],
-      "You don't have any favorites yet!": [""],
-      "See all %(tableName)s": [""],
-      "query": ["Query 공유"],
-      "Ran %s": [""],
-      "There was an issue fetching your recent activity: %s": [""],
-      "There was an issue fetching your dashboards: %s": [""],
-      "There was an issue fetching your saved queries: %s": [""],
-      "Thumbnails": [""],
-      "Recents": [""],
-      "Connect Google Sheet": [""],
-      "Upload columnar file to database": [""],
-      "Upload Excel file to database": [""],
-      "Enable 'Allow file uploads to database' in any database's settings": [
-        ""
-      ],
-      "Profile": ["프로필"],
-      "Info": ["정보"],
-      "Logout": ["로그아웃"],
-      "About": [""],
-      "Powered by Apache Superset": [""],
-      "SHA": [""],
-      "Build": [""],
-      "Login": ["로그인"],
-      "Select start and end date": ["데이터베이스 선택"],
-      "Type or Select [%s]": [""],
-      "Filter box": ["필터"],
-      "Chart component that lets you add a custom filter UI in your dashboard. When added to dashboard, a filter box lets users specify specific values or ranges to filter charts by. The charts that each filter box is applied to can be fine tuned as well in the dashboard view.\n\n    Note that this plugin is being replaced with the new Filters feature that lives in the dashboard view itself. It's easier to use and has more capabilities!": [
-        ""
-      ],
-      "Filters configuration": [""],
-      "Filter configuration for the filter box": [""],
-      "Date filter": ["테이블 추가"],
-      "Whether to include a time filter": [""],
-      "Instant filtering": ["필터"],
-      "Check to apply filters instantly as they change instead of displaying [Apply] button": [
-        ""
-      ],
-      "Show time grain dropdown": [""],
-      "Check to include time grain dropdown": [""],
-      "Check to include time column dropdown": [""],
-      "Limit selector values": [""],
-      "These filters apply to the values available in the dropdowns": [""],
-      "URL": [""],
-      "Templated link, it's possible to include {{ metric }} or other values coming from the controls.": [
-        ""
-      ],
-      "Time-series Table": ["시계열 테이블"],
-      "Compare multiple time series charts (as sparklines) and related metrics quickly.": [
-        ""
-      ],
-      "We have the following keys: %s": [""]
-=======
       "flat": [""],
       "for more information on how to structure your URI.": [""],
       "function type icon": [""],
@@ -7891,7 +4084,6 @@
       "y: values are normalized within each row": [""],
       "year": ["년"],
       "zoom area": [""]
->>>>>>> bb1db9e8
     }
   }
 }