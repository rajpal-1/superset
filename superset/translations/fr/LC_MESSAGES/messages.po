# French translations for PROJECT.
# Copyright (C) 2017 ORGANIZATION
# This file is distributed under the same license as the PROJECT project.
# FIRST AUTHOR <EMAIL@ADDRESS>, 2017.
#
msgid ""
msgstr ""
"Project-Id-Version: PROJECT VERSION\n"
"Report-Msgid-Bugs-To: EMAIL@ADDRESS\n"
"POT-Creation-Date: 2017-06-04 20:38+0200\n"
"PO-Revision-Date: 2016-05-01 23:07-0700\n"
"Last-Translator: FULL NAME <EMAIL@ADDRESS>\n"
"Language: fr\n"
"Language-Team: fr <LL@li.org>\n"
"Plural-Forms: nplurals=2; plural=(n > 1)\n"
"MIME-Version: 1.0\n"
"Content-Type: text/plain; charset=utf-8\n"
"Content-Transfer-Encoding: 8bit\n"
"Generated-By: Babel 2.3.4\n"

#: superset/db_engine_specs.py:194 superset/db_engine_specs.py:225
#: superset/db_engine_specs.py:269 superset/db_engine_specs.py:317
#: superset/db_engine_specs.py:362 superset/db_engine_specs.py:770
#: superset/db_engine_specs.py:806 superset/db_engine_specs.py:838
#: superset/db_engine_specs.py:884
msgid "Time Column"
msgstr ""

#: superset/db_engine_specs.py:195 superset/db_engine_specs.py:226
#: superset/db_engine_specs.py:318 superset/db_engine_specs.py:363
#: superset/db_engine_specs.py:771 superset/db_engine_specs.py:839
msgid "second"
msgstr ""

#: superset/db_engine_specs.py:196 superset/db_engine_specs.py:229
#: superset/db_engine_specs.py:321 superset/db_engine_specs.py:365
#: superset/db_engine_specs.py:773 superset/db_engine_specs.py:807
#: superset/db_engine_specs.py:841 superset/db_engine_specs.py:885
msgid "minute"
msgstr ""

#: superset/db_engine_specs.py:197 superset/db_engine_specs.py:233
#: superset/db_engine_specs.py:323 superset/db_engine_specs.py:367
#: superset/db_engine_specs.py:779 superset/db_engine_specs.py:809
#: superset/db_engine_specs.py:843 superset/db_engine_specs.py:891
msgid "hour"
msgstr ""

#: superset/db_engine_specs.py:198 superset/db_engine_specs.py:238
#: superset/db_engine_specs.py:270 superset/db_engine_specs.py:325
#: superset/db_engine_specs.py:369 superset/db_engine_specs.py:781
#: superset/db_engine_specs.py:811 superset/db_engine_specs.py:845
#: superset/db_engine_specs.py:893
msgid "day"
msgstr ""

#: superset/db_engine_specs.py:199 superset/db_engine_specs.py:244
#: superset/db_engine_specs.py:271 superset/db_engine_specs.py:326
#: superset/db_engine_specs.py:371 superset/db_engine_specs.py:783
#: superset/db_engine_specs.py:813 superset/db_engine_specs.py:847
msgid "week"
msgstr ""

#: superset/db_engine_specs.py:200 superset/db_engine_specs.py:246
#: superset/db_engine_specs.py:273 superset/db_engine_specs.py:328
#: superset/db_engine_specs.py:373 superset/db_engine_specs.py:785
#: superset/db_engine_specs.py:815 superset/db_engine_specs.py:849
#: superset/db_engine_specs.py:895
msgid "month"
msgstr ""

#: superset/db_engine_specs.py:201 superset/db_engine_specs.py:248
#: superset/db_engine_specs.py:330 superset/db_engine_specs.py:375
#: superset/db_engine_specs.py:787 superset/db_engine_specs.py:817
#: superset/db_engine_specs.py:851 superset/db_engine_specs.py:897
msgid "quarter"
msgstr ""

#: superset/db_engine_specs.py:202 superset/db_engine_specs.py:252
#: superset/db_engine_specs.py:332 superset/db_engine_specs.py:789
#: superset/db_engine_specs.py:819 superset/db_engine_specs.py:899
msgid "year"
msgstr ""

#: superset/db_engine_specs.py:334
msgid "week_start_monday"
msgstr ""

#: superset/db_engine_specs.py:377 superset/db_engine_specs.py:853
msgid "week_ending_saturday"
msgstr ""

#: superset/db_engine_specs.py:380 superset/db_engine_specs.py:856
msgid "week_start_sunday"
msgstr ""

#: superset/db_engine_specs.py:775 superset/db_engine_specs.py:887
msgid "5 minute"
msgstr ""

#: superset/db_engine_specs.py:777
msgid "half hour"
msgstr ""

#: superset/db_engine_specs.py:889
msgid "10 minute"
msgstr ""

#: superset/viz.py:311
msgid "Table View"
msgstr ""

#: superset/viz.py:364
msgid "Pivot Table"
msgstr ""

#: superset/viz.py:413
msgid "Markup"
msgstr ""

#: superset/viz.py:432
msgid "Separator"
msgstr ""

#: superset/viz.py:448
msgid "Word Cloud"
msgstr ""

#: superset/viz.py:471
msgid "Treemap"
msgstr ""

#: superset/viz.py:497
msgid "Calendar Heatmap"
msgstr ""

#: superset/viz.py:555
msgid "Box Plot"
msgstr ""

#: superset/viz.py:644
msgid "Bubble Chart"
msgstr ""

#: superset/viz.py:693
msgid "Bullet Chart"
msgstr ""

#: superset/viz.py:742
msgid "Big Number with Trendline"
msgstr ""

#: superset/viz.py:771
msgid "Big Number"
msgstr ""

#: superset/viz.py:798
msgid "Time Series - Line Chart"
msgstr ""

#: superset/viz.py:925
msgid "Time Series - Dual Axis Line Chart"
msgstr ""

#: superset/viz.py:1000
msgid "Time Series - Bar Chart"
msgstr ""

#: superset/viz.py:1008
msgid "Time Series - Percent Change"
msgstr ""

#: superset/viz.py:1016
msgid "Time Series - Stacked"
msgstr ""

#: superset/viz.py:1025
msgid "Distribution - NVD3 - Pie Chart"
msgstr ""

#: superset/viz.py:1043
msgid "Histogram"
msgstr ""

#: superset/viz.py:1068
msgid "Distribution - Bar Chart"
msgstr ""

#: superset/viz.py:1135
msgid "Sunburst"
msgstr ""

#: superset/viz.py:1168
msgid "Sankey"
msgstr ""

#: superset/viz.py:1217
msgid "Directed Force Layout"
msgstr ""

#: superset/viz.py:1238
msgid "Country Map"
msgstr ""

#: superset/viz.py:1267
msgid "World Map"
msgstr ""

#: superset/viz.py:1317
msgid "Filters"
msgstr ""

#: superset/viz.py:1352
msgid "iFrame"
msgstr ""

#: superset/viz.py:1369
msgid "Parallel Coordinates"
msgstr ""

#: superset/viz.py:1394
msgid "Heatmap"
msgstr ""

#: superset/viz.py:1445
msgid "Horizon Charts"
<<<<<<< HEAD
msgstr ""

#: superset/viz.py:1456
msgid "Mapbox"
msgstr ""

#: superset/connectors/druid/models.py:934
msgid "No data was returned."
=======
>>>>>>> ed13c1e4
msgstr ""

#: superset/viz.py:1456
msgid "Mapbox"
msgstr ""

#: superset/connectors/druid/models.py:934
msgid "No data was returned."
msgstr ""

#: superset/forms.py:225
msgid ""
"image-rendering CSS attribute of the canvas object that defines how the "
"browser scales up the image"
msgstr ""

#: superset/forms.py:230
msgid "XScale Interval"
msgstr ""

#: superset/connectors/druid/views.py:39 superset/views/core.py:306
#: superset/views/core.py:355
msgid "Datasource"
msgstr ""

#: superset/forms.py:238
msgid "YScale Interval"
msgstr ""

#: superset/forms.py:241
msgid "Number of step to take between ticks when printing the y scale"
msgstr ""

#: superset/forms.py:246
msgid "Stacked Bars"
msgstr ""

#: superset/forms.py:251
msgid "Show Markers"
msgstr ""

#: superset/forms.py:258
msgid "Bar Values"
msgstr ""

#: superset/forms.py:263
msgid "Sort Bars"
msgstr ""

#: superset/forms.py:265
msgid "Sort bars by x labels."
msgstr ""

#: superset/forms.py:268
msgid "Extra Controls"
msgstr ""

#: superset/forms.py:270
msgid ""
"Whether to show extra controls or not. Extra controls include things like"
" making mulitBar charts stacked or side by side."
msgstr ""

#: superset/connectors/druid/views.py:95 superset/connectors/druid/views.py:205
#: superset/connectors/sqla/views.py:76 superset/connectors/sqla/views.py:118
#: superset/views/core.py:356
msgid "Description"
msgstr ""

#: superset/forms.py:278
msgid ""
"Reduces the number of X axis ticks to be rendered. If true, the x axis "
"wont overflow and labels may be missing. If false, a minimum width will "
"be applied to columns and the width may overflow into an horizontal "
"scroll."
msgstr ""

#: superset/connectors/druid/views.py:98 superset/views/core.py:529
msgid "JSON"
msgstr ""

#: superset/forms.py:288
msgid "Include series name as an axis"
msgstr ""

#: superset/connectors/druid/views.py:124
#: superset/connectors/druid/views.py:204
msgid "Cluster"
<<<<<<< HEAD
msgstr ""

#: superset/connectors/druid/views.py:125
msgid "Coordinator Host"
msgstr ""

#: superset/connectors/druid/views.py:126
msgid "Coordinator Port"
msgstr ""

#: superset/connectors/druid/views.py:127
msgid "Coordinator Endpoint"
msgstr ""

#: superset/connectors/druid/views.py:128
msgid "Broker Host"
msgstr ""

#: superset/connectors/druid/views.py:129
msgid "Broker Port"
msgstr ""

#: superset/connectors/druid/views.py:130
msgid "Broker Endpoint"
msgstr ""

#: superset/connectors/druid/views.py:173 superset/connectors/sqla/views.py:156
msgid ""
"The list of slices associated with this table. By altering this "
"datasource, you may change how these associated slices behave. Also note "
"that slices need to point to a datasource, so this form will fail at "
"saving if removing slices from a datasource. If you want to change the "
"datasource for a slice, overwrite the slice from the 'explore view'"
msgstr ""

#: superset/connectors/druid/views.py:181 superset/connectors/sqla/views.py:164
msgid "Timezone offset (in hours) for this datasource"
msgstr ""

#: superset/connectors/druid/views.py:185
msgid ""
"Time expression to use as a predicate when retrieving distinct values to "
"populate the filter component. Only applies when `Enable Filter Select` "
"is on. If you enter `7 days ago`, the distinct list of values in the "
"filter will be populated based on the distinct value over the past week"
msgstr ""

#: superset/connectors/druid/views.py:192 superset/connectors/sqla/views.py:186
msgid ""
"Whether to populate the filter's dropdown in the explore view's filter "
"section with a list of distinct values fetched from the backend on the "
"fly"
msgstr ""

=======
msgstr ""

#: superset/connectors/druid/views.py:125
msgid "Coordinator Host"
msgstr ""

#: superset/connectors/druid/views.py:126
msgid "Coordinator Port"
msgstr ""

#: superset/connectors/druid/views.py:127
msgid "Coordinator Endpoint"
msgstr ""

#: superset/connectors/druid/views.py:128
msgid "Broker Host"
msgstr ""

#: superset/connectors/druid/views.py:129
msgid "Broker Port"
msgstr ""

#: superset/connectors/druid/views.py:130
msgid "Broker Endpoint"
msgstr ""

#: superset/connectors/druid/views.py:173 superset/connectors/sqla/views.py:156
msgid ""
"The list of slices associated with this table. By altering this "
"datasource, you may change how these associated slices behave. Also note "
"that slices need to point to a datasource, so this form will fail at "
"saving if removing slices from a datasource. If you want to change the "
"datasource for a slice, overwrite the slice from the 'explore view'"
msgstr ""

#: superset/connectors/druid/views.py:181 superset/connectors/sqla/views.py:164
msgid "Timezone offset (in hours) for this datasource"
msgstr ""

#: superset/connectors/druid/views.py:185
msgid ""
"Time expression to use as a predicate when retrieving distinct values to "
"populate the filter component. Only applies when `Enable Filter Select` "
"is on. If you enter `7 days ago`, the distinct list of values in the "
"filter will be populated based on the distinct value over the past week"
msgstr ""

#: superset/connectors/druid/views.py:192 superset/connectors/sqla/views.py:186
msgid ""
"Whether to populate the filter's dropdown in the explore view's filter "
"section with a list of distinct values fetched from the backend on the "
"fly"
msgstr ""

>>>>>>> ed13c1e4
#: superset/connectors/druid/views.py:196 superset/connectors/sqla/views.py:200
msgid ""
"Redirects to this endpoint when clicking on the datasource from the "
"datasource list"
msgstr ""

#: superset/connectors/druid/views.py:202 superset/connectors/sqla/views.py:193
msgid "Associated Slices"
msgstr ""

#: superset/connectors/druid/views.py:203
msgid "Data Source"
msgstr ""

#: superset/connectors/druid/views.py:206
msgid "Owner"
msgstr ""

#: superset/connectors/druid/views.py:207
msgid "Is Hidden"
msgstr ""

#: superset/connectors/druid/views.py:208 superset/connectors/sqla/views.py:198
msgid "Enable Filter Select"
msgstr ""

#: superset/connectors/druid/views.py:209
msgid "Default Endpoint"
msgstr ""

#: superset/connectors/druid/views.py:210
msgid "Time Offset"
msgstr ""

#: superset/connectors/druid/views.py:211 superset/connectors/sqla/views.py:204
#: superset/views/core.py:242 superset/views/core.py:352
msgid "Cache Timeout"
msgstr ""

#: superset/connectors/sqla/models.py:388
msgid ""
"Defines the origin where time buckets start, accepts natural dates as in "
"'now', 'sunday' or '1970-01-01'"
msgstr ""

#: superset/connectors/sqla/models.py:393
msgid "Metric '{}' is not valid"
msgstr ""

#: superset/forms.py:352
msgid "Bottom marging, in pixels, allowing for more room for axis labels"
msgstr ""

#: superset/forms.py:357
msgid "Page Length"
msgstr ""

#: superset/connectors/sqla/views.py:79 superset/connectors/sqla/views.py:122
#: superset/connectors/sqla/views.py:194 superset/views/core.py:362
msgid "Table"
msgstr ""

#: superset/forms.py:364
msgid "Time Granularity"
msgstr ""

#: superset/forms.py:367
msgid "all"
msgstr ""

#: superset/forms.py:368
msgid "5 seconds"
msgstr ""

#: superset/forms.py:369
msgid "30 seconds"
msgstr ""

#: superset/forms.py:370
msgid "1 minute"
msgstr ""

#: superset/connectors/sqla/views.py:165
msgid "Name of the table that exists in the source database"
msgstr ""

#: superset/connectors/sqla/views.py:167
msgid "Schema, as used only in some databases like Postgres, Redshift and DB2"
msgstr ""

#: superset/connectors/sqla/views.py:173
msgid ""
"This fields acts a Superset view, meaning that Superset will run a query "
"against this string as a subquery."
msgstr ""

#: superset/connectors/sqla/views.py:177
msgid ""
"Predicate applied when fetching distinct value to populate the filter "
"control component. Supports jinja template syntax. Applies only when "
"`Enable Filter Select` is on."
msgstr ""

#: superset/connectors/sqla/views.py:183
msgid "Redirects to this endpoint when clicking on the table from the table list"
msgstr ""

#: superset/connectors/sqla/views.py:195
msgid "Changed By"
msgstr ""

#: superset/connectors/sqla/views.py:196 superset/views/core.py:238
msgid "Database"
msgstr ""

#: superset/connectors/sqla/views.py:197 superset/views/core.py:240
msgid "Last Changed"
msgstr ""

#: superset/connectors/sqla/views.py:199
msgid "Schema"
msgstr ""

#: superset/connectors/sqla/views.py:203
msgid "Offset"
msgstr ""

#: superset/connectors/sqla/views.py:236
msgid ""
"The time unit for each block. Should be a smaller unit than "
"domain_granularity. Should be larger or equal to Time Grain"
msgstr ""

#: superset/forms.py:418
msgid "Link Length"
msgstr ""

#: superset/forms.py:430
msgid "Link length in the force layout"
msgstr ""

#: superset/forms.py:433
msgid "Charge"
msgstr ""

#: superset/templates/superset/request_access.html:2
msgid "No Access!"
msgstr ""

#: superset/forms.py:461
msgid "Resample Rule"
msgstr ""

#: superset/forms.py:464
msgid "1T"
msgstr ""

#: superset/forms.py:465
msgid "1H"
msgstr ""

#: superset/templates/superset/models/database/macros.html:4
msgid "Test Connection"
msgstr ""

#: superset/views/core.py:206
msgid "Expose this DB in SQL Lab"
msgstr ""

#: superset/views/core.py:207
msgid ""
"Allow users to run synchronous queries, this is the default and should "
"work well for queries that can be executed within a web request scope "
"(<~1 minute)"
msgstr ""

#: superset/views/core.py:211
msgid ""
"Allow users to run queries, against an async backend. This assumes that "
"you have a Celery worker setup as well as a results backend."
msgstr ""

#: superset/views/core.py:215
msgid "Allow CREATE TABLE AS option in SQL Lab"
msgstr ""

#: superset/views/core.py:216
msgid ""
"Allow users to run non-SELECT statements (UPDATE, DELETE, CREATE, ...) in"
" SQL Lab"
msgstr ""

#: superset/views/core.py:220
msgid ""
"When allowing CREATE TABLE AS option in SQL Lab, this option forces the "
"table to be created in this schema"
msgstr ""

#: superset/views/core.py:234
msgid "Expose in SQL Lab"
msgstr ""

#: superset/views/core.py:235
msgid "Allow CREATE TABLE AS"
msgstr ""

#: superset/views/core.py:236
msgid "Allow DML"
msgstr ""

#: superset/views/core.py:237
msgid "CTAS Schema"
msgstr ""

#: superset/views/core.py:239 superset/views/core.py:353
#: superset/views/core.py:449 superset/views/core.py:513
msgid "Creator"
msgstr ""

#: superset/views/core.py:241
msgid "SQLAlchemy URI"
msgstr ""

#: superset/views/core.py:243
msgid "Extra"
msgstr ""

#: superset/views/core.py:303 superset/views/core.py:526
msgid "User"
msgstr ""

#: superset/views/core.py:304
msgid "User Roles"
msgstr ""

#: superset/views/core.py:305
msgid "Database URL"
msgstr ""

#: superset/views/core.py:307
msgid "Roles to grant"
msgstr ""

#: superset/views/core.py:308
msgid "Created On"
msgstr ""

#: superset/views/core.py:341
msgid ""
"Timestamp from filter. This supports free form typing and natural "
"language as in '1 day ago', '28 days' or '3 years'"
msgstr ""

#: superset/views/core.py:346
msgid "Duration (in seconds) of the caching timeout for this slice."
msgstr ""

#: superset/views/core.py:354
msgid "Dashboards"
msgstr ""

#: superset/views/core.py:357
msgid "Last Modified"
msgstr ""

#: superset/views/core.py:358 superset/views/core.py:448
msgid "Owners"
msgstr ""

#: superset/views/core.py:359
msgid "Parameters"
msgstr ""

#: superset/views/core.py:360 superset/views/core.py:396
msgid "Slice"
msgstr ""

#: superset/views/core.py:361
msgid "Name"
msgstr ""

#: superset/views/core.py:363
msgid "Visualization Type"
msgstr ""

#: superset/views/core.py:421
msgid ""
"This json object describes the positioning of the widgets in the "
"dashboard. It is dynamically generated when adjusting the widgets size "
"and positions by using drag & drop in the dashboard view"
msgstr ""

#: superset/views/core.py:426
msgid ""
"The css for individual dashboards can be altered here, or in the "
"dashboard view where changes are immediately visible"
msgstr ""

#: superset/views/core.py:430
msgid "To get a readable URL for your dashboard"
msgstr ""

#: superset/views/core.py:431
msgid ""
"This JSON object is generated dynamically when clicking the save or "
"overwrite button in the dashboard view. It is exposed here for reference "
"and for power users who may want to alter specific parameters."
msgstr ""

#: superset/views/core.py:436
msgid "Owners is a list of users who can alter the dashboard."
msgstr ""

#: superset/views/core.py:444 superset/views/core.py:511
msgid "Dashboard"
msgstr ""

#: superset/views/core.py:445 superset/views/core.py:512
msgid "Title"
msgstr ""

#: superset/views/core.py:446
msgid "Slug"
msgstr ""

#: superset/views/core.py:447
msgid "Slices"
msgstr ""

#: superset/views/core.py:450 superset/views/core.py:514
msgid "Modified"
msgstr ""

#: superset/views/core.py:451
msgid "Position JSON"
msgstr ""

#: superset/views/core.py:452
msgid "CSS"
msgstr ""

#: superset/views/core.py:453
msgid "JSON Metadata"
msgstr ""

#: superset/views/core.py:454
msgid "Underlying Tables"
<<<<<<< HEAD
msgstr ""

#: superset/views/core.py:527
msgid "Action"
msgstr ""

=======
msgstr ""

#: superset/views/core.py:527
msgid "Action"
msgstr ""

>>>>>>> ed13c1e4
#: superset/views/core.py:528
msgid "dttm"
msgstr ""

#: superset/views/core.py:2279
msgid "SQL Editor"
msgstr ""

#: superset/views/core.py:2288
msgid "Query Search"
msgstr ""

#: superset/forms.py:624
msgid "Metric assigned to the [X] axis"
msgstr ""

#: superset/forms.py:627
msgid "Y Axis"
msgstr ""

#: superset/forms.py:630
msgid "Metric assigned to the [Y] axis"
msgstr ""

#: superset/forms.py:633
msgid "Bubble Size"
msgstr ""

#: superset/forms.py:638
msgid "URL"
msgstr ""

#: superset/forms.py:639
msgid ""
"The URL, this field is templated, so you can integrate {{ width }} and/or"
" {{ height }} in your URL string."
msgstr ""

#: superset/forms.py:646
msgid "X Axis Label"
msgstr ""

#: superset/forms.py:650
msgid "Y Axis Label"
msgstr ""

#: superset/forms.py:654
msgid "Custom WHERE clause"
msgstr ""

#: superset/forms.py:656
msgid ""
"The text in this box gets included in your query's WHERE clause, as an "
"AND to other criteria. You can include complex expression, parenthesis "
"and anything else supported by the backend it is directed towards."
msgstr ""

#: superset/forms.py:663
msgid "Custom HAVING clause"
msgstr ""

#: superset/forms.py:665
msgid ""
"The text in this box gets included in your query's HAVING clause, as an "
"AND to other criteria. You can include complex expression, parenthesis "
"and anything else supported by the backend it is directed towards."
msgstr ""

#: superset/forms.py:672
msgid "Comparison Period Lag"
msgstr ""

#: superset/forms.py:673
msgid "Based on granularity, number of time periods to compare against"
msgstr ""

#: superset/forms.py:678
msgid "Comparison suffix"
msgstr ""

#: superset/forms.py:679
msgid "Suffix to apply after the percentage display"
msgstr ""

#: superset/forms.py:683
msgid "Table Timestamp Format"
msgstr ""

#: superset/forms.py:686
msgid "Timestamp Format"
msgstr ""

#: superset/forms.py:689
msgid "Series Height"
msgstr ""

#: superset/forms.py:692
msgid "Pixel height of each series"
msgstr ""

#: superset/forms.py:695
msgid "X axis format"
msgstr ""

#: superset/forms.py:701
msgid "Y axis format"
msgstr ""

#: superset/forms.py:714
msgid "Markup Type"
msgstr ""

#: superset/forms.py:716
msgid "markdown"
msgstr ""

#: superset/forms.py:717
msgid "html"
msgstr ""

#: superset/forms.py:720
msgid "Pick your favorite markup language"
msgstr ""

#: superset/forms.py:723
msgid "Rotation"
msgstr ""

#: superset/forms.py:725
msgid "random"
msgstr ""

#: superset/forms.py:726
msgid "flat"
msgstr ""

#: superset/forms.py:727
msgid "square"
msgstr ""

<<<<<<< HEAD
#~ msgid ""
#~ msgstr ""
=======
#: superset/forms.py:730
msgid "Rotation to apply to words in the cloud"
msgstr ""
>>>>>>> ed13c1e4

#~ msgid ""
#~ msgstr ""

#: superset/forms.py:735
msgid "linear"
msgstr ""

#: superset/forms.py:736
msgid "basis"
msgstr ""

#: superset/forms.py:737
msgid "cardinal"
msgstr ""

#: superset/forms.py:738
msgid "monotone"
msgstr ""

#: superset/forms.py:739
msgid "step-before"
msgstr ""

#: superset/forms.py:740
msgid "step-after"
msgstr ""

#: superset/forms.py:743
msgid "Line interpolation as defined by d3.js"
msgstr ""

<<<<<<< HEAD
=======
#: superset/forms.py:746
msgid "Label Type"
msgstr ""

>>>>>>> ed13c1e4
#~ msgid "XScale Interval"
#~ msgstr ""

#: superset/forms.py:751
msgid "Percentage"
msgstr ""

#: superset/forms.py:753
msgid "What should be shown on the label?"
msgstr ""

#: superset/forms.py:756
msgid "Code"
msgstr ""

#: superset/forms.py:757
msgid "Put your code here"
msgstr ""

<<<<<<< HEAD
#~ msgid "Reduce X ticks"
#~ msgstr ""

#~ msgid "Include Series"
=======
#: superset/forms.py:761
msgid "Aggregation function"
msgstr ""

#~ msgid "Reduce X ticks"
>>>>>>> ed13c1e4
#~ msgstr ""

#~ msgid "Include Series"
#~ msgstr ""

#: superset/forms.py:777
msgid "Font Size From"
msgstr ""

#: superset/forms.py:779
msgid "Font size for the smallest value in the list"
msgstr ""

#: superset/forms.py:783
msgid "Font Size To"
msgstr ""

#: superset/forms.py:785
msgid "Font size for the biggest value in the list"
msgstr ""

#: superset/forms.py:788
msgid "Range Filter"
msgstr ""

#: superset/forms.py:790
msgid "Whether to display the time range interactive selector"
msgstr ""

#: superset/forms.py:794
msgid "Date Filter"
msgstr ""

<<<<<<< HEAD
#~ msgid "Group by"
#~ msgstr ""

#: superset/forms.py:786
msgid "Whether to display the interactive data table"
msgstr ""
=======
#: superset/forms.py:796
msgid "Whether to include a time filter"
msgstr ""

#~ msgid "Group by"
#~ msgstr ""
>>>>>>> ed13c1e4

#: superset/forms.py:805
msgid "Search Box"
msgstr ""

#: superset/forms.py:807
msgid "Whether to include a client side search box"
msgstr ""

#: superset/forms.py:811
msgid "Table Filter"
msgstr ""

#: superset/forms.py:813
msgid "Whether to apply filter when table cell is clicked"
msgstr ""

#: superset/forms.py:817
msgid "Show Bubbles"
msgstr ""

#: superset/forms.py:819
msgid "Whether to display bubbles on top of countries"
msgstr ""

#: superset/forms.py:823
msgid "Legend"
msgstr ""

#: superset/forms.py:825
msgid "Whether to display the legend (toggles)"
msgstr ""

<<<<<<< HEAD
=======
#: superset/forms.py:828
msgid "X bounds"
msgstr ""

>>>>>>> ed13c1e4
#~ msgid "Bottom Margin"
#~ msgstr ""

#: superset/forms.py:836
msgid "The rich tooltip shows a list of all series for that point in time"
msgstr ""

#: superset/forms.py:841
msgid "Y Axis Zero"
msgstr ""

#: superset/forms.py:843
msgid "Force the Y axis to start at 0 instead of the minimum value"
msgstr ""

#: superset/forms.py:848
msgid "Y Log"
msgstr ""

#: superset/forms.py:850
msgid "Use a log scale for the Y axis"
msgstr ""

#: superset/forms.py:853
msgid "X Log"
msgstr ""

#: superset/forms.py:855
msgid "Use a log scale for the X axis"
msgstr ""

#: superset/forms.py:858
msgid "Donut"
msgstr ""

#: superset/forms.py:860
msgid "Do you want a donut or a pie?"
msgstr ""

#: superset/forms.py:863
msgid "Put labels outside"
msgstr ""

<<<<<<< HEAD
#~ msgid "Domain"
#~ msgstr ""

#: superset/forms.py:854
msgid "Compute the contribution to the total"
msgstr ""
=======
#: superset/forms.py:865
msgid "Put the labels outside the pie?"
msgstr ""

#~ msgid "Domain"
#~ msgstr ""
>>>>>>> ed13c1e4

#: superset/forms.py:873
msgid "Period Ratio"
msgstr ""

#: superset/forms.py:876
msgid ""
"[integer] Number of period to compare against, this is relative to the "
"granularity selected"
msgstr ""

<<<<<<< HEAD
#~ msgid "Link Length"
#~ msgstr ""
=======
#: superset/forms.py:881
msgid "Period Ratio Type"
msgstr ""
>>>>>>> ed13c1e4

#~ msgid "Link Length"
#~ msgstr ""

#: superset/forms.py:886
msgid "value"
msgstr ""

#: superset/forms.py:888
msgid ""
"`factor` means (new/previous), `growth` is ((new/previous) - 1), `value` "
"is (new-previous)"
msgstr ""

<<<<<<< HEAD
#~ msgid "Resample Rule"
#~ msgstr ""

#: superset/forms.py:886
msgid "Subheader"
msgstr ""
=======
#: superset/forms.py:893
msgid "Time Shift"
msgstr ""

#~ msgid "Resample Rule"
#~ msgstr ""
>>>>>>> ed13c1e4

#: superset/forms.py:903
msgid "Description text that shows up below your Big Number"
msgstr ""

#: superset/forms.py:910
msgid ""
"'count' is COUNT(*) if a group by is used. Numerical columns will be "
"aggregated with the aggregator. Non-numerical columns will be used to "
"label points. Leave empty to get a count of points in each cluster."
msgstr ""

#: superset/forms.py:929
msgid "Base layer map style"
msgstr ""

#: superset/forms.py:932
msgid "Clustering Radius"
msgstr ""

#: superset/forms.py:945
msgid ""
"The radius (in pixels) the algorithm uses to define a cluster. Choose 0 "
"to turn off clustering, but beware that a large number of points (>1000) "
"will cause lag."
msgstr ""

#: superset/forms.py:952
msgid "Point Radius"
msgstr ""

#: superset/forms.py:955
msgid ""
"The radius of individual points (ones that are not in a cluster). Either "
"a numerical column or 'Auto', which scales the point based on the largest"
" cluster"
msgstr ""

#: superset/forms.py:963
msgid "Point Radius Unit"
msgstr ""

#: superset/forms.py:970
msgid "The unit of measure for the specified point radius"
msgstr ""

#: superset/forms.py:974
msgid "Opacity"
msgstr ""

#: superset/forms.py:976
msgid "Opacity of all clusters, points, and labels. Between 0 and 1."
msgstr ""

#: superset/forms.py:981
msgid "Zoom"
msgstr ""

#: superset/forms.py:984
msgid "Zoom level of the map"
msgstr ""

#: superset/forms.py:988
msgid "Default latitude"
msgstr ""

#: superset/forms.py:990
msgid "Latitude of default viewport"
msgstr ""

#: superset/forms.py:994
msgid "Default longitude"
msgstr ""

#: superset/forms.py:996
msgid "Longitude of default viewport"
msgstr ""

#: superset/forms.py:1000
msgid "Live render"
msgstr ""

#: superset/forms.py:1002
msgid "Points and clusters will update as viewport is being changed"
msgstr ""

#: superset/forms.py:1007
msgid "RGB Color"
msgstr ""

#: superset/forms.py:1017
msgid "The color for points and clusters in RGB"
msgstr ""

#: superset/forms.py:1020
msgid "Ranges"
msgstr ""

#: superset/forms.py:1022
msgid "Ranges to highlight with shading"
msgstr ""

<<<<<<< HEAD
#~ msgid "Until"
#~ msgstr ""

#: superset/forms.py:1008
msgid "Markers"
msgstr ""
=======
#: superset/forms.py:1025
msgid "Range labels"
msgstr ""

#~ msgid "Until"
#~ msgstr ""
>>>>>>> ed13c1e4

#: superset/forms.py:1032
msgid "List of values to mark with triangles"
msgstr ""

#: superset/forms.py:1035
msgid "Marker labels"
msgstr ""

#: superset/forms.py:1037
msgid "Labels for the markers"
msgstr ""

#: superset/forms.py:1040
msgid "Marker lines"
msgstr ""

#: superset/forms.py:1042
msgid "List of values to mark with lines"
msgstr ""

#: superset/forms.py:1045
msgid "Marker line labels"
msgstr ""

#: superset/forms.py:1047
msgid "Labels for the marker lines"
msgstr ""

#: superset/forms.py:1110
msgid "SQL"
msgstr ""

#: superset/forms.py:1112
msgid "This section exposes ways to include snippets of SQL in your query"
msgstr ""

<<<<<<< HEAD
#~ msgid "Row limit"
#~ msgstr ""

#: superset/forms.py:1139 superset/forms.py:1143
msgid "Filter 1"
msgstr ""
=======
#: superset/forms.py:1124
msgid "Time Grain"
msgstr ""

#~ msgid "Row limit"
#~ msgstr ""
>>>>>>> ed13c1e4

#: superset/forms.py:1175
msgid "Super"
msgstr ""

#: superset/forms.py:1179
msgid "Time"
msgstr ""

<<<<<<< HEAD
=======
#: superset/forms.py:1184
msgid "Time related form attributes"
msgstr ""

>>>>>>> ed13c1e4
#~ msgid "Periods"
#~ msgstr ""

#~ msgid "Series"
#~ msgstr ""
<<<<<<< HEAD

#~ msgid "Entity"
#~ msgstr ""
=======
>>>>>>> ed13c1e4

#~ msgid "Entity"
#~ msgstr ""

#: superset/forms.py:1205
msgid ""
"Row containing the headers to use as column names (0 is first line of "
"data). Leave empty if there is no header row."
msgstr ""

#: superset/forms.py:1214
msgid "Column Names"
msgstr ""

#: superset/forms.py:1215
msgid ""
"List of comma-separated column names to use if header row not specified "
"above. Leave empty if header field populated."
msgstr ""

#: superset/forms.py:1224
msgid "Index Column"
msgstr ""

#: superset/forms.py:1225
msgid ""
"Column to use as the row labels of the dataframe. Leave empty if no index"
" column."
msgstr ""

#: superset/forms.py:1233
msgid "Squeeze"
msgstr ""

<<<<<<< HEAD
#~ msgid "X Axis Label"
#~ msgstr ""

#: superset/forms.py:1214
msgid ""
"Prefix to add to column numbers when no header (e.g. \"X\" for \"X0, "
"X1\")."
msgstr ""
=======
#: superset/forms.py:1234
msgid ""
"Parse the data as a series (specify this option if the data contains only"
" one column.)"
msgstr ""

#~ msgid "X Axis Label"
#~ msgstr ""
>>>>>>> ed13c1e4

#: superset/forms.py:1246
msgid "Mangle Duplicate Columns"
msgstr ""

<<<<<<< HEAD
#~ msgid "Custom HAVING clause"
#~ msgstr ""

#~ msgid "Comparison Period Lag"
=======
#: superset/forms.py:1247
msgid "Specify duplicate columns as \"X.0, X.1\"."
msgstr ""

#~ msgid "Custom HAVING clause"
>>>>>>> ed13c1e4
#~ msgstr ""

#~ msgid "Comparison Period Lag"
#~ msgstr ""

#: superset/forms.py:1260
msgid "Rows to Read"
msgstr ""

#: superset/forms.py:1261
msgid "Number of rows of file to read."
msgstr ""

#: superset/forms.py:1265
msgid "Skip Blank Lines"
msgstr ""

#: superset/forms.py:1266
msgid "Skip blank lines rather than interpreting them as NaN values."
msgstr ""

#: superset/forms.py:1270
msgid "Parse Dates"
msgstr ""

#: superset/forms.py:1271
msgid "Parse date values."
msgstr ""

#: superset/forms.py:1273
msgid "Infer Datetime Format"
msgstr ""

<<<<<<< HEAD
#~ msgid "Y axis format"
#~ msgstr ""

#: superset/forms.py:1254
msgid "Use DD/MM (European/International) date format."
msgstr ""
=======
#: superset/forms.py:1274
msgid "Use Pandas to interpret the datetime format automatically."
msgstr ""

#~ msgid "Y axis format"
#~ msgstr ""
>>>>>>> ed13c1e4

#: superset/forms.py:1283
msgid "Thousands Separator"
msgstr ""

#: superset/forms.py:1284
msgid "Separator for values in thousands."
msgstr ""

#: superset/forms.py:1289
msgid "Decimal Character"
msgstr ""

#: superset/forms.py:1290
msgid "Character to interpret as decimal point."
msgstr ""

#: superset/forms.py:1295
msgid "Quote Character"
msgstr ""

#: superset/forms.py:1296
msgid "Character used to denote the start and end of a quoted item."
msgstr ""

#: superset/forms.py:1302
msgid "Escape Character"
msgstr ""

#: superset/forms.py:1303
msgid "Character used to escape a quoted item."
msgstr ""

#: superset/forms.py:1308
msgid "Comment Character"
msgstr ""

#: superset/forms.py:1309
msgid "Character used to denote the start of a comment."
msgstr ""

#: superset/forms.py:1314
msgid "Encoding"
msgstr ""

#: superset/forms.py:1315
msgid "Encoding to use for UTF when reading/writing (e.g. \"utf-8\")."
msgstr ""

#: superset/forms.py:1320
msgid "Error On Bad Lines"
msgstr ""

#: superset/forms.py:1321
msgid ""
"Error on bad lines (e.g. a line with too many commas). If false these bad"
" lines will instead be dropped from the resulting dataframe."
msgstr ""

#: superset/forms.py:1330
msgid "Table Name"
msgstr ""

#: superset/forms.py:1331
msgid "Name of table to be createdfrom csv data."
msgstr ""

#: superset/forms.py:1335
msgid "Database URI"
msgstr ""

#: superset/forms.py:1336
msgid "URI of database in which to add above table."
msgstr ""

#: superset/connectors/sqla/views.py:199 superset/forms.py:1340
msgid "Schema"
msgstr ""

#: superset/forms.py:1341
msgid "Specify a schema (if database flavour supports this)."
msgstr ""

#: superset/forms.py:1346
msgid "Table Exists"
msgstr ""

#: superset/forms.py:1347
msgid ""
"If table exists do one of the following: Fail (do nothing), Replace (drop"
" and recreate table) or Append (insert data)."
msgstr ""

<<<<<<< HEAD
#~ msgid "Font Size From"
#~ msgstr ""

#: superset/forms.py:1329
msgid "Append"
msgstr ""
=======
#: superset/forms.py:1353
msgid "Fail"
msgstr ""

#~ msgid "Font Size From"
#~ msgstr ""
>>>>>>> ed13c1e4

#: superset/forms.py:1357
msgid "Dataframe Index"
msgstr ""

#: superset/forms.py:1358
msgid "Write dataframe index as a column."
msgstr ""

#: superset/forms.py:1360
msgid "Column Label(s)"
msgstr ""

#: superset/forms.py:1361
msgid ""
"Column label for index column(s). If None is given and Dataframe Index is"
" True, Index Names are used."
msgstr ""

#: superset/forms.py:1368
msgid "Chunksize"
msgstr ""

#: superset/forms.py:1369
msgid ""
"If empty, all rows will be written at once. Otherwise, rows will be "
"written in batches of this many rows at a time."
msgstr ""

#: superset/viz.py:311
msgid "Table View"
msgstr ""

#: superset/viz.py:364
msgid "Pivot Table"
msgstr ""

#: superset/viz.py:413
msgid "Markup"
msgstr ""

#: superset/viz.py:432
msgid "Separator"
msgstr ""

#: superset/viz.py:448
msgid "Word Cloud"
msgstr ""

#: superset/viz.py:471
msgid "Treemap"
msgstr ""

#: superset/viz.py:497
msgid "Calendar Heatmap"
msgstr ""

#: superset/viz.py:555
msgid "Box Plot"
msgstr ""

#: superset/viz.py:644
msgid "Bubble Chart"
msgstr ""

#: superset/viz.py:693
msgid "Bullet Chart"
msgstr ""

#: superset/viz.py:742
msgid "Big Number with Trendline"
msgstr ""

#: superset/viz.py:771
msgid "Big Number"
msgstr ""

#: superset/viz.py:798
msgid "Time Series - Line Chart"
msgstr ""

#: superset/viz.py:925
msgid "Time Series - Dual Axis Line Chart"
msgstr ""

#: superset/viz.py:1000
msgid "Time Series - Bar Chart"
msgstr ""

#: superset/viz.py:1008
msgid "Time Series - Percent Change"
msgstr ""

#: superset/viz.py:1016
msgid "Time Series - Stacked"
msgstr ""

#: superset/viz.py:1025
msgid "Distribution - NVD3 - Pie Chart"
msgstr ""

#: superset/viz.py:1043
msgid "Histogram"
msgstr ""

#: superset/viz.py:1068
msgid "Distribution - Bar Chart"
msgstr ""

#: superset/viz.py:1135
msgid "Sunburst"
msgstr ""

#~ msgid "Time Shift"
#~ msgstr ""

<<<<<<< HEAD
#~ msgid "Subheader"
=======
#~ msgid "Time Shift"
>>>>>>> ed13c1e4
#~ msgstr ""

#~ msgid "Subheader"
#~ msgstr ""

<<<<<<< HEAD
#~ msgid "Base layer map style"
#~ msgstr ""

#: superset/viz.py:1394
msgid "Heatmap"
msgstr ""
=======
#: superset/viz.py:1352
msgid "iFrame"
msgstr ""

#~ msgid "Base layer map style"
#~ msgstr ""
>>>>>>> ed13c1e4

#~ msgid "Point Radius"
#~ msgstr ""

<<<<<<< HEAD
#~ msgid "Point Radius Unit"
=======
#~ msgid "Point Radius"
>>>>>>> ed13c1e4
#~ msgstr ""

#~ msgid "Point Radius Unit"
#~ msgstr ""

#: superset/connectors/druid/views.py:39 superset/views/core.py:481
#: superset/views/core.py:530
msgid "Datasource"
msgstr ""

#: superset/connectors/druid/views.py:40 superset/connectors/sqla/views.py:77
msgid "Groupable"
msgstr ""

#: superset/connectors/druid/views.py:41 superset/connectors/sqla/views.py:78
msgid "Filterable"
msgstr ""

#: superset/connectors/druid/views.py:42 superset/connectors/sqla/views.py:80
msgid "Count Distinct"
msgstr ""

#: superset/connectors/druid/views.py:43 superset/connectors/sqla/views.py:81
msgid "Sum"
msgstr ""

#: superset/connectors/druid/views.py:44 superset/connectors/sqla/views.py:82
msgid "Min"
msgstr ""

#: superset/connectors/druid/views.py:45 superset/connectors/sqla/views.py:83
msgid "Max"
msgstr ""

#: superset/connectors/druid/views.py:48 superset/connectors/sqla/views.py:43
msgid ""
"Whether this column is exposed in the `Filters` section of the explore "
"view."
msgstr ""

#: superset/connectors/druid/views.py:88 superset/connectors/sqla/views.py:102
msgid ""
"Whether the access to this metric is restricted to certain roles. Only "
"roles with the permission 'metric access on XXX (the name of this "
"metric)' are allowed to access this metric"
msgstr ""

#: superset/connectors/druid/views.py:95 superset/connectors/druid/views.py:205
#: superset/connectors/sqla/views.py:76 superset/connectors/sqla/views.py:118
#: superset/views/core.py:531
msgid "Description"
msgstr ""

#: superset/connectors/druid/views.py:96 superset/connectors/sqla/views.py:75
#: superset/connectors/sqla/views.py:119
msgid "Verbose Name"
msgstr ""

#: superset/connectors/druid/views.py:98 superset/views/core.py:704
msgid "JSON"
msgstr ""

#: superset/connectors/druid/views.py:99
msgid "Druid Datasource"
msgstr ""

#: superset/connectors/druid/views.py:124
#: superset/connectors/druid/views.py:204
msgid "Cluster"
msgstr ""

#: superset/connectors/druid/views.py:125
msgid "Coordinator Host"
msgstr ""

#~ msgid "Filter 1"
#~ msgstr ""

#: superset/connectors/druid/views.py:128
msgid "Broker Host"
msgstr ""

#~ msgid "Filter 1"
#~ msgstr ""

#: superset/connectors/sqla/views.py:121
msgid "SQL Expression"
msgstr ""

#: superset/connectors/sqla/views.py:165
msgid "Name of the table that exists in the source database"
msgstr ""

#: superset/connectors/sqla/views.py:167
msgid "Schema, as used only in some databases like Postgres, Redshift and DB2"
msgstr ""

#: superset/connectors/sqla/views.py:173
msgid ""
"This fields acts a Superset view, meaning that Superset will run a query "
"against this string as a subquery."
msgstr ""

#: superset/connectors/sqla/views.py:177
msgid ""
"Predicate applied when fetching distinct value to populate the filter "
"control component. Supports jinja template syntax. Applies only when "
"`Enable Filter Select` is on."
msgstr ""

#: superset/connectors/sqla/views.py:183
msgid "Redirects to this endpoint when clicking on the table from the table list"
msgstr ""

#: superset/connectors/sqla/views.py:195
msgid "Changed By"
msgstr ""

#: superset/connectors/sqla/views.py:196 superset/views/core.py:248
msgid "Database"
msgstr ""

#: superset/connectors/sqla/views.py:197 superset/views/core.py:250
msgid "Last Changed"
msgstr ""

#: superset/connectors/sqla/views.py:203
msgid "Offset"
msgstr ""

#: superset/connectors/sqla/views.py:236
msgid ""
"The table was created. As part of this two phase configuration process, "
"you should now click the edit button by the new table to configure it."
msgstr ""

#: superset/templates/appbuilder/navbar_right.html:41
msgid "Profile"
msgstr ""

#~ msgid "Breakdowns"
#~ msgstr ""

#~ msgid "Breakdowns"
#~ msgstr ""

#: superset/templates/superset/request_access.html:7
#, python-format
msgid "You do not have permissions to access the datasource(s): %(name)s."
msgstr ""

#: superset/templates/superset/request_access.html:13
msgid "Request Permissions"
msgstr ""

#~ msgid "Hierarchy"
#~ msgstr ""

#~ msgid "Hierarchy"
#~ msgstr ""

#: superset/views/core.py:216
msgid "Expose this DB in SQL Lab"
msgstr ""

#: superset/views/core.py:217
msgid ""
"Allow users to run synchronous queries, this is the default and should "
"work well for queries that can be executed within a web request scope "
"(<~1 minute)"
msgstr ""

#: superset/views/core.py:221
msgid ""
"Allow users to run queries, against an async backend. This assumes that "
"you have a Celery worker setup as well as a results backend."
msgstr ""

#: superset/views/core.py:225
msgid "Allow CREATE TABLE AS option in SQL Lab"
msgstr ""

#: superset/views/core.py:226
msgid ""
"Allow users to run non-SELECT statements (UPDATE, DELETE, CREATE, ...) in"
" SQL Lab"
msgstr ""

#: superset/views/core.py:230
msgid ""
"When allowing CREATE TABLE AS option in SQL Lab, this option forces the "
"table to be created in this schema"
msgstr ""

#: superset/views/core.py:244
msgid "Expose in SQL Lab"
msgstr ""

#: superset/views/core.py:245
msgid "Allow CREATE TABLE AS"
msgstr ""

#: superset/views/core.py:246
msgid "Allow DML"
msgstr ""

#: superset/views/core.py:247
msgid "CTAS Schema"
msgstr ""

#: superset/views/core.py:249 superset/views/core.py:528
#: superset/views/core.py:624 superset/views/core.py:688
msgid "Creator"
msgstr ""

#: superset/views/core.py:251
msgid "SQLAlchemy URI"
msgstr ""

#: superset/views/core.py:253
msgid "Extra"
msgstr ""

#: superset/views/core.py:308
msgid "CSV to Database configuration"
msgstr ""

#: superset/views/core.py:394
msgid "CSV file \"{0}\" uploaded to table \"{1}\" in database \"{2}\""
msgstr ""

#: superset/views/core.py:478 superset/views/core.py:701
msgid "User"
msgstr ""

#: superset/views/core.py:479
msgid "User Roles"
msgstr ""

#: superset/views/core.py:480
msgid "Database URL"
msgstr ""

#: superset/views/core.py:482
msgid "Roles to grant"
msgstr ""

#: superset/views/core.py:483
msgid "Created On"
msgstr ""

#: superset/views/core.py:516
msgid ""
"These parameters are generated dynamically when clicking the save or "
"overwrite button in the explore view. This JSON object is exposed here "
"for reference and for power users who may want to alter specific "
"parameters."
msgstr ""

#: superset/views/core.py:521
msgid "Duration (in seconds) of the caching timeout for this slice."
msgstr ""

#: superset/views/core.py:532
msgid "Last Modified"
msgstr ""

#~ msgid "Tooltip"
#~ msgstr ""

#~ msgid "Query"
#~ msgstr ""

#: superset/views/core.py:596
msgid ""
"This json object describes the positioning of the widgets in the "
"dashboard. It is dynamically generated when adjusting the widgets size "
"and positions by using drag & drop in the dashboard view"
msgstr ""

#: superset/views/core.py:601
msgid ""
"The css for individual dashboards can be altered here, or in the "
"dashboard view where changes are immediately visible"
msgstr ""

#: superset/views/core.py:605
msgid "To get a readable URL for your dashboard"
msgstr ""

#: superset/views/core.py:606
msgid ""
"This JSON object is generated dynamically when clicking the save or "
"overwrite button in the dashboard view. It is exposed here for reference "
"and for power users who may want to alter specific parameters."
msgstr ""

#: superset/views/core.py:611
msgid "Owners is a list of users who can alter the dashboard."
msgstr ""

#: superset/views/core.py:619 superset/views/core.py:686
msgid "Dashboard"
msgstr ""

#: superset/views/core.py:620 superset/views/core.py:687
msgid "Title"
msgstr ""

#: superset/views/core.py:621
msgid "Slug"
msgstr ""

#: superset/views/core.py:622
msgid "Slices"
msgstr ""

#: superset/views/core.py:625 superset/views/core.py:689
msgid "Modified"
msgstr ""

#: superset/views/core.py:626
msgid "Position JSON"
msgstr ""

#: superset/views/core.py:627
msgid "CSS"
msgstr ""

#: superset/views/core.py:628
msgid "JSON Metadata"
msgstr ""

#: superset/views/core.py:629
msgid "Underlying Tables"
msgstr ""

#: superset/views/core.py:702
msgid "Action"
msgstr ""

#: superset/views/core.py:703
msgid "dttm"
msgstr ""

#: superset/views/core.py:2454
msgid "SQL Editor"
msgstr ""

#: superset/views/core.py:2463
msgid "Query Search"
msgstr ""

#~ msgid "Import"
#~ msgstr ""

#~ msgid "Welcome!"
#~ msgstr ""
<|MERGE_RESOLUTION|>--- conflicted
+++ resolved
@@ -224,17 +224,6 @@
 
 #: superset/viz.py:1445
 msgid "Horizon Charts"
-<<<<<<< HEAD
-msgstr ""
-
-#: superset/viz.py:1456
-msgid "Mapbox"
-msgstr ""
-
-#: superset/connectors/druid/models.py:934
-msgid "No data was returned."
-=======
->>>>>>> ed13c1e4
 msgstr ""
 
 #: superset/viz.py:1456
@@ -323,7 +312,6 @@
 #: superset/connectors/druid/views.py:124
 #: superset/connectors/druid/views.py:204
 msgid "Cluster"
-<<<<<<< HEAD
 msgstr ""
 
 #: superset/connectors/druid/views.py:125
@@ -378,62 +366,6 @@
 "fly"
 msgstr ""
 
-=======
-msgstr ""
-
-#: superset/connectors/druid/views.py:125
-msgid "Coordinator Host"
-msgstr ""
-
-#: superset/connectors/druid/views.py:126
-msgid "Coordinator Port"
-msgstr ""
-
-#: superset/connectors/druid/views.py:127
-msgid "Coordinator Endpoint"
-msgstr ""
-
-#: superset/connectors/druid/views.py:128
-msgid "Broker Host"
-msgstr ""
-
-#: superset/connectors/druid/views.py:129
-msgid "Broker Port"
-msgstr ""
-
-#: superset/connectors/druid/views.py:130
-msgid "Broker Endpoint"
-msgstr ""
-
-#: superset/connectors/druid/views.py:173 superset/connectors/sqla/views.py:156
-msgid ""
-"The list of slices associated with this table. By altering this "
-"datasource, you may change how these associated slices behave. Also note "
-"that slices need to point to a datasource, so this form will fail at "
-"saving if removing slices from a datasource. If you want to change the "
-"datasource for a slice, overwrite the slice from the 'explore view'"
-msgstr ""
-
-#: superset/connectors/druid/views.py:181 superset/connectors/sqla/views.py:164
-msgid "Timezone offset (in hours) for this datasource"
-msgstr ""
-
-#: superset/connectors/druid/views.py:185
-msgid ""
-"Time expression to use as a predicate when retrieving distinct values to "
-"populate the filter component. Only applies when `Enable Filter Select` "
-"is on. If you enter `7 days ago`, the distinct list of values in the "
-"filter will be populated based on the distinct value over the past week"
-msgstr ""
-
-#: superset/connectors/druid/views.py:192 superset/connectors/sqla/views.py:186
-msgid ""
-"Whether to populate the filter's dropdown in the explore view's filter "
-"section with a list of distinct values fetched from the backend on the "
-"fly"
-msgstr ""
-
->>>>>>> ed13c1e4
 #: superset/connectors/druid/views.py:196 superset/connectors/sqla/views.py:200
 msgid ""
 "Redirects to this endpoint when clicking on the datasource from the "
@@ -781,21 +713,12 @@
 
 #: superset/views/core.py:454
 msgid "Underlying Tables"
-<<<<<<< HEAD
 msgstr ""
 
 #: superset/views/core.py:527
 msgid "Action"
 msgstr ""
 
-=======
-msgstr ""
-
-#: superset/views/core.py:527
-msgid "Action"
-msgstr ""
-
->>>>>>> ed13c1e4
 #: superset/views/core.py:528
 msgid "dttm"
 msgstr ""
@@ -936,14 +859,9 @@
 msgid "square"
 msgstr ""
 
-<<<<<<< HEAD
-#~ msgid ""
-#~ msgstr ""
-=======
 #: superset/forms.py:730
 msgid "Rotation to apply to words in the cloud"
 msgstr ""
->>>>>>> ed13c1e4
 
 #~ msgid ""
 #~ msgstr ""
@@ -976,13 +894,10 @@
 msgid "Line interpolation as defined by d3.js"
 msgstr ""
 
-<<<<<<< HEAD
-=======
 #: superset/forms.py:746
 msgid "Label Type"
 msgstr ""
 
->>>>>>> ed13c1e4
 #~ msgid "XScale Interval"
 #~ msgstr ""
 
@@ -1002,18 +917,11 @@
 msgid "Put your code here"
 msgstr ""
 
-<<<<<<< HEAD
-#~ msgid "Reduce X ticks"
-#~ msgstr ""
-
-#~ msgid "Include Series"
-=======
 #: superset/forms.py:761
 msgid "Aggregation function"
 msgstr ""
 
 #~ msgid "Reduce X ticks"
->>>>>>> ed13c1e4
 #~ msgstr ""
 
 #~ msgid "Include Series"
@@ -1047,21 +955,12 @@
 msgid "Date Filter"
 msgstr ""
 
-<<<<<<< HEAD
-#~ msgid "Group by"
-#~ msgstr ""
-
-#: superset/forms.py:786
-msgid "Whether to display the interactive data table"
-msgstr ""
-=======
 #: superset/forms.py:796
 msgid "Whether to include a time filter"
 msgstr ""
 
 #~ msgid "Group by"
 #~ msgstr ""
->>>>>>> ed13c1e4
 
 #: superset/forms.py:805
 msgid "Search Box"
@@ -1095,13 +994,10 @@
 msgid "Whether to display the legend (toggles)"
 msgstr ""
 
-<<<<<<< HEAD
-=======
 #: superset/forms.py:828
 msgid "X bounds"
 msgstr ""
 
->>>>>>> ed13c1e4
 #~ msgid "Bottom Margin"
 #~ msgstr ""
 
@@ -1145,21 +1041,12 @@
 msgid "Put labels outside"
 msgstr ""
 
-<<<<<<< HEAD
-#~ msgid "Domain"
-#~ msgstr ""
-
-#: superset/forms.py:854
-msgid "Compute the contribution to the total"
-msgstr ""
-=======
 #: superset/forms.py:865
 msgid "Put the labels outside the pie?"
 msgstr ""
 
 #~ msgid "Domain"
 #~ msgstr ""
->>>>>>> ed13c1e4
 
 #: superset/forms.py:873
 msgid "Period Ratio"
@@ -1171,14 +1058,9 @@
 "granularity selected"
 msgstr ""
 
-<<<<<<< HEAD
-#~ msgid "Link Length"
-#~ msgstr ""
-=======
 #: superset/forms.py:881
 msgid "Period Ratio Type"
 msgstr ""
->>>>>>> ed13c1e4
 
 #~ msgid "Link Length"
 #~ msgstr ""
@@ -1193,21 +1075,12 @@
 "is (new-previous)"
 msgstr ""
 
-<<<<<<< HEAD
-#~ msgid "Resample Rule"
-#~ msgstr ""
-
-#: superset/forms.py:886
-msgid "Subheader"
-msgstr ""
-=======
 #: superset/forms.py:893
 msgid "Time Shift"
 msgstr ""
 
 #~ msgid "Resample Rule"
 #~ msgstr ""
->>>>>>> ed13c1e4
 
 #: superset/forms.py:903
 msgid "Description text that shows up below your Big Number"
@@ -1310,21 +1183,12 @@
 msgid "Ranges to highlight with shading"
 msgstr ""
 
-<<<<<<< HEAD
-#~ msgid "Until"
-#~ msgstr ""
-
-#: superset/forms.py:1008
-msgid "Markers"
-msgstr ""
-=======
 #: superset/forms.py:1025
 msgid "Range labels"
 msgstr ""
 
 #~ msgid "Until"
 #~ msgstr ""
->>>>>>> ed13c1e4
 
 #: superset/forms.py:1032
 msgid "List of values to mark with triangles"
@@ -1362,21 +1226,12 @@
 msgid "This section exposes ways to include snippets of SQL in your query"
 msgstr ""
 
-<<<<<<< HEAD
-#~ msgid "Row limit"
-#~ msgstr ""
-
-#: superset/forms.py:1139 superset/forms.py:1143
-msgid "Filter 1"
-msgstr ""
-=======
 #: superset/forms.py:1124
 msgid "Time Grain"
 msgstr ""
 
 #~ msgid "Row limit"
 #~ msgstr ""
->>>>>>> ed13c1e4
 
 #: superset/forms.py:1175
 msgid "Super"
@@ -1386,24 +1241,15 @@
 msgid "Time"
 msgstr ""
 
-<<<<<<< HEAD
-=======
 #: superset/forms.py:1184
 msgid "Time related form attributes"
 msgstr ""
 
->>>>>>> ed13c1e4
 #~ msgid "Periods"
 #~ msgstr ""
 
 #~ msgid "Series"
 #~ msgstr ""
-<<<<<<< HEAD
-
-#~ msgid "Entity"
-#~ msgstr ""
-=======
->>>>>>> ed13c1e4
 
 #~ msgid "Entity"
 #~ msgstr ""
@@ -1438,16 +1284,6 @@
 msgid "Squeeze"
 msgstr ""
 
-<<<<<<< HEAD
-#~ msgid "X Axis Label"
-#~ msgstr ""
-
-#: superset/forms.py:1214
-msgid ""
-"Prefix to add to column numbers when no header (e.g. \"X\" for \"X0, "
-"X1\")."
-msgstr ""
-=======
 #: superset/forms.py:1234
 msgid ""
 "Parse the data as a series (specify this option if the data contains only"
@@ -1456,24 +1292,16 @@
 
 #~ msgid "X Axis Label"
 #~ msgstr ""
->>>>>>> ed13c1e4
 
 #: superset/forms.py:1246
 msgid "Mangle Duplicate Columns"
 msgstr ""
 
-<<<<<<< HEAD
-#~ msgid "Custom HAVING clause"
-#~ msgstr ""
-
-#~ msgid "Comparison Period Lag"
-=======
 #: superset/forms.py:1247
 msgid "Specify duplicate columns as \"X.0, X.1\"."
 msgstr ""
 
 #~ msgid "Custom HAVING clause"
->>>>>>> ed13c1e4
 #~ msgstr ""
 
 #~ msgid "Comparison Period Lag"
@@ -1507,21 +1335,12 @@
 msgid "Infer Datetime Format"
 msgstr ""
 
-<<<<<<< HEAD
-#~ msgid "Y axis format"
-#~ msgstr ""
-
-#: superset/forms.py:1254
-msgid "Use DD/MM (European/International) date format."
-msgstr ""
-=======
 #: superset/forms.py:1274
 msgid "Use Pandas to interpret the datetime format automatically."
 msgstr ""
 
 #~ msgid "Y axis format"
 #~ msgstr ""
->>>>>>> ed13c1e4
 
 #: superset/forms.py:1283
 msgid "Thousands Separator"
@@ -1615,21 +1434,12 @@
 " and recreate table) or Append (insert data)."
 msgstr ""
 
-<<<<<<< HEAD
-#~ msgid "Font Size From"
-#~ msgstr ""
-
-#: superset/forms.py:1329
-msgid "Append"
-msgstr ""
-=======
 #: superset/forms.py:1353
 msgid "Fail"
 msgstr ""
 
 #~ msgid "Font Size From"
 #~ msgstr ""
->>>>>>> ed13c1e4
 
 #: superset/forms.py:1357
 msgid "Dataframe Index"
@@ -1746,40 +1556,23 @@
 #~ msgid "Time Shift"
 #~ msgstr ""
 
-<<<<<<< HEAD
+#~ msgid "Time Shift"
+#~ msgstr ""
+
 #~ msgid "Subheader"
-=======
-#~ msgid "Time Shift"
->>>>>>> ed13c1e4
-#~ msgstr ""
-
-#~ msgid "Subheader"
-#~ msgstr ""
-
-<<<<<<< HEAD
-#~ msgid "Base layer map style"
-#~ msgstr ""
-
-#: superset/viz.py:1394
-msgid "Heatmap"
-msgstr ""
-=======
+#~ msgstr ""
+
 #: superset/viz.py:1352
 msgid "iFrame"
 msgstr ""
 
 #~ msgid "Base layer map style"
 #~ msgstr ""
->>>>>>> ed13c1e4
 
 #~ msgid "Point Radius"
 #~ msgstr ""
 
-<<<<<<< HEAD
-#~ msgid "Point Radius Unit"
-=======
 #~ msgid "Point Radius"
->>>>>>> ed13c1e4
 #~ msgstr ""
 
 #~ msgid "Point Radius Unit"
