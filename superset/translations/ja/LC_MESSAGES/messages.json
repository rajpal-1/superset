{
  "domain": "superset",
  "locale_data": {
    "superset": {
      "22": ["22"],
      "": {
        "domain": "superset",
        "plural_forms": "nplurals=1; plural=0",
        "lang": "ja"
      },
<<<<<<< HEAD
      "The submitted payload has the incorrect format.": [""],
      "The submitted payload has the incorrect schema.": [""],
      "Results backend needed for asynchronous queries is not configured.": [
        ""
      ],
      "Database does not allow data manipulation.": [""],
      "The CTAS (create table as select) doesn't have a SELECT statement at the end. Please make sure your query has a SELECT as its last statement. Then, try running your query again.": [
        ""
      ],
      "CVAS (create view as select) query has more than one statement.": [""],
      "CVAS (create view as select) query is not a SELECT statement.": [""],
      "Query is too complex and takes too long to run.": [""],
      "The database is currently running too many queries.": [""],
      "The object does not exist in the given database.": [""],
      "The query has a syntax error.": [""],
      "The results backend no longer has the data from the query.": [""],
      "The query associated with the results was deleted.": [""],
      "The results stored in the backend were stored in a different format, and no longer can be deserialized.": [
        ""
      ],
      "Failed to start remote query on a worker.": [""],
      "Custom SQL fields cannot contain sub-queries.": [""],
      "The submitted payload failed validation.": [""],
      "Invalid certificate": ["無効な証明書"],
      "The schema of the submitted payload is invalid.": [""],
      "The SQL is invalid and cannot be parsed.": [""],
      "File size must be less than or equal to %(max_size)s bytes": [""],
      "Unsafe return type for function %(func)s: %(value_type)s": [
        "関数 %(func)s の安全でない戻り値の型: %(value_type)s"
      ],
      "Unsupported return value for method %(name)s": [
        "メソッド %(name)s のサポートされていない戻り値"
      ],
      "Unsafe template value for key %(key)s: %(value_type)s": [
        "キー %(key)s の安全でないテンプレート値: %(value_type)s"
      ],
      "Unsupported template value for key %(key)s": [""],
      "Please specify the Dataset ID for the ``%(name)s`` metric in the Jinja macro.": [
        ""
      ],
      "Metric ``%(metric_name)s`` not found in %(dataset_name)s.": [""],
      "The query was killed after %(sqllab_timeout)s seconds. It might be too complex, or the database might be under heavy load.": [
        ""
      ],
      "Results backend is not configured.": [""],
      "CTAS (create table as select) can only be run with a query where the last statement is a SELECT. Please make sure your query has a SELECT as its last statement. Then, try running your query again.": [
        ""
      ],
      "CVAS (create view as select) can only be run with a query with a single SELECT statement. Please make sure your query has only a SELECT statement. Then, try running your query again.": [
        ""
      ],
      "Running statement %(statement_num)s out of %(statement_count)s": [""],
      "Statement %(statement_num)s out of %(statement_count)s": [""],
      "You may have an error in your SQL statement. {message}": [""],
      "Viz is missing a datasource": ["Viz はデータソースがありません"],
      "Applied rolling window did not return any data. Please make sure the source query satisfies the minimum periods defined in the rolling window.": [
        ""
      ],
      "From date cannot be larger than to date": [
        "開始日は終了日を超えてはいけません"
      ],
      "Cached value not found": ["キャッシュされた値が見つかりません"],
      "Columns missing in datasource: %(invalid_columns)s": [""],
      "Time Table View": [""],
      "Pick at least one metric": ["少なくとも1つの指標を選択してください"],
      "When using 'Group By' you are limited to use a single metric": [
        "‘Group By’ を使用する場合、指標は1つに制限されます。"
      ],
      "Calendar Heatmap": [""],
      "Bubble Chart": ["バブルチャート"],
      "Please use 3 different metric labels": [
        "3つの異なる指標ラベルを使用してください"
      ],
      "Pick a metric for x, y and size": [""],
      "Bullet Chart": [""],
      "Pick a metric to display": ["表示する指標を選択"],
      "Time Series - Line Chart": ["時系列 - 折れ線グラフ"],
      "An enclosed time range (both start and end) must be specified when using a Time Comparison.": [
        "時間比較を使用する場合は、期間 (開始と終了の両方) を指定する必要があります。"
      ],
      "Time Series - Bar Chart": ["時系列 - 棒グラフ"],
      "Time Series - Period Pivot": ["時系列 - 期間ピボット"],
      "Time Series - Percent Change": ["時系列 - 変化率"],
      "Time Series - Stacked": ["時系列 - 積み上げ"],
      "Histogram": ["ヒストグラム"],
      "Must have at least one numeric column specified": [
        "少なくとも 1 つの数値列を指定する必要があります。"
      ],
      "Distribution - Bar Chart": ["棒グラフ"],
      "Can't have overlap between Series and Breakdowns": [""],
      "Pick at least one field for [Series]": [""],
      "Sankey": ["サンキー"],
      "Pick exactly 2 columns as [Source / Target]": [""],
      "There's a loop in your Sankey, please provide a tree. Here's a faulty link: {}": [
        ""
      ],
      "Directed Force Layout": [""],
      "Country Map": ["国別地図"],
      "World Map": ["世界地図"],
      "Parallel Coordinates": [""],
      "Heatmap": ["ヒートマップ"],
      "Horizon Charts": [""],
      "Mapbox": [""],
      "[Longitude] and [Latitude] must be set": [""],
      "Must have a [Group By] column to have 'count' as the [Label]": [
        "[Label] として ’count’ を持つには、[Group By] 列が必要です"
      ],
      "Choice of [Label] must be present in [Group By]": [""],
      "Choice of [Point Radius] must be present in [Group By]": [""],
      "[Longitude] and [Latitude] columns must be present in [Group By]": [""],
      "Deck.gl - Multiple Layers": [""],
      "Bad spatial key": [""],
      "Invalid spatial point encountered: %(latlong)s": [""],
      "Encountered invalid NULL spatial entry,                                        please consider filtering those out": [
        ""
      ],
      "Deck.gl - Scatter plot": [""],
      "Deck.gl - Screen Grid": [""],
      "Deck.gl - 3D Grid": [""],
      "Deck.gl - Paths": [""],
      "Deck.gl - Polygon": [""],
      "Deck.gl - 3D HEX": [""],
      "Deck.gl - GeoJSON": [""],
      "Deck.gl - Arc": [""],
      "Event flow": [""],
      "Time Series - Paired t-test": [""],
      "Time Series - Nightingale Rose Chart": [""],
      "Partition Diagram": [""],
      "Invalid advanced data type: %(advanced_data_type)s": [""],
      "Deleted %(num)d annotation layer": [""],
      "All Text": [""],
      "Deleted %(num)d annotation": [""],
      "Deleted %(num)d chart": [""],
      "Owned Created or Favored": [""],
      "Total (%(aggfunc)s)": [""],
      "Subtotal": [""],
      "`confidence_interval` must be between 0 and 1 (exclusive)": [""],
      "lower percentile must be greater than 0 and less than 100. Must be lower than upper percentile.": [
        ""
      ],
      "upper percentile must be greater than 0 and less than 100. Must be higher than lower percentile.": [
        ""
      ],
      "`width` must be greater or equal to 0": [""],
      "`row_limit` must be greater than or equal to 0": [""],
      "`row_offset` must be greater than or equal to 0": [""],
      "Chart has no query context saved. Please save the chart again.": [""],
      "Request is incorrect: %(error)s": [""],
      "Request is not JSON": [""],
      "Owners are invalid": [""],
      "Some roles do not exist": ["一部のロールが存在しません"],
      "Datasource type is invalid": [""],
      "Annotation layer parameters are invalid.": [""],
      "Annotation layer could not be created.": [""],
      "Annotation layer could not be updated.": [""],
      "Annotation layer not found.": [""],
      "Annotation layer has associated annotations.": [""],
      "Name must be unique": [""],
      "End date must be after start date": [
        "開始日は終了日を超えてはいけません"
      ],
      "Short description must be unique for this layer": [""],
      "Annotation not found.": [""],
      "Annotation parameters are invalid.": [""],
      "Annotation could not be created.": [""],
      "Annotation could not be updated.": [""],
      "Annotations could not be deleted.": [""],
      "Time string is ambiguous. Please specify [%(human_readable)s ago] or [%(human_readable)s later].": [
        ""
      ],
      "Cannot parse time string [%(human_readable)s]": [""],
      "Time delta is ambiguous. Please specify [%(human_readable)s ago] or [%(human_readable)s later].": [
        ""
      ],
      "Database does not exist": [""],
      "Dashboards do not exist": ["ダッシュボードは存在しません"],
      "Datasource type is required when datasource_id is given": [""],
      "Chart parameters are invalid.": [""],
      "Chart could not be created.": ["チャートを作成できませんでした。"],
      "Chart could not be updated.": [
        "チャートをアップロードできませんでした。"
      ],
      "Charts could not be deleted.": ["チャートを削除できませんでした。"],
      "There are associated alerts or reports": [
        "関連するアラートまたはレポートがあります"
      ],
      "Changing this chart is forbidden": [
        "このチャートの変更は禁止されています"
      ],
      "Import chart failed for an unknown reason": [""],
      "Error: %(error)s": [""],
      "CSS template not found.": [""],
      "Must be unique": ["一意である必要があります"],
      "Dashboard parameters are invalid.": [
        "ダッシュボードパラメータが無効です。"
      ],
      "Dashboard could not be updated.": [
        "ダッシュボードを更新できませんでした。"
      ],
      "Dashboard could not be deleted.": [
        "ダッシュボードを削除できませんでした。"
      ],
      "Changing this Dashboard is forbidden": [
        "このダッシュボードの変更は禁止されています"
      ],
      "Import dashboard failed for an unknown reason": [
        "不明な理由でダッシュボードのインポートに失敗しました"
      ],
      "You don't have access to this dashboard.": [
        "このダッシュボードにアクセスできません。"
      ],
      "No data in file": ["ファイルにデータがありません"],
      "Database parameters are invalid.": [
        "データベース パラメータが無効です。"
      ],
      "A database with the same name already exists.": [""],
      "Field is required": [""],
      "Field cannot be decoded by JSON. %(json_error)s": [""],
      "The metadata_params in Extra field is not configured correctly. The key %{key}s is invalid.": [
        ""
      ],
      "Database not found.": ["データベースが見つかりません。"],
      "Database could not be created.": [
        "データベースを作成できませんでした。"
      ],
      "Database could not be updated.": [
        "データベースを更新できませんでした。"
      ],
      "Connection failed, please check your connection settings": [""],
      "Cannot delete a database that has datasets attached": [""],
      "Database could not be deleted.": [
        "データベースを削除できませんでした。"
      ],
      "Stopped an unsafe database connection": [""],
      "Could not load database driver": [""],
      "Unexpected error occurred, please check your logs for details": [""],
      "No validator found (configured for the engine)": [""],
      "Was unable to check your query": [""],
      "Import database failed for an unknown reason": [""],
      "Could not load database driver: {}": [""],
      "Engine \"%(engine)s\" cannot be configured through parameters.": [""],
      "%(validator)s was unable to check your query.\nPlease recheck your query.\nException: %(ex)s": [
        ""
      ],
      "A database port is required when connecting via SSH Tunnel.": [""],
      "SSH Tunneling is not enabled": [""],
      "Must provide credentials for the SSH Tunnel": [""],
      "Cannot have multiple credentials for the SSH Tunnel": [""],
      "Dataset %(name)s already exists": [""],
      "Database not allowed to change": [""],
      "One or more columns do not exist": [""],
      "One or more columns are duplicated": [""],
      "One or more columns already exist": [""],
      "One or more metrics do not exist": [""],
      "One or more metrics are duplicated": [""],
      "One or more metrics already exist": [""],
      "Table [%(table_name)s] could not be found, please double check your database connection, schema, and table name": [
        ""
      ],
      "Dataset does not exist": ["データセットが存在しません"],
      "Dataset parameters are invalid.": [""],
      "Dataset could not be created.": [""],
      "Dataset could not be updated.": [""],
      "Changing this dataset is forbidden": [""],
      "Import dataset failed for an unknown reason": [""],
      "Data URI is not allowed.": [""],
      "Dataset column not found.": ["データセット列が見つかりません。"],
      "Dataset column delete failed.": ["データセット列の削除に失敗しました。"],
      "Changing this dataset is forbidden.": [
        "このデータセットの変更は禁止されています。"
      ],
      "Dataset metric not found.": ["データセットの指標が見つかりません。"],
      "Dataset metric delete failed.": [
        "データセット指標の削除に失敗しました。"
      ],
      "Form data not found in cache, reverting to chart metadata.": [""],
      "Form data not found in cache, reverting to dataset metadata.": [""],
      "[Missing Dataset]": ["[データセットが見つかりません]"],
      "Saved queries could not be deleted.": [""],
      "Saved query not found.": [""],
      "Import saved query failed for an unknown reason.": [
        "不明な理由により、保存したクエリをインポートできませんでした。"
      ],
      "Saved query parameters are invalid.": [
        "保存したクエリ パラメーターが無効です。"
      ],
      "Invalid tab ids: %s(tab_ids)": [""],
      "Dashboard does not exist": ["ダッシュボードが存在しません"],
      "Chart does not exist": ["チャートが存在しません"],
      "Database is required for alerts": ["アラートにはデータベースが必要です"],
      "Type is required": ["タイプが必要です"],
      "Choose a chart or dashboard not both": [
        "両方ではなくチャートまたはダッシュボードを選択してください"
      ],
      "Please save your chart first, then try creating a new email report.": [
        ""
      ],
      "Please save your dashboard first, then try creating a new email report.": [
        ""
      ],
      "Report Schedule parameters are invalid.": [
        "レポートスケジュールパラメータが無効です。"
      ],
      "Report Schedule could not be created.": [
        "レポートスケジュールを作成できませんでした。"
      ],
      "Report Schedule could not be updated.": [
        "レポートスケジュールを更新できませんでした。"
      ],
      "Report Schedule not found.": ["レポートスケジュールが見つかりません。"],
      "Report Schedule delete failed.": [
        "レポートスケジュールの削除に失敗しました。"
      ],
      "Report Schedule log prune failed.": [
        "レポートスケジュールログの整理に失敗しました。"
      ],
      "Report Schedule execution failed when generating a screenshot.": [
        "スクリーンショットの生成時にレポートスケジュールの実行に失敗しました。"
      ],
      "Report Schedule execution failed when generating a csv.": [
        "csv の生成中にレポートスケジュールの実行に失敗しました。"
      ],
      "Report Schedule execution got an unexpected error.": [
        "レポートスケジュールの実行で予期しないエラーが発生しました。"
      ],
      "Report Schedule is still working, refusing to re-compute.": [
        "レポートスケジュールはまだ機能しており、再計算を拒否しています。"
      ],
      "Report Schedule reached a working timeout.": [
        "レポートスケジュールが作業タイムアウトに達しました。"
      ],
      "A report named \"%(name)s\" already exists": [""],
      "An alert named \"%(name)s\" already exists": [""],
      "Resource already has an attached report.": [""],
      "Alert query returned more than one row.": [
        "アラートクエリが複数の行を返しました。"
      ],
      "Alert validator config error.": ["アラートバリデーター設定エラー。"],
      "Alert query returned more than one column.": [
        "アラートクエリが複数の列を返しました。"
      ],
      "Alert query returned a non-number value.": [
        "アラートクエリが数値以外の値を返しました。"
      ],
      "Alert found an error while executing a query.": [
        "クエリの実行中にアラートがエラーを検出しました。"
      ],
      "A timeout occurred while executing the query.": [
        "クエリの実行中にタイムアウトが発生しました。"
      ],
      "A timeout occurred while taking a screenshot.": [
        "スクリーンショットの撮影中にタイムアウトが発生しました。"
      ],
      "A timeout occurred while generating a csv.": [
        "csv の生成中にタイムアウトが発生しました。"
      ],
      "Alert fired during grace period.": [
        "猶予期間中にアラートが発生しました。"
      ],
      "Alert ended grace period.": ["アラートは猶予期間を終了しました。"],
      "Alert on grace period": ["猶予期間に関するアラート"],
      "Report Schedule state not found": [
        "レポートスケジュールの状態が見つかりません"
      ],
      "Report schedule unexpected error": [
        "レポートスケジュールの予期せぬエラー"
      ],
      "Changing this report is forbidden": [
        "このレポートの変更は禁止されています"
      ],
      "An error occurred while pruning logs ": [
        "ログのプルーニング中にエラーが発生しました "
      ],
      "The query estimation was killed after %(sqllab_timeout)s seconds. It might be too complex, or the database might be under heavy load.": [
        ""
      ],
      "The database referenced in this query was not found. Please contact an administrator for further assistance or try again.": [
        ""
      ],
      "The query associated with these results could not be found. You need to re-run the original query.": [
        ""
      ],
      "Cannot access the query": [""],
      "Data could not be retrieved from the results backend. You need to re-run the original query.": [
        ""
      ],
      "Data could not be deserialized from the results backend. The storage format might have changed, rendering the old data stake. You need to re-run the original query.": [
        ""
      ],
      "Invalid result type: %(result_type)s": [""],
      "Columns missing in dataset: %(invalid_columns)s": [""],
      "The chart does not exist": ["チャートが存在しません"],
      "Duplicate column/metric labels: %(labels)s. Please make sure all columns and metrics have a unique label.": [
        ""
      ],
      "The following entries in `series_columns` are missing in `columns`: %(columns)s. ": [
        ""
      ],
      "`operation` property of post processing object undefined": [""],
      "Unsupported post processing operation: %(operation)s": [""],
      "[asc]": [""],
      "[desc]": [""],
      "Error in jinja expression in fetch values predicate: %(msg)s": [""],
      "Virtual dataset query must be read-only": [""],
      "Error in jinja expression in RLS filters: %(msg)s": [""],
      "Metric '%(metric)s' does not exist": [""],
      "Db engine did not return all queried columns": [""],
      "Virtual dataset query cannot be empty": [""],
      "Only `SELECT` statements are allowed": [
        "'SELECT' 操作のみが許可されます"
      ],
      "Only single queries supported": [
        "単一のクエリのみがサポートされています"
      ],
      "Columns": ["列"],
      "Show Column": [""],
      "Add Column": [""],
      "Edit Column": [""],
      "Whether to make this column available as a [Time Granularity] option, column has to be DATETIME or DATETIME-like": [
        ""
      ],
      "Whether this column is exposed in the `Filters` section of the explore view.": [
        ""
      ],
      "The data type that was inferred by the database. It may be necessary to input a type manually for expression-defined columns in some cases. In most case users should not need to alter this.": [
        ""
      ],
      "Column": ["列"],
      "Verbose Name": [""],
      "Description": [""],
      "Groupable": ["グループ分け可能"],
      "Filterable": ["フィルタ可能"],
      "Table": ["テーブル"],
      "Expression": ["式"],
      "Is temporal": [""],
      "Datetime Format": ["日時フォーマット"],
      "Type": ["タイプ"],
      "Business Data Type": [""],
      "Invalid date/timestamp format": [
        "無効な日付/タイムスタンプのフォーマット"
      ],
      "Metrics": ["指標"],
      "Show Metric": ["指標を表示"],
      "Add Metric": ["指標を追加"],
      "Edit Metric": ["指標を編集"],
      "Metric": ["指標"],
      "SQL Expression": ["SQL 式"],
      "D3 Format": [""],
      "Extra": [""],
      "Warning Message": ["警告メッセージ"],
      "Tables": ["テーブル"],
      "Show Table": ["テーブルを表示"],
      "Import a table definition": ["テーブル定義のインポート"],
      "Edit Table": ["テーブルを編集"],
      "The list of charts associated with this table. By altering this datasource, you may change how these associated charts behave. Also note that charts need to point to a datasource, so this form will fail at saving if removing charts from a datasource. If you want to change the datasource for a chart, overwrite the chart from the 'explore view'": [
        ""
      ],
      "Timezone offset (in hours) for this datasource": [""],
      "Name of the table that exists in the source database": [""],
      "Schema, as used only in some databases like Postgres, Redshift and DB2": [
        ""
      ],
      "This fields acts a Superset view, meaning that Superset will run a query against this string as a subquery.": [
        ""
      ],
      "Predicate applied when fetching distinct value to populate the filter control component. Supports jinja template syntax. Applies only when `Enable Filter Select` is on.": [
        ""
      ],
      "Redirects to this endpoint when clicking on the table from the table list": [
        ""
      ],
      "Whether to populate the filter's dropdown in the explore view's filter section with a list of distinct values fetched from the backend on the fly": [
        ""
      ],
      "Whether the table was generated by the 'Visualize' flow in SQL Lab": [
        ""
      ],
      "A set of parameters that become available in the query using Jinja templating syntax": [
        ""
      ],
      "Duration (in seconds) of the caching timeout for this table. A timeout of 0 indicates that the cache never expires. Note this defaults to the database timeout if undefined.": [
        ""
      ],
      "Allow column names to be changed to case insensitive format, if supported (e.g. Oracle, Snowflake).": [
        ""
      ],
      "Datasets can have a main temporal column (main_dttm_col), but can also have secondary time columns. When this attribute is true, whenever the secondary columns are filtered, the same filter is applied to the main datetime column.": [
        ""
      ],
      "Associated Charts": [""],
      "Changed By": ["更新者"],
      "Database": ["データベース"],
      "Last Changed": ["最終更新"],
      "Enable Filter Select": [""],
      "Schema": ["スキーマ"],
      "Default Endpoint": [""],
      "Offset": ["オフセット"],
      "Cache Timeout": [""],
      "Table Name": ["テーブル名"],
      "Fetch Values Predicate": [""],
      "Owners": ["所有者"],
      "Main Datetime Column": [""],
      "SQL Lab View": ["SQL Lab ビュー"],
      "Template parameters": ["テンプレートパラメータ"],
      "Modified": ["最終更新"],
      "The table was created. As part of this two-phase configuration process, you should now click the edit button by the new table to configure it.": [
        ""
      ],
      "Deleted %(num)d css template": [""],
      "Dataset schema is invalid, caused by: %(error)s": [""],
      "Deleted %(num)d dashboard": [
        " %(num)d 件のダッシュボードを削除しました"
      ],
      "Title or Slug": ["タイトルまたはスラッグ"],
      "Role": [""],
      "Table name undefined": [""],
      "Invalid connection string, a valid string usually follows: backend+driver://user:password@database-host/database-name": [
        ""
      ],
      "Field cannot be decoded by JSON. %(msg)s": [""],
      "The metadata_params in Extra field is not configured correctly. The key %(key)s is invalid.": [
        ""
      ],
      "An engine must be specified when passing individual parameters to a database.": [
        ""
      ],
      "Engine spec \"InvalidEngine\" does not support being configured via individual parameters.": [
        ""
      ],
      "Deleted %(num)d dataset": [" %(num)d 件のデータセットを削除しました"],
      "Null or Empty": [""],
      "Please check your query for syntax errors at or near \"%(syntax_error)s\". Then, try running your query again.": [
        ""
      ],
      "Second": ["秒"],
      "Minute": ["分"],
      "5 minute": ["5分"],
      "10 minute": ["10分"],
      "15 minute": ["15分"],
      "Hour": ["時間"],
      "Day": ["日"],
      "Week": ["週"],
      "Month": ["月"],
      "Quarter": ["四半期"],
      "Year": ["年"],
      "Week starting Sunday": [""],
      "Week starting Monday": [""],
      "Week ending Saturday": [""],
      "Week ending Sunday": [""],
      "Username": ["ユーザー名"],
      "Password": ["パスワード"],
      "Hostname or IP address": ["ホスト名またはIPアドレス"],
      "Database port": ["DBポート番号"],
      "Database name": ["データベース名"],
      "Use an encrypted connection to the database": [""],
      "Use an ssh tunnel connection to the database": [""],
      "Unable to connect. Verify that the following roles are set on the service account: \"BigQuery Data Viewer\", \"BigQuery Metadata Viewer\", \"BigQuery Job User\" and the following permissions are set \"bigquery.readsessions.create\", \"bigquery.readsessions.getData\"": [
        ""
      ],
      "The table \"%(table)s\" does not exist. A valid table must be used to run this query.": [
        ""
      ],
      "We can't seem to resolve column \"%(column)s\" at line %(location)s.": [
        ""
      ],
      "The schema \"%(schema)s\" does not exist. A valid schema must be used to run this query.": [
        ""
      ],
      "Either the username \"%(username)s\" or the password is incorrect.": [
        ""
      ],
      "Unknown Doris server host \"%(hostname)s\".": [""],
      "The host \"%(hostname)s\" might be down and can't be reached.": [""],
      "Unable to connect to database \"%(database)s\".": [
        "“%(database)s” に接続できません。"
      ],
      "Please check your query for syntax errors near \"%(server_error)s\". Then, try running your query again.": [
        ""
      ],
      "We can't seem to resolve the column \"%(column_name)s\"": [""],
      "Either the username \"%(username)s\", password, or database name \"%(database)s\" is incorrect.": [
        ""
      ],
      "The hostname \"%(hostname)s\" cannot be resolved.": [""],
      "Port %(port)s on hostname \"%(hostname)s\" refused the connection.": [
        ""
      ],
      "The host \"%(hostname)s\" might be down, and can't be reached on port %(port)s.": [
        ""
      ],
      "Unknown MySQL server host \"%(hostname)s\".": [""],
      "The username \"%(username)s\" does not exist.": [""],
      "The user/password combination is not valid (Incorrect password for user).": [
        ""
      ],
      "Could not resolve hostname: \"%(host)s\".": [""],
      "Port out of range 0-65535": [""],
      "Invalid Connection String: Expecting String of the form 'ocient://user:pass@host:port/database'.": [
        ""
      ],
      "Syntax Error: %(qualifier)s input \"%(input)s\" expecting \"%(expected)s": [
        ""
      ],
      "Table or View \"%(table)s\" does not exist.": [""],
      "Invalid reference to column: \"%(column)s\"": [""],
      "The password provided for username \"%(username)s\" is incorrect.": [""],
      "Please re-enter the password.": [""],
      "We can't seem to resolve the column \"%(column_name)s\" at line %(location)s.": [
        ""
      ],
      "Users are not allowed to set a search path for security reasons.": [""],
      "The table \"%(table_name)s\" does not exist. A valid table must be used to run this query.": [
        ""
      ],
      "The schema \"%(schema_name)s\" does not exist. A valid schema must be used to run this query.": [
        ""
      ],
      "Unable to connect to catalog named \"%(catalog_name)s\".": [""],
      "Unknown Presto Error": [""],
      "We were unable to connect to your database named \"%(database)s\". Please verify your database name and try again.": [
        ""
      ],
      "%(object)s does not exist in this database.": [""],
      "Home": ["ホーム"],
      "Data": ["データ"],
      "Dashboards": ["ダッシュボード"],
      "Charts": ["チャート"],
      "Datasets": ["データセット"],
      "Plugins": ["プラグイン"],
      "Manage": ["管理"],
      "CSS Templates": ["CSSテンプレート"],
      "SQL Lab": ["SQL Lab"],
      "SQL": [""],
      "Saved Queries": ["保存したクエリ"],
      "Query History": ["クエリ履歴"],
      "Action Log": ["操作履歴"],
      "Security": ["セキュリティ"],
      "Alerts & Reports": ["アラートとレポート"],
      "Annotation Layers": ["注釈レイヤー"],
      "Unable to encode value": [""],
      "Unable to decode value": [""],
      "Invalid permalink key": [""],
      "Error while rendering virtual dataset query: %(msg)s": [""],
      "Virtual dataset query cannot consist of multiple statements": [""],
      "Datetime column not provided as part table configuration and is required by this type of chart": [
        ""
      ],
      "Empty query?": [""],
      "Unknown column used in orderby: %(col)s": [""],
      "Time column \"%(col)s\" does not exist in dataset": [""],
      "Filter value list cannot be empty": [""],
      "Must specify a value for filters with comparison operators": [""],
      "Invalid filter operation type: %(op)s": [""],
      "Error in jinja expression in WHERE clause: %(msg)s": [""],
      "Error in jinja expression in HAVING clause: %(msg)s": [""],
      "Database does not support subqueries": [
        "データベースはサブクエリをサポートしていません"
      ],
      "Deleted %(num)d saved query": [
        " %(num)d 件の保存したクエリを削除しました"
      ],
      "Deleted %(num)d report schedule": [
        " %(num)d 件のレポートスケジュールを削除しました"
      ],
      "Value must be greater than 0": ["値は 0 より大きくする必要があります"],
      "Custom width of the screenshot in pixels": [""],
      "Screenshot width must be between %(min)spx and %(max)spx": [""],
      "\n            Error: %(text)s\n            ": [""],
      "%(name)s.csv": [""],
      "%(name)s.pdf": [""],
      "%(prefix)s %(title)s": [""],
      "*%(name)s*\n\n%(description)s\n\n<%(url)s|Explore in Superset>\n\n%(table)s\n": [
        ""
      ],
      "*%(name)s*\n\n%(description)s\n\nError: %(text)s\n": [""],
      "%(dialect)s cannot be used as a data source for security reasons.": [""],
      "Guest user cannot modify chart payload": [""],
      "You don't have the rights to alter %(resource)s": [""],
      "Failed to execute %(query)s": [""],
      "Please check your template parameters for syntax errors and make sure they match across your SQL query and Set Parameters. Then, try running your query again.": [
        ""
      ],
      "The parameter %(parameters)s in your query is undefined.": [""],
      "The query contains one or more malformed template parameters.": [""],
      "Please check your query and confirm that all template parameters are surround by double braces, for example, \"{{ ds }}\". Then, try running your query again.": [
        ""
      ],
      "Tag name is invalid (cannot contain ':')": [""],
      "Is custom tag": [""],
      "Record Count": ["レコード数"],
      "No records found": ["レコードが見つかりません"],
      "Filter List": ["フィルタリスト"],
      "Search": ["検索"],
      "Refresh": ["更新"],
      "Import dashboards": ["ダッシュボードをインポート"],
      "Import Dashboard(s)": ["ダッシュボードをインポート"],
      "File": ["ファイル"],
      "Choose File": ["ファイルを選択"],
      "Upload": ["アップロード"],
      "Test Connection": ["接続のテスト"],
      "Unsupported clause type: %(clause)s": [""],
      "Unable to calculate such a date delta": [""],
      "Unable to find such a holiday: [%(holiday)s]": [""],
      "DB column %(col_name)s has unknown type: %(value_type)s": [""],
      "percentiles must be a list or tuple with two numeric values, of which the first is lower than the second value": [
        ""
      ],
      "`compare_columns` must have the same length as `source_columns`.": [""],
      "`compare_type` must be `difference`, `percentage` or `ratio`": [""],
      "Column \"%(column)s\" is not numeric or does not exists in the query results.": [
        ""
      ],
      "`rename_columns` must have the same length as `columns`.": [""],
      "Invalid cumulative operator: %(operator)s": [""],
      "Invalid geohash string": [""],
      "Invalid longitude/latitude": [""],
      "Invalid geodetic string": [""],
      "Pivot operation requires at least one index": [""],
      "Pivot operation must include at least one aggregate": [""],
      "`prophet` package not installed": [""],
      "Time grain missing": [""],
      "Unsupported time grain: %(time_grain)s": [""],
      "Periods must be a whole number": [""],
      "Confidence interval must be between 0 and 1 (exclusive)": [""],
      "DataFrame must include temporal column": [""],
      "DataFrame include at least one series": [
        "少なくとも1つの指標を選択してください"
      ],
      "Label already exists": [""],
      "Resample operation requires DatetimeIndex": [""],
      "Resample method should be in ": [""],
      "Undefined window for rolling operation": [""],
      "Window must be > 0": [""],
      "Invalid rolling_type: %(type)s": [""],
      "Invalid options for %(rolling_type)s: %(options)s": [""],
      "Referenced columns not available in DataFrame.": [""],
      "Column referenced by aggregate is undefined: %(column)s": [""],
      "Operator undefined for aggregator: %(name)s": [""],
      "Invalid numpy function: %(operator)s": [""],
      "json isn't valid": [""],
      "Export to YAML": ["YAMLで出力"],
      "Export to YAML?": ["YAMLで出力しますか？"],
      "Delete": ["削除"],
      "Delete all Really?": ["本当に全部削除しますか？"],
      "Is favorite": ["お気に入り"],
      "Is tagged": [""],
      "The data source seems to have been deleted": [""],
      "The user seems to have been deleted": [""],
      "Error: %(msg)s": [""],
      "Explore - %(table)s": [""],
      "Explore": [""],
      "Chart [{}] has been saved": ["チャート [{}] が保存されました"],
      "Chart [{}] has been overwritten": ["チャート [{}] が上書きされました"],
      "Chart [{}] was added to dashboard [{}]": [
        "チャート [{}] はダッシュボード [{}] に追加されました"
      ],
      "Dashboard [{}] just got created and chart [{}] was added to it": [
        "ダッシュボード [{}] が作成されチャート [{}] が追加されました"
      ],
      "Malformed request. slice_id or table_name and db_name arguments are expected": [
        "不正なリクエスト。 slice_idまたはtable_nameおよびdb_name引数が必要です"
      ],
      "Chart %(id)s not found": ["チャート %(id)s が見つかりません"],
      "Table %(table)s wasn't found in the database %(db)s": [
        "テーブル %(table)s はデータベース %(db)s にありません"
      ],
      "Show CSS Template": ["CSSテンプレートを表示"],
      "Add CSS Template": ["CSSテンプレートを追加"],
      "Edit CSS Template": ["CSSテンプレートを編集"],
      "Template Name": ["テンプレート名"],
      "A human-friendly name": [""],
      "Used internally to identify the plugin. Should be set to the package name from the pluginʼs package.json": [
        ""
      ],
      "A full URL pointing to the location of the built plugin (could be hosted on a CDN for example)": [
        ""
      ],
      "Custom Plugins": [""],
      "Custom Plugin": [""],
      "Add a Plugin": [""],
      "Edit Plugin": [""],
      "The dataset associated with this chart no longer exists": [""],
      "Could not determine datasource type": [""],
      "Could not find viz object": [""],
      "Show Chart": ["チャートを表示"],
      "Add Chart": ["チャートを追加"],
      "Edit Chart": ["チャートを編集"],
      "These parameters are generated dynamically when clicking the save or overwrite button in the explore view. This JSON object is exposed here for reference and for power users who may want to alter specific parameters.": [
        ""
      ],
      "Duration (in seconds) of the caching timeout for this chart. Note this defaults to the datasource/table timeout if undefined.": [
        ""
      ],
      "Creator": ["作成者"],
      "Datasource": ["データソース"],
      "Last Modified": ["最終更新"],
      "Parameters": ["パラメータ"],
      "Chart": ["チャート"],
      "Name": ["名前"],
      "Visualization Type": ["可視化方式"],
      "Show Dashboard": ["ダッシュボードを表示"],
      "Add Dashboard": ["ダッシュボードを追加"],
      "Edit Dashboard": ["ダッシュボードを編集"],
      "This json object describes the positioning of the widgets in the dashboard. It is dynamically generated when adjusting the widgets size and positions by using drag & drop in the dashboard view": [
        ""
      ],
      "The CSS for individual dashboards can be altered here, or in the dashboard view where changes are immediately visible": [
        "個々のダッシュボードのCSSは、ここもしくは変更がすぐに表示されるダッシュボードビューで変更できます"
      ],
      "To get a readable URL for your dashboard": [
        "ダッシュボードの読み取り可能なURLを取得するには"
      ],
      "This JSON object is generated dynamically when clicking the save or overwrite button in the dashboard view. It is exposed here for reference and for power users who may want to alter specific parameters.": [
        "この JSON オブジェクトは、ダッシュボード ビューの [保存] または [上書き] ボタンをクリックすると動的に生成されます。これは、参照用と特定のパラメータを変更する可能性のあるパワーユーザーのために公開されています。"
      ],
      "Owners is a list of users who can alter the dashboard.": [
        "所有者は、ダッシュボードを変更できるユーザーのリストです。"
      ],
      "Roles is a list which defines access to the dashboard. Granting a role access to a dashboard will bypass dataset level checks.If no roles are defined, regular access permissions apply.": [
        ""
      ],
      "Determines whether or not this dashboard is visible in the list of all dashboards": [
        "このダッシュボードがすべてのダッシュボードのリストに表示されるかどうかを決定します"
      ],
      "Dashboard": ["ダッシュボード"],
      "Title": ["タイトル"],
      "Slug": ["スラッグ"],
      "Roles": [""],
      "Published": ["公開"],
      "Position JSON": [""],
      "CSS": [""],
      "JSON Metadata": ["JSONメタデータ"],
      "Export": ["エクスポート"],
      "Export dashboards?": ["ダッシュボードをエクスポートしますか？"],
      "Only the following file extensions are allowed: %(allowed_extensions)s": [
        "次のファイル拡張子のみが許可されます: %(allowed_extensions)s"
      ],
      "Name of table to be created with CSV file": [""],
      "Table name cannot contain a schema": [""],
      "Select a database to upload the file to": [""],
      "Column Data Types": [""],
      "A dictionary with column names and their data types if you need to change the defaults. Example: {\"user_id\":\"int\"}. Check Python's Pandas library for supported data types.": [
        ""
      ],
      "Select a schema if the database supports this": [""],
      "Delimiter": ["区切り文字"],
      "Enter a delimiter for this data": [""],
      ",": [""],
      ".": [""],
      "If Table Already Exists": [""],
      "What should happen if the table already exists": [""],
      "Fail": [""],
      "Replace": [""],
      "Append": [""],
      "Skip Initial Space": [""],
      "Skip spaces after delimiter": [""],
      "Skip Blank Lines": [""],
      "Skip blank lines rather than interpreting them as Not A Number values": [
        ""
      ],
      "Columns To Be Parsed as Dates": [""],
      "A comma separated list of columns that should be parsed as dates": [""],
      "Day First": [""],
      "DD/MM format dates, international and European format": [""],
      "Decimal Character": [""],
      "Character to interpret as decimal point": [""],
      "Null Values": [""],
      "Json list of the values that should be treated as null. Examples: [\"\"] for empty strings, [\"None\", \"N/A\"], [\"nan\", \"null\"]. Warning: Hive database supports only a single value": [
        ""
      ],
      "Index Column": [""],
      "Column to use as the row labels of the dataframe. Leave empty if no index column": [
        ""
      ],
      "Dataframe Index": [""],
      "Write dataframe index as a column": [""],
      "Column Label(s)": [""],
      "Column label for index column(s). If None is given and Dataframe Index is checked, Index Names are used": [
        ""
      ],
      "Json list of the column names that should be read": [""],
      "Overwrite Duplicate Columns": [""],
      "If duplicate columns are not overridden, they will be presented as \"X.1, X.2 ...X.x\"": [
        ""
      ],
      "Header Row": [""],
      "Row containing the headers to use as column names (0 is first line of data). Leave empty if there is no header row": [
        ""
      ],
      "Rows to Read": [""],
      "Number of rows of file to read": [""],
      "Skip Rows": [""],
      "Number of rows to skip at start of file": [""],
      "Name of table to be created from excel data.": [""],
      "Excel File": [""],
      "Select a Excel file to be uploaded to a database.": [""],
      "Sheet Name": [""],
      "Strings used for sheet names (default is the first sheet).": [""],
      "Specify a schema (if database flavor supports this).": [""],
      "Table Exists": [""],
      "If table exists do one of the following: Fail (do nothing), Replace (drop and recreate table) or Append (insert data).": [
        ""
      ],
      "Row containing the headers to use as column names (0 is first line of data). Leave empty if there is no header row.": [
        ""
      ],
      "Column to use as the row labels of the dataframe. Leave empty if no index column.": [
        ""
      ],
      "Number of rows to skip at start of file.": [""],
      "Number of rows of file to read.": [""],
      "Parse Dates": [""],
      "A comma separated list of columns that should be parsed as dates.": [""],
      "Character to interpret as decimal point.": [""],
      "Write dataframe index as a column.": [""],
      "Column label for index column(s). If None is given and Dataframe Index is True, Index Names are used.": [
        ""
      ],
      "Null values": [""],
      "Json list of the values that should be treated as null. Examples: [\"\"], [\"None\", \"N/A\"], [\"nan\", \"null\"]. Warning: Hive database supports only single value. Use [\"\"] for empty string.": [
        ""
      ],
      "Name of table to be created from columnar data.": [""],
      "Columnar File": [""],
      "Json list of the column names that should be read. If not None, only these columns will be read from the file.": [
        ""
      ],
      "Databases": ["データベース"],
      "Show Database": ["データベースを表示"],
      "Add Database": ["データベースを追加"],
      "Edit Database": ["データベースを編集"],
      "Expose this DB in SQL Lab": [""],
      "Operate the database in asynchronous mode, meaning that the queries are executed on remote workers as opposed to on the web server itself. This assumes that you have a Celery worker setup as well as a results backend. Refer to the installation docs for more information.": [
        "データベースを非同期モードで動作させます。Webサーバー自体ではなくリモートワーカーでクエリを実行します。この機能はCeleryワーカーと結果バックエンドがセットアップされていることを前提としています。詳細についてはインストールドキュメントを参照してください。"
      ],
      "Allow CREATE TABLE AS option in SQL Lab": [""],
      "Allow CREATE VIEW AS option in SQL Lab": [""],
      "Allow users to run non-SELECT statements (UPDATE, DELETE, CREATE, ...) in SQL Lab": [
        ""
      ],
      "When allowing CREATE TABLE AS option in SQL Lab, this option forces the table to be created in this schema": [
        ""
      ],
      "If Presto, all the queries in SQL Lab are going to be executed as the currently logged on user who must have permission to run them.<br/>If Hive and hive.server2.enable.doAs is enabled, will run the queries as service account, but impersonate the currently logged on user via hive.server2.proxy.user property.": [
        ""
      ],
      "Duration (in seconds) of the caching timeout for charts of this database. A timeout of 0 indicates that the cache never expires. Note this defaults to the global timeout if undefined.": [
        "このデータベースのチャートに対するキャッシュのタイムアウト期間（秒）。タイムアウトが0の場合は、キャッシュが失効しないことを意味します。未定義の場合は、グローバル・タイムアウトがデフォルト値になることに注意してください。"
      ],
      "If selected, please set the schemas allowed for csv upload in Extra.": [
        ""
      ],
      "Expose in SQL Lab": [""],
      "Allow CREATE TABLE AS": [""],
      "Allow CREATE VIEW AS": [""],
      "Allow DML": [""],
      "CTAS Schema": [""],
      "SQLAlchemy URI": [""],
      "Chart Cache Timeout": [""],
      "Secure Extra": [""],
      "Root certificate": [""],
      "Async Execution": [""],
      "Impersonate the logged on user": [""],
      "Allow Csv Upload": [""],
      "Backend": [""],
      "Extra field cannot be decoded by JSON. %(msg)s": [""],
      "Invalid connection string, a valid string usually follows:'DRIVER://USER:PASSWORD@DB-HOST/DATABASE-NAME'<p>Example:'postgresql://user:password@your-postgres-db/database'</p>": [
        ""
      ],
      "CSV to Database configuration": [""],
      "Database \"%(database_name)s\" schema \"%(schema_name)s\" is not allowed for csv uploads. Please contact your Superset Admin.": [
        ""
      ],
      "Unable to upload CSV file \"%(filename)s\" to table \"%(table_name)s\" in database \"%(db_name)s\". Error message: %(error_msg)s": [
        ""
      ],
      "CSV file \"%(csv_filename)s\" uploaded to table \"%(table_name)s\" in database \"%(db_name)s\"": [
        ""
      ],
      "Excel to Database configuration": [""],
      "Database \"%(database_name)s\" schema \"%(schema_name)s\" is not allowed for excel uploads. Please contact your Superset Admin.": [
        ""
      ],
      "Unable to upload Excel file \"%(filename)s\" to table \"%(table_name)s\" in database \"%(db_name)s\". Error message: %(error_msg)s": [
        ""
      ],
      "Excel file \"%(excel_filename)s\" uploaded to table \"%(table_name)s\" in database \"%(db_name)s\"": [
        ""
      ],
      "Multiple file extensions are not allowed for columnar uploads. Please make sure all files are of the same extension.": [
        ""
      ],
      "Database \"%(database_name)s\" schema \"%(schema_name)s\" is not allowed for columnar uploads. Please contact your Superset Admin.": [
        ""
      ],
      "Unable to upload Columnar file \"%(filename)s\" to table \"%(table_name)s\" in database \"%(db_name)s\". Error message: %(error_msg)s": [
        ""
      ],
      "Columnar file \"%(columnar_filename)s\" uploaded to table \"%(table_name)s\" in database \"%(db_name)s\"": [
        ""
      ],
      "Request missing data field.": [""],
      "Duplicate column name(s): %(columns)s": [""],
      "Logs": ["ログ"],
      "Show Log": ["ログを表示"],
      "Add Log": ["ログを追加"],
      "Edit Log": ["ログを編集"],
      "User": ["ユーザー"],
      "Action": ["アクション"],
      "dttm": [""],
      "JSON": [""],
      "Time Granularity": [""],
      "Time": ["時間"],
      "A reference to the [Time] configuration, taking granularity into account": [
        ""
      ],
      "Raw records": [""],
      "Certified by %s": [""],
      "description": [""],
      "bolt": [""],
      "Changing this control takes effect instantly": [
        "この変更は即座に反映されます"
      ],
      "Show info tooltip": [""],
      "SQL expression": ["SQL 式"],
      "Label": ["ラベル"],
      "function type icon": [""],
      "string type icon": [""],
      "numeric type icon": [""],
      "boolean type icon": [""],
      "temporal type icon": [""],
      "Advanced analytics": [""],
      "This section contains options that allow for advanced analytical post processing of query results": [
        ""
      ],
      "Rolling window": [""],
      "Rolling function": [""],
      "None": ["なし"],
      "Defines a rolling window function to apply, works along with the [Periods] text box": [
        ""
      ],
      "Periods": [""],
      "Defines the size of the rolling window function, relative to the time granularity selected": [
        ""
      ],
      "Min periods": [""],
      "The minimum number of rolling periods required to show a value. For instance if you do a cumulative sum on 7 days you may want your \"Min Period\" to be 7, so that all data points shown are the total of 7 periods. This will hide the \"ramp up\" taking place over the first 7 periods": [
        ""
      ],
      "Time comparison": [""],
      "Time shift": [""],
      "1 day ago": [""],
      "1 week ago": [""],
      "28 days ago": [""],
      "52 weeks ago": [""],
      "1 year ago": [""],
      "104 weeks ago": [""],
      "2 years ago": [""],
      "156 weeks ago": [""],
      "3 years ago": [""],
      "Overlay one or more timeseries from a relative time period. Expects relative time deltas in natural language (example:  24 hours, 7 days, 52 weeks, 365 days). Free text is supported.": [
        ""
      ],
      "Calculation type": [""],
      "How to display time shifts: as individual lines; as the difference between the main time series and each time shift; as the percentage change; or as the ratio between series and time shifts.": [
        ""
      ],
      "Rule": [""],
      "1 minutely frequency": [""],
      "1 calendar day frequency": [""],
      "7 calendar day frequency": [""],
      "1 month start frequency": [""],
      "1 month end frequency": [""],
      "Pandas resample rule": [""],
      "Fill method": [""],
      "Zero imputation": [""],
      "Linear interpolation": [""],
      "Backward values": [""],
      "Pandas resample method": [""],
      "X Axis": ["X軸"],
      "X Axis Title": [""],
      "X AXIS TITLE BOTTOM MARGIN": [""],
      "Y Axis": ["Y軸"],
      "Y Axis Title": [""],
      "Y Axis Title Margin": [""],
      "Query": ["クエリ"],
      "Predictive Analytics": [""],
      "Enable forecast": [""],
      "Enable forecasting": [""],
      "How many periods into the future do we want to predict": [""],
      "Width of the confidence interval. Should be between 0 and 1": [""],
      "Yearly seasonality": [""],
      "Yes": [""],
      "No": [""],
      "Should yearly seasonality be applied. An integer value will specify Fourier order of seasonality.": [
        ""
      ],
      "Weekly seasonality": [""],
      "Should weekly seasonality be applied. An integer value will specify Fourier order of seasonality.": [
        ""
      ],
      "Daily seasonality": [""],
      "Should daily seasonality be applied. An integer value will specify Fourier order of seasonality.": [
        ""
      ],
      "Time related form attributes": [""],
      "Chart ID": ["チャートID"],
      "The id of the active chart": ["アクティブなチャートのID"],
      "Cache Timeout (seconds)": ["キャッシュタイムアウト (秒)"],
      "The number of seconds before expiring the cache": [
        "キャッシュを期限切れにするまでの秒数"
      ],
      "Extra url parameters for use in Jinja templated queries": [""],
      "Extra parameters that any plugins can choose to set for use in Jinja templated queries": [
        ""
      ],
      "Contribution Mode": [""],
      "Row": ["行"],
      "Series": [""],
      "Y-Axis Sort By": [""],
      "X-Axis Sort By": [""],
      "Decides which column to sort the base axis by.": [""],
      "Treat values as categorical.": [""],
      "Decides which measure to sort the base axis by.": [""],
      "Dimensions": [""],
      "Dimensions contain qualitative values such as names, dates, or geographical data. Use dimensions to categorize, segment, and reveal the details in your data. Dimensions affect the level of detail in the view.": [
        ""
      ],
      "Add dataset columns here to group the pivot table columns.": [""],
      "Dimension": [""],
      "Defines the grouping of entities. Each series is represented by a specific color in the chart.": [
        ""
      ],
      "Entity": [""],
      "This defines the element to be plotted on the chart": [""],
      "Filters": ["フィルタ"],
      "Select one or many metrics to display. You can use an aggregation function on a column or write custom SQL to create a metric.": [
        ""
      ],
      "Select a metric to display. You can use an aggregation function on a column or write custom SQL to create a metric.": [
        ""
      ],
      "Sort by": ["並び替え"],
      "This metric is used to define row selection criteria (how the rows are sorted) if a series or row limit is present. If not defined, it reverts to the first metric (where appropriate).": [
        ""
      ],
      "Bubble Size": [""],
      "Metric used to calculate bubble size": [""],
      "The dataset column/metric that returns the values on your chart's x-axis.": [
        ""
      ],
      "The dataset column/metric that returns the values on your chart's y-axis.": [
        ""
      ],
      "A metric to use for color": ["色に使用する指標"],
      "The time column for the visualization. Note that you can define arbitrary expression that return a DATETIME column in the table. Also note that the filter below is applied against this column or expression": [
        "可視化のための時間カラム。テーブルのDATETIME列を返す任意の式を定義することができます。この列または式に対して以下のフィルターが適用されることに注意してください"
      ],
      "Dimension to use on y-axis.": [""],
      "Dimension to use on x-axis.": [""],
      "The type of visualization to display": ["表示する可視化のタイプ"],
      "Use this to define a static color for all circles": [
        "これを使用して、すべての円の静的な色を定義します"
      ],
      "all": [""],
      "30 seconds": ["30秒"],
      "1 minute": ["1分"],
      "5 minutes": ["5分"],
      "30 minutes": ["30分"],
      "1 hour": ["1時間"],
      "week": ["週"],
      "week starting Sunday": [""],
      "week ending Saturday": [""],
      "month": ["月"],
      "year": ["年"],
      "The time granularity for the visualization. Note that you can type and use simple natural language as in `10 seconds`, `1 day` or `56 weeks`": [
        ""
      ],
      "Select a time grain for the visualization. The grain is the time interval represented by a single point on the chart.": [
        ""
      ],
      "This control filters the whole chart based on the selected time range. All relative times, e.g. \"Last month\", \"Last 7 days\", \"now\", etc. are evaluated on the server using the server's local time (sans timezone). All tooltips and placeholder times are expressed in UTC (sans timezone). The timestamps are then evaluated by the database using the engine's local timezone. Note one can explicitly set the timezone per the ISO 8601 format if specifying either the start and/or end time.": [
        ""
      ],
      "Row limit": [""],
      "Limits the number of the rows that are computed in the query that is the source of the data used for this chart.": [
        ""
      ],
      "If enabled, this control sorts the results/values descending, otherwise it sorts the results ascending.": [
        ""
      ],
      "Series limit": [""],
      "Limits the number of series that get displayed. A joined subquery (or an extra phase where subqueries are not supported) is applied to limit the number of series that get fetched and rendered. This feature is useful when grouping by high cardinality column(s) though does increase the query complexity and cost.": [
        ""
      ],
      "Y Axis Format": [""],
      "The color scheme for rendering chart": [""],
      "Whether to truncate metrics": [""],
      "D3 format syntax: https://github.com/d3/d3-format": [""],
      "Only applies when \"Label Type\" is set to show values.": [""],
      "Only applies when \"Label Type\" is not set to a percentage.": [""],
      "Original value": [""],
      "Duration in ms (66000 => 1m 6s)": [""],
      "Duration in ms (1.40008 => 1ms 400µs 80ns)": [""],
      "D3 time format syntax: https://github.com/d3/d3-time-format": [""],
      "Stack Trace:": [""],
      "No results were returned for this query. If you expected results to be returned, ensure any filters are configured properly and the datasource contains data for the selected time range.": [
        ""
      ],
      "Found invalid orderby options": [""],
      "Invalid input": [""],
      "(no description, click to see stack trace)": [""],
      "Request timed out": [""],
      "Issue 1001 - The database is under an unusual load.": [
        "Issue 1001 - データベースに異常な負荷がかかっています。"
      ],
      "An error occurred": ["エラーが発生しました"],
      "is expected to be an integer": [""],
      "is expected to be a number": [""],
      "is expected to be a Mapbox URL": [""],
      "Value cannot exceed %s": [""],
      "cannot be empty": [""],
      "Filters for comparison must have a value": [""],
      "Domain": [""],
      "hour": ["時間"],
      "day": ["日"],
      "The time unit used for the grouping of blocks": [""],
      "Subdomain": [""],
      "The time unit for each block. Should be a smaller unit than domain_granularity. Should be larger or equal to Time Grain": [
        ""
      ],
      "Cell Size": [""],
      "The size of the square cell, in pixels": [""],
      "Cell Padding": [""],
      "The distance between cells, in pixels": [""],
      "Cell Radius": [""],
      "The pixel radius": [""],
      "The number color \"steps\"": [""],
      "Whether to display the legend (toggles)": [""],
      "Whether to display the numerical values within the cells": [""],
      "Whether to display the metric name as a title": [""],
      "Number Format": [""],
      "Visualizes how a metric has changed over a time using a color scale and a calendar view. Gray values are used to indicate missing values and the linear color scheme is used to encode the magnitude of each day's value.": [
        ""
      ],
      "Business": [""],
      "Comparison": [""],
      "Intensity": [""],
      "less than {min} {name}": [""],
      "between {down} and {up} {name}": [""],
      "more than {max} {name}": [""],
      "Whether to sort results by the selected metric in descending order.": [
        ""
      ],
      "Number format": [""],
      "Source": [""],
      "Flow": [""],
      "Showcases the flow or link between categories using thickness of chords. The value and corresponding thickness can be different for each side.": [
        ""
      ],
      "Relationships between community channels": [""],
      "Chord Diagram": [""],
      "Circular": [""],
      "Legacy": [""],
      "Proportional": [""],
      "Which country to plot the map for?": [""],
      "ISO 3166-2 Codes": [""],
      "Column containing ISO 3166-2 codes of region/province/department in your table.": [
        ""
      ],
      "Visualizes how a single metric varies across a country's principal subdivisions (states, provinces, etc) on a choropleth map. Each subdivision's value is elevated when you hover over the corresponding geographic boundary.": [
        ""
      ],
      "2D": [""],
      "Geo": [""],
      "Stacked": [""],
      "Sorry, there appears to be no data": [""],
      "Event definition": [""],
      "Order by entity id": [""],
      "Important! Select this if the table is not already sorted by entity id, else there is no guarantee that all events for each entity are returned.": [
        ""
      ],
      "Minimum leaf node event count": [""],
      "Leaf nodes that represent fewer than this number of events will be initially hidden in the visualization": [
        ""
      ],
      "Select any columns for metadata inspection": [""],
      "Entity ID": [""],
      "e.g., a \"user id\" column": [""],
      "Max Events": [""],
      "The maximum number of events to return, equivalent to the number of rows": [
        ""
      ],
      "Compares the lengths of time different activities take in a shared timeline view.": [
        ""
      ],
      "Event Flow": [""],
      "Progressive": [""],
      "Axis ascending": [""],
      "Axis descending": [""],
      "Heatmap Options": [""],
      "Number of steps to take between ticks when displaying the X scale": [""],
      "Number of steps to take between ticks when displaying the Y scale": [""],
      "pixelated (Sharp)": [""],
      "auto (Smooth)": [""],
      "image-rendering CSS attribute of the canvas object that defines how the browser scales up the image": [
        ""
      ],
      "Normalize Across": [""],
      "x": [""],
      "y": [""],
      "Color will be shaded based the normalized (0% to 100%) value of a given cell against the other cells in the selected range: ": [
        ""
      ],
      "x: values are normalized within each column": [""],
      "y: values are normalized within each row": [""],
      "heatmap: values are normalized across the entire heatmap": [""],
      "Left Margin": [""],
      "Left margin, in pixels, allowing for more room for axis labels": [""],
      "Bottom Margin": [""],
      "Bottom margin, in pixels, allowing for more room for axis labels": [""],
      "Value bounds": [""],
      "Hard value bounds applied for color coding. Is only relevant and applied when the normalization is applied against the whole heatmap.": [
        ""
      ],
      "Sort X Axis": [""],
      "Sort Y Axis": [""],
      "Show percentage": [""],
      "Whether to include the percentage in the tooltip": [""],
      "Normalized": [""],
      "Whether to apply a normal distribution based on rank on the color scale": [
        ""
      ],
      "Visualize a related metric across pairs of groups. Heatmaps excel at showcasing the correlation or strength between two groups. Color is used to emphasize the strength of the link between each pair of groups.": [
        ""
      ],
      "Sizes of vehicles": [""],
      "Employment and education": [""],
      "Density": [""],
      "percentile (exclusive)": [""],
      "Select the numeric columns to draw the histogram": [""],
      "No of Bins": [""],
      "Select the number of bins for the histogram": [""],
      "X Axis Label": [""],
      "Y Axis Label": [""],
      "Whether to normalize the histogram": [""],
      "Whether to make the histogram cumulative": [""],
      "Take your data points, and group them into \"bins\" to see where the densest areas of information lie": [
        ""
      ],
      "Population age data": [""],
      "Contribution": [""],
      "Compute the contribution to the total": ["全体への寄与度を算出"],
      "Series Height": [""],
      "Pixel height of each series": [""],
      "Value Domain": [""],
      "series: Treat each series independently; overall: All series use the same scale; change: Show changes compared to the first data point in each series": [
        ""
      ],
      "Compares how a metric changes over time between different groups. Each group is mapped to a row and change over time is visualized bar lengths and color.": [
        ""
      ],
      "Dark Cyan": [""],
      "Purple": [""],
      "Gold": [""],
      "Longitude": [""],
      "Column containing longitude data": [""],
      "Latitude": [""],
      "Column containing latitude data": [""],
      "Clustering Radius": [""],
      "The radius (in pixels) the algorithm uses to define a cluster. Choose 0 to turn off clustering, but beware that a large number of points (>1000) will cause lag.": [
        ""
      ],
      "Point Radius": [""],
      "The radius of individual points (ones that are not in a cluster). Either a numerical column or `Auto`, which scales the point based on the largest cluster": [
        ""
      ],
      "Point Radius Unit": [""],
      "Pixels": [""],
      "The unit of measure for the specified point radius": [""],
      "Labelling": [""],
      "`count` is COUNT(*) if a group by is used. Numerical columns will be aggregated with the aggregator. Non-numerical columns will be used to label points. Leave empty to get a count of points in each cluster.": [
        ""
      ],
      "Cluster label aggregator": [""],
      "sum": [""],
      "mean": [""],
      "std": [""],
      "var": [""],
      "Aggregate function applied to the list of points in each cluster to produce the cluster label.": [
        ""
      ],
      "Visual Tweaks": [""],
      "Live render": [""],
      "Points and clusters will update as the viewport is being changed": [""],
      "Map Style": [""],
      "Satellite Streets": [""],
      "Satellite": [""],
      "Outdoors": [""],
      "Base layer map style. See Mapbox documentation: %s": [""],
      "Opacity": [""],
      "Opacity of all clusters, points, and labels. Between 0 and 1.": [""],
      "The color for points and clusters in RGB": [""],
      "Longitude of default viewport": [""],
      "Latitude of default viewport": [""],
      "Zoom": [""],
      "Zoom level of the map": [""],
      "One or many controls to group by. If grouping, latitude and longitude columns must be present.": [
        ""
      ],
      "Light mode": [""],
      "Dark mode": [""],
      "MapBox": [""],
      "Scatter": [""],
      "Transformable": [""],
      "Significance Level": [""],
      "Threshold alpha level for determining significance": [""],
      "p-value precision": [""],
      "Number of decimal places with which to display p-values": [""],
      "Lift percent precision": [""],
      "Number of decimal places with which to display lift values": [""],
      "Table that visualizes paired t-tests, which are used to understand statistical differences between groups.": [
        ""
      ],
      "Paired t-test Table": [""],
      "Statistical": [""],
      "Tabular": [""],
      "Whether to display the interactive data table": [""],
      "Include Series": [""],
      "Include series name as an axis": [""],
      "Plots the individual metrics for each row in the data vertically and links them together as a line. This chart is useful for comparing multiple metrics across all of the samples or rows in the data.": [
        ""
      ],
      "Directional": [""],
      "Time Series Options": [""],
      "Ignore time": [""],
      "Standard time series": [""],
      "Mean of values over specified period": [""],
      "Aggregate Sum": [""],
      "Sum of values over specified period": [""],
      "Metric change in value from `since` to `until`": [""],
      "Metric percent change in value from `since` to `until`": [""],
      "Metric factor change from `since` to `until`": [""],
      "Advanced Analytics": [""],
      "Use the Advanced Analytics options below": [""],
      "Settings for time series": [""],
      "Partition Limit": [""],
      "The maximum number of subdivisions of each group; lower values are pruned first": [
        ""
      ],
      "Partition Threshold": [""],
      "Partitions whose height to parent height proportions are below this value are pruned": [
        ""
      ],
      "Log Scale": [""],
      "Use a log scale": [""],
      "Equal Date Sizes": [""],
      "Check to force date partitions to have the same height": [""],
      "Rich Tooltip": [""],
      "The rich tooltip shows a list of all series for that point in time": [
        ""
      ],
      "Rolling Window": [""],
      "Rolling Function": [""],
      "cumsum": [""],
      "Time Comparison": [""],
      "30 days": ["30日"],
      "Overlay one or more timeseries from a relative time period. Expects relative time deltas in natural language (example: 24 hours, 7 days, 52 weeks, 365 days). Free text is supported.": [
        ""
      ],
      "1T": [""],
      "1H": [""],
      "1D": [""],
      "7D": [""],
      "1M": [""],
      "1AS": [""],
      "Method": [""],
      "asfreq": [""],
      "bfill": [""],
      "ffill": [""],
      "median": [""],
      "Part of a Whole": [""],
      "Compare the same summarized metric across multiple groups.": [""],
      "Categorical": [""],
      "Check if the Rose Chart should use segment area instead of segment radius for proportioning": [
        ""
      ],
      "A polar coordinate chart where the circle is broken into wedges of equal angle, and the value represented by any wedge is illustrated by its area, rather than its radius or sweep angle.": [
        ""
      ],
      "Nightingale Rose Chart": [""],
      "Advanced-Analytics": [""],
      "Multi-Layers": [""],
      "Limiting rows may result in incomplete data and misleading charts. Consider filtering or grouping source/target names instead.": [
        ""
      ],
      "Visualizes the flow of different group's values through different stages of a system. New stages in the pipeline are visualized as nodes or layers. The thickness of the bars or edges represent the metric being visualized.": [
        ""
      ],
      "Demographics": [""],
      "Survey Responses": [""],
      "Sankey Diagram": [""],
      "Sankey Diagram with Loops": [""],
      "Country Field Type": [""],
      "code International Olympic Committee (cioc)": [""],
      "code ISO 3166-1 alpha-2 (cca2)": [""],
      "code ISO 3166-1 alpha-3 (cca3)": [""],
      "The country code standard that Superset should expect to find in the [country] column": [
        ""
      ],
      "Whether to display bubbles on top of countries": [""],
      "Max Bubble Size": [""],
      "Choose whether a country should be shaded by the metric, or assigned a color based on a categorical color palette": [
        ""
      ],
      "3 letter code of the country": [""],
      "Metric that defines the size of the bubble": [""],
      "A map of the world, that can indicate values in different countries.": [
        ""
      ],
      "Multi-Dimensions": [""],
      "Multi-Variables": [""],
      "Popular": [""],
      "Pick a set of deck.gl charts to layer on top of one another": [""],
      "Compose multiple layers together to form complex visuals.": [""],
      "deck.gl Multiple Layers": [""],
      "deckGL": [""],
      "Start (Longitude, Latitude): ": [""],
      "End (Longitude, Latitude): ": [""],
      "Start Longitude & Latitude": [""],
      "Point to your spatial columns": [""],
      "End Longitude & Latitude": [""],
      "Color of the target location": [""],
      "Pick a dimension from which categorical colors are defined": [""],
      "Advanced": [""],
      "Plot the distance (like flight paths) between origin and destination.": [
        ""
      ],
      "deck.gl Arc": [""],
      "3D": [""],
      "Web": [""],
      "Centroid (Longitude and Latitude): ": [""],
      "Threshold: ": [""],
      "The size of each cell in meters": [""],
      "The function to use when aggregating points into groups": [""],
      "Define contour layers. Isolines represent a collection of line segments that serparate the area above and below a given threshold. Isobands represent a collection of polygons that fill the are containing values in a given threshold range.": [
        ""
      ],
      "Metric used as a weight for the grid's coloring": [""],
      "Uses Gaussian Kernel Density Estimation to visualize spatial distribution of data": [
        ""
      ],
      "Spatial": [""],
      "pixels": [""],
      "Point Radius Scale": [""],
      "The GeoJsonLayer takes in GeoJSON formatted data and renders it as interactive polygons, lines and points (circles, icons and/or texts).": [
        ""
      ],
      "deck.gl Geojson": [""],
      "Longitude and Latitude": [""],
      "Height": ["高さ"],
      "Metric used to control height": [""],
      "Visualize geospatial data like 3D buildings, landscapes, or objects in grid view.": [
        ""
      ],
      "deck.gl Grid": [""],
      "Intesity": [""],
      "Intensity is the value multiplied by the weight to obtain the final weight": [
        ""
      ],
      "Intensity Radius": [""],
      "Intensity Radius is the radius at which the weight is distributed": [""],
      "Dynamic Aggregation Function": [""],
      "variance": [""],
      "p1": [""],
      "p5": [""],
      "p95": [""],
      "p99": [""],
      "Overlays a hexagonal grid on a map, and aggregates data within the boundary of each cell.": [
        ""
      ],
      "deck.gl 3D Hexagon": [""],
      "Polyline": [""],
      "Visualizes connected points, which form a path, on a map.": [""],
      "deck.gl Path": [""],
      "Opacity, expects values between 0 and 100": [""],
      "Number of buckets to group data": [""],
      "How many buckets should the data be grouped in.": [""],
      "Bucket break points": [""],
      "List of n+1 values for bucketing metric into n buckets.": [""],
      "Whether to apply filter when items are clicked": [""],
      "Allow sending multiple polygons as a filter event": [""],
      "Visualizes geographic areas from your data as polygons on a Mapbox rendered map. Polygons can be colored using a metric.": [
        ""
      ],
      "deck.gl Polygon": [""],
      "Category": [""],
      "Point Unit": [""],
      "Radius in kilometers": [""],
      "Radius in miles": [""],
      "Minimum Radius": [""],
      "Minimum radius size of the circle, in pixels. As the zoom level changes, this insures that the circle respects this minimum radius.": [
        ""
      ],
      "Maximum Radius": [""],
      "Maximum radius size of the circle, in pixels. As the zoom level changes, this insures that the circle respects this maximum radius.": [
        ""
      ],
      "A map that takes rendering circles with a variable radius at latitude/longitude coordinates": [
        ""
      ],
      "deck.gl Scatterplot": [""],
      "Aggregates data within the boundary of grid cells and maps the aggregated values to a dynamic color scale": [
        ""
      ],
      "deck.gl Screen Grid": [""],
      "For more information about objects are in context in the scope of this function, refer to the": [
        ""
      ],
      " source code of Superset's sandboxed parser": [""],
      "This functionality is disabled in your environment for security reasons.": [
        ""
      ],
      "Ignore null locations": [""],
      "Whether to ignore locations that are null": [""],
      "Auto Zoom": [""],
      "When checked, the map will zoom to your data after each query": [""],
      "Extra data for JS": [""],
      "List of extra columns made available in JavaScript functions": [""],
      "JavaScript data interceptor": [""],
      "Define a javascript function that receives the data array used in the visualization and is expected to return a modified version of that array. This can be used to alter properties of the data, filter, or enrich the array.": [
        ""
      ],
      "JavaScript tooltip generator": [""],
      "Define a function that receives the input and outputs the content for a tooltip": [
        ""
      ],
      "JavaScript onClick href": [""],
      "Define a function that returns a URL to navigate to when user clicks": [
        ""
      ],
      "Bottom left": [""],
      "Bottom right": [""],
      "The database columns that contains lines information": [""],
      "Line width": ["線の幅"],
      " Set the opacity to 0 if you do not want to override the color specified in the GeoJSON": [
        ""
      ],
      "Whether to fill the objects": [""],
      "Whether to display the stroke": [""],
      "Extruded": [""],
      "Whether to make the grid 3D": [""],
      "Grid Size": [""],
      "Defines the grid size in pixels": [""],
      "Parameters related to the view and perspective on the map": [""],
      "Longitude & Latitude": [""],
      "Fixed point radius": [""],
      "Factor to multiply the metric by": [""],
      "The encoding format of the lines": [""],
      "geohash (square)": [""],
      "Reverse Lat & Long": [""],
      "Show Markers": [""],
      "Show data points as circle markers on the lines": [""],
      "Y bounds": [""],
      "Whether to display the min and max values of the Y-axis": [""],
      "Y 2 bounds": [""],
      "Line Style": [""],
      "basis": [""],
      "step-before": [""],
      "Line interpolation as defined by d3.js": [""],
      "Whether to display the time range interactive selector": [""],
      "Extra Controls": [""],
      "Whether to show extra controls or not. Extra controls include things like making mulitBar charts stacked or side by side.": [
        ""
      ],
      "X Tick Layout": [""],
      "flat": [""],
      "The way the ticks are laid out on the X-axis": [""],
      "Y Log Scale": [""],
      "Use a log scale for the Y-axis": [""],
      "Y Axis Bounds": [""],
      "Bounds for the Y-axis. When left empty, the bounds are dynamically defined based on the min/max of the data. Note that this feature will only expand the axis range. It won't narrow the data's extent.": [
        ""
      ],
      "Y Axis 2 Bounds": [""],
      "X bounds": [""],
      "Whether to display the min and max values of the X-axis": [""],
      "Bar Values": [""],
      "Show the value on top of the bar": [""],
      "Stacked Bars": [""],
      "Reduce X ticks": [""],
      "Reduces the number of X-axis ticks to be rendered. If true, the x-axis will not overflow and labels may be missing. If false, a minimum width will be applied to columns and the width may overflow into an horizontal scroll.": [
        ""
      ],
      "You cannot use 45° tick layout along with the time range filter": [""],
      "Stacked Style": [""],
      "stack": [""],
      "Evolution": [""],
      "A time series chart that visualizes how a related metric from multiple groups vary over time. Each group is visualized using a different color.": [
        ""
      ],
      "Stretched style": [""],
      "Stacked style": [""],
      "Video game consoles": [""],
      "Vehicle Types": [""],
      "Continuous": [""],
      "nvd3": [""],
      "Series Limit Sort By": [""],
      "Metric used to order the limit if a series limit is present. If undefined reverts to the first metric (where appropriate).": [
        ""
      ],
      "Visualize how a metric changes over time using bars. Add a group by column to visualize group level metrics and how they change over time.": [
        ""
      ],
      "Bar": [""],
      "Box Plot": [""],
      "X Log Scale": [""],
      "Use a log scale for the X-axis": [""],
      "Visualizes a metric across three dimensions of data in a single chart (X axis, Y axis, and bubble size). Bubbles from the same group can be showcased using bubble color.": [
        ""
      ],
      "Ranges to highlight with shading": [""],
      "Range labels": [""],
      "Labels for the ranges": [""],
      "List of values to mark with triangles": [""],
      "Marker labels": [""],
      "Labels for the markers": [""],
      "Marker lines": [""],
      "List of values to mark with lines": [""],
      "Marker line labels": [""],
      "Labels for the marker lines": [""],
      "KPI": [""],
      "Showcases the progress of a single metric against a given target. The higher the fill, the closer the metric is to the target.": [
        ""
      ],
      "Visualizes many different time-series objects in a single chart. This chart is being deprecated and we recommend using the Time-series Chart instead.": [
        ""
      ],
      "Sort bars by x labels.": [""],
      "Defines how each series is broken down": [""],
      "Compares metrics from different categories using bars. Bar lengths are used to indicate the magnitude of each value and color is used to differentiate groups.": [
        ""
      ],
      "Bar Chart (legacy)": [""],
      "Additive": [""],
      "Propagate": [""],
      "Send range filter events to other charts": [""],
      "Classic chart that visualizes how metrics change over time.": [""],
      "Battery level over time": [""],
      "Time-series Line Chart (legacy)": [""],
      "Value": [""],
      "Category and Value": [""],
      "Category and Percentage": [""],
      "Category, Value and Percentage": [""],
      "What should be shown on the label?": [""],
      "Do you want a donut or a pie?": [""],
      "Whether to display the labels. Note that the label only displays when the 5% threshold.": [
        ""
      ],
      "Put labels outside": [""],
      "Put the labels outside the pie?": [""],
      "Year (freq=AS)": [""],
      "52 weeks starting Monday (freq=52W-MON)": [""],
      "1 week starting Sunday (freq=W-SUN)": [""],
      "1 week starting Monday (freq=W-MON)": [""],
      "Day (freq=D)": [""],
      "4 weeks (freq=4W-MON)": [""],
      "The periodicity over which to pivot time. Users can provide\n            \"Pandas\" offset alias.\n            Click on the info bubble for more details on accepted \"freq\" expressions.": [
        ""
      ],
      "Formula": [""],
      "Stack": [""],
      "Show legend": [""],
      "Whether to display a legend for the chart": [""],
      "Scroll": [""],
      "Plain": [""],
      "Legend type": [""],
      "Bottom": [""],
      "Show series values on the chart": [""],
      "Stack series on top of each other": [""],
      "Only Total": [""],
      "Only show the total value on the stacked chart, and not show on the selected category": [
        ""
      ],
      "Percentage threshold": [""],
      "Minimum threshold in percentage points for showing labels.": [""],
      "Rich tooltip": [""],
      "Shows a list of all series available at that point in time": [""],
      "Whether to sort tooltip by the selected metric in descending order.": [
        ""
      ],
      "Tooltip": [""],
      "Based on what should series be ordered on the chart and legend": [""],
      "Sort series in ascending order": [""],
      "Rotate x axis label": [""],
      "Input field supports custom rotation. e.g. 30 for 30°": [""],
      "Truncate X Axis. Can be overridden by specifying a min or max bound. Only applicable for numercal X axis.": [
        ""
      ],
      "X Axis Bounds": [""],
      "Bounds for numerical X axis. Not applicable for temporal or categorical axes. When left empty, the bounds are dynamically defined based on the min/max of the data. Note that this feature will only expand the axis range. It won't narrow the data's extent.": [
        ""
      ],
      "Show minor ticks on axes.": [""],
      "Make the x-axis categorical": [""],
      "Last available value seen on %s": [""],
      "Not up to date": [""],
      "No data": [""],
      "No data after filtering or data is NULL for the latest time record": [
        ""
      ],
      "Try applying different filters or ensuring your datasource has data": [
        ""
      ],
      "Big Number Font Size": [""],
      "Small": [""],
      "Normal": [""],
      "Huge": [""],
      "Subheader Font Size": [""],
      "Data for %s": [""],
      "Value difference between the time periods": [""],
      "Percentage difference between the time periods": [""],
      "Range for Comparison": [""],
      "Set the time range that will be used for the comparison metrics. For example, \"Year\" will compare to the same dates one year earlier. Use \"Inherit range from time filters\" to shift the comparison time rangeby the same length as your time range and use \"Custom\" to set a custom comparison range.": [
        ""
      ],
      "Comparison font size": [""],
      "Add color for positive/negative change": [""],
      "Adds color to the chart symbols based on the positive or negative change from the comparison value.": [
        ""
      ],
      "Big Number with Time Period Comparison": [""],
      "Description text that shows up below your Big Number": [""],
      "Use date formatting even when metric value is not a timestamp": [""],
      "Showcases a single metric front-and-center. Big number is best used to call attention to a KPI or the one thing you want your audience to focus on.": [
        ""
      ],
      "With a subheader": [""],
      "Big Number": ["数値"],
      "Comparison Period Lag": [""],
      "Based on granularity, number of time periods to compare against": [""],
      "Comparison suffix": [""],
      "Suffix to apply after the percentage display": [""],
      "Show Timestamp": [""],
      "Whether to display the timestamp": [""],
      "Show Trend Line": [""],
      "Whether to display the trend line": [""],
      "Start y-axis at 0": [""],
      "Start y-axis at zero. Uncheck to start y-axis at minimum value in the data.": [
        ""
      ],
      "Fix the trend line to the full time range specified in case filtered results do not include the start or end dates": [
        ""
      ],
      "TEMPORAL X-AXIS": [""],
      "Showcases a single number accompanied by a simple line chart, to call attention to an important metric along with its change over time or other dimension.": [
        ""
      ],
      "Big Number with Trendline": [""],
      "Whisker/outlier options": [""],
      "Determines how whiskers and outliers are calculated.": [""],
      "Min/max (no outliers)": [""],
      "2/98 percentiles": [""],
      "9/91 percentiles": [""],
      "Categories to group by on the x-axis.": [""],
      "Columns to calculate distribution across.": [""],
      "Also known as a box and whisker plot, this visualization compares the distributions of a related metric across multiple groups. The box in the middle emphasizes the mean, median, and inner 2 quartiles. The whiskers around each box visualize the min, max, range, and outer 2 quartiles.": [
        ""
      ],
      "Opacity of bubbles, 0 means completely transparent, 1 means opaque": [
        ""
      ],
      "X AXIS TITLE MARGIN": [""],
      "Logarithmic x-axis": [""],
      "Rotate y axis label": [""],
      "Y AXIS TITLE MARGIN": [""],
      "Logarithmic y-axis": [""],
      "Truncate Y Axis": [""],
      "Truncate Y Axis. Can be overridden by specifying a min or max bound.": [
        ""
      ],
      "% calculation": [""],
      "Display percents in the label and tooltip as the percent of the total value, from the first step of the funnel, or from the previous step in the funnel.": [
        ""
      ],
      "Calculate from first step": [""],
      "Calculate from previous step": [""],
      "Percent of total": [""],
      "What should be shown as the label": [""],
      "Tooltip Contents": [""],
      "What should be shown as the tooltip label": [""],
      "Whether to display the labels.": [""],
      "Showcases how a metric changes as the funnel progresses. This classic chart is useful for visualizing drop-off between stages in a pipeline or lifecycle.": [
        ""
      ],
      "Sequential": [""],
      "Columns to group by": [""],
      "General": [""],
      "Min": ["最小値"],
      "Minimum value on the gauge axis": [""],
      "Max": ["最大値"],
      "Maximum value on the gauge axis": [""],
      "Angle at which to start progress axis": [""],
      "Angle at which to end progress axis": [""],
      "Font size": [""],
      "Font size for axis labels, detail value and other text elements": [""],
      "Additional text to add before or after the value, e.g. unit": [""],
      "Show pointer": [""],
      "Whether to show the pointer": [""],
      "Whether to animate the progress and the value or just display them": [
        ""
      ],
      "Show axis line ticks": [""],
      "Whether to show minor ticks on the axis": [""],
      "Show split lines": [""],
      "Whether to show the split lines on the axis": [""],
      "Number of split segments on the axis": [""],
      "Progress": [""],
      "Whether to show the progress of gauge chart": [""],
      "Whether the progress bar overlaps when there are multiple groups of data": [
        ""
      ],
      "Style the ends of the progress bar with a round cap": [""],
      "Interval bounds": [""],
      "Comma-separated interval bounds, e.g. 2,4,5 for intervals 0-2, 2-4 and 4-5. Last number should match the value provided for MAX.": [
        ""
      ],
      "Comma-separated color picks for the intervals, e.g. 1,2,4. Integers denote colors from the chosen color scheme and are 1-indexed. Length must be matching that of interval bounds.": [
        ""
      ],
      "Uses a gauge to showcase progress of a metric towards a target. The position of the dial represents the progress and the terminal value in the gauge represents the target value.": [
        ""
      ],
      "Name of the source nodes": [""],
      "Name of the target nodes": [""],
      "The category of source nodes used to assign colors. If a node is associated with more than one category, only the first will be used.": [
        ""
      ],
      "Target category": [""],
      "Category of target nodes": [""],
      "Layout": [""],
      "Graph layout": [""],
      "Force": [""],
      "Layout type of graph": [""],
      "Edge symbols": [""],
      "Symbol of two ends of edge line": [""],
      "None -> None": [""],
      "None -> Arrow": [""],
      "Circle -> Arrow": [""],
      "Circle -> Circle": [""],
      "Enable node dragging": [""],
      "Whether to enable node dragging in force layout mode.": [""],
      "Enable graph roaming": [""],
      "Scale only": [""],
      "Move only": [""],
      "Scale and Move": [""],
      "Whether to enable changing graph position and scaling.": [""],
      "Node select mode": [""],
      "Multiple": [""],
      "Label threshold": [""],
      "Minimum value for label to be displayed on graph.": [""],
      "Node size": [""],
      "Median node size, the largest node will be 4 times larger than the smallest": [
        ""
      ],
      "Median edge width, the thickest edge will be 4 times thicker than the thinnest.": [
        ""
      ],
      "Edge length": [""],
      "Edge length between nodes": [""],
      "Gravity": [""],
      "Strength to pull the graph toward center": [""],
      "Repulsion strength between nodes": [""],
      "Friction between nodes": [""],
      "Displays connections between entities in a graph structure. Useful for mapping relationships and showing which nodes are important in a network. Graph charts can be configured to be force-directed or circulate. If your data has a geospatial component, try the deck.gl Arc chart.": [
        ""
      ],
      "Structural": [""],
      "Piecewise": [""],
      "Hard value bounds applied for color coding.": [""],
      "Whether to sort descending or ascending": [
        "降順または昇順でソートするかどうか"
      ],
      "Smooth Line": [""],
      "Step - start": [""],
      "Step - middle": [""],
      "Step - end": [""],
      "Series chart type (line, bar etc)": [""],
      "Stack series": [""],
      "Draw area under curves. Only applicable for line types.": [""],
      "Opacity of area chart.": [""],
      "Draw a marker on data points. Only applicable for line types.": [""],
      "Marker size": [""],
      "Size of marker. Also applies to forecast observations.": [""],
      "Primary or secondary y-axis": [""],
      "Advanced analytics Query A": [""],
      "Advanced analytics Query B": [""],
      "Data Zoom": [""],
      "Enable data zooming controls": [""],
      "Minor Split Line": [""],
      "Draw split lines for minor y-axis ticks": [""],
      "Primary y-axis Bounds": [""],
      "Bounds for the primary Y-axis. When left empty, the bounds are dynamically defined based on the min/max of the data. Note that this feature will only expand the axis range. It won't narrow the data's extent.": [
        ""
      ],
      "Primary y-axis format": [""],
      "Logarithmic scale on primary y-axis": [""],
      "Secondary y-axis Bounds": [""],
      "Bounds for the secondary Y-axis. Only works when Independent Y-axis\n                bounds are enabled. When left empty, the bounds are dynamically defined\n                based on the min/max of the data. Note that this feature will only expand\n                the axis range. It won't narrow the data's extent.": [
        ""
      ],
      "Secondary y-axis format": [""],
      "Secondary currency format": [""],
      "Secondary y-axis title": [""],
      "Logarithmic scale on secondary y-axis": [""],
      "Visualize two different series using the same x-axis. Note that both series can be visualized with a different chart type (e.g. 1 using bars and 1 using a line).": [
        ""
      ],
      "Put the labels outside of the pie?": [""],
      "Label Line": [""],
      "Draw line from Pie to label when labels outside?": [""],
      "Whether to display the aggregate count": [""],
      "Outer Radius": [""],
      "Inner Radius": [""],
      "Inner radius of donut hole": [""],
      "The classic. Great for showing how much of a company each investor gets, what demographics follow your blog, or what portion of the budget goes to the military industrial complex.\n\n        Pie charts can be difficult to interpret precisely. If clarity of relative proportion is important, consider using a bar or other chart type instead.": [
        ""
      ],
      "Total: %s": [""],
      "The maximum value of metrics. It is an optional configuration": [""],
      "Radar": [""],
      "Further customize how to display each metric": [""],
      "Circle radar shape": [""],
      "Radar render type, whether to display 'circle' shape.": [""],
      "Visualize a parallel set of metrics across multiple groups. Each group is visualized using its own line of points and each metric is represented as an edge in the chart.": [
        ""
      ],
      "The primary metric is used to define the arc segment sizes": [""],
      "[optional] this secondary metric is used to define the color as a ratio against the primary metric. When omitted, the color is categorical and based on labels": [
        ""
      ],
      "When only a primary metric is provided, a categorical color scale is used.": [
        ""
      ],
      "When a secondary metric is provided, a linear color scale is used.": [
        ""
      ],
      "Sets the hierarchy levels of the chart. Each level is\n        represented by one ring with the innermost circle as the top of the hierarchy.": [
        ""
      ],
      "Uses circles to visualize the flow of data through different stages of a system. Hover over individual paths in the visualization to understand the stages a value took. Useful for multi-stage, multi-group visualizing funnels and pipelines.": [
        ""
      ],
      "Sunburst Chart": [""],
      "Multi-Levels": [""],
      "When using other than adaptive formatting, labels may overlap": [""],
      "Swiss army knife for visualizing data. Choose between step, line, scatter, and bar charts. This viz type has many customization options as well.": [
        ""
      ],
      "zoom area": [""],
      "restore zoom": [""],
      "Area chart opacity": [""],
      "Opacity of Area Chart. Also applies to confidence band.": [""],
      "Marker Size": [""],
      "Area charts are similar to line charts in that they represent variables with the same scale, but area charts stack the metrics on top of each other.": [
        ""
      ],
      "Axis Title": [""],
      "AXIS TITLE MARGIN": [""],
      "Logarithmic axis": [""],
      "Draw split lines for minor axis ticks": [""],
      "Truncate Axis": [""],
      "It’s not recommended to truncate axis in Bar chart.": [""],
      "Axis Bounds": [""],
      "Bounds for the axis. When left empty, the bounds are dynamically defined based on the min/max of the data. Note that this feature will only expand the axis range. It won't narrow the data's extent.": [
        ""
      ],
      "Bar Charts are used to show metrics as a series of bars.": [""],
      "Line chart is used to visualize measurements taken over a given category. Line chart is a type of chart which displays information as a series of data points connected by straight line segments. It is a basic type of chart common in many fields.": [
        ""
      ],
      "Scatter Plot has the horizontal axis in linear units, and the points are connected in order. It shows a statistical relationship between two variables.": [
        ""
      ],
      "Scatter Plot": [""],
      "Smooth-line is a variation of the line chart. Without angles and hard edges, Smooth-line sometimes looks smarter and more professional.": [
        ""
      ],
      "Start": ["開始時間"],
      "End": ["終了時間"],
      "Defines whether the step should appear at the beginning, middle or end between two data points": [
        ""
      ],
      "Stepped-line graph (also called step chart) is a variation of line chart but with the line forming a series of steps between data points. A step chart can be useful when you want to show the changes that occur at irregular intervals.": [
        ""
      ],
      "Id": [""],
      "Name of the id column": [""],
      "Parent": [""],
      "Name of the column containing the id of the parent node": [""],
      "Optional name of the data column.": [""],
      "Root node id": [""],
      "Id of root node of the tree.": [""],
      "Metric for node values": [""],
      "Tree layout": [""],
      "Orthogonal": [""],
      "Radial": [""],
      "Layout type of tree": [""],
      "Left to Right": [""],
      "Right to Left": [""],
      "Top to Bottom": [""],
      "Bottom to Top": [""],
      "Orientation of tree": [""],
      "Node label position": [""],
      "bottom": [""],
      "Position of intermediate node label on tree": [""],
      "Child label position": [""],
      "Position of child node label on tree": [""],
      "Emphasis": [""],
      "ancestor": [""],
      "descendant": [""],
      "Which relatives to highlight on hover": [""],
      "Symbol": [""],
      "Empty circle": [""],
      "Rectangle": [""],
      "Triangle": [""],
      "Diamond": [""],
      "Symbol size": [""],
      "Size of edge symbols": [""],
      "Visualize multiple levels of hierarchy using a familiar tree-like structure.": [
        ""
      ],
      "Show Upper Labels": [""],
      "Show labels when the node has children.": [""],
      "Show hierarchical relationships of data, with the value represented by area, showing proportion and contribution to the whole.": [
        ""
      ],
      "Treemap": ["ツリーマップ"],
      "Total": [""],
      "Assist": [""],
      "Breaks down the series by the category specified in this control.\n      This can help viewers understand how each category affects the overall value.": [
        ""
      ],
      "A waterfall chart is a form of data visualization that helps in understanding\n          the cumulative effect of sequentially introduced positive or negative values.\n          These intermediate values can either be time based or category based.": [
        ""
      ],
      "page_size.all": [""],
      "Loading...": [""],
      "Write a handlebars template to render the data": [""],
      "must have a value": [""],
      "A handlebars template that is applied to the data": [""],
      "Whether to include the time granularity as defined in the time section": [
        ""
      ],
      "Select one or many metrics to display, that will be displayed in the percentages of total. Percentage metrics will be calculated only from data within the row limit. You can use an aggregation function on a column or write custom SQL to create a percentage metric.": [
        ""
      ],
      "Show totals": [""],
      "Show total aggregations of selected metrics. Note that row limit does not apply to the result.": [
        ""
      ],
      "Ordering": [""],
      "Order results by selected columns": [""],
      "Sort descending": [""],
      "Server pagination": [""],
      "Enable server side pagination of results (experimental feature)": [""],
      "Server Page Length": [""],
      "Rows per page, 0 means no pagination": [""],
      "Group By, Metrics or Percentage Metrics must have a value": [""],
      "You need to configure HTML sanitization to use CSS": [""],
      "CSS Styles": [""],
      "CSS applied to the chart": [""],
      "Columns to group by on the columns": [""],
      "Rows": [""],
      "Columns to group by on the rows": [""],
      "Apply metrics on": [""],
      "Use metrics as a top level group for columns or for rows": [""],
      "Limits the number of cells that get retrieved.": [""],
      "Metric used to define how the top series are sorted if a series or cell limit is present. If undefined reverts to the first metric (where appropriate).": [
        ""
      ],
      "Aggregation function": [""],
      "Count Unique Values": [""],
      "List Unique Values": [""],
      "Sum": [""],
      "Median": [""],
      "Sample Variance": [""],
      "Sample Standard Deviation": [""],
      "Maximum": [""],
      "First": [""],
      "Last": [""],
      "Sum as Fraction of Total": [""],
      "Sum as Fraction of Rows": [""],
      "Sum as Fraction of Columns": [""],
      "Count as Fraction of Total": [""],
      "Count as Fraction of Rows": [""],
      "Count as Fraction of Columns": [""],
      "Aggregate function to apply when pivoting and computing the total rows and columns": [
        ""
      ],
      "Show rows total": [""],
      "Display row level total": [""],
      "Display row level subtotal": [""],
      "Display column level total": [""],
      "Display column level subtotal": [""],
      "Transpose pivot": [""],
      "Display metrics side by side within each column, as opposed to each column being displayed side by side for each metric.": [
        ""
      ],
      "D3 time format for datetime columns": [""],
      "key a-z": [""],
      "key z-a": [""],
      "Change order of rows.": [""],
      "Available sorting modes:": [""],
      "By key: use row names as sorting key": [""],
      "By value: use metric values as sorting key": [""],
      "Change order of columns.": [""],
      "By key: use column names as sorting key": [""],
      "Rows subtotal position": [""],
      "Position of row level subtotal": [""],
      "Columns subtotal position": [""],
      "Position of column level subtotal": [""],
      "Apply conditional color formatting to metrics": [""],
      "Used to summarize a set of data by grouping together multiple statistics along two axes. Examples: Sales numbers by region and month, tasks by status and assignee, active users by age and location. Not the most visually stunning visualization, but highly informative and versatile.": [
        ""
      ],
      "Pivot Table": ["ピボットテーブル"],
      "Total (%(aggregatorName)s)": [""],
      "Unknown input format": [""],
      "search.num_records": [""],
      "Search %s records": [""],
      "page_size.show": [""],
      "page_size.entries": [""],
      "Shift + Click to sort by multiple columns": [""],
      "Totals": [""],
      "Page length": [""],
      "Whether to include a client-side search box": [""],
      "Whether to display a bar chart background in table columns": [""],
      "Align +/-": [""],
      "Whether to align background charts with both positive and negative values at 0": [
        ""
      ],
      "Color +/-": [""],
      "Whether to colorize numeric values by whether they are positive or negative": [
        ""
      ],
      "Allow columns to be rearranged": [""],
      "Allow end user to drag-and-drop column headers to rearrange them. Note their changes won't persist for the next time they open the chart.": [
        ""
      ],
      "Render columns in HTML format": [""],
      "Render data in HTML format if applicable.": [""],
      "Further customize how to display each column": [""],
      "Apply conditional color formatting to numeric columns": [""],
      "Classic row-by-column spreadsheet like view of a dataset. Use tables to showcase a view into the underlying data or to show aggregated metrics.": [
        ""
      ],
      "Show": [""],
      "Word Cloud": [""],
      "Minimum Font Size": [""],
      "Font size for the smallest value in the list": [""],
      "Maximum Font Size": [""],
      "Font size for the biggest value in the list": [""],
      "random": [""],
      "Rotation to apply to words in the cloud": [""],
      "Visualizes the words in a column that appear the most often. Bigger font corresponds to higher frequency.": [
        ""
      ],
      "N/A": [""],
      "The query couldn't be loaded": [""],
      "Your query has been scheduled. To see details of your query, navigate to Saved queries": [
        ""
      ],
      "Your query could not be scheduled": [""],
      "Failed at retrieving results": [""],
      "Unknown error": ["不明なエラー"],
      "Query was stopped.": [""],
      "Failed at stopping query. %s": [""],
      "Unable to migrate table schema state to backend. Superset will retry later. Please contact your administrator if this problem persists.": [
        ""
      ],
      "Unable to migrate query state to backend. Superset will retry later. Please contact your administrator if this problem persists.": [
        ""
      ],
      "Unable to migrate query editor state to backend. Superset will retry later. Please contact your administrator if this problem persists.": [
        ""
      ],
      "Unable to add a new tab to the backend. Please contact your administrator.": [
        ""
      ],
      "-- Note: Unless you save your query, these tabs will NOT persist if you clear your cookies or change browsers.\n\n": [
        ""
      ],
      "Copy of %s": [""],
      "An error occurred while setting the active tab. Please contact your administrator.": [
        ""
      ],
      "An error occurred while fetching tab state": [""],
      "An error occurred while removing tab. Please contact your administrator.": [
        ""
      ],
      "An error occurred while removing query. Please contact your administrator.": [
        ""
      ],
      "Your query could not be saved": ["クエリを保存できませんでした"],
      "Your query was saved": ["クエリが保存されました"],
      "Your query was updated": ["クエリが更新されました"],
      "Your query could not be updated": ["クエリを更新できませんでした"],
      "An error occurred while storing your query in the backend. To avoid losing your changes, please save your query using the \"Save Query\" button.": [
        ""
      ],
      "An error occurred while fetching table metadata. Please contact your administrator.": [
        ""
      ],
      "An error occurred while expanding the table schema. Please contact your administrator.": [
        ""
      ],
      "An error occurred while collapsing the table schema. Please contact your administrator.": [
        ""
      ],
      "An error occurred while removing the table schema. Please contact your administrator.": [
        ""
      ],
      "Shared query": ["クエリを共有"],
      "The datasource couldn't be loaded": [
        "データ ソースを読み込めませんでした"
      ],
      "An error occurred while creating the data source": [
        "データ ソースの作成中にエラーが発生しました"
      ],
      "An error occurred while fetching function names.": [
        "関数名の取得中にエラーが発生しました。"
      ],
      "SQL Lab uses your browser's local storage to store queries and results.\nCurrently, you are using %(currentUsage)s KB out of %(maxStorage)d KB storage space.\nTo keep SQL Lab from crashing, please delete some query tabs.\nYou can re-access these queries by using the Save feature before you delete the tab.\nNote that you will need to close other SQL Lab windows before you do this.": [
        ""
      ],
      "Foreign key": [""],
      "Estimate selected query cost": ["選択したクエリコストの見積"],
      "Estimate cost": ["見積コスト"],
      "Cost estimate": ["コストの見積もり"],
      "Creating a data source and creating a new tab": [""],
      "Explore the result set in the data exploration view": [""],
      "Source SQL": [""],
      "Run query": ["クエリ実行"],
      "Stop query": ["クエリを中止"],
      "New tab": [""],
      "Format SQL": [""],
      "Keyboard shortcuts": [""],
      "State": ["状態"],
      "Duration": ["期限"],
      "Results": ["結果"],
      "Actions": ["アクション"],
      "Success": ["成功"],
      "Failed": ["失敗"],
      "Running": ["実行中"],
      "Offline": ["オフライン"],
      "Scheduled": [""],
      "Unknown Status": [""],
      "Edit": ["編集"],
      "Data preview": ["データプレビュー"],
      "Overwrite text in the editor with a query on this table": [""],
      "Run query in a new tab": ["新しいタブでクエリを実行"],
      "Remove query from log": ["ログからクエリを削除"],
      "Unable to create chart without a query id.": [""],
      "Save & Explore": [""],
      "Overwrite & Explore": [""],
      "Save this query as a virtual dataset to continue exploring": [""],
      "Download to CSV": [""],
      "Copy to Clipboard": [""],
      "Filter results": [""],
      "The number of results displayed is limited to %(rows)d by the configuration DISPLAY_MAX_ROW. Please add additional limits/filters or download to csv to see more rows up to the %(limit)d limit.": [
        ""
      ],
      "The number of results displayed is limited to %(rows)d. Please add additional limits/filters, download to csv, or contact an admin to see more rows up to the %(limit)d limit.": [
        ""
      ],
      "The number of rows displayed is limited to %(rows)d by the query": [""],
      "The number of rows displayed is limited to %(rows)d by the limit dropdown.": [
        ""
      ],
      "The number of rows displayed is limited to %(rows)d by the query and limit dropdown.": [
        ""
      ],
      "The number of rows displayed is limited to %(rows)d by the dropdown.": [
        ""
      ],
      "Track job": ["ジョブ履歴"],
      "Query was stopped": [""],
      "Database error": ["データベースエラー"],
      "was created": ["作成されました"],
      "Query in a new tab": [""],
      "The query returned no data": [""],
      "Fetch data preview": ["データプレビューを読み込み"],
      "Refetch results": [""],
      "Stop": ["中止"],
      "Run selection": [""],
      "Run": ["実行"],
      "Stop running (Ctrl + x)": ["実行を停止 (Ctrl + x)"],
      "Run query (Ctrl + Return)": ["クエリを実行 (Ctrl + Return)"],
      "Save": ["保存"],
      "An error occurred saving dataset": [""],
      "Save or Overwrite Dataset": [""],
      "Back": [""],
      "Save as new": ["新規保存"],
      "Select or type dataset name": [""],
      "Undefined": [""],
      "Save as": ["別名で保存"],
      "Save query": ["クエリを保存"],
      "Cancel": ["キャンセル"],
      "Update": ["更新"],
      "Label for your query": [""],
      "Write a description for your query": [""],
      "Submit": [""],
      "Schedule query": [""],
      "Schedule": [""],
      "There was an error with your request": [""],
      "Please save the query to enable sharing": [
        "共有を有効にするにはクエリを保存して下さい"
      ],
      "Copy query link to your clipboard": [
        "クエリのlinkをクリップボードにコピー"
      ],
      "Save the query to enable this feature": [
        "この機能を有効にするためクエリを保存する"
      ],
      "Copy link": [""],
      "No stored results found, you need to re-run your query": [""],
      "Query history": ["クエリ履歴"],
      "Preview: `%s`": [""],
      "Schedule the query periodically": [""],
      "You must run the query successfully first": [""],
      "Render HTML": [""],
      "Autocomplete": [""],
      "CREATE TABLE AS": [""],
      "CREATE VIEW AS": [""],
      "Estimate the cost before running a query": [""],
      "Specify name to CREATE VIEW AS schema in: public": [""],
      "Specify name to CREATE TABLE AS schema in: public": [""],
      "Select a database to write a query": [""],
      "Choose one of the available databases from the panel on the left.": [""],
      "Create": ["作成"],
      "Reset state": [""],
      "Enter a new title for the tab": [""],
      "Close tab": [""],
      "Rename tab": [""],
      "Expand tool bar": [""],
      "Hide tool bar": [""],
      "Close all other tabs": [""],
      "Duplicate tab": [""],
      "New tab (Ctrl + q)": [""],
      "New tab (Ctrl + t)": [""],
      "Add a new tab to create SQL Query": [""],
      "An error occurred while fetching table metadata": [""],
      "Copy partition query to clipboard": [""],
      "latest partition:": [""],
      "Keys for table": [""],
      "View keys & indexes (%s)": [""],
      "Original table column order": ["元のテーブル列順で表示"],
      "Sort columns alphabetically": ["列をアルファベット順に並び替え"],
      "Copy SELECT statement to the clipboard": [
        "SELECT文をクリップボードにコピー"
      ],
      "Show CREATE VIEW statement": ["CREATE VIEW文を表示"],
      "CREATE VIEW statement": ["CREATE VIEW文"],
      "Remove table preview": [""],
      "Assign a set of parameters as": [""],
      "below (example:": [""],
      "), and they become available in your SQL (example:": [""],
      "by using": [""],
      "syntax.": [""],
      "Edit template parameters": [""],
      "Invalid JSON": [""],
      "Untitled query": [""],
      "%s%s": [""],
      "Click to see difference": ["クリックして差分を確認"],
      "Altered": ["変更"],
      "Chart changes": ["チャートの変更点"],
      "Loaded data cached": [""],
      "Loaded from cache": [""],
      "Click to force-refresh": [""],
      "Cached": [""],
      "Add required control values to preview chart": [""],
      "Your chart is ready to go!": [""],
      "Click on \"Create chart\" button in the control panel on the left to preview a visualization or": [
        ""
      ],
      "click here": [""],
      "No results were returned for this query": [""],
      "Make sure that the controls are configured properly and the datasource contains data for the selected time range": [
        ""
      ],
      "An error occurred while loading the SQL": [
        "SQL のロード中にエラーが発生しました"
      ],
      "Updating chart was stopped": [""],
      "Cross-filter will be applied to all of the charts that use this dataset.": [
        ""
      ],
      "You can also just click on the chart to apply cross-filter.": [""],
      "You can't apply cross-filter on this data point.": [""],
      "Failed to load dimensions for drill by": [""],
      "Drill by is not yet supported for this chart type": [""],
      "Drill by is not available for this data point": [""],
      "Drill by": [""],
      "Failed to generate chart edit URL": [""],
      "Close": ["閉じる"],
      "Failed to load chart data.": [""],
      "Drill to detail": [""],
      "Drill to detail by": [""],
      "Drill to detail is disabled for this database. Change the database settings to enable it.": [
        ""
      ],
      "Drill to detail is disabled because this chart does not group data by dimension value.": [
        ""
      ],
      "Right-click on a dimension value to drill to detail by that value.": [
        ""
      ],
      "Drill to detail by value is not yet supported for this chart type.": [
        ""
      ],
      "Drill to detail: %s": [""],
      "Formatted value": [""],
      "No rows were returned for this dataset": [""],
      "Copy": [""],
      "Copy to clipboard": [""],
      "Copied to clipboard!": [""],
      "Sorry, your browser does not support copying. Use Ctrl / Cmd + C!": [""],
      "every": [""],
      "every month": [""],
      "every day of the month": [""],
      "day of the month": [""],
      "every day of the week": [""],
      "day of the week": [""],
      "every hour": [""],
      "minute": ["分"],
      "reboot": [""],
      "Every": [""],
      "in": [""],
      "on": [""],
      "at": [""],
      ":": [""],
      "Invalid cron expression": [""],
      "Clear": [""],
      "Sunday": ["日曜日"],
      "Monday": ["月曜日"],
      "Tuesday": ["火曜日"],
      "Wednesday": ["水曜日"],
      "Thursday": ["木曜日"],
      "Friday": ["金曜日"],
      "Saturday": ["土曜日"],
      "January": ["1月"],
      "February": ["2月"],
      "March": ["3月"],
      "April": ["4月"],
      "May": ["5月"],
      "June": ["6月"],
      "July": ["7月"],
      "August": ["8月"],
      "September": ["9月"],
      "October": ["10月"],
      "November": ["11月"],
      "December": ["12月"],
      "SUN": ["日"],
      "MON": ["月"],
      "TUE": ["火"],
      "WED": ["水"],
      "THU": ["木"],
      "FRI": ["金"],
      "SAT": ["土"],
      "JAN": ["1月"],
      "FEB": ["2月"],
      "MAR": ["3月"],
      "APR": ["4月"],
      "MAY": ["5月"],
      "JUN": ["6月"],
      "JUL": ["7月"],
      "AUG": ["8月"],
      "SEP": ["9月"],
      "OCT": ["10月"],
      "NOV": ["11月"],
      "DEC": ["12月"],
      "Select database or type to search databases": [""],
      "Force refresh schema list": [""],
      "Select schema or type to search schemas": [""],
      "Warning! Changing the dataset may break the chart if the metadata does not exist.": [
        ""
      ],
      "Changing the dataset may break the chart if the chart relies on columns or metadata that does not exist in the target dataset": [
        "データセットを変更すると、ターゲットのデータセットに存在しないカラムやメタデータに依存しているチャートが壊れることがあります"
      ],
      "dataset": ["データセット"],
      "Warning!": ["警告!"],
      "Search / Filter": [""],
      "Add item": [""],
      "BOOLEAN": [""],
      "Physical (table or view)": [""],
      "Virtual (SQL)": [""],
      "Data type": [""],
      "Advanced data type": [""],
      "Advanced Data type": [""],
      "Datetime format": ["日時フォーマット"],
      "The pattern of timestamp format. For strings use ": [""],
      "Python datetime string pattern": [""],
      " expression which needs to adhere to the ": [""],
      "ISO 8601": [""],
      " standard to ensure that the lexicographical ordering\n                      coincides with the chronological ordering. If the\n                      timestamp format does not adhere to the ISO 8601 standard\n                      you will need to define an expression and type for\n                      transforming the string into a date or timestamp. Note\n                      currently time zones are not supported. If time is stored\n                      in epoch format, put `epoch_s` or `epoch_ms`. If no pattern\n                      is specified we fall back to using the optional defaults on a per\n                      database/column name level via the extra parameter.": [
        ""
      ],
      "Person or group that has certified this metric": [""],
      "Certified by": [""],
      "Certification details": [""],
      "Details of the certification": [""],
      "Is dimension": [""],
      "Is filterable": [""],
      "Select owners": [""],
      "Modified columns: %s": [""],
      "Removed columns: %s": [""],
      "New columns added: %s": [""],
      "Metadata has been synced": [""],
      "An error has occurred": ["エラーが発生しました"],
      "Column name [%s] is duplicated": [""],
      "Metric name [%s] is duplicated": [""],
      "Calculated column [%s] requires an expression": [""],
      "Invalid currency code in saved metrics": [""],
      "Basic": [""],
      "Default URL": [""],
      "Default URL to redirect to when accessing from the dataset list page": [
        ""
      ],
      "Autocomplete filters": [""],
      "Whether to populate autocomplete filters options": [""],
      "Autocomplete query predicate": [""],
      "When using \"Autocomplete filters\", this can be used to improve performance of the query fetching the values. Use this option to apply a predicate (WHERE clause) to the query selecting the distinct values from the table. Typically the intent would be to limit the scan by applying a relative time filter on a partitioned or indexed time-related field.": [
        ""
      ],
      "Extra data to specify table metadata. Currently supports metadata of the format: `{ \"certification\": { \"certified_by\": \"Data Platform Team\", \"details\": \"This table is the source of truth.\" }, \"warning_markdown\": \"This is a warning.\" }`.": [
        ""
      ],
      "Cache timeout": [""],
      "The duration of time in seconds before the cache is invalidated. Set to -1 to bypass the cache.": [
        ""
      ],
      "Hours offset": [""],
      "The number of hours, negative or positive, to shift the time column. This can be used to move UTC time to local time.": [
        ""
      ],
      "Always filter main datetime column": [""],
      "When the secondary temporal columns are filtered, apply the same filter to the main datetime column.": [
        ""
      ],
      "<new spatial>": [""],
      "Click the lock to make changes.": [""],
      "Click the lock to prevent further changes.": [""],
      "virtual": [""],
      "Dataset name": [""],
      "When specifying SQL, the datasource acts as a view. Superset will use this statement as a subquery while grouping and filtering on the generated parent queries.": [
        ""
      ],
      "Physical": [""],
      "The pointer to a physical table (or view). Keep in mind that the chart is associated to this Superset logical table, and this logical table points the physical table referenced here.": [
        ""
      ],
      "This field is used as a unique identifier to attach the metric to charts. It is also used as the alias in the SQL query.": [
        ""
      ],
      "D3 format": [""],
      "Metric currency": [""],
      "Select or type currency symbol": [""],
      "Warning": ["警告"],
      "Optional warning about use of this metric": [""],
      "Be careful.": [""],
      "Changing these settings will affect all charts using this dataset, including charts owned by other people.": [
        ""
      ],
      "Sync columns from source": [""],
      "Calculated columns": [""],
      "This field is used as a unique identifier to attach the calculated dimension to charts. It is also used as the alias in the SQL query.": [
        ""
      ],
      "<enter SQL expression here>": [""],
      "Settings": ["設定"],
      "The dataset has been saved": [""],
      "The dataset configuration exposed here\n                affects all the charts using this dataset.\n                Be mindful that changing settings\n                here may affect other charts\n                in undesirable ways.": [
        ""
      ],
      "Are you sure you want to save and apply changes?": [""],
      "Confirm save": [""],
      "OK": [""],
      "Edit Dataset ": [""],
      "Use legacy datasource editor": [""],
      "This dataset is managed externally, and can't be edited in Superset": [
        ""
      ],
      "DELETE": ["削除"],
      "delete": ["削除"],
      "Type \"%s\" to confirm": [""],
      "Click to edit": [""],
      "You don't have the rights to alter this title.": [""],
      "No databases match your search": [""],
      "There are no databases available": [""],
      "Unexpected error": [""],
      "This may be triggered by:": [""],
      "%(message)s\nThis may be triggered by: \n%(issues)s": [""],
      "%s Error": [""],
      "Missing dataset": ["データセットが見つかりません"],
      "See more": [""],
      "See less": [""],
      "Copy message": [""],
      "Details": [""],
      "Authorization needed": [""],
      "Did you mean:": ["もしかして:"],
      "Parameter error": ["パラメータエラー"],
      "%(subtitle)s\nThis may be triggered by:\n %(issue)s": [""],
      "Timeout error": ["タイムアウトエラー"],
      "Click to favorite/unfavorite": ["クリックしてお気に入りに追加/解除"],
      "Cell content": [""],
      "Database driver for importing maybe not installed. Visit the Superset documentation page for installation instructions: ": [
        ""
      ],
      "OVERWRITE": ["上書き"],
      "%s SSH TUNNEL PASSWORD": [""],
      "%s SSH TUNNEL PRIVATE KEY": [""],
      "%s SSH TUNNEL PRIVATE KEY PASSWORD": [""],
      "Overwrite": ["上書き"],
      "Import": ["インポート"],
      "Import %s": ["インポート %s"],
      "Last Updated %s": ["最終更新 %s"],
      "+ %s more": [""],
      "%s Selected": [""],
      "Deselect all": ["すべての選択を解除"],
      "Add Tag": [""],
      "No results match your filter criteria": [""],
      "Try different criteria to display results.": [""],
      "No Data": [""],
      "%s-%s of %s": [""],
      "Type a value": [""],
      "Select or type a value": [""],
      "Last modified": ["最終更新"],
      "Modified by": ["更新者"],
      "Created by": ["作成者"],
      "Created on": ["作成日"],
      "Menu actions trigger": [""],
      "Select ...": [""],
      "Click to cancel sorting": [""],
      "There was an error loading the tables": [""],
      "See table schema": ["テーブルスキーマを参照"],
      "Select table or type to search tables": [""],
      "Force refresh table list": ["テーブルリストを強制更新"],
      "Timezone selector": [""],
      "There is not enough space for this component. Try decreasing its width, or increasing the destination width.": [
        "このコンポーネント用の十分なスペースがありません。幅を狭くするか、移動先の幅を大きくしてみてください。"
      ],
      "Can not move top level tab into nested tabs": [
        "トップレベルのタブをネストされたタブに移動できません"
      ],
      "This chart has been moved to a different filter scope.": [
        "このチャートは別のフィルタスコープに移動されました。"
      ],
      "There was an issue fetching the favorite status of this dashboard.": [
        "このダッシュボードのお気に入りのステータスを取得する際に問題が発生しました。"
      ],
      "There was an issue favoriting this dashboard.": [
        "このダッシュボードのお気に入りする際に問題が発生しました。"
      ],
      "You do not have permissions to edit this dashboard.": [
        "このダッシュボードを編集する権限がありません。"
      ],
      "This dashboard was saved successfully.": [
        "このダッシュボードは正常に保存されました。"
      ],
      "You do not have permission to edit this dashboard": [
        "このダッシュボードを編集する権限がありません"
      ],
      "Please confirm the overwrite values.": [""],
      "You have used all %(historyLength)s undo slots and will not be able to fully undo subsequent actions. You may save your current state to reset the history.": [
        ""
      ],
      "Could not fetch all saved charts": [
        "保存したすべてのチャートを取得できませんでした"
      ],
      "Sorry there was an error fetching saved charts: ": [
        "保存したグラフの取得中にエラーが発生しました: "
      ],
      "Any color palette selected here will override the colors applied to this dashboard's individual charts": [
        "ここで選択したカラーパレットは、このダッシュボードの個々のグラフに適用される色を上書きします"
      ],
      "You have unsaved changes.": ["未保存の変更があります。"],
      "Drag and drop components and charts to the dashboard": [""],
      "You can create a new chart or use existing ones from the panel on the right": [
        ""
      ],
      "Create a new chart": ["新しいチャートを作成"],
      "Drag and drop components to this tab": [""],
      "There are no components added to this tab": [""],
      "You can add the components in the edit mode.": [""],
      "There is no chart definition associated with this component, could it have been deleted?": [
        "このコンポーネントに関連付けられているチャート定義はありません。削除されたのでしょうか？"
      ],
      "Delete this container and save to remove this message.": [
        "このコンテナを削除し、保存してこのメ​​ッセージを削除します。"
      ],
      "Refresh interval": ["更新間隔"],
      "Refresh frequency": ["更新頻度"],
      "Are you sure you want to proceed?": ["続行してもよろしいですか？"],
      "Save for this session": ["このセッションのために保存"],
      "You must pick a name for the new dashboard": [
        "新しいダッシュボードの名前を選択する必要があります"
      ],
      "Save dashboard": ["ダッシュボードを保存"],
      "Overwrite Dashboard [%s]": ["ダッシュボード [%s] を上書き"],
      "Save as:": ["別名で保存:"],
      "[dashboard name]": ["[ダッシュボード名]"],
      "also copy (duplicate) charts": ["チャートも複製する"],
      "Create new chart": ["新しいチャートを作成"],
      "Filter your charts": ["チャートを検索"],
      "Show only my charts": [""],
      "You can choose to display all charts that you have access to or only the ones you own.\n              Your filter selection will be saved and remain active until you choose to change it.": [
        ""
      ],
      "Added": ["追加済み"],
      "Viz type": ["可視化タイプ"],
      "Dataset": ["データセット"],
      "Superset chart": [""],
      "Check out this chart in dashboard:": [""],
      "Layout elements": [""],
      "An error occurred while fetching available CSS templates": [
        "利用可能なCSSテンプレートの取得中にエラーが発生しました"
      ],
      "Load a CSS template": ["CSSテンプレートの読み込み"],
      "Live CSS editor": [""],
      "Collapse tab content": [""],
      "Go to the edit mode to configure the dashboard and add charts": [""],
      "Changes saved.": [""],
      "Disable embedding?": [""],
      "This will remove your current embed configuration.": [""],
      "Embedding deactivated.": [""],
      "Sorry, something went wrong. Embedding could not be deactivated.": [""],
      "Sorry, something went wrong. Please try again.": [""],
      "This dashboard is ready to embed. In your application, pass the following id to the SDK:": [
        ""
      ],
      "Configure this dashboard to embed it into an external web application.": [
        ""
      ],
      "For further instructions, consult the": [""],
      "Superset Embedded SDK documentation.": [""],
      "Allowed Domains (comma separated)": [""],
      "A list of domain names that can embed this dashboard. Leaving this field empty will allow embedding from any domain.": [
        ""
      ],
      "Enable embedding": [""],
      "Redo the action": [""],
      "Edit dashboard": ["ダッシュボードを編集"],
      "Superset dashboard": ["Supersetダッシュボード"],
      "Check out this dashboard: ": ["このダッシュボードを確認してください: "],
      "Refresh dashboard": ["ダッシュボードを更新"],
      "Edit properties": [""],
      "Edit CSS": ["CSSを編集"],
      "Share": ["共有"],
      "Set filter mapping": ["フィルタマッピングを設定"],
      "Set auto-refresh interval": ["自動更新間隔を設定"],
      "Scroll down to the bottom to enable overwriting changes. ": [""],
      "Yes, overwrite changes": [""],
      "Apply": ["適用"],
      "Error": [""],
      "A valid color scheme is required": ["有効な配色が必要です"],
      "JSON metadata is invalid!": [""],
      "The dashboard has been saved": ["ダッシュボードが保存されました"],
      "Access": ["アクセス"],
      "Owners is a list of users who can alter the dashboard. Searchable by name or username.": [
        "所有者は、ダッシュボードを変更できるユーザーのリストです。名前またはユーザー名で検索できます。"
      ],
      "Colors": ["色"],
      "Roles is a list which defines access to the dashboard. Granting a role access to a dashboard will bypass dataset level checks. If no roles are defined, regular access permissions apply.": [
        ""
      ],
      "Dashboard properties": ["ダッシュボードのプロパティ"],
      "This dashboard is managed externally, and can't be edited in Superset": [
        ""
      ],
      "Basic information": ["基本情報"],
      "URL slug": ["URLスラッグ"],
      "A readable URL for your dashboard": ["ダッシュボード用の読みやすいURL"],
      "Any additional detail to show in the certification tooltip.": [""],
      "A list of tags that have been applied to this chart.": [""],
      "JSON metadata": [""],
      "Please DO NOT overwrite the \"filter_scopes\" key.": [""],
      "Use \"%(menuName)s\" menu instead.": [""],
      "This dashboard is not published, it will not show up in the list of dashboards. Click here to publish this dashboard.": [
        "このダッシュボードは公開されていないため、ダッシュボードのリストには表示されません。このダッシュボードを公開するには、ここをクリックしてください。"
      ],
      "This dashboard is not published which means it will not show up in the list of dashboards. Favorite it to see it there or access it by using the URL directly.": [
        "このダッシュボードは公開されていないため、ダッシュボードのリストには表示されません。お気に入りに追加して表示するか、URLを直接使用してアクセスします。"
      ],
      "This dashboard is published. Click to make it a draft.": [
        "このダッシュボードは公開されています。クリックして下書きにします。"
      ],
      "Draft": ["下書き"],
      "Annotation layers are still loading.": [
        "注釈レイヤーはまだ読み込み中です。"
      ],
      "One ore more annotation layers failed loading.": [
        "1つ以上の注釈レイヤーの読み込みに失敗しました。"
      ],
      "This chart applies cross-filters to charts whose datasets contain columns with the same name.": [
        ""
      ],
      "Cached %s": [""],
      "Fetched %s": [""],
      "Query %s: %s": [""],
      "Force refresh": ["強制更新"],
      "View query": ["クエリを見る"],
      "Share chart by email": ["チャートをメールで共有"],
      "Export to full .CSV": [""],
      "Download as image": ["画像としてダウンロード"],
      "Something went wrong.": [""],
      "Search...": ["検索…"],
      "No filter is selected.": ["フィルタは選択されていません。"],
      "Editing 1 filter:": ["1つのフィルタを編集する:"],
      "Batch editing %d filters:": [" %d フィルタのバッチ編集:"],
      "Configure filter scopes": ["フィルタスコープを構成する"],
      "There are no filters in this dashboard.": [
        "このダッシュボードにはフィルターはありません。"
      ],
      "Expand all": ["すべて展開"],
      "Collapse all": ["すべて折りたたむ"],
      "This markdown component has an error.": [
        "このマークダウンコンポーネントにエラーがあります。"
      ],
      "This markdown component has an error. Please revert your recent changes.": [
        "このマークダウンコンポーネントにエラーがあります。最近の変更を元に戻してください。"
      ],
      "Empty row": [""],
      "or use existing ones from the panel on the right": [""],
      "You can add the components in the": [""],
      "Delete dashboard tab?": ["ダッシュボードタブを削除しますか？"],
      "Deleting a tab will remove all content within it. You may still reverse this action with the": [
        ""
      ],
      "button (cmd + z) until you save your changes.": [""],
      "CANCEL": ["キャンセル"],
      "Divider": ["区切り線"],
      "Header": ["見出し"],
      "Tabs": ["タブ"],
      "background": [""],
      "Preview": ["プレビュー"],
      "Sorry, something went wrong. Try again later.": [""],
      "No global filters are currently added": [""],
      "Click on \"+Add/Edit Filters\" button to create new dashboard filters": [
        ""
      ],
      "Clear all": ["すべてクリア"],
      "Add custom scoping": [""],
      "All charts/global scoping": [""],
      "Select the charts to which you want to apply cross-filters when interacting with this chart. You can select \"All charts\" to apply filters to all charts that use the same dataset or contain the same column name in the dashboard.": [
        ""
      ],
      "Select the charts to which you want to apply cross-filters in this dashboard. Deselecting a chart will exclude it from being filtered when applying cross-filters from any chart on the dashboard. You can select \"All charts\" to apply cross-filters to all charts that use the same dataset or contain the same column name in the dashboard.": [
        ""
      ],
      "All charts": ["すべてのチャート"],
      "Enable cross-filtering": [""],
      "Orientation of filter bar": [""],
      "Horizontal (Top)": [""],
      "Cannot load filter": ["フィルタを読み込めません"],
      "Filters out of scope (%d)": [""],
      "Dependent on": [""],
      "Filter only displays values relevant to selections made in other filters.": [
        ""
      ],
      "Scope": [""],
      "(Removed)": ["(削除)"],
      "Undo?": ["元に戻しますか？"],
      "Add filters and dividers": [""],
      "[untitled]": [""],
      "Cyclic dependency detected": [""],
      "(deleted or invalid type)": [""],
      "Add filter": ["フィルタを追加"],
      "Values are dependent on other filters": [""],
      "Values selected in other filters will affect the filter options to only show relevant values": [
        ""
      ],
      "Scoping": ["スコープ"],
      "Time range": ["期間"],
      "Group By": [""],
      "Group by": [""],
      "Time column to apply dependent temporal filter to": [""],
      "Time column to apply time range to": [""],
      "Filter name": ["フィルタ名"],
      "Name is required": ["名前が必要です"],
      "Filter Type": ["フィルタタイプ"],
      "Datasets do not contain a temporal column": [""],
      "Dashboard time range filters apply to temporal columns defined in\n          the filter section of each chart. Add temporal columns to the chart\n          filters to have this dashboard filter impact those charts.": [
        ""
      ],
      "Dataset is required": ["データセットが必要です"],
      "Pre-filter available values": [""],
      "Add filter clauses to control the filter's source query,\n                    though only in the context of the autocomplete i.e., these conditions\n                    do not impact how the filter is applied to the dashboard. This is useful\n                    when you want to improve the query's performance by only scanning a subset\n                    of the underlying data or limit the available values displayed in the filter.": [
        ""
      ],
      "Sort filter values": [""],
      "Sort ascending": [""],
      "If a metric is specified, sorting will be done based on the metric value": [
        ""
      ],
      "Sort metric": [""],
      "Single Value": [""],
      "Single value type": [""],
      "Filter has default value": [""],
      "Default Value": ["デフォルト値"],
      "Refresh the default values": [""],
      "Fill all required fields to enable \"Default Value\"": [""],
      "You have removed this filter.": ["このフィルタを削除しました。"],
      "Restore Filter": ["フィルタを復元"],
      "Populate \"Default value\" to enable this control": [""],
      "Default value set automatically when \"Select first filter value by default\" is checked": [
        ""
      ],
      "Default value must be set when \"Filter value is required\" is checked": [
        ""
      ],
      "Default value must be set when \"Filter has default value\" is checked": [
        ""
      ],
      "Apply to all panels": ["すべてのパネルに適用"],
      "Apply to specific panels": ["特定のパネルに適用"],
      "Only selected panels will be affected by this filter": [
        "選択したパネルのみがこのフィルターの影響を受けます"
      ],
      "All panels with this column will be affected by this filter": [
        "この列のすべてのパネルは、このフィルターの影響を受けます"
      ],
      "This chart might be incompatible with the filter (datasets don't match)": [
        ""
      ],
      "Keep editing": ["編集を続ける"],
      "Yes, cancel": ["はい、キャンセルします"],
      "Are you sure you want to cancel?": ["キャンセルしてもよろしいですか？"],
      "Error loading chart datasources. Filters may not work correctly.": [""],
      "Transparent": [""],
      "All filters": ["すべてのフィルタ"],
      "Click to edit %s.": [""],
      "Click to edit chart.": [""],
      "Medium": [""],
      "Tab title": [""],
      "This session has encountered an interruption, and some controls may not work as intended. If you are the developer of this app, please check that the guest token is being generated correctly.": [
        ""
      ],
      "Equal to (=)": [""],
      "Not equal to (≠)": [""],
      "Less than (<)": [""],
      "Less or equal (<=)": [""],
      "Greater or equal (>=)": [""],
      "Like": [""],
      "Like (case insensitive)": [""],
      "Is not null": [""],
      "Is null": [""],
      "use latest_partition template": [""],
      "Is true": [""],
      "Time granularity": [""],
      "Duration in ms (100.40008 => 100ms 400µs 80ns)": [""],
      "One or many columns to group by. High cardinality groupings should include a series limit to limit the number of fetched and rendered series.": [
        ""
      ],
      "One or many metrics to display": [""],
      "Fixed color": ["固定の色"],
      "Right axis metric": ["右軸の指標"],
      "Choose a metric for right axis": ["右軸の指標を選択"],
      "Linear color scheme": ["線形配色"],
      "Color metric": ["色の指標"],
      "One or many controls to pivot as columns": [""],
      "The time granularity for the visualization. Note that you can type and use simple natural language as in `10 seconds`,`1 day` or `56 weeks`": [
        ""
      ],
      "The time granularity for the visualization. This applies a date transformation to alter your time column and defines a new time granularity. The options here are defined on a per database engine basis in the Superset source code.": [
        ""
      ],
      "The time range for the visualization. All relative times, e.g. \"Last month\", \"Last 7 days\", \"now\", etc. are evaluated on the server using the server's local time (sans timezone). All tooltips and placeholder times are expressed in UTC (sans timezone). The timestamps are then evaluated by the database using the engine's local timezone. Note one can explicitly set the timezone per the ISO 8601 format if specifying either the start and/or end time.": [
        "可視化の期間。すべての相対時間( e.g. “Last month”, “Last 7 days”, “now”, etc )はサーバーのローカル時間(sans timezone)を使用して評価されます。すべてのツールヒントとプレースホルダー時間は UTC (sans timezone) で表されます。タイムスタンプは、エンジンのローカルタイムゾーンを使用してデータベースによって評価されます。開始時刻や終了時刻を指定する場合は ISO 8601 形式に従ってタイムゾーンを明示的に設定できます。"
      ],
      "Limits the number of rows that get displayed.": [""],
      "Metric used to define how the top series are sorted if a series or row limit is present. If undefined reverts to the first metric (where appropriate).": [
        ""
      ],
      "Defines the grouping of entities. Each series is shown as a specific color on the chart and has a legend toggle": [
        ""
      ],
      "Metric assigned to the [X] axis": ["[X] 軸に割り当てられた指標"],
      "Metric assigned to the [Y] axis": ["[Y] 軸に割り当てられた指標"],
      "Bubble size": [""],
      "When `Calculation type` is set to \"Percentage change\", the Y Axis Format is forced to `.1%`": [
        ""
      ],
      "Color scheme": ["配色"],
      "GROUP BY": [""],
      "Use this section if you want a query that aggregates": [""],
      "Use this section if you want to query atomic rows": [""],
      "The X-axis is not on the filters list": [""],
      "The X-axis is not on the filters list which will prevent it from being used in\n            time range filters in dashboards. Would you like to add it to the filters list?": [
        ""
      ],
      "You cannot delete the last temporal filter as it's used for time range filters in dashboards.": [
        ""
      ],
      "This section contains validation errors": [""],
      "Keep control settings?": [""],
      "You've changed datasets. Any controls with data (columns, metrics) that match this new dataset have been retained.": [
        ""
      ],
      "Clear form": [""],
      "No form settings were maintained": [""],
      "We were unable to carry over any controls when switching to this new dataset.": [
        ""
      ],
      "Customize": ["カスタマイズ"],
      "Generating link, please wait..": [""],
      "Save (Overwrite)": ["上書き保存"],
      "Chart name": ["チャート名"],
      "A reusable dataset will be saved with your chart.": [""],
      "Add to dashboard": ["新しいダッシュボードに追加"],
      "Save & go to dashboard": ["保存してダッシュボードに移動"],
      "Save chart": ["チャートを保存"],
      "Expand data panel": [""],
      "No samples were returned for this dataset": [""],
      "Showing %s of %s": ["Showing %s of %s"],
      "%s ineligible item(s) are hidden": [""],
      "Show less...": [""],
      "Show all...": [""],
      "Search Metrics & Columns": [""],
      " to edit or add columns and metrics.": [""],
      "Unable to retrieve dashboard colors": [""],
      "You can preview the list of dashboards in the chart settings dropdown.": [
        ""
      ],
      "Not available": [""],
      "Add required control values to save chart": [""],
      "Chart type requires a dataset": [""],
      "This chart type is not supported when using an unsaved query as a chart source. ": [
        ""
      ],
      " to visualize your data.": [""],
      "Required control values have been removed": [""],
      "Your chart is not up to date": [""],
      "You updated the values in the control panel, but the chart was not updated automatically. Run the query by clicking on the \"Update chart\" button or": [
        ""
      ],
      "Controls labeled ": [""],
      "Control labeled ": [""],
      "Open Datasource tab": ["データソースタブを開く"],
      "You do not have permission to edit this chart": [
        "このチャートを編集する権限がありません"
      ],
      "This chart is managed externally, and can't be edited in Superset": [""],
      "The description can be displayed as widget headers in the dashboard view. Supports markdown.": [
        ""
      ],
      "Person or group that has certified this chart.": [""],
      "Configuration": [""],
      "A list of users who can alter the chart. Searchable by name or username.": [
        ""
      ],
      "The row limit set for the chart was reached. The chart may show partial data.": [
        ""
      ],
      "Invalid lat/long configuration.": [""],
      "Reverse lat/long ": [""],
      "Longitude & Latitude columns": [""],
      "Delimited long & lat single column": [""],
      "Multiple formats accepted, look the geopy.points Python library for more details": [
        ""
      ],
      "Geohash": [""],
      "textarea": [""],
      "in modal": [""],
      "Sorry, An error occurred": ["エラーが発生しました"],
      "Open in SQL Lab": ["SQL Labで開く"],
      "Failed to verify select options: %s": [""],
      "Annotation layer": ["注釈レイヤー"],
      "Use another existing chart as a source for annotations and overlays.\n          Your chart must be one of these visualization types: [%s]": [
        ""
      ],
      "Expects a formula with depending time parameter 'x'\n        in milliseconds since epoch. mathjs is used to evaluate the formulas.\n        Example: '2x+5'": [
        ""
      ],
      "Annotation Slice Configuration": ["注釈スライスの構成"],
      "This section allows you to configure how to use the slice\n              to generate annotations.": [
        ""
      ],
      "Interval start column": [""],
      "Event time column": [""],
      "This column must contain date/time information.": [""],
      "Interval End column": [""],
      "Pick a title for you annotation.": [""],
      "Pick one or more columns that should be shown in the annotation. If you don't select a column all of them will be shown.": [
        ""
      ],
      "This controls whether the \"time_range\" field from the current\n                  view should be passed down to the chart containing the annotation data.": [
        ""
      ],
      "This controls whether the time grain field from the current\n                  view should be passed down to the chart containing the annotation data.": [
        ""
      ],
      "Time delta in natural language\n                  (example:  24 hours, 7 days, 56 weeks, 365 days)": [
        ""
      ],
      "Display configuration": [""],
      "Configure your how you overlay is displayed here.": [""],
      "Style": [""],
      "Solid": [""],
      "Long dashed": [""],
      "Color": [""],
      "Automatic Color": [""],
      "Shows or hides markers for the time series": [""],
      "Hides the Line for the time series": [""],
      "Layer configuration": ["レイヤー構成"],
      "Configure the basics of your Annotation Layer.": [""],
      "Mandatory": [""],
      "Hide layer": ["レイヤーを隠す"],
      "Whether to always show the annotation label": [""],
      "Annotation layer type": ["注釈レイヤーのタイプ"],
      "Choose the annotation layer type": [
        "注釈レイヤーのタイプを選んでください"
      ],
      "Choose the source of your annotations": [""],
      "Remove": ["削除"],
      "Edit annotation layer": ["注釈レイヤーを編集"],
      "Add annotation layer": ["注釈レイヤーを追加"],
      "Empty collection": ["空のコレクション"],
      "Add an item": ["アイテムを追加"],
      "Remove item": ["アイテムを削除"],
      "This color scheme is being overridden by custom label colors.\n    Check the JSON metadata in the Advanced settings": [
        ""
      ],
      "The color scheme is determined by the related dashboard.\n        Edit the color scheme in the dashboard properties.": [
        ""
      ],
      "dashboard": ["ダッシュボード"],
      "Fraction digits": [""],
      "Number of decimal digits to round numbers to": [""],
      "Default minimal column width in pixels, actual width may still be larger than this if other columns don't need much space": [
        ""
      ],
      "Text align": [""],
      "Horizontal alignment": [""],
      "Show cell bars": [""],
      "Whether to align positive and negative values in cell bar chart at 0": [
        ""
      ],
      "Whether to colorize numeric values by if they are positive or negative": [
        ""
      ],
      "Truncate Cells": [""],
      "Truncate long cells to the \"min width\" set above": [""],
      "Customize chart metrics or columns with currency symbols as prefixes or suffixes. Choose a symbol from dropdown or type your own.": [
        ""
      ],
      "Small number format": [""],
      "D3 number format for numbers between -1.0 and 1.0, useful when you want to have different significant digits for small and large numbers": [
        ""
      ],
      "Edit formatter": [""],
      "Add new formatter": [""],
      "Add new color formatter": [""],
      "alert": ["アラート"],
      "error dark": [""],
      "This value should be smaller than the right target value": [""],
      "This value should be greater than the left target value": [""],
      "Required": ["必須"],
      "Right value": [""],
      "Target value": [""],
      "Lower threshold must be lower than upper threshold": [""],
      "Upper threshold must be greater than lower threshold": [""],
      "Threshold": [""],
      "Defines the value that determines the boundary between different regions or levels in the data ": [
        ""
      ],
      "Isoband": [""],
      "Lower Threshold": [""],
      "The lower limit of the threshold range of the Isoband": [""],
      "Upper Threshold": [""],
      "The upper limit of the threshold range of the Isoband": [""],
      "The color of the isoband": [""],
      "Click to add a contour": [""],
      "Prefix": [""],
      "Suffix": [""],
      "Currency prefix or suffix": [""],
      "Prefix or suffix": [""],
      "Currency symbol": [""],
      "Currency": [""],
      "Edit dataset": ["データセットを編集"],
      "You must be a dataset owner in order to edit. Please reach out to a dataset owner to request modifications or edit access.": [
        ""
      ],
      "View in SQL Lab": ["SQL Labで表示"],
      "Query preview": ["クエリプレビュー"],
      "The URL is missing the dataset_id or slice_id parameters.": [""],
      "The dataset linked to this chart may have been deleted.": [""],
      "RANGE TYPE": ["範囲のタイプ"],
      "Actual time range": ["実際の期間"],
      "APPLY": ["適用"],
      "Edit time range": ["期間を編集"],
      "Configure Advanced Time Range ": [""],
      "START (INCLUSIVE)": [""],
      "Start date included in time range": [""],
      "END (EXCLUSIVE)": [""],
      "End date excluded from time range": [""],
      "Configure Time Range: Previous...": [""],
      "Configure Time Range: Last...": [""],
      "Configure custom time range": [""],
      "Relative quantity": [""],
      "Anchor to": [""],
      "NOW": [""],
      "Date/Time": [""],
      "Return to specific datetime.": [""],
      "Syntax": [""],
      "Example": ["例"],
      "Moves the given set of dates by a specified interval.": [""],
      "Truncates the specified date to the accuracy specified by the date unit.": [
        ""
      ],
      "Get the last date by the date unit.": [""],
      "Get the specify date for the holiday": [""],
      "Previous": ["前"],
      "previous calendar week": [""],
      "previous calendar month": [""],
      "previous calendar year": [""],
      "Specific Date/Time": [""],
      "Relative Date/Time": [""],
      "Midnight": [""],
      "Saved": [""],
      "%s column(s)": [""],
      "Add calculated temporal columns to dataset in \"Edit datasource\" modal": [
        ""
      ],
      "Add calculated columns to dataset in \"Edit datasource\" modal": [""],
      " to mark a column as a time column": [""],
      "Simple": [""],
      "Mark a column as temporal in \"Edit datasource\" modal": [""],
      "Custom SQL": [""],
      "This filter might be incompatible with current dataset": [""],
      "This column might be incompatible with current dataset": [""],
      "Click to edit label": [""],
      "This metric might be incompatible with current dataset": [""],
      "\n                This filter was inherited from the dashboard's context.\n                It won't be saved when saving the chart.\n              ": [
        ""
      ],
      "%s option(s)": [""],
      "Select subject": [""],
      "No such column found. To filter on a metric, try the Custom SQL tab.": [
        ""
      ],
      "To filter on a metric, use Custom SQL tab.": [""],
      "%s operator(s)": [""],
      "Select operator": [""],
      "Comparator option": [""],
      "Type a value here": [""],
      "Filter value (case sensitive)": [""],
      "Failed to retrieve advanced type": [""],
      "choose WHERE or HAVING...": [""],
      "Filters by columns": [""],
      "Filters by metrics": [""],
      "Fixed": [""],
      "Based on a metric": [""],
      "My metric": [""],
      "Add metric": [""],
      "Select aggregate options": [""],
      "%s aggregates(s)": [""],
      "%s saved metric(s)": [""],
      "Saved metric": ["保存した指標"],
      "Add metrics to dataset in \"Edit datasource\" modal": [""],
      "Simple ad-hoc metrics are not enabled for this dataset": [""],
      "column": [""],
      "aggregate": [""],
      "Custom SQL ad-hoc metrics are not enabled for this dataset": [""],
      "Time series columns": [""],
      "Sparkline": [""],
      "Period average": [""],
      "Column header tooltip": [""],
      "Type of comparison, value difference or percentage": [""],
      "Width": ["幅"],
      "Width of the sparkline": [""],
      "Height of the sparkline": [""],
      "Number of periods to compare against. You can use negative numbers to compare from the beginning of the time range.": [
        ""
      ],
      "Number of periods to ratio against": [""],
      "Show Y-axis": [""],
      "Show Y-axis on the sparkline. Will display the manually set min/max if set or min/max values in the data otherwise.": [
        ""
      ],
      "Y-axis bounds": [""],
      "Manually set min/max values for the y-axis.": [""],
      "Color bounds": [""],
      "Number bounds used for color encoding from red to blue.\n               Reverse the numbers for blue to red. To get pure red or blue,\n               you can enter either only min or max.": [
        ""
      ],
      "Currently rendered: %s": [""],
      "No description available.": [""],
      "Examples": ["例"],
      "This visualization type is not supported.": [
        "この可視化方式はサポートされていません。"
      ],
      "Select a visualization type": ["可視化方式を選んでください"],
      "No results found": [""],
      "Superset Chart": [""],
      "New chart": ["新しいチャート"],
      "Edit chart properties": ["チャートのプロパティを編集"],
      "Export to original .CSV": [""],
      "Export to pivoted .CSV": [""],
      "Embed code": [""],
      "Run in SQL Lab": ["SQL Labで実行"],
      "Code": [""],
      "Markup type": [""],
      "Pick your favorite markup language": [
        "お気に入りのマークアップ言語を選択"
      ],
      "Put your code here": [""],
      "URL parameters": ["URLパラメータ"],
      "Extra parameters for use in jinja templated queries": [""],
      "Annotations and layers": [""],
      "Annotation layers": ["注釈レイヤー"],
      "My beautiful colors": [""],
      "< (Smaller than)": [""],
      "> (Larger than)": [""],
      "<= (Smaller or equal)": [""],
      ">= (Larger or equal)": [""],
      "== (Is equal)": [""],
      "!= (Is not equal)": [""],
      "Not null": [""],
      "60 days": ["60日"],
      "90 days": ["90日"],
      "Send as PDF": [""],
      "Send as PNG": [""],
      "Send as CSV": [""],
      "Send as text": [""],
      "Alert condition": ["アラート状態"],
      "Notification method": [""],
      "database": ["データベース"],
      "sql": [""],
      "Not all required fields are complete. Please provide the following:": [
        ""
      ],
      "Add another notification method": [""],
      "Add delivery method": [""],
      "report": ["レポート"],
      "Add": ["追加"],
      "Set up basic details, such as name and description.": [""],
      "Report name": ["レポート名"],
      "Alert name": ["アラート名"],
      "Alert is active": [""],
      "Define the database, SQL query, and triggering conditions for alert.": [
        ""
      ],
      "SQL Query": ["SQLクエリ"],
      "The result of this query must be a value capable of numeric interpretation e.g. 1, 1.0, or \"1\" (compatible with Python's float() function).": [
        ""
      ],
      "Trigger Alert If...": [""],
      "Customize data source, filters, and layout.": [""],
      "Screenshot width": [""],
      "Input custom width in pixels": [""],
      "Define delivery schedule, timezone, and frequency settings.": [""],
      "Timezone": [""],
      "Log retention": ["ログの保持"],
      "Working timeout": ["作業タイムアウト"],
      "Time in seconds": ["秒単位の時間"],
      "Grace period": ["猶予期間"],
      "Choose notification method and recipients.": [""],
      "Recurring (every)": [""],
      "CRON expression": [""],
      "Report sent": ["レポートが送信されました"],
      "Alert triggered, notification sent": [
        "アラートが発動し、通知が送信されました"
      ],
      "Report sending": ["レポート送信"],
      "Alert running": ["アラート発動中"],
      "Report failed": ["レポートに失敗しました"],
      "Alert failed": ["アラートに失敗しました"],
      "Nothing triggered": [""],
      "Alert Triggered, In Grace Period": ["アラート発動、猶予期間中"],
      "Delivery method": [""],
      "Select Delivery Method": [""],
      "Recipients are separated by \",\" or \";\"": [""],
      "No entities have this tag currently assigned": [""],
      "Add tag to entities": [""],
      "annotation_layer": [""],
      "Edit annotation layer properties": ["注釈レイヤーのプロパティを編集"],
      "Annotation layer name": ["注釈レイヤー名"],
      "Description (this can be seen in the list)": [
        "説明(これはリストで見ることができます)"
      ],
      "annotation": ["注釈"],
      "Edit annotation": ["注釈を編集する"],
      "Add annotation": ["注釈を追加"],
      "date": ["日付"],
      "Additional information": ["追加情報"],
      "Please confirm": ["確認してください"],
      "Are you sure you want to delete": ["削除してもよろしいですか"],
      "css_template": [""],
      "Edit CSS template properties": ["CSSテンプレートのプロパティを編集する"],
      "Add CSS template": ["CSSテンプレートを追加する"],
      "css": [""],
      "published": ["公開"],
      "draft": ["下書き"],
      "Adjust how this database will interact with SQL Lab.": [""],
      "Expose database in SQL Lab": [""],
      "Allow this database to be queried in SQL Lab": [""],
      "Allow creation of new tables based on queries": [""],
      "Allow creation of new views based on queries": [""],
      "CTAS & CVAS SCHEMA": [""],
      "Create or select schema...": [""],
      "Force all tables and views to be created in this schema when clicking CTAS or CVAS in SQL Lab.": [
        ""
      ],
      "Allow manipulation of the database using non-SELECT statements such as UPDATE, DELETE, CREATE, etc.": [
        ""
      ],
      "Enable query cost estimation": [""],
      "For Bigquery, Presto and Postgres, shows a button to compute cost before running a query.": [
        ""
      ],
      "Allow this database to be explored": [""],
      "When enabled, users are able to visualize SQL Lab results in Explore.": [
        ""
      ],
      "Disable SQL Lab data preview queries": [""],
      "Disable data preview when fetching table metadata in SQL Lab.  Useful to avoid browser performance issues when using  databases with very wide tables.": [
        ""
      ],
      "Enable row expansion in schemas": [""],
      "For Trino, describe full schemas of nested ROW types, expanding them with dotted paths": [
        ""
      ],
      "Performance": [""],
      "Adjust performance settings of this database.": [""],
      "Chart cache timeout": [""],
      "Schema cache timeout": [""],
      "Table cache timeout": [""],
      "Asynchronous query execution": ["非同期でのクエリ実行"],
      "Cancel query on window unload event": [""],
      "Terminate running queries when browser window closed or navigated to another page. Available for Presto, Hive, MySQL, Postgres and Snowflake databases.": [
        ""
      ],
      "Secure extra": [""],
      "JSON string containing additional connection configuration. This is used to provide connection information for systems like Hive, Presto and BigQuery which do not conform to the username:password syntax normally used by SQLAlchemy.": [
        ""
      ],
      "Enter CA_BUNDLE": [""],
      "Optional CA_BUNDLE contents to validate HTTPS requests. Only available on certain database engines.": [
        ""
      ],
      "Impersonate logged in user (Presto, Trino, Drill, Hive, and GSheets)": [
        ""
      ],
      "If Presto or Trino, all the queries in SQL Lab are going to be executed as the currently logged on user who must have permission to run them. If Hive and hive.server2.enable.doAs is enabled, will run the queries as service account, but impersonate the currently logged on user via hive.server2.proxy.user property.": [
        ""
      ],
      "Schemas allowed for File upload": [""],
      "A comma-separated list of schemas that files are allowed to upload to.": [
        ""
      ],
      "The metadata_params object gets unpacked into the sqlalchemy.MetaData call.": [
        ""
      ],
      "The engine_params object gets unpacked into the sqlalchemy.create_engine call.": [
        ""
      ],
      "Version": [""],
      "Version number": [""],
      "Specify the database version. This is used with Presto for query cost estimation, and Dremio for syntax changes, among others.": [
        ""
      ],
      "Disable drill to detail": [""],
      "Disables the drill to detail feature for this database.": [""],
      "STEP %(stepCurr)s OF %(stepLast)s": [""],
      "Need help? Learn how to connect your database": [""],
      "Create a dataset to begin visualizing your data as a chart or go to\n          SQL Lab to query your data.": [
        ""
      ],
      "Enter the required %(dbModelName)s credentials": [""],
      "Need help? Learn more about": [""],
      "connecting to %(dbModelName)s.": [""],
      "SSH Host": [""],
      "e.g. 127.0.0.1": [""],
      "SSH Port": [""],
      "e.g. Analytics": [""],
      "Private Key & Password": [""],
      "e.g. ********": [""],
      "Private Key": [""],
      "Paste Private Key here": [""],
      "Private Key Password": [""],
      "SSH Tunnel": [""],
      "SSH Tunnel configuration parameters": [""],
      "Display Name": ["表示名"],
      "Pick a name to help you identify this database.": [""],
      "dialect+driver://username:password@host:port/database": [""],
      "Refer to the": [""],
      "for more information on how to structure your URI.": [""],
      "Test connection": ["接続のテスト"],
      "Please enter a SQLAlchemy URI to test": [""],
      "e.g. world_population": [""],
      "Connection failed, please check your connection settings.": [""],
      "Sorry there was an error fetching database information: %s": [""],
      "Or choose from a list of other databases we support:": [""],
      "Want to add a new database?": [""],
      "Any databases that allow connections via SQL Alchemy URIs can be added. ": [
        ""
      ],
      "Any databases that allow connections via SQL Alchemy URIs can be added. Learn about how to connect a database driver ": [
        ""
      ],
      "Finish": [""],
      "This database is managed externally, and can't be edited in Superset": [
        ""
      ],
      "The passwords for the databases below are needed in order to import them. Please note that the \"Secure Extra\" and \"Certificate\" sections of the database configuration are not present in explore files and should be added manually after the import if they are needed.": [
        ""
      ],
      "You are importing one or more databases that already exist. Overwriting might cause you to lose some of your work. Are you sure you want to overwrite?": [
        ""
      ],
      "We are unable to connect to your database. Click \"See more\" for database-provided information that may help troubleshoot the issue.": [
        ""
      ],
      "QUERY DATA IN SQL LAB": [""],
      "Edit database": ["データベースを編集"],
      "Connect this database using the dynamic form instead": [""],
      "Click this link to switch to an alternate form that exposes only the required fields needed to connect this database.": [
        ""
      ],
      "Additional fields may be required": [""],
      "Select databases require additional fields to be completed in the Advanced tab to successfully connect the database. Learn what requirements your databases has ": [
        ""
      ],
      "Connect this database with a SQLAlchemy URI string instead": [""],
      "Click this link to switch to an alternate form that allows you to input the SQLAlchemy URL for this database manually.": [
        ""
      ],
      "This can be either an IP address (e.g. 127.0.0.1) or a domain name (e.g. mydatabase.com).": [
        ""
      ],
      "Host": [""],
      "e.g. 5432": [""],
      "e.g. sql/protocolv1/o/12345": [""],
      "Copy the name of the HTTP Path of your cluster.": [""],
      "Copy the name of the database you are trying to connect to.": [""],
      "Access token": [""],
      "Pick a nickname for how the database will display in Superset.": [""],
      "e.g. param1=value1&param2=value2": [""],
      "SSL Mode \"require\" will be used.": [""],
      "Type of Google Sheets allowed": [""],
      "Publicly shared sheets only": [""],
      "Public and privately shared sheets": [""],
      "How do you want to enter service account credentials?": [""],
      "Upload JSON file": [""],
      "Copy and Paste JSON credentials": [""],
      "Service Account": [""],
      "Paste content of service credentials JSON file here": [""],
      "Copy and paste the entire service account .json file here": [""],
      "Use the JSON file you automatically downloaded when creating your service account.": [
        ""
      ],
      "Connect Google Sheets as tables to this database": [""],
      "Google Sheet Name and URL": [""],
      "Enter a name for this sheet": [""],
      "Paste the shareable Google Sheet URL here": [""],
      "Copy the identifier of the account you are trying to connect to.": [""],
      "e.g. xy12345.us-east-2.aws": [""],
      "e.g. compute_wh": [""],
      "e.g. AccountAdmin": [""],
      "The passwords for the databases below are needed in order to import them together with the datasets. Please note that the \"Secure Extra\" and \"Certificate\" sections of the database configuration are not present in export files, and should be added manually after the import if they are needed.": [
        ""
      ],
      "You are importing one or more datasets that already exist. Overwriting might cause you to lose some of your work. Are you sure you want to overwrite?": [
        ""
      ],
      "Refreshing columns": [""],
      "This table already has a dataset associated with it. You can only associate one dataset with a table.\n": [
        ""
      ],
      "This table already has a dataset": [""],
      "Datasets can be created from database tables or SQL queries. Select a database table to the left or ": [
        ""
      ],
      "create dataset from SQL query": [""],
      " to open SQL Lab. From there you can save the query as a dataset.": [""],
      "This database table does not contain any data. Please select a different table.": [
        ""
      ],
      "Unable to load columns for the selected table. Please select a different table.": [
        ""
      ],
      "The API response from %s does not match the IDatabaseTable interface.": [
        ""
      ],
      "Create chart with dataset": [""],
      "chart": ["チャート"],
      "No charts": ["チャートなし"],
      "This dataset is not used to power any charts.": [""],
      "Select a database table and create dataset": [""],
      "[Untitled]": [""],
      "Unknown": ["不明"],
      "Edited": ["編集した項目"],
      "Created": ["作成した項目"],
      "Viewed": ["表示した項目"],
      "Favorite": ["お気に入り"],
      "Mine": ["個人用"],
      "View All »": [""],
      "An error occurred while fetching dashboards: %s": [
        "ダッシュボードの取得中にエラーが発生しました: %s"
      ],
      "%(other)s charts will appear here": [""],
      "%(other)s dashboards will appear here": [""],
      "%(other)s recents will appear here": [""],
      "Recently viewed charts, dashboards, and saved queries will appear here": [
        "最近表示したグラフ、ダッシュボード、保存したクエリがここに表示されます"
      ],
      "Recently created charts, dashboards, and saved queries will appear here": [
        "最近作成したグラフ、ダッシュボード、保存したクエリがここに表示されます"
      ],
      "Recently edited charts, dashboards, and saved queries will appear here": [
        "最近編集したグラフ、ダッシュボード、保存したクエリがここに表示されます"
      ],
      "SQL query": ["SQLクエリ"],
      "You don't have any favorites yet!": ["まだお気に入りはありません!"],
      "See all %(tableName)s": [""],
      "Connect Google Sheet": [""],
      "Upload Excel file to database": [""],
      "Enable 'Allow file uploads to database' in any database's settings": [
        ""
      ],
      "Info": ["情報"],
      "Logout": ["ログアウト"],
      "About": [""],
      "Powered by Apache Superset": [""],
      "SHA": [""],
      "Build": [""],
      "Login": ["ログイン"],
      "query": ["クエリ"],
      "Deleted: %s": ["削除しました: %s"],
      "There was an issue deleting %s: %s": [
        "%s の削除中に問題が発生しました: %s"
      ],
      "This action will permanently delete the saved query.": [
        "この操作を実行すると、保存したクエリは完全に削除されます。"
      ],
      "Delete Query?": ["クエリを削除しますか？"],
      "Ran %s": [""],
      "Saved queries": ["保存したクエリ"],
      "Next": ["次"],
      "Tab name": ["タブ名"],
      "User query": ["ユーザークエリ"],
      "Executed query": ["実行したクエリ"],
      "Query name": ["クエリ名"],
      "SQL Copied!": [""],
      "Sorry, your browser does not support copying.": [""],
      "We were unable to active or deactivate this report.": [""],
      "Weekly Report for %s": [""],
      "Edit email report": [""],
      "Message content": ["メッセージ内容"],
      "Text embedded in email": [""],
      "Image (PNG) embedded in email": [""],
      "Formatted CSV attached in email": [""],
      "Include a description that will be sent with your report": [""],
      "The report will be sent to your email at": [""],
      "Failed to update report": [""],
      "Failed to create report": [""],
      "Email reports active": [""],
      "This action will permanently delete %s.": [""],
      "Rule added": [""],
      "Regular filters add where clauses to queries if a user belongs to a role referenced in the filter, base filters apply filters to all queries except the roles defined in the filter, and can be used to define what users can see if no RLS filters within a filter group apply to them.": [
        ""
      ],
      "These are the datasets this filter will be applied to.": [""],
      "Excluded roles": [""],
      "For regular filters, these are the roles this filter will be applied to. For base filters, these are the roles that the filter DOES NOT apply to, e.g. Admin if admin should see all data.": [
        ""
      ],
      "Group Key": [""],
      "Filters with the same group key will be ORed together within the group, while different filter groups will be ANDed together. Undefined group keys are treated as unique groups, i.e. are not grouped together. For example, if a table has three filters, of which two are for departments Finance and Marketing (group key = 'department'), and one refers to the region Europe (group key = 'region'), the filter clause would apply the filter (department = 'Finance' OR department = 'Marketing') AND (region = 'Europe').": [
        ""
      ],
      "Clause": [""],
      "This is the condition that will be added to the WHERE clause. For example, to only return rows for a particular client, you might define a regular filter with the clause `client_id = 9`. To display no rows unless a user belongs to a RLS filter role, a base filter can be created with the clause `1 = 0` (always false).": [
        ""
      ],
      "Regular": [""],
      "%s items could not be tagged because you don’t have edit permissions to all selected objects.": [
        ""
      ],
      "Tagged %s %ss": [""],
      "Bulk tag": [""],
      "You are adding tags to %s %ss": [""],
      "Add description of your tag": [""],
      "Chosen non-numeric column": [""],
      "User must select a value before applying the filter": [""],
      "Single value": [""],
      "Use only a single value.": [""],
      "Range filter plugin using AntD": [""],
      "Experimental": [""],
      " (excluded)": [""],
      "Check for sorting ascending": [""],
      "Can select multiple values": [""],
      "Select first filter value by default": [""],
      "When using this option, default value can’t be set": [""],
      "Inverse selection": [""],
      "Exclude selected values": [""],
      "Dynamically search all filter values": [""],
      "By default, each filter loads at most 1000 choices at the initial page load. Check this box if you have more than 1000 filter values and want to enable dynamically searching that loads filter values as users type (may add stress to your database).": [
        ""
      ],
      "Select filter plugin using AntD": [""],
      "Custom time filter plugin": [""],
      "No time columns": [""],
      "Time column filter plugin": [""],
      "Time grain filter plugin": [""],
      "Working": [""],
      "Not triggered": [""],
      "On Grace": [""],
      "reports": ["レポート"],
      "alerts": ["アラート"],
      "There was an issue deleting the selected %s: %s": [""],
      "Last run": ["前回の実行"],
      "Active": ["アクティブ"],
      "Execution log": ["実行ログ"],
      "Bulk select": ["一括選択"],
      "No %s yet": [""],
      "Owner": ["所有者"],
      "All": [""],
      "Status": ["状態"],
      "An error occurred while fetching dataset datasource values: %s": [
        "データセット・データソース値の取得中にエラーが発生しました: %s"
      ],
      "Alerts & reports": ["アラートとレポート"],
      "Alerts": ["アラート"],
      "Reports": ["レポート"],
      "Delete %s?": ["%s を削除しますか?"],
      "Are you sure you want to delete the selected %s?": [""],
      "There was an issue deleting the selected layers: %s": [
        "選択したレイヤーの削除で問題が発生しました: %s"
      ],
      "Edit template": ["テンプレートを編集"],
      "Delete template": ["テンプレートを削除"],
      "No annotation layers yet": ["注釈レイヤーはまだありません"],
      "This action will permanently delete the layer.": [
        "このアクションにより、レイヤーが完全に削除されます。"
      ],
      "Delete Layer?": ["本当にレイヤーを削除しますか？"],
      "Are you sure you want to delete the selected layers?": [
        "選択したレイヤーを削除してもよろしいですか？"
      ],
      "There was an issue deleting the selected annotations: %s": [
        "選択した注釈の削除で問題が発生しました: %s"
      ],
      "Delete annotation": ["注釈を削除する"],
      "Annotation": ["注釈"],
      "No annotation yet": ["注釈はまだありません"],
      "Back to all": [""],
      "Delete Annotation?": ["注釈を削除しますか？"],
      "Are you sure you want to delete the selected annotations?": [
        "選択した注釈を削除してもよろしいですか？"
      ],
      "Failed to load chart data": [""],
      "Choose a dataset": ["データセットを選択"],
      "Please select both a Dataset and a Chart type to proceed": [""],
      "The passwords for the databases below are needed in order to import them together with the charts. Please note that the \"Secure Extra\" and \"Certificate\" sections of the database configuration are not present in export files, and should be added manually after the import if they are needed.": [
        ""
      ],
      "You are importing one or more charts that already exist. Overwriting might cause you to lose some of your work. Are you sure you want to overwrite?": [
        ""
      ],
      "There was an issue deleting the selected charts: %s": [""],
      "Any": ["任意"],
      "Tag": [""],
      "An error occurred while fetching chart owners values: %s": [""],
      "Alphabetical": ["ABC順"],
      "Recently modified": ["更新"],
      "Least recently modified": ["最終更新"],
      "Import charts": ["チャートのインポート"],
      "Are you sure you want to delete the selected charts?": [
        "選択したチャートを削除してもよろしいですか？"
      ],
      "CSS templates": ["CSSテンプレート"],
      "There was an issue deleting the selected templates: %s": [
        "選択したテンプレートの削除で問題が発生しました: %s"
      ],
      "CSS template": ["CSSテンプレート"],
      "This action will permanently delete the template.": [
        "このアクションにより、テンプレートが完全に削除されます。"
      ],
      "Delete Template?": ["テンプレートを削除しますか?"],
      "Are you sure you want to delete the selected templates?": [
        "選択したテンプレートを削除してもよろしいですか？"
      ],
      "The passwords for the databases below are needed in order to import them together with the dashboards. Please note that the \"Secure Extra\" and \"Certificate\" sections of the database configuration are not present in export files, and should be added manually after the import if they are needed.": [
        ""
      ],
      "You are importing one or more dashboards that already exist. Overwriting might cause you to lose some of your work. Are you sure you want to overwrite?": [
        ""
      ],
      "There was an issue deleting the selected dashboards: ": [
        "選択したダッシュボードの削除で問題が発生しました。: "
      ],
      "An error occurred while fetching dashboard owner values: %s": [
        "ダッシュボードの所有者の値の取得中にエラーが発生しました: %s"
      ],
      "Are you sure you want to delete the selected dashboards?": [
        "選択したダッシュボードを削除してもよろしいですか？"
      ],
      "An error occurred while fetching database related data: %s": [""],
      "Upload columnar file": [""],
      "AQE": [""],
      "Allow data manipulation language": [""],
      "DML": [""],
      "CSV upload": [""],
      "Delete database": ["データベースを削除"],
      "The database %s is linked to %s charts that appear on %s dashboards and users have %s SQL Lab tabs using this database open. Are you sure you want to continue? Deleting the database will break those objects.": [
        ""
      ],
      "Delete Database?": ["データベースを削除しますか？"],
      "An error occurred while fetching dataset related data": [""],
      "An error occurred while fetching dataset related data: %s": [""],
      "Physical dataset": [""],
      "Virtual dataset": [""],
      "Virtual": [""],
      "An error occurred while fetching datasets: %s": [""],
      "An error occurred while fetching schema values: %s": [""],
      "An error occurred while fetching dataset owner values: %s": [""],
      "Import datasets": ["データセットのインポート"],
      "There was an issue deleting the selected datasets: %s": [
        "選択したデータセットの削除に問題が発生しました: %s"
      ],
      "The dataset %s is linked to %s charts that appear on %s dashboards. Are you sure you want to continue? Deleting the dataset will break those objects.": [
        ""
      ],
      "Delete Dataset?": ["データセットを削除しますか?"],
      "Are you sure you want to delete the selected datasets?": [
        "選択したデータセットを削除しますか?"
      ],
      "0 Selected": [""],
      "%s Selected (Virtual)": [""],
      "%s Selected (Physical)": [""],
      "%s Selected (%s Physical, %s Virtual)": [""],
      "log": ["ログ"],
      "Execution ID": ["実行 ID"],
      "Scheduled at (UTC)": ["スケジュール設定時刻 (UTC)"],
      "Start at (UTC)": ["開始時刻 (UTC)"],
      "Error message": ["エラーメッセージ"],
      "There was an issue fetching your recent activity: %s": [
        "最近のアクティビティの取得中に問題が発生しました: %s"
      ],
      "Thumbnails": [""],
      "Recents": ["最近"],
      "There was an issue previewing the selected query. %s": [
        "選択したクエリのプレビュー中に問題が発生しました。 %s"
      ],
      "TABLES": [""],
      "Open query in SQL Lab": ["SQL Labでクエリを開く"],
      "An error occurred while fetching database values: %s": [""],
      "Search by query text": [""],
      "The passwords for the databases below are needed in order to import them together with the saved queries. Please note that the \"Secure Extra\" and \"Certificate\" sections of the database configuration are not present in export files, and should be added manually after the import if they are needed.": [
        "保存したクエリと一緒にインポートするには、以下のデータベースのパスワードが必要です。データベース構成の ”Secure Extra” と ”Certificate” セクションはエクスポートファイルに存在せず、必要に応じてインポート後に手動で追加する必要がある点に注意してください。"
      ],
      "You are importing one or more saved queries that already exist. Overwriting might cause you to lose some of your work. Are you sure you want to overwrite?": [
        "既に存在する 1 つ以上の保存済みクエリをインポートしています。上書きすると、作業の一部が失われる可能性があります。上書きしますか?"
      ],
      "There was an issue previewing the selected query %s": [
        "選択したクエリのプレビュー中に問題が発生しました %s"
      ],
      "Import queries": ["クエリのインポート"],
      "Link Copied!": ["リンクをコピーしました!"],
      "There was an issue deleting the selected queries: %s": [
        "選択したクエリの削除に問題が発生しました: %s"
      ],
      "Edit query": ["クエリを編集"],
      "Copy query URL": ["クエリ URL のコピー"],
      "Export query": ["クエリのエクスポート"],
      "Delete query": ["クエリを削除"],
      "Are you sure you want to delete the selected queries?": [
        "選択したクエリを削除しますか?"
      ],
      "queries": ["クエリ"],
      "tag": [""],
      "Image download failed, please refresh and try again.": [""],
      "PDF download failed, please refresh and try again.": [""],
      "Select values in highlighted field(s) in the control panel. Then run the query by clicking on the %s button.": [
        ""
      ],
      "Please re-export your file and try importing again": [""],
      "Connection looks good!": [""],
      "ERROR: %s": [""],
      "There was an error fetching your recent activity:": [
        "最近のアクティビティの取得中にエラーが発生しました:"
      ],
      "There was an issue deleting: %s": ["削除中に問題が発生しました: %s"],
      "URL": [""],
      "Templated link, it's possible to include {{ metric }} or other values coming from the controls.": [
        ""
      ],
      "Time-series Table": ["時系列 - 表"],
      "Compare multiple time series charts (as sparklines) and related metrics quickly.": [
        ""
      ],
      "We have the following keys: %s": [""]
=======
      "The datasource is too large to query.": [
        "データソースが大きすぎてクエリできません。"
      ],
      "The database is under an unusual load.": [
        "データベースに異常な負荷がかかっています。"
      ],
      "The database returned an unexpected error.": [
        "データベースが予期しないエラーを返しました。"
      ],
      "There is a syntax error in the SQL query. Perhaps there was a misspelling or a typo.": [
        "SQL クエリに構文エラーがあります。もしかしたら誤字・脱字がないか確認して下さい。"
      ],
      "The column was deleted or renamed in the database.": [
        "データベース内の列が削除されたか、名前が変更されました。"
      ],
      "The table was deleted or renamed in the database.": [
        "データベース内のテーブルが削除されたか、名前が変更されました。"
      ],
      "One or more parameters specified in the query are missing.": [
        "クエリで指定された1つ以上のパラメーターが見つかりません。"
      ],
      "The hostname provided can't be resolved.": [
        "指定されたホスト名を解決できません。"
      ],
      "The port is closed.": ["ポートが閉じられています。"],
      "The host might be down, and can't be reached on the provided port.": [
        "指定されたポートに到達できません。ホストがダウンしている可能性があります。"
      ],
      "Superset encountered an error while running a command.": [
        "コマンドの実行中にSupersetでエラーが発生しました。"
      ],
      "Superset encountered an unexpected error.": [
        "Supersetで予期しないエラーが発生しました。"
      ],
      "The username provided when connecting to a database is not valid.": [
        "データベース接続時に指定されたユーザー名が無効です。"
      ],
      "The password provided when connecting to a database is not valid.": [
        "データベース接続時に指定されたパスワードが無効です。"
      ],
      "Either the username or the password is wrong.": [
        "ユーザー名またはパスワードが間違っています。"
      ],
      "Either the database is spelled incorrectly or does not exist.": [
        "データベース名が正しくないか、または存在しません。"
      ],
      "The schema was deleted or renamed in the database.": [
        "データベース内のスキーマが削除されたか、名前が変更されました。"
      ],
      "User doesn't have the proper permissions.": [
        "ユーザーに適切なアクセス許可がありません。"
      ],
      "One or more parameters needed to configure a database are missing.": [
        "データベースの構成に必要なパラメータが1つ以上欠落しています。"
      ],
      "The submitted payload has the incorrect format.": [
        "送信されたペイロードの形式が正しくありません。"
      ],
      "The submitted payload has the incorrect schema.": [
        "送信されたペイロードのスキーマが正しくありません。"
      ],
      "Results backend needed for asynchronous queries is not configured.": [
        "非同期クエリに必要な結果バックエンドが構成されていません。"
      ],
      "Database does not allow data manipulation.": [
        "データベースではデータ操作が許可されていません。"
      ],
      "The CTAS (create table as select) doesn't have a SELECT statement at the end. Please make sure your query has a SELECT as its last statement. Then, try running your query again.": [
        "CTAS (選択としてテーブルを作成) には、最後に SELECT ステートメントがありません。クエリの最後のステートメントとして SELECT が含まれていることを確認してください。次に、クエリを再度実行してみます。"
      ],
      "CVAS (create view as select) query has more than one statement.": [
        "CVAS (選択としてビューを作成) クエリに複数のステートメントがあります。"
      ],
      "CVAS (create view as select) query is not a SELECT statement.": [
        "CVAS (選択としてビューを作成) クエリは SELECT ステートメントではありません。"
      ],
      "Query is too complex and takes too long to run.": [
        "クエリが複雑すぎるため、実行に時間がかかりすぎます。"
      ],
      "The database is currently running too many queries.": [
        "データベースは現在実行中のクエリが多すぎます。"
      ],
      "One or more parameters specified in the query are malformed.": [
        "クエリで指定された1つ以上のパラメータの形式が正しくありません。"
      ],
      "The object does not exist in the given database.": [
        "オブジェクトは指定されたデータベースに存在しません。"
      ],
      "The query has a syntax error.": ["クエリに構文エラーがあります。"],
      "The results backend no longer has the data from the query.": [
        "結果バックエンドにはクエリからのデータがなくなりました。"
      ],
      "The query associated with the results was deleted.": [
        "結果に関連付けられたクエリが削除されました。"
      ],
      "The results stored in the backend were stored in a different format, and no longer can be deserialized.": [
        "バックエンドに保存された結果は別の形式で保存されたため、逆シリアル化できなくなりました。"
      ],
      "The port number is invalid.": ["ポート番号が無効です。"],
      "Failed to start remote query on a worker.": [
        "ワーカー上でリモート クエリを開始できませんでした。"
      ],
      "The database was deleted.": ["データベースが削除されました。"],
      "Custom SQL fields cannot contain sub-queries.": [
        "カスタムSQLフィールドにはサブクエリを含めることはできません。"
      ],
      "The submitted payload failed validation.": [
        "送信されたペイロードは検証に失敗しました。"
      ],
      "Invalid certificate": ["無効な証明書"],
      "The schema of the submitted payload is invalid.": [
        "送信されたペイロードのスキーマが無効です。"
      ],
      "The SQL is invalid and cannot be parsed.": [
        "SQLが無効なので解析できません。"
      ],
      "File size must be less than or equal to %(max_size)s bytes": [
        "ファイルサイズは %(max_size)s バイト以下である必要があります。"
      ],
      "Unsafe return type for function %(func)s: %(value_type)s": [
        "関数 %(func)s の安全でない戻り値の型: %(value_type)s"
      ],
      "Unsupported return value for method %(name)s": [
        "メソッド %(name)s の戻り値がサポートされていません。"
      ],
      "Unsafe template value for key %(key)s: %(value_type)s": [
        "キー %(key)s の安全でないテンプレート値: %(value_type)s"
      ],
      "Unsupported template value for key %(key)s": [
        "キー %(key)s のテンプレート値がサポートされていません。"
      ],
      "Please specify the Dataset ID for the ``%(name)s`` metric in the Jinja macro.": [
        "Jinjaマクロの ``%(name)s`` メトリクスのデータセットIDを指定してください。"
      ],
      "Metric ``%(metric_name)s`` not found in %(dataset_name)s.": [
        "メトリック ``%(metric_name)s`` が %(dataset_name)s に見つかりません。"
      ],
      "Only SELECT statements are allowed against this database.": [
        "このデータベースに対してはSELECTステートメントのみが許可されます。"
      ],
      "The query was killed after %(sqllab_timeout)s seconds. It might be too complex, or the database might be under heavy load.": [
        "クエリは %(sqllab_timeout)s 秒後に強制終了されました。複雑すぎるか、データベースに大きな負荷がかかっている可能性があります。"
      ],
      "Results backend is not configured.": [
        "結果バックエンドが構成されていません。"
      ],
      "CTAS (create table as select) can only be run with a query where the last statement is a SELECT. Please make sure your query has a SELECT as its last statement. Then, try running your query again.": [
        "CTAS (選択としてテーブルを作成) は、最後のステートメントが SELECT であるクエリでのみ実行できます。クエリの最後のステートメントとして SELECT が含まれていることを確認してください。次に、クエリを再度実行してみます。"
      ],
      "CVAS (create view as select) can only be run with a query with a single SELECT statement. Please make sure your query has only a SELECT statement. Then, try running your query again.": [
        "CVAS (選択としてビューを作成) は、単一の SELECT ステートメントを含むクエリでのみ実行できます。クエリに SELECT ステートメントのみが含まれていることを確認してください。次に、クエリを再度実行してみます。"
      ],
      "Running statement %(statement_num)s out of %(statement_count)s": [
        "%(statement_count)s 個中 %(statement_num)s 個のステートメントを実行中"
      ],
      "Statement %(statement_num)s out of %(statement_count)s": [
        "%(statement_count)s 件中 %(statement_num)s 件のステートメント"
      ],
      "You may have an error in your SQL statement. {message}": [
        "SQL ステートメントにエラーがある可能性があります。 {message}"
      ],
      "Viz is missing a datasource": ["Viz はデータソースがありません。"],
      "Applied rolling window did not return any data. Please make sure the source query satisfies the minimum periods defined in the rolling window.": [
        "適用されたローリング ウィンドウはデータを返しませんでした。ソース クエリがローリング ウィンドウで定義された最小期間を満たしていることを確認してください。"
      ],
      "From date cannot be larger than to date": [
        "開始日は終了日を超えてはいけません。"
      ],
      "Cached value not found": ["キャッシュされた値が見つかりません。"],
      "Columns missing in datasource: %(invalid_columns)s": [
        "データソースに列がありません。: %(invalid_columns)s"
      ],
      "Time Table View": ["タイムテーブルビュー"],
      "Pick at least one metric": ["少なくとも1つの指標を選択してください"],
      "When using 'Group By' you are limited to use a single metric": [
        "「Group By」を使用する場合、使用できる指標は 1 つに制限されます。"
      ],
      "Calendar Heatmap": ["カレンダーヒートマップ"],
      "Bubble Chart": ["バブルチャート"],
      "Please use 3 different metric labels": [
        "3つの異なる指標ラベルを使用してください。"
      ],
      "Pick a metric for x, y and size": [
        "x、y、サイズのメトリックを選択します。"
      ],
      "Bullet Chart": ["ブレットチャート"],
      "Pick a metric to display": ["表示する指標を選択"],
      "Time Series - Line Chart": ["時系列 - 折れ線グラフ"],
      "An enclosed time range (both start and end) must be specified when using a Time Comparison.": [
        "時間比較を使用する場合は、期間 (開始と終了の両方) を指定する必要があります。"
      ],
      "Time Series - Bar Chart": ["時系列 - 棒グラフ"],
      "Time Series - Period Pivot": ["時系列 - 期間ピボット"],
      "Time Series - Percent Change": ["時系列 - 変化率"],
      "Time Series - Stacked": ["時系列 - 積み上げ"],
      "Histogram": ["ヒストグラム"],
      "Must have at least one numeric column specified": [
        "少なくとも 1 つの数値列を指定する必要があります。"
      ],
      "Distribution - Bar Chart": ["分布 - 棒グラフ"],
      "Can't have overlap between Series and Breakdowns": [
        "シリーズとブレークダウンの間に重複を含めることはできません。"
      ],
      "Pick at least one field for [Series]": [
        "[シリーズ] のフィールドを少なくとも1つ選択してください。"
      ],
      "Sankey": ["サンキー"],
      "Pick exactly 2 columns as [Source / Target]": [
        "[ソース/ターゲット]として正確に2つの列を選択してください。"
      ],
      "There's a loop in your Sankey, please provide a tree. Here's a faulty link: {}": [
        "Sankey にループがあります。ツリーを用意してください。ここに問題のあるリンクがあります: {}"
      ],
      "Directed Force Layout": ["強制レイアウト"],
      "Country Map": ["国別地図"],
      "World Map": ["世界地図"],
      "Parallel Coordinates": ["平行座標"],
      "Heatmap": ["ヒートマップ"],
      "Horizon Charts": ["地平線チャート"],
      "Mapbox": ["Mapbox"],
      "[Longitude] and [Latitude] must be set": [
        "[経度]と[緯度]を設定する必要があります。"
      ],
      "Must have a [Group By] column to have 'count' as the [Label]": [
        "[Label] として ’count’ を持つには、[Group By] 列が必要です。"
      ],
      "Choice of [Label] must be present in [Group By]": [
        "[グループ化]に[ラベル]の選択肢が存在する必要があります。"
      ],
      "Choice of [Point Radius] must be present in [Group By]": [
        "[グループ化]に[点半径]の選択肢が存在する必要があります。"
      ],
      "[Longitude] and [Latitude] columns must be present in [Group By]": [
        "[Group By] には [経度] 列と [緯度] 列が存在する必要があります。"
      ],
      "Deck.gl - Multiple Layers": ["Deck.gl - 複数のレイヤー"],
      "Bad spatial key": ["空間キーが正しくありません。"],
      "Invalid spatial point encountered: %(latlong)s": [
        "無効な空間点が見つかりました。: %(latlong)s"
      ],
      "Encountered invalid NULL spatial entry,                                        please consider filtering those out": [
        "無効な NULL 空間エントリが見つかりました。それらを除外することを検討してください。"
      ],
      "Deck.gl - Scatter plot": ["Deck.gl - 散布図"],
      "Deck.gl - Screen Grid": ["Deck.gl - スクリーングリッド"],
      "Deck.gl - 3D Grid": ["Deck.gl - 3D グリッド"],
      "Deck.gl - Paths": ["Deck.gl - パス"],
      "Deck.gl - Polygon": ["Deck.gl - ポリゴン"],
      "Deck.gl - 3D HEX": ["Deck.gl - 3D HEX"],
      "Deck.gl - Heatmap": ["Deck.gl - Heatmap"],
      "Deck.gl - Contour": ["Deck.gl - Contour"],
      "Deck.gl - GeoJSON": ["Deck.gl - GeoJSON"],
      "Deck.gl - Arc": ["Deck.gl - アーク"],
      "Event flow": ["イベントの流れ"],
      "Time Series - Paired t-test": ["時系列 - 対応のある t 検定"],
      "Time Series - Nightingale Rose Chart": [
        "時系列 - ナイチンゲール ローズ チャート"
      ],
      "Partition Diagram": ["パーティション図"],
      "Please choose at least one groupby": [
        "少なくとも1つのグループを選択してください。"
      ],
      "Invalid advanced data type: %(advanced_data_type)s": [
        "無効な詳細データ タイプ: %(advanced_data_type)s"
      ],
      "Deleted %(num)d annotation layer": [
        "%(num)d 個のアノテーション レイヤーを削除しました。"
      ],
      "All Text": ["すべてのテキスト"],
      "Deleted %(num)d annotation": ["%(num)d 個の注釈を削除しました。"],
      "Deleted %(num)d chart": ["%(num)d 個のグラフを削除しました。"],
      "Is certified": ["認定されています。"],
      "Has created by": ["によって作成されました。"],
      "Created by me": ["私が作成した。"],
      "Owned Created or Favored": ["所有、作成またはお気に入り"],
      "Total (%(aggfunc)s)": ["合計 (%(aggfunc)s)"],
      "Subtotal": ["小計"],
      "`confidence_interval` must be between 0 and 1 (exclusive)": [
        "「confidence_interval」は 0 から 1 の間でなければなりません。 (これらの値を含みません。)"
      ],
      "lower percentile must be greater than 0 and less than 100. Must be lower than upper percentile.": [
        "下位パーセンタイルは 0 より大きく 100 未満である必要があります。上位パーセンタイルよりも小さい必要があります。"
      ],
      "upper percentile must be greater than 0 and less than 100. Must be higher than lower percentile.": [
        "上位パーセンタイルは 0 より大きく 100 未満でなければなりません。下位パーセンタイルよりも大きくなければなりません。"
      ],
      "`width` must be greater or equal to 0": [
        "「幅」は 0 以上でなければなりません。"
      ],
      "`row_limit` must be greater than or equal to 0": [
        "「row_limit」は 0 以上でなければなりません。"
      ],
      "`row_offset` must be greater than or equal to 0": [
        "「row_offset」は 0 以上でなければなりません。"
      ],
      "orderby column must be populated": [
        "orderby列に値を入力する必要があります"
      ],
      "Chart has no query context saved. Please save the chart again.": [
        "チャートにはクエリ コンテキストが保存されていません。チャートを再度保存してください。"
      ],
      "Request is incorrect: %(error)s": [
        "リクエストが正しくありません: %(error)s"
      ],
      "Request is not JSON": ["リクエストはJSONではありません。"],
      "Empty query result": ["空のクエリ結果"],
      "Owners are invalid": ["所有者が無効です。"],
      "Some roles do not exist": ["一部のロールが存在しません"],
      "Datasource type is invalid": ["データソースのタイプが無効です。"],
      "Datasource does not exist": ["データソースが存在しません。"],
      "Query does not exist": ["クエリが存在しません。"],
      "Annotation layer parameters are invalid.": [
        "注釈レイヤーパラメータが無効です。"
      ],
      "Annotation layer could not be created.": [
        "注釈レイヤーを作成できませんでした。"
      ],
      "Annotation layer could not be updated.": [
        "注釈レイヤーを更新できませんでした。"
      ],
      "Annotation layer not found.": ["注釈レイヤーが見つかりません。"],
      "Annotation layers could not be deleted.": [
        "注釈レイヤーを削除できませんでした。"
      ],
      "Annotation layer has associated annotations.": [
        "注釈レイヤーには関連する注釈があります。"
      ],
      "Name must be unique": ["名前は一意である必要があります。"],
      "End date must be after start date": [
        "終了日は開始日より後である必要があります。"
      ],
      "Short description must be unique for this layer": [
        "短い説明はこのレイヤーに対して一意である必要があります。"
      ],
      "Annotation not found.": ["注釈が見つかりません。"],
      "Annotation parameters are invalid.": ["注釈パラメーターが無効です。"],
      "Annotation could not be created.": ["注釈を作成できませんでした。"],
      "Annotation could not be updated.": ["注釈を更新できませんでした。"],
      "Annotations could not be deleted.": ["注釈を削除できませんでした。"],
      "There are associated alerts or reports: %(report_names)s": [
        "関連するアラートまたはレポートがあります。: %(report_names)s"
      ],
      "Time string is ambiguous. Please specify [%(human_readable)s ago] or [%(human_readable)s later].": [
        "時間文字列があいまいです。 [%(human_readable)s 前] または [%(human_readable)s 後] を指定してください。"
      ],
      "Cannot parse time string [%(human_readable)s]": [
        "時間文字列 [%(human_readable)s] を解析できません。"
      ],
      "Time delta is ambiguous. Please specify [%(human_readable)s ago] or [%(human_readable)s later].": [
        "タイムデルタは曖昧です。 [%(human_readable)s 前] または [%(human_readable)s 後] を指定してください。"
      ],
      "Database does not exist": ["データベースが存在しません。"],
      "Dashboards do not exist": ["ダッシュボードは存在しません"],
      "Datasource type is required when datasource_id is given": [
        "datasource_id が指定されている場合はデータソース タイプが必要です。"
      ],
      "Chart parameters are invalid.": ["グラフのパラメータが無効です。"],
      "Chart could not be created.": ["チャートを作成できませんでした。"],
      "Chart could not be updated.": [
        "チャートをアップロードできませんでした。"
      ],
      "Charts could not be deleted.": ["チャートを削除できませんでした。"],
      "There are associated alerts or reports": [
        "関連するアラートまたはレポートがあります。"
      ],
      "You don't have access to this chart.": [
        "このグラフにはアクセスできません。"
      ],
      "Changing this chart is forbidden": [
        "このチャートの変更は禁止されています"
      ],
      "Import chart failed for an unknown reason": [
        "不明な理由でチャートのインポートに失敗しました。"
      ],
      "Changing one or more of these dashboards is forbidden": [
        "これらのダッシュボードの 1 つ以上を変更することは禁止されています。"
      ],
      "Chart not found": ["チャートが見つかりません。"],
      "Error: %(error)s": ["エラー: %(error)s"],
      "CSS templates could not be deleted.": [
        "CSS テンプレートを削除できませんでした。"
      ],
      "CSS template not found.": ["CSS テンプレートが見つかりません。"],
      "Must be unique": ["一意である必要があります。"],
      "Dashboard parameters are invalid.": [
        "ダッシュボードパラメータが無効です。"
      ],
      "Dashboards could not be created.": [
        "ダッシュボードを作成できませんでした。"
      ],
      "Dashboard could not be updated.": [
        "ダッシュボードを更新できませんでした。"
      ],
      "Dashboard could not be deleted.": [
        "ダッシュボードを削除できませんでした。"
      ],
      "Changing this Dashboard is forbidden": [
        "このダッシュボードの変更は禁止されています。"
      ],
      "Import dashboard failed for an unknown reason": [
        "不明な理由でダッシュボードのインポートに失敗しました。"
      ],
      "You don't have access to this dashboard.": [
        "このダッシュボードにアクセスできません。"
      ],
      "You don't have access to this embedded dashboard config.": [
        "この埋め込みダッシュボード構成にアクセスする権限がありません。"
      ],
      "No data in file": ["ファイルにデータがありません。"],
      "Database parameters are invalid.": [
        "データベース パラメータが無効です。"
      ],
      "A database with the same name already exists.": [
        "同じ名前のデータベースがすでに存在します。"
      ],
      "Field is required": ["フィールドは必須です。"],
      "Field cannot be decoded by JSON. %(json_error)s": [
        "フィールドを JSON でデコードできません。 %(json_error)s"
      ],
      "The metadata_params in Extra field is not configured correctly. The key %{key}s is invalid.": [
        "Extra フィールドのmetadata_params が正しく構成されていません。キー %{key}s は無効です。"
      ],
      "Database not found.": ["データベースが見つかりません。"],
      "Database could not be created.": [
        "データベースを作成できませんでした。"
      ],
      "Database could not be updated.": [
        "データベースを更新できませんでした。"
      ],
      "Connection failed, please check your connection settings": [
        "接続に失敗しました。接続設定を確認してください。"
      ],
      "Cannot delete a database that has datasets attached": [
        "データセットがアタッチされているデータベースは削除できません。"
      ],
      "Database could not be deleted.": [
        "データベースを削除できませんでした。"
      ],
      "Stopped an unsafe database connection": [
        "安全でないデータベース接続を停止しました。"
      ],
      "Could not load database driver": [
        "データベースドライバーをロードできませんでした。"
      ],
      "Unexpected error occurred, please check your logs for details": [
        "予期しないエラーが発生しました。詳細についてはログを確認してください。"
      ],
      "no SQL validator is configured": [
        "SQL バリデータが構成されていません。"
      ],
      "No validator found (configured for the engine)": [
        "バリデータが見つかりません。 (エンジン用に構成されています。)"
      ],
      "Was unable to check your query": ["クエリを確認できませんでした。"],
      "An unexpected error occurred": ["予期しないエラーが発生しました。"],
      "Import database failed for an unknown reason": [
        "不明な理由でデータベースのインポートに失敗しました。"
      ],
      "Could not load database driver: {}": [
        "データベース ドライバーを読み込めませんでした。: {}"
      ],
      "Engine \"%(engine)s\" cannot be configured through parameters.": [
        "エンジン「%(engine)s」はパラメータを通じて構成できません。"
      ],
      "Database is offline.": ["データベースはオフラインです。"],
      "%(validator)s was unable to check your query.\nPlease recheck your query.\nException: %(ex)s": [
        "%(validator)s はクエリをチェックできませんでした。\nクエリを再確認してください。\n例外: %(ex)s"
      ],
      "no SQL validator is configured for %(engine_spec)s": [
        "%(engine_spec)s に対して SQL バリデータが構成されていません。"
      ],
      "No validator named %(validator_name)s found (configured for the %(engine_spec)s engine)": [
        "%(validator_name)s という名前のバリデータが見つかりません。 (%(engine_spec)s エンジン用に構成されています。)"
      ],
      "SSH Tunnel could not be deleted.": [
        "SSH トンネルを削除できませんでした。"
      ],
      "SSH Tunnel not found.": ["SSH トンネルが見つかりません。"],
      "SSH Tunnel parameters are invalid.": [
        "SSH トンネルのパラメータが無効です。"
      ],
      "A database port is required when connecting via SSH Tunnel.": [
        "SSH トンネル経由で接続する場合はデータベース ポートが必要です。"
      ],
      "SSH Tunnel could not be updated.": [
        "SSH トンネルを更新できませんでした。"
      ],
      "Creating SSH Tunnel failed for an unknown reason": [
        "SSH トンネルの作成が不明な理由で失敗しました。"
      ],
      "SSH Tunneling is not enabled": [
        "SSH トンネリングが有効になっていません。"
      ],
      "Must provide credentials for the SSH Tunnel": [
        "SSH トンネルの資格情報を提供する必要があります。"
      ],
      "Cannot have multiple credentials for the SSH Tunnel": [
        "SSH トンネルに複数の認証情報を持つことはできません。"
      ],
      "The database was not found.": ["データベースが見つかりませんでした。"],
      "Dataset %(name)s already exists": [
        "データセット %(name)s はすでに存在します。"
      ],
      "Database not allowed to change": [
        "データベースの変更は許可されていません。"
      ],
      "One or more columns do not exist": ["1 つ以上の列が存在しません。"],
      "One or more columns are duplicated": ["1 つ以上の列が重複しています。"],
      "One or more columns already exist": ["1 つ以上の列がすでに存在します。"],
      "One or more metrics do not exist": [
        "1 つ以上のメトリックが存在しません。"
      ],
      "One or more metrics are duplicated": [
        "1 つ以上のメトリクスが重複しています。"
      ],
      "One or more metrics already exist": [
        "1 つ以上のメトリクスがすでに存在します。"
      ],
      "Table [%(table_name)s] could not be found, please double check your database connection, schema, and table name": [
        "テーブル [%(table_name)s] が見つかりませんでした。データベース接続、スキーマ、テーブル名を再確認してください。"
      ],
      "Dataset does not exist": ["データセットが存在しません"],
      "Dataset parameters are invalid.": ["データセットパラメータが無効です。"],
      "Dataset could not be created.": ["データセットを作成できませんでした。"],
      "Dataset could not be updated.": ["データセットを更新できませんでした。"],
      "Datasets could not be deleted.": [
        "データセットを削除できませんでした。"
      ],
      "Samples for dataset could not be retrieved.": [
        "データセットのサンプルを取得できませんでした。"
      ],
      "Changing this dataset is forbidden": [
        "このデータセットの変更は禁止されています。"
      ],
      "Import dataset failed for an unknown reason": [
        "不明な理由でデータセットのインポートに失敗しました。"
      ],
      "You don't have access to this dataset.": [
        "このデータセットへのアクセス権がありません。"
      ],
      "Dataset could not be duplicated.": [
        "データセットを複製できませんでした。"
      ],
      "Data URI is not allowed.": ["データ URI は許可されません。"],
      "The provided table was not found in the provided database": [
        "提供されたテーブルが提供されたデータベース内に見つかりませんでした。"
      ],
      "Dataset column not found.": ["データセット列が見つかりません。"],
      "Dataset column delete failed.": ["データセット列の削除に失敗しました。"],
      "Changing this dataset is forbidden.": [
        "このデータセットの変更は禁止されています。"
      ],
      "Dataset metric not found.": ["データセットの指標が見つかりません。"],
      "Dataset metric delete failed.": [
        "データセット指標の削除に失敗しました。"
      ],
      "Form data not found in cache, reverting to chart metadata.": [
        "フォーム データがキャッシュ内に見つからないため、チャート メタデータに戻ります。"
      ],
      "Form data not found in cache, reverting to dataset metadata.": [
        "フォーム データがキャッシュ内に見つからないため、データセット メタデータに戻ります。"
      ],
      "[Missing Dataset]": ["[データセットが見つかりません。]"],
      "Saved queries could not be deleted.": [
        "保存されたクエリを削除できませんでした。"
      ],
      "Saved query not found.": ["保存されたクエリが見つかりません。"],
      "Import saved query failed for an unknown reason.": [
        "不明な理由により、保存したクエリをインポートできませんでした。"
      ],
      "Saved query parameters are invalid.": [
        "保存したクエリ パラメーターが無効です。"
      ],
      "Alert query returned more than one row. %(num_rows)s rows returned": [
        "アラート クエリが複数の行を返しました。 %(num_rows)s 行が返されました。"
      ],
      "Alert query returned more than one column. %(num_cols)s columns returned": [
        "アラートクエリが複数の列を返しました。 %(num_cols)s 列が返されました。"
      ],
      "An error occurred when running alert query": [
        "アラート クエリの実行中にエラーが発生しました。"
      ],
      "Invalid tab ids: %s(tab_ids)": ["無効なタブ ID: %s(tab_ids)"],
      "Dashboard does not exist": ["ダッシュボードが存在しません。"],
      "Chart does not exist": ["チャートが存在しません。"],
      "Database is required for alerts": [
        "アラートにはデータベースが必要です。"
      ],
      "Type is required": ["タイプが必要です。"],
      "Choose a chart or dashboard not both": [
        "両方ではなくチャートまたはダッシュボードを選択してください。"
      ],
      "Must choose either a chart or a dashboard": [
        "チャートまたはダッシュボードのいずれかを選択してください。"
      ],
      "Please save your chart first, then try creating a new email report.": [
        "まずチャートを保存してから、新しい電子メール レポートを作成してみてください。"
      ],
      "Please save your dashboard first, then try creating a new email report.": [
        "まずダッシュボードを保存してから、新しい電子メール レポートを作成してみてください。"
      ],
      "Report Schedule parameters are invalid.": [
        "レポートスケジュールパラメータが無効です。"
      ],
      "Report Schedule could not be created.": [
        "レポートスケジュールを作成できませんでした。"
      ],
      "Report Schedule could not be updated.": [
        "レポートスケジュールを更新できませんでした。"
      ],
      "Report Schedule not found.": ["レポートスケジュールが見つかりません。"],
      "Report Schedule delete failed.": [
        "レポートスケジュールの削除に失敗しました。"
      ],
      "Report Schedule log prune failed.": [
        "レポートスケジュールログの整理に失敗しました。"
      ],
      "Report Schedule execution failed when generating a screenshot.": [
        "スクリーンショットの生成時にレポートスケジュールの実行に失敗しました。"
      ],
      "Report Schedule execution failed when generating a csv.": [
        "csv の生成中にレポートスケジュールの実行に失敗しました。"
      ],
      "Report Schedule execution failed when generating a dataframe.": [
        "レポート データフレームの生成時にスケジュールの実行に失敗しました。"
      ],
      "Report Schedule execution got an unexpected error.": [
        "レポートスケジュールの実行で予期しないエラーが発生しました。"
      ],
      "Report Schedule is still working, refusing to re-compute.": [
        "レポートスケジュールはまだ機能しており、再計算を拒否しています。"
      ],
      "Report Schedule reached a working timeout.": [
        "レポートスケジュールが作業タイムアウトに達しました。"
      ],
      "A report named \"%(name)s\" already exists": [
        "「%(name)s」という名前のレポートはすでに存在します。"
      ],
      "An alert named \"%(name)s\" already exists": [
        "\"%(name)s\" という名前のアラートはすでに存在します。"
      ],
      "Resource already has an attached report.": [
        "リソースにはすでにレポートが添付されています。"
      ],
      "Alert query returned more than one row.": [
        "アラートクエリが複数の行を返しました。"
      ],
      "Alert validator config error.": ["アラートバリデーター設定エラー"],
      "Alert query returned more than one column.": [
        "アラートクエリが複数の列を返しました。"
      ],
      "Alert query returned a non-number value.": [
        "アラートクエリが数値以外の値を返しました。"
      ],
      "Alert found an error while executing a query.": [
        "クエリの実行中にアラートがエラーを検出しました。"
      ],
      "A timeout occurred while executing the query.": [
        "クエリの実行中にタイムアウトが発生しました。"
      ],
      "A timeout occurred while taking a screenshot.": [
        "スクリーンショットの撮影中にタイムアウトが発生しました。"
      ],
      "A timeout occurred while generating a csv.": [
        "csv の生成中にタイムアウトが発生しました。"
      ],
      "A timeout occurred while generating a dataframe.": [
        "データフレームの生成中にタイムアウトが発生しました。"
      ],
      "Alert fired during grace period.": [
        "猶予期間中にアラートが発生しました。"
      ],
      "Alert ended grace period.": ["アラートは猶予期間を終了しました。"],
      "Alert on grace period": ["猶予期間に関するアラート"],
      "Report Schedule state not found": [
        "レポートスケジュールの状態が見つかりません。"
      ],
      "Report schedule system error": ["レポートスケジュールシステムエラー"],
      "Report schedule client error": [
        "レポートスケジュール　クライアントエラー"
      ],
      "Report schedule unexpected error": [
        "レポートスケジュールの予期せぬエラー"
      ],
      "Changing this report is forbidden": [
        "このレポートの変更は禁止されています。"
      ],
      "An error occurred while pruning logs ": [
        "ログのプルーニング中にエラーが発生しました。"
      ],
      "RLS Rule not found.": ["RLS ルールが見つかりません。"],
      "RLS rules could not be deleted.": ["RLS ルールを削除できませんでした。"],
      "The database could not be found": [
        "データベースが見つかりませんでした。"
      ],
      "The query estimation was killed after %(sqllab_timeout)s seconds. It might be too complex, or the database might be under heavy load.": [
        "クエリ推定は %(sqllab_timeout)s 秒後に強制終了されました。複雑すぎるか、データベースに大きな負荷がかかっている可能性があります。"
      ],
      "The database referenced in this query was not found. Please contact an administrator for further assistance or try again.": [
        "このクエリで参照されているデータベースが見つかりませんでした。管理者に問い合わせてサポートを求めるか、もう一度試してください。"
      ],
      "The query associated with these results could not be found. You need to re-run the original query.": [
        "これらの結果に関連付けられたクエリが見つかりませんでした。元のクエリを再実行する必要があります。"
      ],
      "Cannot access the query": ["クエリにアクセスできません。"],
      "Data could not be retrieved from the results backend. You need to re-run the original query.": [
        "結果バックエンドからデータを取得できませんでした。元のクエリを再実行する必要があります。"
      ],
      "Data could not be deserialized from the results backend. The storage format might have changed, rendering the old data stake. You need to re-run the original query.": [
        "データを結果バックエンドから逆シリアル化できませんでした。ストレージ形式が変更され、古いデータステークがレンダリングされた可能性があります。元のクエリを再実行する必要があります。"
      ],
      "Tag parameters are invalid.": ["タグパラメータが無効です。"],
      "Tag could not be created.": ["タグを作成できませんでした。"],
      "Tag could not be updated.": ["タグを更新できませんでした。"],
      "Tag could not be deleted.": ["タグを削除できませんでした。"],
      "Tagged Object could not be deleted.": [
        "タグ付きオブジェクトを削除できませんでした。"
      ],
      "An error occurred while creating the value.": [
        "値の作成中にエラーが発生しました。"
      ],
      "An error occurred while accessing the value.": [
        "値へのアクセス中にエラーが発生しました。"
      ],
      "An error occurred while deleting the value.": [
        "値の削除中にエラーが発生しました。"
      ],
      "An error occurred while updating the value.": [
        "値の更新中にエラーが発生しました。"
      ],
      "You don't have permission to modify the value.": [
        "値を変更する権限がありません。"
      ],
      "Resource was not found.": ["リソースが見つかりませんでした。"],
      "Invalid result type: %(result_type)s": [
        "無効な結果タイプ: %(result_type)s"
      ],
      "Columns missing in dataset: %(invalid_columns)s": [
        "データセットに列がありません。: %(invalid_columns)s"
      ],
      "Time Grain must be specified when using Time Shift.": [
        "タイムシフトを使用する場合は、時間粒度を指定する必要があります。"
      ],
      "A time column must be specified when using a Time Comparison.": [
        "時間比較を使用する場合は、時間列(開始と終了の両方)を指定する必要があります。"
      ],
      "The chart does not exist": ["チャートが存在しません"],
      "The chart datasource does not exist": [
        "グラフのデータソースが存在しません。"
      ],
      "The chart query context does not exist": [
        "チャートクエリコンテキストが存在しません。"
      ],
      "Duplicate column/metric labels: %(labels)s. Please make sure all columns and metrics have a unique label.": [
        "重複する列/メトリック ラベル: %(labels)s。すべての列と指標に一意のラベルが付いていることを確認してください。"
      ],
      "The following entries in `series_columns` are missing in `columns`: %(columns)s. ": [
        "`series_columns` の次のエントリが `columns` にありません。: %(columns)s"
      ],
      "`operation` property of post processing object undefined": [
        "後処理オブジェクトの「operation」プロパティが未定義です。"
      ],
      "Unsupported post processing operation: %(operation)s": [
        "サポートされていない後処理操作: %(operation)s"
      ],
      "[asc]": ["[昇順]"],
      "[desc]": ["[説明]"],
      "Error in jinja expression in fetch values predicate: %(msg)s": [
        "読込値述語の jinja 式にエラーがあります。: %(msg)s"
      ],
      "Virtual dataset query must be read-only": [
        "仮想データセットのクエリは読み取り専用である必要があります。"
      ],
      "Error in jinja expression in RLS filters: %(msg)s": [
        "RLS フィルターの jinja 式のエラー: %(msg)s"
      ],
      "Metric '%(metric)s' does not exist": [
        "指標 '%(metric)s' は存在しません。"
      ],
      "Db engine did not return all queried columns": [
        "DB エンジンがクエリされた列をすべて返しませんでした。"
      ],
      "Virtual dataset query cannot be empty": [
        "仮想データセットのクエリを空にすることはできません。"
      ],
      "Only `SELECT` statements are allowed": [
        "'SELECT' 操作のみが許可されます。"
      ],
      "Only single queries supported": [
        "単一のクエリのみがサポートされています。"
      ],
      "Columns": ["列"],
      "Show Column": ["列を表示"],
      "Add Column": ["列を追加"],
      "Edit Column": ["列の編集"],
      "Whether to make this column available as a [Time Granularity] option, column has to be DATETIME or DATETIME-like": [
        "この列を [時間粒度] オプションとして利用可能にするかどうか、列は DATETIME または DATETIME のようなものである必要があります"
      ],
      "Whether this column is exposed in the `Filters` section of the explore view.": [
        "この列が探索ビューの「フィルター」セクションで公開されるかどうか。"
      ],
      "The data type that was inferred by the database. It may be necessary to input a type manually for expression-defined columns in some cases. In most case users should not need to alter this.": [
        "データベースによって推論されたデータ型。場合によっては、式で定義された列に手動で型を入力することが必要になる場合があります。ほとんどの場合、ユーザーはこれを変更する必要はありません。"
      ],
      "Column": ["列"],
      "Verbose Name": ["詳細な名前"],
      "Description": ["廃止された"],
      "Groupable": ["グループ分け可能"],
      "Filterable": ["フィルタ可能"],
      "Table": ["テーブル"],
      "Expression": ["表現"],
      "Is temporal": ["一時的なものである"],
      "Datetime Format": ["日時フォーマット"],
      "Type": ["タイプ"],
      "Business Data Type": ["ビジネスデータタイプ"],
      "Invalid date/timestamp format": [
        "無効な日付/タイムスタンプのフォーマット"
      ],
      "Metrics": ["指標"],
      "Show Metric": ["指標を表示"],
      "Add Metric": ["指標を追加"],
      "Edit Metric": ["指標を編集"],
      "Metric": ["指標"],
      "SQL Expression": ["SQL 式"],
      "D3 Format": ["D3フォーマット"],
      "Extra": ["エクストラ"],
      "Warning Message": ["警告メッセージ"],
      "Tables": ["テーブル"],
      "Show Table": ["テーブルを表示"],
      "Import a table definition": ["テーブル定義のインポート"],
      "Edit Table": ["テーブルを編集"],
      "The list of charts associated with this table. By altering this datasource, you may change how these associated charts behave. Also note that charts need to point to a datasource, so this form will fail at saving if removing charts from a datasource. If you want to change the datasource for a chart, overwrite the chart from the 'explore view'": [
        "このテーブルに関連付けられているグラフのリスト。このデータソースを変更すると、これらの関連するグラフの動作が変更される場合があります。また、グラフはデータソースを指す必要があるため、データソースからグラフを削除するとこのフォームの保存に失敗することにも注意してください。グラフのデータソースを変更したい場合は、「探索ビュー」からグラフを上書きします。"
      ],
      "Timezone offset (in hours) for this datasource": [
        "このデータソースのタイムゾーン オフセット (時間単位)"
      ],
      "Name of the table that exists in the source database": [
        "ソースデータベースに存在するテーブルの名前"
      ],
      "Schema, as used only in some databases like Postgres, Redshift and DB2": [
        "スキーマ、Postgres、Redshift、DB2 などの一部のデータベースでのみ使用されます。"
      ],
      "This fields acts a Superset view, meaning that Superset will run a query against this string as a subquery.": [
        "このフィールドはSuperset ビューとして機能します。つまり、Supersetはこの文字列に対してサブクエリとしてクエリを実行します。"
      ],
      "Predicate applied when fetching distinct value to populate the filter control component. Supports jinja template syntax. Applies only when `Enable Filter Select` is on.": [
        "フィルター制御コンポーネントに値を設定するために個別の値をフェッチするときに適用される述語。 jinja テンプレート構文をサポートします。 「フィルター選択を有効にする」がオンの場合にのみ適用されます。"
      ],
      "Redirects to this endpoint when clicking on the table from the table list": [
        "テーブルリストからテーブルをクリックすると、このエンドポイントにリダイレクトされます。"
      ],
      "Whether to populate the filter's dropdown in the explore view's filter section with a list of distinct values fetched from the backend on the fly": [
        "探索ビューのフィルター セクションのフィルターのドロップダウンに、バックエンドからオンザフライで取得した個別の値のリストを入力するかどうか"
      ],
      "Whether the table was generated by the 'Visualize' flow in SQL Lab": [
        "テーブルが SQL Lab の「視覚化」フローによって生成されたかどうか"
      ],
      "A set of parameters that become available in the query using Jinja templating syntax": [
        "Jinja テンプレート構文を使用してクエリで使用可能になるパラメーターのセット"
      ],
      "Duration (in seconds) of the caching timeout for this table. A timeout of 0 indicates that the cache never expires. Note this defaults to the database timeout if undefined.": [
        "このテーブルのキャッシュ タイムアウトの期間 (秒単位)。タイムアウトが 0 の場合は、キャッシュが期限切れにならないことを示します。未定義の場合、デフォルトでデータベース タイムアウトになることに注意してください。"
      ],
      "Allow column names to be changed to case insensitive format, if supported (e.g. Oracle, Snowflake).": [
        "サポートされている場合、列名を大文字と小文字を区別しない形式に変更できるようにします。 (Oracle、Snowflake など)。"
      ],
      "Datasets can have a main temporal column (main_dttm_col), but can also have secondary time columns. When this attribute is true, whenever the secondary columns are filtered, the same filter is applied to the main datetime column.": [
        "データセットにはメインの時間列 (main_dttm_col) を含めることができますが、セカンダリの時間列を含めることもできます。この属性が true の場合、セカンダリ列がフィルタリングされるたびに、同じフィルタがメインの日時列に適用されます。"
      ],
      "Associated Charts": ["関連チャート"],
      "Changed By": ["更新者"],
      "Database": ["データベース"],
      "Last Changed": ["最終更新"],
      "Enable Filter Select": ["フィルター選択を有効にする。"],
      "Schema": ["スキーマ"],
      "Default Endpoint": ["デフォルトのエンドポイント"],
      "Offset": ["オフセット"],
      "Cache Timeout": ["キャッシュタイムアウト"],
      "Table Name": ["テーブル名"],
      "Fetch Values Predicate": ["値のフェッチ述語"],
      "Owners": ["所有者"],
      "Main Datetime Column": ["メイン日時列"],
      "SQL Lab View": ["SQL Lab ビュー"],
      "Template parameters": ["テンプレートパラメータ"],
      "Modified": ["変更"],
      "The table was created. As part of this two-phase configuration process, you should now click the edit button by the new table to configure it.": [
        "テーブルが作成されました。この 2 段階の構成プロセスの一環として、新しいテーブルの横にある編集ボタンをクリックして構成する必要があります。"
      ],
      "Deleted %(num)d css template": [
        "%(num)d 個の CSS テンプレートを削除しました。"
      ],
      "Dataset schema is invalid, caused by: %(error)s": [
        "データセット スキーマが無効です。原因: %(error)s"
      ],
      "Deleted %(num)d dashboard": [
        " %(num)d 件のダッシュボードを削除しました。"
      ],
      "Title or Slug": ["タイトルまたはスラッグ"],
      "Role": ["役割"],
      "Invalid state.": ["無効な状態です。"],
      "Table name undefined": ["テーブル名が未定義です。"],
      "Upload Enabled": ["アップロードが有効になりました。"],
      "Invalid connection string, a valid string usually follows: backend+driver://user:password@database-host/database-name": [
        "接続文字列が無効です。通常は有効な文字列が続きます。: backend+driver://user:password@database-host/database-name"
      ],
      "Field cannot be decoded by JSON. %(msg)s": [
        "フィールドを JSON でデコードできません。 %(msg)s"
      ],
      "The metadata_params in Extra field is not configured correctly. The key %(key)s is invalid.": [
        "Extra フィールドのmetadata_params が正しく構成されていません。キー %(key)s が無効です。"
      ],
      "An engine must be specified when passing individual parameters to a database.": [
        "データベースに個々のパラメータを渡すときは、エンジンを指定する必要があります。"
      ],
      "Engine spec \"InvalidEngine\" does not support being configured via individual parameters.": [
        "エンジン仕様「InvalidEngine」は、個別のパラメータによる設定をサポートしていません。"
      ],
      "Deleted %(num)d dataset": [" %(num)d 件のデータセットを削除しました。"],
      "Null or Empty": ["Null または空"],
      "Please check your query for syntax errors at or near \"%(syntax_error)s\". Then, try running your query again.": [
        "「%(syntax_error)s」またはその近くでクエリの構文エラーを確認してください。次に、クエリを再度実行してみます。"
      ],
      "Second": ["秒"],
      "5 second": ["5秒"],
      "30 second": ["30秒"],
      "Minute": ["分"],
      "5 minute": ["5分"],
      "10 minute": ["10分"],
      "15 minute": ["15分"],
      "30 minute": ["30分"],
      "Hour": ["時間"],
      "6 hour": ["6時間"],
      "Day": ["日"],
      "Week": ["週"],
      "Month": ["月"],
      "Quarter": ["四半期"],
      "Year": ["年"],
      "Week starting Sunday": ["日曜日から始まる週"],
      "Week starting Monday": ["月曜日から始まる週"],
      "Week ending Saturday": ["土曜日に終わる週"],
      "Week ending Sunday": ["日曜日に終わる週"],
      "Username": ["ユーザー名"],
      "Password": ["パスワード"],
      "Hostname or IP address": ["ホスト名またはIPアドレス"],
      "Database port": ["DBポート番号"],
      "Database name": ["データベース名"],
      "Additional parameters": ["追加パラメータ"],
      "Use an encrypted connection to the database": [
        "データベースへの暗号化された接続を使用する"
      ],
      "Use an ssh tunnel connection to the database": [
        "データベースへの SSH トンネル接続を使用する"
      ],
      "Unable to connect. Verify that the following roles are set on the service account: \"BigQuery Data Viewer\", \"BigQuery Metadata Viewer\", \"BigQuery Job User\" and the following permissions are set \"bigquery.readsessions.create\", \"bigquery.readsessions.getData\"": [
        "つなげられない。サービス アカウントに「BigQuery データ閲覧者」、「BigQuery メタデータ閲覧者」、「BigQuery ジョブ ユーザー」のロールが設定されていること、および「bigquery.readsessions.create」、「bigquery.readsessions.getData」の権限が設定されていることを確認します。"
      ],
      "The table \"%(table)s\" does not exist. A valid table must be used to run this query.": [
        "テーブル \"%(table)s\" は存在しません。このクエリを実行するには、有効なテーブルを使用する必要があります。"
      ],
      "We can't seem to resolve column \"%(column)s\" at line %(location)s.": [
        "行 %(location)s の列 \"%(column)s\" を解決できないようです。"
      ],
      "The schema \"%(schema)s\" does not exist. A valid schema must be used to run this query.": [
        "スキーマ \"%(schema)s\" は存在しません。このクエリを実行するには、有効なスキーマを使用する必要があります。"
      ],
      "Either the username \"%(username)s\" or the password is incorrect.": [
        "ユーザー名 \"%(username)s\" またはパスワードのいずれかが正しくありません。"
      ],
      "Unknown Doris server host \"%(hostname)s\".": [
        "不明な Doris サーバー ホスト \"%(hostname)s\"。"
      ],
      "The host \"%(hostname)s\" might be down and can't be reached.": [
        "ホスト「%(hostname)s」がダウンしている可能性があり、アクセスできません。"
      ],
      "Unable to connect to database \"%(database)s\".": [
        "“%(database)s” に接続できません。"
      ],
      "Please check your query for syntax errors near \"%(server_error)s\". Then, try running your query again.": [
        "クエリに「%(server_error)s」付近の構文エラーがないか確認してください。次に、クエリを再度実行してみます。"
      ],
      "We can't seem to resolve the column \"%(column_name)s\"": [
        "列 \"%(column_name)s\" を解決できないようです。"
      ],
      "Either the username \"%(username)s\", password, or database name \"%(database)s\" is incorrect.": [
        "ユーザー名 \"%(username)s\"、パスワード、またはデータベース名 \"%(database)s\" のいずれかが正しくありません。"
      ],
      "The hostname \"%(hostname)s\" cannot be resolved.": [
        "ホスト名「%(hostname)s」を解決できません。"
      ],
      "Port %(port)s on hostname \"%(hostname)s\" refused the connection.": [
        "ホスト名 \"%(hostname)s\" のポート %(port)s が接続を拒否しました。"
      ],
      "The host \"%(hostname)s\" might be down, and can't be reached on port %(port)s.": [
        "ホスト \"%(hostname)s\" がダウンしている可能性があり、ポート %(port)s に接続できません。"
      ],
      "Unknown MySQL server host \"%(hostname)s\".": [
        "不明な MySQL サーバー ホスト \"%(hostname)s\"。"
      ],
      "The username \"%(username)s\" does not exist.": [
        "ユーザー名「%(ユーザー名)s」は存在しません。"
      ],
      "The user/password combination is not valid (Incorrect password for user).": [
        "ユーザーとパスワードの組み合わせが無効です。 (ユーザーのパスワードが正しくありません)。"
      ],
      "Could not connect to database: \"%(database)s\"": [
        "データベースに接続できませんでした。: \"%(database)s\""
      ],
      "Could not resolve hostname: \"%(host)s\".": [
        "ホスト名を解決できませんでした。: \"%(host)s\"。"
      ],
      "Port out of range 0-65535": ["ポートが 0 ～ 65535 の範囲外です。"],
      "Invalid Connection String: Expecting String of the form 'ocient://user:pass@host:port/database'.": [
        "無効な接続文字列: 'ocient://user:pass@host:port/database' 形式の文字列が必要です。"
      ],
      "Syntax Error: %(qualifier)s input \"%(input)s\" expecting \"%(expected)s": [
        "構文エラー: %(qualifier)s 入力 \"%(input)s\" は \"%(expected)s を期待しています"
      ],
      "Table or View \"%(table)s\" does not exist.": [
        "テーブルまたはビュー \"%(table)s\" が存在しません。"
      ],
      "Invalid reference to column: \"%(column)s\"": [
        "列への参照が無効です。: \"%(column)s\""
      ],
      "The password provided for username \"%(username)s\" is incorrect.": [
        "ユーザー名 \"%(username)s\" に指定されたパスワードが正しくありません。"
      ],
      "Please re-enter the password.": ["パスワードを再入力してください。"],
      "We can't seem to resolve the column \"%(column_name)s\" at line %(location)s.": [
        "行 %(location)s の列 \"%(column_name)s\" を解決できないようです。"
      ],
      "Users are not allowed to set a search path for security reasons.": [
        "セキュリティ上の理由から、ユーザーは検索パスを設定できません。"
      ],
      "The table \"%(table_name)s\" does not exist. A valid table must be used to run this query.": [
        "テーブル \"%(table_name)s\" は存在しません。このクエリを実行するには、有効なテーブルを使用する必要があります。"
      ],
      "The schema \"%(schema_name)s\" does not exist. A valid schema must be used to run this query.": [
        "スキーマ \"%(schema_name)s\" は存在しません。このクエリを実行するには、有効なスキーマを使用する必要があります。"
      ],
      "Unable to connect to catalog named \"%(catalog_name)s\".": [
        "\"%(catalog_name)s\" という名前のカタログに接続できません。"
      ],
      "Unknown Presto Error": ["不明なプレスト エラー"],
      "We were unable to connect to your database named \"%(database)s\". Please verify your database name and try again.": [
        "「%(database)s」という名前のデータベースに接続できませんでした。データベース名を確認して、再試行してください。"
      ],
      "%(object)s does not exist in this database.": [
        "%(object)s はこのデータベースに存在しません。"
      ],
      "Samples for datasource could not be retrieved.": [
        "データソースのサンプルを取得できませんでした。"
      ],
      "Changing this datasource is forbidden": [
        "このデータソースの変更は禁止されています。"
      ],
      "Home": ["ホーム"],
      "Database Connections": ["データベース接続"],
      "Data": ["データ"],
      "Dashboards": ["ダッシュボード"],
      "Charts": ["チャート"],
      "Datasets": ["データセット"],
      "Plugins": ["プラグイン"],
      "Manage": [
        "不正な形式のリクエストです。引数には、slice_id または table_name と db_name が必要です"
      ],
      "CSS Templates": ["CSSテンプレート"],
      "SQL Lab": ["SQL Lab"],
      "SQL": ["SQL"],
      "Saved Queries": ["保存したクエリ"],
      "Query History": ["クエリ履歴"],
      "Tags": ["タグ"],
      "Action Log": ["操作履歴"],
      "Security": ["セキュリティ"],
      "Alerts & Reports": ["アラートとレポート"],
      "Annotation Layers": ["注釈レイヤー"],
      "Row Level Security": ["行レベルのセキュリティ"],
      "An error occurred while parsing the key.": [
        "キーの解析中にエラーが発生しました。"
      ],
      "An error occurred while upserting the value.": [
        "値の更新挿入中にエラーが発生しました。"
      ],
      "Unable to encode value": ["値をエンコードできません。"],
      "Unable to decode value": ["値をデコードできません。"],
      "Invalid permalink key": ["パーマリンクキーが無効です。"],
      "Error while rendering virtual dataset query: %(msg)s": [
        "仮想データセット クエリのレンダリング中にエラーが発生しました。: %(msg)s"
      ],
      "Virtual dataset query cannot consist of multiple statements": [
        "仮想データセット クエリを複数のステートメントで構成することはできません。"
      ],
      "Datetime column not provided as part table configuration and is required by this type of chart": [
        "日時列はパーツ テーブル構成として提供されていないため、このタイプのグラフでは必要です"
      ],
      "Empty query?": ["空のクエリ?"],
      "Unknown column used in orderby: %(col)s": [
        "orderby で使用されている不明な列: %(col)s"
      ],
      "Time column \"%(col)s\" does not exist in dataset": [
        "時間列 \"%(col)s\" がデータセットに存在しません。"
      ],
      "error_message": ["エラーメッセージ"],
      "Filter value list cannot be empty": [
        "フィルター値リストを空にすることはできません。"
      ],
      "Must specify a value for filters with comparison operators": [
        "比較演算子を使用してフィルターの値を指定する必要があります。"
      ],
      "Invalid filter operation type: %(op)s": [
        "無効なフィルタ操作タイプ: %(op)s"
      ],
      "Error in jinja expression in WHERE clause: %(msg)s": [
        "WHERE 句の jinja 式にエラーがあります。: %(msg)s"
      ],
      "Error in jinja expression in HAVING clause: %(msg)s": [
        "HAVING 句の jinja 式にエラーがあります。: %(msg)s"
      ],
      "Database does not support subqueries": [
        "データベースはサブクエリをサポートしていません。"
      ],
      "Deleted %(num)d saved query": [
        " %(num)d 件の保存したクエリを削除しました。"
      ],
      "Deleted %(num)d report schedule": [
        " %(num)d 件のレポートスケジュールを削除しました。"
      ],
      "Value must be greater than 0": ["値は 0 より大きくする必要があります"],
      "Custom width of the screenshot in pixels": [
        "スクリーンショットのカスタム幅 (ピクセル単位)"
      ],
      "Screenshot width must be between %(min)spx and %(max)spx": [
        "スクリーンショットの幅は %(min)spx から %(max)spx の間である必要があります。"
      ],
      "\n            Error: %(text)s\n            ": ["エラー: %(text)s\n"],
      "EMAIL_REPORTS_CTA": ["EMAIL_REPORTS_CTA"],
      "%(name)s.csv": ["%(name)s.csv"],
      "%(prefix)s %(title)s": ["%(prefix)s %(title)s"],
      "*%(name)s*\n\n%(description)s\n\n<%(url)s|Explore in Superset>\n\n%(table)s\n": [
        "*%(name)s*\n\n%(description)s\n\n<%(url)s|スーパーセット内の探索>\n\n%(table)s\n"
      ],
      "*%(name)s*\n\n%(description)s\n\nError: %(text)s\n": [
        "*%(name)s*\n\n%(description)s\n\nエラー: %(text)s\n"
      ],
      "Deleted %(num)d rules": ["%(num)d 個のルールを削除しました。"],
      "%(dialect)s cannot be used as a data source for security reasons.": [
        "%(dialect)s は、セキュリティ上の理由からデータ ソースとして使用できません。"
      ],
      "Guest user cannot modify chart payload": [
        "ゲストユーザーはチャートペイロードを変更できません。"
      ],
      "You don't have the rights to alter %(resource)s": [
        "%(resource)s を変更する権限がありません。"
      ],
      "Failed to execute %(query)s": ["%(クエリ)s の実行に失敗しました。"],
      "Please check your template parameters for syntax errors and make sure they match across your SQL query and Set Parameters. Then, try running your query again.": [
        "テンプレート パラメータに構文エラーがないか確認し、それらが SQL クエリとパラメータ設定全体で一致していることを確認してください。次に、クエリを再度実行してみます。"
      ],
      "The parameter %(parameters)s in your query is undefined.": [
        "クエリ内のパラメータ %(parameters)s が定義されていません。"
      ],
      "The query contains one or more malformed template parameters.": [
        "クエリに 1 つ以上の不正なテンプレート パラメータが含まれています。"
      ],
      "Please check your query and confirm that all template parameters are surround by double braces, for example, \"{{ ds }}\". Then, try running your query again.": [
        "クエリをチェックして、すべてのテンプレート パラメーターが二重中括弧で囲まれていることを確認してください (例: \"{{ ds }}\")。次に、クエリを再度実行してみます。"
      ],
      "Tag name is invalid (cannot contain ':')": [
        "タグ名が無効です。(「:」を含めることはできません。)"
      ],
      "Tag could not be found.": ["タグが見つかりませんでした。"],
      "Is custom tag": ["カスタムタグです。"],
      "Scheduled task executor not found": [
        "スケジュールされたタスクの実行者が見つかりません。"
      ],
      "Record Count": ["レコード数"],
      "No records found": ["レコードが見つかりません。"],
      "Filter List": ["フィルタリスト"],
      "Search": ["検索"],
      "Refresh": ["更新"],
      "Import dashboards": ["ダッシュボードをインポート"],
      "Import Dashboard(s)": ["ダッシュボードをインポート"],
      "File": ["ファイル"],
      "Choose File": ["ファイルを選択"],
      "Upload": ["アップロード"],
      "Use the edit button to change this field": [
        "このフィールドを変更するには編集ボタンを使用してください。"
      ],
      "Test Connection": ["接続のテスト"],
      "Unsupported clause type: %(clause)s": [
        "サポートされていない句タイプ: %(clause)s"
      ],
      "Invalid metric object: %(metric)s": ["無効なメトリック オブジェクト: %"],
      "Unable to calculate such a date delta": [
        "そのような日付デルタを計算できません。"
      ],
      "Unable to find such a holiday: [%(holiday)s]": [
        "そのような休日が見つかりません。: [%(holiday)s]"
      ],
      "DB column %(col_name)s has unknown type: %(value_type)s": [
        "DB 列 %(col_name)s のタイプが不明です。: %(value_type)s"
      ],
      "percentiles must be a list or tuple with two numeric values, of which the first is lower than the second value": [
        "percentiles は2つの数値を含むリストまたはタプルでなければならず、最初の値は 2 番目の値より小さい"
      ],
      "`compare_columns` must have the same length as `source_columns`.": [
        "`compare_columns` は `source_columns` と同じ長さでなければなりません。"
      ],
      "`compare_type` must be `difference`, `percentage` or `ratio`": [
        "`compare_type` は `difference`、`percentage`、または `ratio` である必要があります。"
      ],
      "Column \"%(column)s\" is not numeric or does not exists in the query results.": [
        "列 \"%(column)s\" が数値ではないか、クエリ結果に存在しません。"
      ],
      "`rename_columns` must have the same length as `columns`.": [
        "`rename_columns` は `columns` と同じ長さでなければなりません。"
      ],
      "Invalid cumulative operator: %(operator)s": [
        "無効な累積演算子: %(operator)s"
      ],
      "Invalid geohash string": ["無効なジオハッシュ文字列です。"],
      "Invalid longitude/latitude": ["経度/緯度が無効です。"],
      "Invalid geodetic string": ["無効な測地文字列です。"],
      "Pivot operation requires at least one index": [
        "ピボット操作には少なくとも 1 つのインデックスが必要です。"
      ],
      "Pivot operation must include at least one aggregate": [
        "ピボット操作には少なくとも 1 つの集計が含まれている必要があります"
      ],
      "`prophet` package not installed": [
        "「prophet」パッケージがインストールされていません。"
      ],
      "Time grain missing": ["タイムグレインが欠落しています。"],
      "Unsupported time grain: %(time_grain)s": [
        "サポートされていない時間粒度: %(time_grain)s"
      ],
      "Periods must be a whole number": [
        "ピリオドは整数でなければなりません。"
      ],
      "Confidence interval must be between 0 and 1 (exclusive)": [
        "信頼区間は 0 から 1 の間でなければなりません。 (両端を含みます。)"
      ],
      "DataFrame must include temporal column": [
        "DataFrame にはテンポラル列が含まれている必要があります。"
      ],
      "DataFrame include at least one series": [
        "少なくとも1つの指標を選択してください。"
      ],
      "Label already exists": ["ラベルはすでに存在します。"],
      "Resample operation requires DatetimeIndex": [
        "リサンプル操作には DatetimeIndex が必要です。"
      ],
      "Undefined window for rolling operation": [
        "ローリング操作の未定義ウィンドウ"
      ],
      "Window must be > 0": ["ウィンドウは 0 以上である必要があります。"],
      "Invalid rolling_type: %(type)s": ["無効なローリング タイプ: %(type)s"],
      "Invalid options for %(rolling_type)s: %(options)s": [
        "%(rolling_type)s のオプションが無効です。: %(options)s"
      ],
      "Referenced columns not available in DataFrame.": [
        "参照された列は DataFrame では使用できません。"
      ],
      "Column referenced by aggregate is undefined: %(column)s": [
        "集計によって参照される列が未定義です。: %(column)s"
      ],
      "Operator undefined for aggregator: %(name)s": [
        "アグリゲーターの演算子が定義されていません。: %(name)s"
      ],
      "Invalid numpy function: %(operator)s": [
        "無効な numpy 関数: %(operator)s"
      ],
      "Unexpected time range: %(error)s": ["予期しない時間範囲: %(error)s"],
      "json isn't valid": ["json が無効です。"],
      "Export to YAML": ["YAMLにエクスポート"],
      "Export to YAML?": ["YAMLにエクスポートしますか？"],
      "Delete": ["削除"],
      "Delete all Really?": ["本当に全部削除しますか？"],
      "Is favorite": ["お気に入り"],
      "Is tagged": ["タグ付けされています"],
      "The data source seems to have been deleted": [
        "データソースが削除されたようです。"
      ],
      "The user seems to have been deleted": ["ユーザーが削除されたようです。"],
      "You don't have the rights to download as csv": [
        "CSVとしてダウンロードする権限がありません。"
      ],
      "Error: permalink state not found": [
        "エラー: パーマリンクの状態が見つかりません。"
      ],
      "Error: %(msg)s": ["エラー: %(msg)s"],
      "You don't have the rights to alter this chart": [
        "このグラフを変更する権限がありません。"
      ],
      "You don't have the rights to create a chart": [
        "グラフを作成する権限がありません。"
      ],
      "Explore - %(table)s": ["探索 - %(table)s"],
      "Explore": ["探検する"],
      "Chart [{}] has been saved": ["チャート [{}] が保存されました。"],
      "Chart [{}] has been overwritten": ["チャート [{}] が上書きされました。"],
      "You don't have the rights to alter this dashboard": [
        "このダッシュボードを変更する権限がありません。"
      ],
      "Chart [{}] was added to dashboard [{}]": [
        "チャート [{}] はダッシュボード [{}] に追加されました。"
      ],
      "You don't have the rights to create a dashboard": [
        "ダッシュボードを作成する権限がありません。"
      ],
      "Dashboard [{}] just got created and chart [{}] was added to it": [
        "ダッシュボード [{}] が作成されチャート [{}] が追加されました。"
      ],
      "Malformed request. slice_id or table_name and db_name arguments are expected": [
        "不正な形式のリクエストです。引数には、slice_id または table_name と db_name が必要です。"
      ],
      "Chart %(id)s not found": ["チャート %(id)s が見つかりません。"],
      "Table %(table)s wasn't found in the database %(db)s": [
        "テーブル %(table)s はデータベース %(db)s にありません。"
      ],
      "permalink state not found": ["パーマリンクの状態が見つかりません。"],
      "Show CSS Template": ["CSSテンプレートを表示"],
      "Add CSS Template": ["CSSテンプレートを追加"],
      "Edit CSS Template": ["CSSテンプレートを編集"],
      "Template Name": ["テンプレート名"],
      "A human-friendly name": ["人に優しい名前"],
      "Used internally to identify the plugin. Should be set to the package name from the pluginʼs package.json": [
        "プラグインを識別するために内部的に使用されます。プラグインの package.json のパッケージ名に設定する必要があります。"
      ],
      "A full URL pointing to the location of the built plugin (could be hosted on a CDN for example)": [
        "ビルドされたプラグインの場所を指す完全な URL (たとえば、CDN でホストされる可能性があります)"
      ],
      "Custom Plugins": ["カスタムプラグイン"],
      "Custom Plugin": ["カスタムプラグイン"],
      "Add a Plugin": ["プラグインを追加"],
      "Edit Plugin": ["プラグインの編集"],
      "The dataset associated with this chart no longer exists": [
        "このチャートに関連付けられたデータセットはもう存在しません。"
      ],
      "Could not determine datasource type": [
        "データソースタイプを決定できませんでした。"
      ],
      "Could not find viz object": ["viz オブジェクトが見つかりませんでした。"],
      "Show Chart": ["チャートを表示"],
      "Add Chart": ["チャートを追加"],
      "Edit Chart": ["チャートを編集"],
      "These parameters are generated dynamically when clicking the save or overwrite button in the explore view. This JSON object is exposed here for reference and for power users who may want to alter specific parameters.": [
        "これらのパラメータは、探索ビューで保存または上書きボタンをクリックすると動的に生成されます。この JSON オブジェクトは、参照用と、特定のパラメーターを変更したいパワー ユーザーのためにここに公開されています。"
      ],
      "Duration (in seconds) of the caching timeout for this chart. Note this defaults to the datasource/table timeout if undefined.": [
        "このチャートのキャッシュ タイムアウトの期間 (秒単位)。未定義の場合、これはデフォルトでデータソース/テーブルのタイムアウトになることに注意してください。"
      ],
      "Creator": ["作成者"],
      "Datasource": ["データソース"],
      "Last Modified": ["最終更新"],
      "Parameters": ["パラメータ"],
      "Chart": ["チャート"],
      "Name": ["名前"],
      "Visualization Type": ["可視化タイプ"],
      "Show Dashboard": ["ダッシュボードを表示"],
      "Add Dashboard": ["ダッシュボードを追加"],
      "Edit Dashboard": ["ダッシュボードを編集"],
      "This json object describes the positioning of the widgets in the dashboard. It is dynamically generated when adjusting the widgets size and positions by using drag & drop in the dashboard view": [
        "この JSON オブジェクトは、ダッシュボード内のウィジェットの位置を記述します。ダッシュボードビューでドラッグ＆ドロップを使用してウィジェットのサイズと位置を調整するときに動的に生成されます"
      ],
      "The CSS for individual dashboards can be altered here, or in the dashboard view where changes are immediately visible": [
        "個々のダッシュボードのCSSは、ここもしくは変更がすぐに表示されるダッシュボードビューで変更できます"
      ],
      "To get a readable URL for your dashboard": [
        "ダッシュボードの読み取り可能なURLを取得するには"
      ],
      "This JSON object is generated dynamically when clicking the save or overwrite button in the dashboard view. It is exposed here for reference and for power users who may want to alter specific parameters.": [
        "この JSON オブジェクトは、ダッシュボード ビューで保存または上書きボタンをクリックすると動的に生成されます。ここでは、参照用と、特定のパラメータを変更したいパワー ユーザー向けに公開されています。"
      ],
      "Owners is a list of users who can alter the dashboard.": [
        "所有者は、ダッシュボードを変更できるユーザーのリストです。"
      ],
      "Roles is a list which defines access to the dashboard. Granting a role access to a dashboard will bypass dataset level checks.If no roles are defined, regular access permissions apply.": [
        "ロールは、ダッシュボードへのアクセスを定義するリストです。ロールにダッシュボードへのアクセスを許可すると、データセット レベルのチェックがバイパスされます。ロールが定義されていない場合は、通常のアクセス権限が適用されます。"
      ],
      "Determines whether or not this dashboard is visible in the list of all dashboards": [
        "このダッシュボードがすべてのダッシュボードのリストに表示されるかどうかを決定します。"
      ],
      "Dashboard": ["ダッシュボード"],
      "Title": ["タイトル"],
      "Slug": ["スラッグ"],
      "Roles": ["役割"],
      "Published": ["公開"],
      "Position JSON": ["位置JSON"],
      "CSS": ["CSS"],
      "JSON Metadata": ["JSONメタデータ"],
      "Export": ["エクスポート"],
      "Export dashboards?": ["ダッシュボードをエクスポートしますか？"],
      "CSV Upload": ["CSVアップロード"],
      "Select a file to be uploaded to the database": [
        "データベースにアップロードするファイルを選択してください。"
      ],
      "Only the following file extensions are allowed: %(allowed_extensions)s": [
        "次のファイル拡張子のみが許可されます: %(allowed_extensions)s"
      ],
      "Name of table to be created with CSV file": [
        "CSVファイルで作成するテーブル名"
      ],
      "Table name cannot contain a schema": [
        "テーブル名にスキーマを含めることはできません。"
      ],
      "Select a database to upload the file to": [
        "ファイルをアップロードするデータベースを選択してください。"
      ],
      "Column Data Types": ["列のデータ種類"],
      "Select a schema if the database supports this": [
        "データベースがこれをサポートしている場合はスキーマを選択してください。"
      ],
      "Delimiter": ["区切り文字"],
      "Enter a delimiter for this data": [
        "このデータの区切り文字を入力してください。"
      ],
      ",": ["、"],
      ".": ["."],
      "Other": ["他の"],
      "If Table Already Exists": ["テーブルがすでに存在する場合"],
      "What should happen if the table already exists": [
        "テーブルがすでに存在する場合はどうなるか"
      ],
      "Fail": ["失敗"],
      "Replace": ["交換"],
      "Append": ["追加"],
      "Skip Initial Space": ["最初のスペースをスキップ"],
      "Skip spaces after delimiter": ["区切り文字後のスペースをスキップ"],
      "Skip Blank Lines": ["空白行をスキップ"],
      "Skip blank lines rather than interpreting them as Not A Number values": [
        "空白行を数値ではない値として解釈せずにスキップする"
      ],
      "Columns To Be Parsed as Dates": ["日付として解析される列"],
      "A comma separated list of columns that should be parsed as dates": [
        "日付として解析する必要がある列のカンマ区切りのリスト"
      ],
      "Day First": ["初日"],
      "DD/MM format dates, international and European format": [
        "DD/MM 形式の日付、国際形式およびヨーロッパ形式"
      ],
      "Decimal Character": ["小数文字"],
      "Character to interpret as decimal point": ["小数点として解釈する文字"],
      "Null Values": ["Null 値"],
      "Json list of the values that should be treated as null. Examples: [\"\"] for empty strings, [\"None\", \"N/A\"], [\"nan\", \"null\"]. Warning: Hive database supports only a single value": [
        "null として扱う必要がある値の Json リスト。例: 空の文字列の場合は [\"\"]、[\"None\"、\"N/A\"]、[\"nan\"、\"null\"]。警告: Hive データベースは単一の値のみをサポートします"
      ],
      "Index Column": ["インデックス列"],
      "Column to use as the row labels of the dataframe. Leave empty if no index column": [
        "データフレームの行ラベルとして使用する列。インデックス列がない場合は空のままにしてください。"
      ],
      "Dataframe Index": ["データフレームインデックス"],
      "Write dataframe index as a column": [
        "データフレームインデックスを列として書き込みます。"
      ],
      "Column Label(s)": ["列ラベル"],
      "Column label for index column(s). If None is given and Dataframe Index is checked, Index Names are used": [
        "インデックス列の列ラベル。 None が指定され、Dataframe Index がチェックされている場合、インデックス名が使用されます。"
      ],
      "Columns To Read": ["読むべきコラム"],
      "Json list of the column names that should be read": [
        "読み取る必要がある列名の Json リスト"
      ],
      "Overwrite Duplicate Columns": ["重複する列を上書きする。"],
      "If duplicate columns are not overridden, they will be presented as \"X.1, X.2 ...X.x\"": [
        "重複する列がオーバーライドされない場合、それらは「X.1、X.2 ...X.x」として表示されます。"
      ],
      "Header Row": ["ヘッダー行"],
      "Row containing the headers to use as column names (0 is first line of data). Leave empty if there is no header row": [
        "列名として使用するヘッダーを含む行 (0 はデータの最初の行)。ヘッダー行がない場合は空白のままにしてください"
      ],
      "Rows to Read": ["読み取る行数"],
      "Number of rows of file to read": ["読み取るファイルの行数"],
      "Skip Rows": ["行をスキップ"],
      "Number of rows to skip at start of file": [
        "ファイルの先頭でスキップする行数"
      ],
      "Name of table to be created from excel data.": [
        "Excelデータから作成するテーブルの名前"
      ],
      "Excel File": ["Excelファイル"],
      "Select a Excel file to be uploaded to a database.": [
        "データベースにアップロードする Excel ファイルを選択します。"
      ],
      "Sheet Name": ["シート名"],
      "Strings used for sheet names (default is the first sheet).": [
        "シート名に使用される文字列 (デフォルトは最初のシート)"
      ],
      "Specify a schema (if database flavor supports this).": [
        "スキーマを指定します。(データベースフレーバーがこれをサポートしている場合)"
      ],
      "Table Exists": ["テーブルが存在します。"],
      "If table exists do one of the following: Fail (do nothing), Replace (drop and recreate table) or Append (insert data).": [
        "テーブルが存在する場合は、失敗 (何もしない)、置換 (テーブルを削除して再作成)、または追加 (データを挿入) のいずれかを実行します。"
      ],
      "Row containing the headers to use as column names (0 is first line of data). Leave empty if there is no header row.": [
        "列名として使用するヘッダーを含む行 (0 はデータの最初の行)。ヘッダー行がない場合は空白のままにしてください"
      ],
      "Column to use as the row labels of the dataframe. Leave empty if no index column.": [
        "データフレームの行ラベルとして使用する列。インデックス列がない場合は空のままにします。"
      ],
      "Number of rows to skip at start of file.": [
        "ファイルの先頭でスキップする行数"
      ],
      "Number of rows of file to read.": ["読み取るファイルの行数"],
      "Parse Dates": ["日付の解析"],
      "A comma separated list of columns that should be parsed as dates.": [
        "日付として解析する必要がある列のカンマ区切りのリスト"
      ],
      "Character to interpret as decimal point.": ["小数点として解釈する文字"],
      "Write dataframe index as a column.": [
        "データフレーム インデックスを列として書き込みます。"
      ],
      "Column label for index column(s). If None is given and Dataframe Index is True, Index Names are used.": [
        "インデックス列の列ラベルにNone が指定され、Dataframe Index が True の場合、インデックス名が使用されます。"
      ],
      "Null values": ["Null値"],
      "Json list of the values that should be treated as null. Examples: [\"\"], [\"None\", \"N/A\"], [\"nan\", \"null\"]. Warning: Hive database supports only single value. Use [\"\"] for empty string.": [
        "null として扱う必要がある値の Json リスト。例: [\"\"]、[\"なし\"、\"N/A\"]、[\"nan\"、\"null\"]。警告: Hive データベースは単一の値のみをサポートします。空の文字列には [\"\"] を使用します。"
      ],
      "Name of table to be created from columnar data.": [
        "列形式データから作成されるテーブルの名前"
      ],
      "Columnar File": ["列ファイル"],
      "Select a Columnar file to be uploaded to a database.": [
        "データベースにアップロードする列形式ファイルを選択します。"
      ],
      "Use Columns": ["列を使用する。"],
      "Json list of the column names that should be read. If not None, only these columns will be read from the file.": [
        "読み取る必要がある列名の Json リストがNone でない場合、これらの列のみがファイルから読み取られます。"
      ],
      "Databases": ["データベース"],
      "Show Database": ["データベースを表示"],
      "Add Database": ["データベースを追加"],
      "Edit Database": ["データベースを編集"],
      "Expose this DB in SQL Lab": ["このDBをSQL Labで公開"],
      "Operate the database in asynchronous mode, meaning that the queries are executed on remote workers as opposed to on the web server itself. This assumes that you have a Celery worker setup as well as a results backend. Refer to the installation docs for more information.": [
        "データベースを非同期モードで動作させます。Webサーバー自体ではなくリモートワーカーでクエリを実行します。この機能はCeleryワーカーと結果バックエンドがセットアップされていることを前提としています。詳細についてはインストールドキュメントを参照してください。"
      ],
      "Allow CREATE TABLE AS option in SQL Lab": [
        "SQL Lab でテーブル作成オプションを許可する。"
      ],
      "Allow CREATE VIEW AS option in SQL Lab": [
        "SQL Lab でビュー作成オプションを許可する。"
      ],
      "Allow users to run non-SELECT statements (UPDATE, DELETE, CREATE, ...) in SQL Lab": [
        "ユーザーが SQL Lab で非 SELECT ステートメント (UPDATE、DELETE、CREATE など) を実行できるようにする"
      ],
      "When allowing CREATE TABLE AS option in SQL Lab, this option forces the table to be created in this schema": [
        "SQL Lab で CREATE TABLE AS オプションを許可すると、このオプションによりテーブルがこのスキーマに強制的に作成されます"
      ],
      "If Presto, all the queries in SQL Lab are going to be executed as the currently logged on user who must have permission to run them.<br/>If Hive and hive.server2.enable.doAs is enabled, will run the queries as service account, but impersonate the currently logged on user via hive.server2.proxy.user property.": [
        "Presto の場合、SQL Lab のすべてのクエリは、実行権限が必要な現在ログオンしているユーザーとして実行されます。<br/>Hive および hive.server2.enable.doAs が有効な場合、クエリは次のように実行されます。サービス アカウントですが、hive.server2.proxy.user プロパティを介して現在ログオンしているユーザーになりすまします。"
      ],
      "Duration (in seconds) of the caching timeout for charts of this database. A timeout of 0 indicates that the cache never expires. Note this defaults to the global timeout if undefined.": [
        "このデータベースのチャートに対するキャッシュのタイムアウト期間（秒）。タイムアウトが0の場合は、キャッシュが失効しないことを意味します。未定義の場合は、グローバル・タイムアウトがデフォルト値になることに注意してください。"
      ],
      "If selected, please set the schemas allowed for csv upload in Extra.": [
        "選択した場合は、Extra で CSV アップロードを許可するスキーマを設定してください。"
      ],
      "Expose in SQL Lab": ["SQL ラボで公開"],
      "Allow CREATE TABLE AS": ["テーブル作成を許可"],
      "Allow CREATE VIEW AS": ["ビュー作成を許可"],
      "Allow DML": ["DML を許可"],
      "CTAS Schema": ["CTASスキーマ"],
      "SQLAlchemy URI": ["SQLAlchemy URI"],
      "Chart Cache Timeout": ["チャートキャッシュタイムアウト"],
      "Secure Extra": ["安全性の強化"],
      "Root certificate": ["ルート証明書"],
      "Async Execution": ["非同期実行"],
      "Impersonate the logged on user": ["ログオンしているユーザー"],
      "Allow Csv Upload": ["CSVアップロードを許可"],
      "Backend": ["バックエンド"],
      "Extra field cannot be decoded by JSON. %(msg)s": [
        "追加フィールドは JSON でデコードできません。 %(msg)s"
      ],
      "Invalid connection string, a valid string usually follows:'DRIVER://USER:PASSWORD@DB-HOST/DATABASE-NAME'<p>Example:'postgresql://user:password@your-postgres-db/database'</p>": [
        "無効な接続文字列です。通常は有効な文字列が続きます。:'DRIVER://USER:PASSWORD@DB-HOST/DATABASE-NAME'<p>例:'postgresql://user:password@your-postgres-db/database'< /p>"
      ],
      "CSV to Database configuration": ["CSV からデータベースへの構成"],
      "Database \"%(database_name)s\" schema \"%(schema_name)s\" is not allowed for csv uploads. Please contact your Superset Admin.": [
        "データベース \"%(database_name)s\" スキーマ \"%(schema_name)s\" は CSV アップロードに許可されていません。"
      ],
      "Unable to upload CSV file \"%(filename)s\" to table \"%(table_name)s\" in database \"%(db_name)s\". Error message: %(error_msg)s": [
        "CSV ファイル「%(filename)s」をデータベース「%(db_name)s」のテーブル「%(table_name)s」にアップロードできません。エラー メッセージ: %(error_msg)s"
      ],
      "CSV file \"%(csv_filename)s\" uploaded to table \"%(table_name)s\" in database \"%(db_name)s\"": [
        "CSV ファイル \"%(csv_filename)s\" がデータベース \"%(db_name)s\" のテーブル \"%(table_name)s\" にアップロードされました。"
      ],
      "Excel to Database configuration": ["Excel からデータベースへの構成"],
      "Database \"%(database_name)s\" schema \"%(schema_name)s\" is not allowed for excel uploads. Please contact your Superset Admin.": [
        "データベース \"%(database_name)s\" スキーマ \"%(schema_name)s\" は Excel のアップロードに使用できません。"
      ],
      "Unable to upload Excel file \"%(filename)s\" to table \"%(table_name)s\" in database \"%(db_name)s\". Error message: %(error_msg)s": [
        "Excel ファイル「%(filename)s」をデータベース「%(db_name)s」のテーブル「%(table_name)s」にアップロードできません。エラー メッセージ: %(error_msg)s"
      ],
      "Excel file \"%(excel_filename)s\" uploaded to table \"%(table_name)s\" in database \"%(db_name)s\"": [
        "Excel ファイル「%(excel_filename)s」がデータベース「%(db_name)s」のテーブル「%(table_name)s」にアップロードされました"
      ],
      "Columnar to Database configuration": [
        "列ファイルからデータベースへの構成"
      ],
      "Multiple file extensions are not allowed for columnar uploads. Please make sure all files are of the same extension.": [
        "列形式のアップロードでは、複数のファイル拡張子は許可されません。すべてのファイルが同じ拡張子であることを確認してください。"
      ],
      "Database \"%(database_name)s\" schema \"%(schema_name)s\" is not allowed for columnar uploads. Please contact your Superset Admin.": [
        "データベース \"%(database_name)s\" スキーマ \"%(schema_name)s\" は列指向アップロードでは許可されていません。"
      ],
      "Unable to upload Columnar file \"%(filename)s\" to table \"%(table_name)s\" in database \"%(db_name)s\". Error message: %(error_msg)s": [
        "列形式ファイル「%(filename)s」をデータベース「%(db_name)s」のテーブル「%(table_name)s」にアップロードできません。エラー メッセージ: %(error_msg)s"
      ],
      "Columnar file \"%(columnar_filename)s\" uploaded to table \"%(table_name)s\" in database \"%(db_name)s\"": [
        "列ファイル \"%(columnar_filename)s\" がデータベース \"%(db_name)s\" のテーブル \"%(table_name)s\" にアップロードされました。"
      ],
      "Request missing data field.": [
        "リクエストのデータフィールドが欠落しています。"
      ],
      "Duplicate column name(s): %(columns)s": [
        "列名が重複しています: %(columns)s"
      ],
      "Logs": ["ログ"],
      "Show Log": ["ログを表示"],
      "Add Log": ["ログを追加"],
      "Edit Log": ["ログを編集"],
      "User": ["ユーザー"],
      "Action": ["アクション"],
      "dttm": ["dttm"],
      "JSON": ["JSON"],
      "Untitled Query": ["無題のクエリ"],
      "Time Range": ["時間範囲"],
      "Time Column": ["時間列"],
      "Time Grain": ["時間粒度"],
      "Time Granularity": ["時間の粒度"],
      "Time": ["時間"],
      "A reference to the [Time] configuration, taking granularity into account": [
        "粒度を考慮した[時間]設定への参照"
      ],
      "Aggregate": ["集計"],
      "Raw records": ["生のレコード"],
      "Category name": ["種別名"],
      "Total value": ["総価値"],
      "Minimum value": ["最小値"],
      "Maximum value": ["最大値"],
      "Average value": ["平均値"],
      "Certified by %s": ["%s による認定"],
      "description": ["説明"],
      "bolt": ["ボルト"],
      "Changing this control takes effect instantly": [
        "この変更は即座に反映されます。"
      ],
      "Show info tooltip": ["情報ツールチップを表示"],
      "SQL expression": ["SQL 式"],
      "Column datatype": ["列のデータ種類"],
      "Column name": ["列名"],
      "Label": ["ラベル"],
      "Metric name": ["メトリクス名"],
      "unknown type icon": ["不明なタイプのアイコン"],
      "function type icon": ["機能タイプアイコン"],
      "string type icon": ["文字列型アイコン"],
      "numeric type icon": ["数値型アイコン"],
      "boolean type icon": ["ブール型アイコン"],
      "temporal type icon": ["テンポラルタイプアイコン"],
      "Advanced analytics": ["高度な分析"],
      "This section contains options that allow for advanced analytical post processing of query results": [
        "このセクションには、クエリ結果の高度な分析後処理を可能にするオプションが含まれています。"
      ],
      "Rolling window": ["ローリングウィンドウ"],
      "Rolling function": ["ローリング機能"],
      "None": ["なし"],
      "Defines a rolling window function to apply, works along with the [Periods] text box": [
        "適用するローリング ウィンドウ関数を定義し、[期間] テキスト ボックスと連動します。"
      ],
      "Periods": ["ピリオド"],
      "Defines the size of the rolling window function, relative to the time granularity selected": [
        "選択した時間粒度に応じて、ローリング ウィンドウ関数のサイズを定義します。"
      ],
      "Min periods": ["最小期間"],
      "The minimum number of rolling periods required to show a value. For instance if you do a cumulative sum on 7 days you may want your \"Min Period\" to be 7, so that all data points shown are the total of 7 periods. This will hide the \"ramp up\" taking place over the first 7 periods": [
        "値を表示するために必要なローリング期間の最小数。たとえば、7 日間の累積合計を計算する場合、表示されるすべてのデータ ポイントが 7 期間の合計になるように、「最小期間」を 7 に設定することができます。これにより、最初の 7 期間にわたって行われる「ランプアップ」が非表示になります。"
      ],
      "Time comparison": ["時間の比較"],
      "Time shift": ["タイムシフト"],
      "1 day ago": ["1日前"],
      "1 week ago": ["1週間前"],
      "28 days ago": ["28日前"],
      "30 days ago": ["30日前"],
      "52 weeks ago": ["52週間前"],
      "1 year ago": ["1年前"],
      "104 weeks ago": ["104週間前"],
      "2 years ago": ["2年前"],
      "156 weeks ago": ["156週間前"],
      "3 years ago": ["3年前"],
      "Overlay one or more timeseries from a relative time period. Expects relative time deltas in natural language (example:  24 hours, 7 days, 52 weeks, 365 days). Free text is supported.": [
        "相対的な期間からの 1 つ以上の時系列をオーバーレイします。自然言語の相対時間デルタを期待します (例: 24 時間、7 日、52 週間、365 日)。フリーテキストがサポートされています。"
      ],
      "Calculation type": ["計算タイプ"],
      "Actual values": ["実際の値"],
      "Difference": ["違い"],
      "Percentage change": ["変化率"],
      "Ratio": ["比率"],
      "How to display time shifts: as individual lines; as the difference between the main time series and each time shift; as the percentage change; or as the ratio between series and time shifts.": [
        "タイムシフトを表示する方法: 個別の行として。メインの時系列と各タイムシフトの差として。変化率として；または、シリーズと時間の比率の変化として。"
      ],
      "Resample": ["リサンプル"],
      "Rule": ["ルール"],
      "1 minutely frequency": ["1分毎"],
      "1 hourly frequency": ["1時間毎"],
      "1 calendar day frequency": ["1 暦日頻度"],
      "7 calendar day frequency": ["7暦日の頻度"],
      "1 month start frequency": ["月初毎"],
      "1 month end frequency": ["1月毎"],
      "1 year start frequency": ["1年の年初毎"],
      "1 year end frequency": ["1年の年末毎"],
      "Pandas resample rule": ["パンダのリサンプル ルール"],
      "Fill method": ["塗りつぶしメソッド"],
      "Null imputation": ["Null 代入"],
      "Zero imputation": ["ゼロインピュテーション"],
      "Linear interpolation": ["線形補間"],
      "Forward values": ["フォワード値"],
      "Backward values": ["逆方向の値"],
      "Median values": ["中央値"],
      "Mean values": ["平均値"],
      "Sum values": ["合計値"],
      "Pandas resample method": ["パンダのリサンプル方法"],
      "Annotations and Layers": ["注釈とレイヤー"],
      "Left": ["左"],
      "Top": ["上"],
      "Chart Title": ["チャートのタイトル"],
      "X Axis": ["X軸"],
      "X Axis Title": ["X 軸タイトル"],
      "X AXIS TITLE BOTTOM MARGIN": ["X 軸タイトルの下マージン"],
      "Y Axis": ["Y軸"],
      "Y Axis Title": ["Y軸タイトル"],
      "Y Axis Title Margin": ["Y 軸のタイトルマージン"],
      "Y Axis Title Position": ["Y軸タイトル位置"],
      "Query": ["クエリ"],
      "Predictive Analytics": ["予測分析"],
      "Enable forecast": ["予測を有効にする"],
      "Enable forecasting": ["予測を有効にする"],
      "Forecast periods": ["予測期間"],
      "How many periods into the future do we want to predict": [
        "将来何期先まで予測したいですか"
      ],
      "Confidence interval": ["信頼区間"],
      "Width of the confidence interval. Should be between 0 and 1": [
        "信頼区間は0から1の間である必要があります。"
      ],
      "Yearly seasonality": ["年間の季節性"],
      "default": ["デフォルト"],
      "Yes": ["はい"],
      "No": ["いいえ"],
      "Should yearly seasonality be applied. An integer value will specify Fourier order of seasonality.": [
        "毎年の季節性を適用する必要があります。整数値は季節性のフーリエ次数を指定します。"
      ],
      "Weekly seasonality": ["毎週の季節性"],
      "Should weekly seasonality be applied. An integer value will specify Fourier order of seasonality.": [
        "毎週の季節性を適用する必要があります。整数値は季節性のフーリエ次数を指定します。"
      ],
      "Daily seasonality": ["日々の季節性"],
      "Should daily seasonality be applied. An integer value will specify Fourier order of seasonality.": [
        "毎日の季節性を適用する必要があります。整数値は季節性のフーリエ次数を指定します。"
      ],
      "Time related form attributes": ["時間関連のフォーム属性"],
      "Datasource & Chart Type": ["データソースとチャートの種類"],
      "Chart ID": ["チャートID"],
      "The id of the active chart": ["アクティブなチャートのID"],
      "Cache Timeout (seconds)": ["キャッシュタイムアウト (秒)"],
      "The number of seconds before expiring the cache": [
        "キャッシュを期限切れにするまでの秒数"
      ],
      "URL Parameters": ["URLパラメータ"],
      "Extra url parameters for use in Jinja templated queries": [
        "Jinja テンプレート クエリで使用する追加の URL パラメーター"
      ],
      "Extra Parameters": ["追加パラメータ"],
      "Extra parameters that any plugins can choose to set for use in Jinja templated queries": [
        "Jinja テンプレート クエリで使用するためにプラグインが設定できる追加パラメータ"
      ],
      "Color Scheme": ["配色"],
      "Contribution Mode": ["貢献モード"],
      "Row": ["行"],
      "Series": ["シリーズ"],
      "Calculate contribution per series or row": [
        "シリーズまたは行ごとの寄与を計算する"
      ],
      "Y-Axis Sort By": ["Y 軸の並べ替え"],
      "X-Axis Sort By": ["X 軸の並べ替え"],
      "Decides which column to sort the base axis by.": [
        "基本軸をソートする列を決定します。"
      ],
      "Y-Axis Sort Ascending": ["Y 軸の昇順ソート"],
      "X-Axis Sort Ascending": ["X 軸の昇順ソート"],
      "Whether to sort ascending or descending on the base Axis.": [
        "基本軸で昇順または降順でソートするかどうか。"
      ],
      "Force categorical": ["カテゴリカルに強制する"],
      "Treat values as categorical.": ["値をカテゴリとして扱います。"],
      "Decides which measure to sort the base axis by.": [
        "基準軸をソートする基準を決定します。"
      ],
      "Dimensions": ["寸法"],
      "Dimensions contain qualitative values such as names, dates, or geographical data. Use dimensions to categorize, segment, and reveal the details in your data. Dimensions affect the level of detail in the view.": [
        "ディメンションには、名前、日付、地理データなどの定性的な値が含まれます。ディメンションを使用してデータを分類、セグメント化し、詳細を明らかにします。寸法はビューの詳細レベルに影響します。"
      ],
      "Add dataset columns here to group the pivot table columns.": [
        "ここにデータセット列を追加して、ピボット テーブル列をグループ化します"
      ],
      "Dimension": ["寸法"],
      "Defines the grouping of entities. Each series is represented by a specific color in the chart.": [
        "エンティティのグループ化を定義します。各系列は、チャート内の特定の色で表されます。"
      ],
      "Entity": ["実在物"],
      "This defines the element to be plotted on the chart": [
        "これは、チャート上にプロットされる要素を定義します。"
      ],
      "Filters": ["フィルタ"],
      "Select one or many metrics to display. You can use an aggregation function on a column or write custom SQL to create a metric.": [
        "表示する 1 つまたは複数のメトリックを選択します。列に対して集計関数を使用することも、カスタム SQL を作成してメトリクスを作成することもできます。"
      ],
      "Select a metric to display. You can use an aggregation function on a column or write custom SQL to create a metric.": [
        "表示するメトリックを選択します。列に対して集計関数を使用することも、カスタム SQL を作成してメトリクスを作成することもできます。"
      ],
      "Right Axis Metric": ["右軸のメートル法"],
      "Select a metric to display on the right axis": [
        "右軸に表示するメトリックを選択してください。"
      ],
      "Sort by": ["並び替え"],
      "This metric is used to define row selection criteria (how the rows are sorted) if a series or row limit is present. If not defined, it reverts to the first metric (where appropriate).": [
        "このメトリックは、系列または行の制限が存在する場合に、行の選択基準 (行の並べ替え方法) を定義するために使用されます。定義されていない場合は、(該当する場合) 最初のメトリックに戻ります。"
      ],
      "Bubble Size": ["バブルサイズ"],
      "Metric used to calculate bubble size": [
        "バブルサイズの計算に使用される指標"
      ],
      "The dataset column/metric that returns the values on your chart's x-axis.": [
        "グラフの X 軸の値を返すデータセット列/メトリック。"
      ],
      "The dataset column/metric that returns the values on your chart's y-axis.": [
        "チャートの Y 軸の値を返すデータセット列/メトリック。"
      ],
      "Color Metric": ["色の指標"],
      "A metric to use for color": ["色に使用する指標"],
      "The time column for the visualization. Note that you can define arbitrary expression that return a DATETIME column in the table. Also note that the filter below is applied against this column or expression": [
        "ビジュアライゼーションの時間列。テーブル内の DATETIME 列を返す任意の式を定義できることに注意してください。また、以下のフィルターがこの列または式に対して適用されることにも注意してください。"
      ],
      "Drop a temporal column here or click": [
        "ここにテンポラル列をドロップするか、クリック"
      ],
      "Y-axis": ["Y軸"],
      "Dimension to use on y-axis.": ["Y 軸で使用する次元"],
      "X-axis": ["X軸"],
      "Dimension to use on x-axis.": ["X 軸に使用する次元"],
      "The type of visualization to display": ["表示する可視化のタイプ"],
      "Fixed Color": ["固定色"],
      "Use this to define a static color for all circles": [
        "これを使用して、すべての円の静的な色を定義します。"
      ],
      "Linear Color Scheme": ["直線的な配色"],
      "all": ["すべて"],
      "5 seconds": ["5秒"],
      "30 seconds": ["30秒"],
      "1 minute": ["1分"],
      "5 minutes": ["5分"],
      "30 minutes": ["30分"],
      "1 hour": ["1時間"],
      "1 day": ["1日"],
      "7 days": ["7日"],
      "week": ["週"],
      "week starting Sunday": ["日曜日から始まる週"],
      "week ending Saturday": ["土曜日に終わる週"],
      "month": ["月"],
      "quarter": ["四半期"],
      "year": ["年"],
      "The time granularity for the visualization. Note that you can type and use simple natural language as in `10 seconds`, `1 day` or `56 weeks`": [
        "視覚化の時間粒度。 「10 秒」、「1 日」、「56 週間」などの単純な自然言語を入力して使用できることに注意してください。"
      ],
      "Select a time grain for the visualization. The grain is the time interval represented by a single point on the chart.": [
        "視覚化の時間粒度を選択します。粒度とは、チャート上の 1 つの点で表される時間間隔です。"
      ],
      "This control filters the whole chart based on the selected time range. All relative times, e.g. \"Last month\", \"Last 7 days\", \"now\", etc. are evaluated on the server using the server's local time (sans timezone). All tooltips and placeholder times are expressed in UTC (sans timezone). The timestamps are then evaluated by the database using the engine's local timezone. Note one can explicitly set the timezone per the ISO 8601 format if specifying either the start and/or end time.": [
        "このコントロールは、選択した時間範囲に基づいてチャート全体をフィルターします。すべての相対時間、例: 「先月」、「過去 7 日間」、「現在」などは、サーバーの現地時間 (タイムゾーンなし) を使用してサーバー上で評価されます。すべてのツールチップとプレースホルダーの時間は UTC (タイムゾーンなし) で表されます。次に、タイムスタンプは、エンジンのローカル タイムゾーンを使用してデータベースによって評価されます。開始時刻と終了時刻、あるいはその両方を指定する場合は、ISO 8601 形式に従ってタイムゾーンを明示的に設定できることに注意してください。"
      ],
      "Row limit": ["行制限"],
      "Limits the number of the rows that are computed in the query that is the source of the data used for this chart.": [
        "このグラフに使用されるデータのソースであるクエリで計算される行の数を制限します。"
      ],
      "Sort Descending": ["降順で並べ替え"],
      "If enabled, this control sorts the results/values descending, otherwise it sorts the results ascending.": [
        "このコントロールが有効な場合、結果/値は降順で並べ替えられ、それ以外の場合は結果は昇順で並べ替えられます。"
      ],
      "Series limit": ["シリーズ制限"],
      "Limits the number of series that get displayed. A joined subquery (or an extra phase where subqueries are not supported) is applied to limit the number of series that get fetched and rendered. This feature is useful when grouping by high cardinality column(s) though does increase the query complexity and cost.": [
        "表示されるシリーズの数を制限します。結合されたサブクエリ (またはサブクエリがサポートされていない追加のフェーズ) は、フェッチされてレンダリングされるシリーズの数を制限するために適用されます。この機能は、カーディナリティの高い列でグループ化する場合に便利ですが、クエリの複雑さとコストは増加します。"
      ],
      "Y Axis Format": ["Y 軸フォーマット"],
      "Currency format": ["通貨形式"],
      "Time format": ["時間の形式"],
      "The color scheme for rendering chart": ["レンダリングチャートの配色"],
      "Truncate Metric": ["メトリックの切り捨て"],
      "Whether to truncate metrics": ["メトリクスを切り捨てるかどうか"],
      "Show empty columns": ["空の列を表示"],
      "D3 format syntax: https://github.com/d3/d3-format": [
        "D3 形式の構文: https://github.com/d3/d3-format"
      ],
      "Only applies when \"Label Type\" is set to show values.": [
        "「ラベル タイプ」が値を表示するように設定されている場合にのみ適用されます。"
      ],
      "Only applies when \"Label Type\" is not set to a percentage.": [
        "「ラベル タイプ」がパーセンテージに設定されていない場合にのみ適用されます。"
      ],
      "Adaptive formatting": ["適応型フォーマット"],
      "Original value": ["元の値"],
      "Duration in ms (66000 => 1m 6s)": ["持続時間 (ms) (66000 => 1 分 6 秒)"],
      "Duration in ms (1.40008 => 1ms 400µs 80ns)": [
        "持続時間 (ms) (1.40008 => 1ms 400µs 80ns)"
      ],
      "D3 time format syntax: https://github.com/d3/d3-time-format": [
        "D3 時間形式の構文: https://github.com/d3/d3-time-format"
      ],
      "Oops! An error occurred!": ["おっとっと！エラーが発生しました！"],
      "Stack Trace:": ["スタックトレース:"],
      "No results were returned for this query. If you expected results to be returned, ensure any filters are configured properly and the datasource contains data for the selected time range.": [
        "このクエリでは結果が返されませんでした。結果が返されることを期待していた場合は、フィルターが適切に構成されていること、およびデータソースに選択した時間範囲のデータが含まれていることを確認してください。"
      ],
      "No Results": ["結果がありません"],
      "ERROR": ["エラー"],
      "Found invalid orderby options": [
        "無効な orderby オプションが見つかりました"
      ],
      "Invalid input": ["入力が無効です"],
      "Unexpected error: ": ["予期しないエラー:"],
      "(no description, click to see stack trace)": [
        "(説明なし、クリックするとスタック トレースが表示されます)"
      ],
      "Network error": ["ネットワークエラー"],
      "Request timed out": ["リクエストがタイムアウトしました"],
      "Issue 1000 - The dataset is too large to query.": [
        "Issue 1000 - データセットが大きすぎてクエリできません。"
      ],
      "Issue 1001 - The database is under an unusual load.": [
        "Issue 1001 - データベースに異常な負荷がかかっています。"
      ],
      "An error occurred": ["エラーが発生しました"],
      "Sorry, an unknown error occurred.": [
        "申し訳ありませんが、問題が発生しました。"
      ],
      "Sorry, there was an error saving this %s: %s": [
        "申し訳ありませんが、%s の保存中にエラーが発生しました: %s"
      ],
      "You do not have permission to edit this %s": [
        "この %s を編集する権限がありません"
      ],
      "is expected to be an integer": ["整数であることが期待されます"],
      "is expected to be a number": ["は数値であると予想されます"],
      "is expected to be a Mapbox URL": ["Mapbox URL であることが期待されます"],
      "Value cannot exceed %s": ["値は %s を超えることはできません"],
      "cannot be empty": ["空にすることはできません"],
      "Filters for comparison must have a value": [
        "比較用のフィルタには値が必要です"
      ],
      "Domain": ["ドメイン"],
      "hour": ["時間"],
      "day": ["日"],
      "The time unit used for the grouping of blocks": [
        "ブロックのグループ化に使用される時間単位"
      ],
      "Subdomain": ["サブドメイン"],
      "min": ["最小値"],
      "The time unit for each block. Should be a smaller unit than domain_granularity. Should be larger or equal to Time Grain": [
        "各ブロックの時間単位。 Domain_granularity よりも小さい単位である必要があります。時間粒度以上である必要があります"
      ],
      "Chart Options": ["チャートのオプション"],
      "Cell Size": ["セルサイズ"],
      "The size of the square cell, in pixels": [
        "正方形のセルのサイズ (ピクセル単位)"
      ],
      "Cell Padding": ["セルパディング"],
      "The distance between cells, in pixels": ["セル間の距離（ピクセル単位）"],
      "Cell Radius": ["セル半径"],
      "The pixel radius": ["ピクセル半径"],
      "Color Steps": ["カラーステップ"],
      "The number color \"steps\"": ["数字の色「歩数」"],
      "Time Format": ["時間の形式"],
      "Legend": ["凡例"],
      "Whether to display the legend (toggles)": [
        "凡例を表示するかどうか(切り替え)"
      ],
      "Show Values": ["価値を示す"],
      "Whether to display the numerical values within the cells": [
        "セル内の数値を表示するかどうか"
      ],
      "Show Metric Names": ["メトリック名の表示"],
      "Whether to display the metric name as a title": [
        "メトリクス名をタイトルとして表示するかどうか"
      ],
      "Number Format": ["数値フォーマット"],
      "Visualizes how a metric has changed over a time using a color scale and a calendar view. Gray values are used to indicate missing values and the linear color scheme is used to encode the magnitude of each day's value.": [
        "カラー スケールとカレンダー ビューを使用して、時間の経過とともにメトリクスがどのように変化したかを視覚化します。欠損値を示すためにグレーの値が使用され、毎日の値の大きさをエンコードするために線形カラースキームが使用されます。"
      ],
      "Business": ["ビジネス"],
      "Comparison": ["比較"],
      "Intensity": ["強度"],
      "Pattern": ["パターン"],
      "Report": ["レポート"],
      "Trend": ["傾向"],
      "less than {min} {name}": ["{分} {名前} 未満"],
      "between {down} and {up} {name}": ["{ダウン} と {アップ} {名前}の間"],
      "more than {max} {name}": ["{max} {name} を超えています"],
      "Sort by metric": ["メトリックで並べ替える"],
      "Whether to sort results by the selected metric in descending order.": [
        "選択したメトリックによって結果を降順に並べ替えるかどうか。"
      ],
      "Number format": ["数値フォーマット"],
      "Choose a number format": ["数値形式を選択してください"],
      "Source": ["ソース"],
      "Choose a source": ["ソースを選択してください"],
      "Target": ["目標"],
      "Choose a target": ["ターゲットを選択してください"],
      "Flow": ["流れ"],
      "Showcases the flow or link between categories using thickness of chords. The value and corresponding thickness can be different for each side.": [
        "コードの太さを利用してカテゴリー間の流れやつながりを表現します。値と対応する厚さは各面で異なる場合があります。"
      ],
      "Relationships between community channels": [
        "コミュニティチャンネル間の関係"
      ],
      "Chord Diagram": ["コードダイアグラム"],
      "Circular": ["円形"],
      "Legacy": ["レガシー"],
      "Proportional": ["比例"],
      "Relational": ["関連した"],
      "Country": ["国"],
      "Which country to plot the map for?": ["どの国の地図を描きますか?"],
      "ISO 3166-2 Codes": ["ISO 3166-2 コード"],
      "Column containing ISO 3166-2 codes of region/province/department in your table.": [
        "テーブル内の地域/県/部門の ISO 3166-2 コードを含む列。"
      ],
      "Metric to display bottom title": ["下部タイトルを表示するための指標"],
      "Map": ["地図"],
      "Visualizes how a single metric varies across a country's principal subdivisions (states, provinces, etc) on a choropleth map. Each subdivision's value is elevated when you hover over the corresponding geographic boundary.": [
        "単一の指標が国の主要な細分区域 (州、地方など) にわたってどのように変化するかをコロプレス マップ上で視覚化します。対応する地理的境界の上にマウスを移動すると、各区画の値が高くなります。"
      ],
      "2D": ["2D"],
      "Geo": ["ジオ"],
      "Range": ["範囲"],
      "Stacked": ["積み上げ"],
      "Sorry, there appears to be no data": [
        "申し訳ありませんが、データがないようです"
      ],
      "Event definition": ["イベントの定義"],
      "Event Names": ["イベント名"],
      "Columns to display": ["表示する列"],
      "Order by entity id": ["エンティティ ID による順序"],
      "Important! Select this if the table is not already sorted by entity id, else there is no guarantee that all events for each entity are returned.": [
        "重要！テーブルがまだエンティティ ID で並べ替えられていない場合は、これを選択します。そうでない場合、各エンティティのすべてのイベントが返されるという保証はありません。"
      ],
      "Minimum leaf node event count": ["最小リーフノードイベント数"],
      "Leaf nodes that represent fewer than this number of events will be initially hidden in the visualization": [
        "この数よりも少ないイベントを表すリーフ ノードは、最初は視覚化で非表示になります。"
      ],
      "Additional metadata": ["追加のメタデータ"],
      "Metadata": ["メタデータ"],
      "Select any columns for metadata inspection": [
        "メタデータ検査用の列を選択します"
      ],
      "Entity ID": ["エンティティID"],
      "e.g., a \"user id\" column": ["例: 「ユーザー ID」列"],
      "Max Events": ["最大イベント数"],
      "The maximum number of events to return, equivalent to the number of rows": [
        "返されるイベントの最大数 (行数に相当)"
      ],
      "Compares the lengths of time different activities take in a shared timeline view.": [
        "共有タイムライン ビューでさまざまなアクティビティにかかる時間を比較します。"
      ],
      "Event Flow": ["イベントの流れ"],
      "Progressive": ["プログレッシブ"],
      "Axis ascending": ["軸上昇"],
      "Axis descending": ["軸下降"],
      "Metric ascending": ["指標の昇順"],
      "Metric descending": ["指標の降順"],
      "Heatmap Options": ["ヒートマップオプション"],
      "XScale Interval": ["XSスケール間隔"],
      "Number of steps to take between ticks when displaying the X scale": [
        "X スケールを表示するときに目盛りの間に必要なステップ数"
      ],
      "YScale Interval": ["Yスケール間隔"],
      "Number of steps to take between ticks when displaying the Y scale": [
        "Y スケールを表示するときに目盛りの間に必要なステップ数"
      ],
      "Rendering": ["レンダリング"],
      "pixelated (Sharp)": ["ピクセル化 (シャープ)"],
      "auto (Smooth)": ["オート(スムーズ)"],
      "image-rendering CSS attribute of the canvas object that defines how the browser scales up the image": [
        "mage-rendering ブラウザが画像を拡大する方法を定義する Canvas オブジェクトの CSS 属性"
      ],
      "Normalize Across": ["全体的に正規化"],
      "heatmap": ["ヒートマップ"],
      "x": ["x"],
      "y": ["y"],
      "Color will be shaded based the normalized (0% to 100%) value of a given cell against the other cells in the selected range: ": [
        "色は、選択した範囲内の他のセルに対する特定のセルの正規化された (0% ～ 100%) 値に基づいてシェーディングされます。"
      ],
      "x: values are normalized within each column": [
        "x: 値は各列内で正規化されます"
      ],
      "y: values are normalized within each row": [
        "y: 値は各行内で正規化されます"
      ],
      "heatmap: values are normalized across the entire heatmap": [
        "ヒートマップ: 値はヒートマップ全体で正規化されます。"
      ],
      "Left Margin": ["左マージン"],
      "auto": ["自動"],
      "Left margin, in pixels, allowing for more room for axis labels": [
        "左マージン (ピクセル単位)。軸ラベルのためのより多くのスペースを確保します。"
      ],
      "Bottom Margin": ["下余白"],
      "Bottom margin, in pixels, allowing for more room for axis labels": [
        "下マージン (ピクセル単位)。軸ラベル用のスペースを増やすことができます"
      ],
      "Value bounds": ["値の境界"],
      "Hard value bounds applied for color coding. Is only relevant and applied when the normalization is applied against the whole heatmap.": [
        "カラーコーディングにはハード値の境界が適用されます。正規化がヒートマップ全体に対して適用される場合にのみ関連し、適用されます。"
      ],
      "Sort X Axis": ["X 軸の並べ替え"],
      "Sort Y Axis": ["Y軸の並べ替え"],
      "Show percentage": ["パーセンテージを表示"],
      "Whether to include the percentage in the tooltip": [
        "ツールチップにパーセンテージを含めるかどうか"
      ],
      "Normalized": ["正規化"],
      "Whether to apply a normal distribution based on rank on the color scale": [
        "カラースケール上のランクに基づいて正規分布を適用するかどうか"
      ],
      "Value Format": ["値の形式"],
      "Visualize a related metric across pairs of groups. Heatmaps excel at showcasing the correlation or strength between two groups. Color is used to emphasize the strength of the link between each pair of groups.": [
        "グループのペアにわたる関連するメトリクスを視覚化します。ヒートマップは、2 つのグループ間の相関関係や強さを示すのに優れています。色は、グループの各ペア間のつながりの強さを強調するために使用されます。"
      ],
      "Sizes of vehicles": ["車両のサイズ"],
      "Employment and education": ["雇用と教育"],
      "Density": ["密度"],
      "Predictive": ["予測的"],
      "Single Metric": ["単一のメトリック"],
      "Deprecated": ["廃止された"],
      "to": ["to"],
      "count": ["カウント"],
      "cumulative": ["累積的な"],
      "percentile (exclusive)": ["パーセンタイル (排他)"],
      "Select the numeric columns to draw the histogram": [
        "ヒストグラムを描画する数値列を選択します"
      ],
      "No of Bins": ["ビンの数"],
      "Select the number of bins for the histogram": [
        "ヒストグラムのビンの数を選択します"
      ],
      "X Axis Label": ["X 軸ラベル"],
      "Y Axis Label": ["Y軸ラベル"],
      "Whether to normalize the histogram": [
        "ヒストグラムを正規化するかどうか"
      ],
      "Cumulative": ["累積的な"],
      "Whether to make the histogram cumulative": [
        "ヒストグラムを累積するかどうか"
      ],
      "Distribution": ["分布"],
      "Take your data points, and group them into \"bins\" to see where the densest areas of information lie": [
        "データポイントを取得し、それらを「ビン」にグループ化して、情報が最も密集している領域がどこにあるかを確認します"
      ],
      "Population age data": ["人口年齢データ"],
      "Contribution": ["貢献"],
      "Compute the contribution to the total": ["全体への寄与度を算出"],
      "Series Height": ["シリーズ高さ"],
      "Pixel height of each series": ["各シリーズのピクセル高さ"],
      "Value Domain": ["バリュードメイン"],
      "series": ["シリーズ"],
      "overall": ["全体"],
      "change": ["変化"],
      "series: Treat each series independently; overall: All series use the same scale; change: Show changes compared to the first data point in each series": [
        "series: 各シリーズを独立して扱います。全体: すべてのシリーズで同じスケールが使用されます。 Change: 各シリーズの最初のデータ ポイントと比較した変化を表示します。"
      ],
      "Compares how a metric changes over time between different groups. Each group is mapped to a row and change over time is visualized bar lengths and color.": [
        "異なるグループ間でメトリクスが時間の経過とともにどのように変化するかを比較します。各グループは行にマッピングされ、時間の経過に伴う変化がバーの長さと色で視覚化されます。"
      ],
      "Horizon Chart": ["地平線チャート"],
      "Dark Cyan": ["ダークシアン"],
      "Purple": ["パープル"],
      "Gold": ["ゴールド"],
      "Dim Gray": ["Dim Gray"],
      "Crimson": ["真紅"],
      "Forest Green": ["フォレストグリーン"],
      "Longitude": ["経度"],
      "Column containing longitude data": ["経度データを含む列"],
      "Latitude": ["緯度"],
      "Column containing latitude data": ["緯度データを含む列"],
      "Clustering Radius": ["クラスタリング半径"],
      "The radius (in pixels) the algorithm uses to define a cluster. Choose 0 to turn off clustering, but beware that a large number of points (>1000) will cause lag.": [
        "アルゴリズムがクラスターを定義するために使用する半径 (ピクセル単位)。クラスタリングをオフにするには 0 を選択しますが、ポイントの数が多い (>1000) と遅延が発生することに注意してください。"
      ],
      "Points": ["ポイント"],
      "Point Radius": ["ポイント半径"],
      "The radius of individual points (ones that are not in a cluster). Either a numerical column or `Auto`, which scales the point based on the largest cluster": [
        "個々のポイント (クラスター内にないポイント) の半径。数値列、または最大のクラスターに基づいてポイントをスケールする「Auto」のいずれか"
      ],
      "Auto": ["自動"],
      "Point Radius Unit": ["ポイント半径ユニット"],
      "Pixels": ["ピクセル"],
      "Miles": ["マイル"],
      "Kilometers": ["キロメートル"],
      "The unit of measure for the specified point radius": [
        "指定された点の半径の測定単位"
      ],
      "Labelling": ["ラベリング"],
      "label": ["ラベル"],
      "`count` is COUNT(*) if a group by is used. Numerical columns will be aggregated with the aggregator. Non-numerical columns will be used to label points. Leave empty to get a count of points in each cluster.": [
        "group by を使用する場合、`count` は COUNT(*) になります。数値列はアグリゲータで集計されます。数値以外の列は、ポイントにラベルを付けるために使用されます。各クラスター内のポイント数を取得するには、空のままにします。"
      ],
      "Cluster label aggregator": ["クラスターラベルアグリゲーター"],
      "sum": ["和"],
      "mean": ["平均"],
      "max": ["最大値"],
      "std": ["標準"],
      "var": ["var"],
      "Aggregate function applied to the list of points in each cluster to produce the cluster label.": [
        "クラスター ラベルを生成するために各クラスター内のポイントのリストに適用される集計関数。"
      ],
      "Visual Tweaks": ["視覚的な調整"],
      "Live render": ["ライブレンダリング"],
      "Points and clusters will update as the viewport is being changed": [
        "ビューポートが変更されるとポイントとクラスターが更新されます"
      ],
      "Map Style": ["Map Style"],
      "Streets": ["街路"],
      "Dark": ["暗い"],
      "Light": ["軽い"],
      "Satellite Streets": ["サテライトストリート"],
      "Satellite": ["衛星"],
      "Outdoors": ["アウトドア"],
      "Base layer map style. See Mapbox documentation: %s": [
        "ベースレイヤーのマップスタイル。 Mapbox のドキュメントを参照してください: %s"
      ],
      "Opacity": ["不透明度"],
      "Opacity of all clusters, points, and labels. Between 0 and 1.": [
        "すべてのクラスター、ポイント、ラベルの不透明度。 0と1の間。"
      ],
      "RGB Color": ["RGBカラー"],
      "The color for points and clusters in RGB": [
        "RGB でのポイントとクラスターの色"
      ],
      "Viewport": ["ビューポート"],
      "Default longitude": ["デフォルトの経度"],
      "Longitude of default viewport": ["デフォルトのビューポートの経度"],
      "Default latitude": ["デフォルトの緯度"],
      "Latitude of default viewport": ["デフォルトのビューポートの緯度"],
      "Zoom": ["ズーム"],
      "Zoom level of the map": ["マップのズームレベル"],
      "One or many controls to group by. If grouping, latitude and longitude columns must be present.": [
        "グループ化する 1 つまたは複数のコントロール。グループ化する場合は、緯度と経度の列が存在する必要があります。"
      ],
      "Light mode": ["軽快モード"],
      "Dark mode": ["ダークモード"],
      "MapBox": ["MapBox"],
      "Scatter": ["散布"],
      "Transformable": ["変形可能"],
      "Significance Level": ["有意水準"],
      "Threshold alpha level for determining significance": [
        "重要性を判断するための閾値アルファレベル"
      ],
      "p-value precision": ["p値の精度"],
      "Number of decimal places with which to display p-values": [
        "p値を表示する小数点以下の桁数"
      ],
      "Lift percent precision": ["リフトパーセント精度"],
      "Number of decimal places with which to display lift values": [
        "リフト値を表示する小数点以下の桁数"
      ],
      "Table that visualizes paired t-tests, which are used to understand statistical differences between groups.": [
        "グループ間の統計的差異を理解するために使用される、対応のある t 検定を視覚化する表。"
      ],
      "Paired t-test Table": ["対応のある t 検定テーブル"],
      "Statistical": ["統計的"],
      "Tabular": ["表形式"],
      "Options": ["オプション"],
      "Data Table": ["データテーブル"],
      "Whether to display the interactive data table": [
        "対話型データテーブルを表示するかどうか"
      ],
      "Include Series": ["シリーズを含める"],
      "Include series name as an axis": ["シリーズ名を軸として含める"],
      "Ranking": ["ランキング"],
      "Plots the individual metrics for each row in the data vertically and links them together as a line. This chart is useful for comparing multiple metrics across all of the samples or rows in the data.": [
        "データの各行の個々のメトリクスを垂直にプロットし、それらを線としてリンクします。このグラフは、データ内のすべてのサンプルまたは行にわたる複数のメトリックを比較するのに役立ちます。"
      ],
      "Directional": ["指向性"],
      "Time Series Options": ["時系列オプション"],
      "Not Time Series": ["時系列ではない"],
      "Ignore time": ["時間を無視する"],
      "Time Series": ["時系列"],
      "Standard time series": ["標準時系列"],
      "Aggregate Mean": ["集計平均値"],
      "Mean of values over specified period": ["指定した期間の値の平均"],
      "Aggregate Sum": ["集計合計"],
      "Sum of values over specified period": ["指定した期間の値の合計"],
      "Metric change in value from `since` to `until`": [
        "「since」から「until」へのメトリック値の変化"
      ],
      "Percent Change": ["変化率"],
      "Metric percent change in value from `since` to `until`": [
        "「since」から「until」までの値のメトリックパーセント変化"
      ],
      "Factor": ["要素"],
      "Metric factor change from `since` to `until`": [
        "指標係数が「since」から「until」に変更されました"
      ],
      "Advanced Analytics": ["高度な分析"],
      "Use the Advanced Analytics options below": [
        "以下の高度な分析オプションを使用してください"
      ],
      "Settings for time series": ["時系列の設定"],
      "Date Time Format": ["日付時刻の形式"],
      "Partition Limit": ["パーティション制限"],
      "The maximum number of subdivisions of each group; lower values are pruned first": [
        "各グループのサブディビジョンの最大数。低い値が最初に切り捨てられます"
      ],
      "Partition Threshold": ["パーティションしきい値"],
      "Partitions whose height to parent height proportions are below this value are pruned": [
        "高さと親の高さの比率がこの値を下回るパーティションはプルーニングされます。"
      ],
      "Log Scale": ["ログスケール"],
      "Use a log scale": ["対数スケールを使用する"],
      "Equal Date Sizes": ["等しい日付サイズ"],
      "Check to force date partitions to have the same height": [
        "日付パーティションを強制的に同じ高さにする場合にオンにします。"
      ],
      "Rich Tooltip": ["豊富なツールチップ"],
      "The rich tooltip shows a list of all series for that point in time": [
        "豊富なツールチップには、その時点のすべてのシリーズのリストが表示されます"
      ],
      "Rolling Window": ["ローリングウィンドウ"],
      "Rolling Function": ["ローリング機能"],
      "cumsum": ["合計"],
      "Min Periods": ["最小期間"],
      "Time Comparison": ["時間の比較"],
      "Time Shift": ["タイムシフト"],
      "1 week": ["1週間"],
      "28 days": ["28日"],
      "30 days": ["30日"],
      "52 weeks": ["52週間"],
      "1 year": ["1年"],
      "104 weeks": ["104週間"],
      "2 years": ["2年"],
      "156 weeks": ["156週間"],
      "3 years": ["3年"],
      "Overlay one or more timeseries from a relative time period. Expects relative time deltas in natural language (example: 24 hours, 7 days, 52 weeks, 365 days). Free text is supported.": [
        "相対的な期間からの 1 つ以上の時系列をオーバーレイします。自然言語の相対時間デルタを期待します (例: 24 時間、7 日、52 週間、365 日)。フリーテキストがサポートされています。"
      ],
      "Actual Values": ["実際の値"],
      "1T": ["1T"],
      "1H": ["1時間"],
      "1D": ["1日"],
      "7D": ["7日"],
      "1M": ["1分"],
      "1AS": ["1AS"],
      "Method": ["方法"],
      "asfreq": ["アス周波数"],
      "bfill": ["bfill"],
      "ffill": ["ffill"],
      "median": ["中央値"],
      "Part of a Whole": ["全体の一部"],
      "Compare the same summarized metric across multiple groups.": [
        "複数のグループ間で同じ要約メトリックを比較します。"
      ],
      "Partition Chart": ["パーティションチャート"],
      "Categorical": ["カテゴリカル"],
      "Use Area Proportions": ["面積比率を使用する"],
      "Check if the Rose Chart should use segment area instead of segment radius for proportioning": [
        "ローズ チャートで比例配分にセグメント半径ではなくセグメント面積を使用する必要があるかどうかを確認します"
      ],
      "A polar coordinate chart where the circle is broken into wedges of equal angle, and the value represented by any wedge is illustrated by its area, rather than its radius or sweep angle.": [
        "円が等しい角度のくさびに分割され、任意のくさびで表される値が、半径やスイープ角度ではなく、その面積によって示される極座標チャート。"
      ],
      "Nightingale Rose Chart": ["ナイチンゲールローズチャート"],
      "Advanced-Analytics": ["高度な分析"],
      "Multi-Layers": ["多層"],
      "Source / Target": ["ソース・ターゲット"],
      "Choose a source and a target": ["ソースとターゲットを選択してください"],
      "Limiting rows may result in incomplete data and misleading charts. Consider filtering or grouping source/target names instead.": [
        "行を制限すると、データが不完全になり、グラフが誤解を招く可能性があります。代わりに、ソース/ターゲット名をフィルタリングまたはグループ化することを検討してください。"
      ],
      "Visualizes the flow of different group's values through different stages of a system. New stages in the pipeline are visualized as nodes or layers. The thickness of the bars or edges represent the metric being visualized.": [
        "システムのさまざまな段階におけるさまざまなグループの価値観の流れを視覚化します。パイプラインの新しいステージはノードまたはレイヤーとして視覚化されます。バーまたはエッジの太さは、視覚化されるメトリックを表します。"
      ],
      "Demographics": ["人口統計"],
      "Survey Responses": ["アンケートの回答"],
      "Sankey Diagram": ["サンキーダイアグラム"],
      "Percentages": ["パーセンテージ"],
      "Sankey Diagram with Loops": ["ループ付きサンキーダイアグラム"],
      "Country Field Type": ["国フィールドタイプ"],
      "Full name": ["フルネーム"],
      "code International Olympic Committee (cioc)": [
        "コード国際オリンピック委員会 (cioc)"
      ],
      "code ISO 3166-1 alpha-2 (cca2)": ["コード ISO 3166-1 alpha-2 (cca2)"],
      "code ISO 3166-1 alpha-3 (cca3)": ["コード ISO 3166-1 alpha-3 (cca3)"],
      "The country code standard that Superset should expect to find in the [country] column": [
        "Supersetが [country] 列で見つける必要がある国コード標準"
      ],
      "Show Bubbles": ["バブルを表示"],
      "Whether to display bubbles on top of countries": [
        "国の上にバブルを表示するかどうか"
      ],
      "Max Bubble Size": ["最大バブルサイズ"],
      "Color by": ["色分け"],
      "Choose whether a country should be shaded by the metric, or assigned a color based on a categorical color palette": [
        "国を指標で網掛けするか、カテゴリ別カラーパレットに基づいて色を割り当てるかを選択します"
      ],
      "Country Column": ["国の列"],
      "3 letter code of the country": ["国の3文字コード"],
      "Metric that defines the size of the bubble": [
        "バブルの大きさを定義する指標"
      ],
      "Bubble Color": ["バブルの色"],
      "Country Color Scheme": ["国の配色"],
      "A map of the world, that can indicate values in different countries.": [
        "さまざまな国の値を示すことができる世界地図。"
      ],
      "Multi-Dimensions": ["多次元"],
      "Multi-Variables": ["多変数"],
      "Popular": ["人気"],
      "deck.gl charts": ["deck.gl charts"],
      "Pick a set of deck.gl charts to layer on top of one another": [
        "deck.gl チャートのセットを選択して重ね合わせる"
      ],
      "Select charts": ["チャートを選択"],
      "Error while fetching charts": ["チャートの取得中にエラーが発生しました"],
      "Compose multiple layers together to form complex visuals.": [
        "複数のレイヤーを組み合わせて、複雑なビジュアルを形成します。"
      ],
      "deck.gl Multiple Layers": ["deck.gl 複数のレイヤー"],
      "deckGL": ["deckGL"],
      "Start (Longitude, Latitude): ": ["開始(経度、緯度):"],
      "End (Longitude, Latitude): ": ["終了 (経度、緯度):"],
      "Start Longitude & Latitude": ["開始経度と緯度"],
      "Point to your spatial columns": ["空間列をポイントします"],
      "End Longitude & Latitude": ["終了経度と緯度"],
      "Arc": ["Arc"],
      "Target Color": ["ターゲットカラー"],
      "Color of the target location": ["対象箇所の色"],
      "Categorical Color": ["カテゴリカルカラー"],
      "Pick a dimension from which categorical colors are defined": [
        "カテゴリカルカラーを定義するディメンションを選択してください"
      ],
      "Stroke Width": ["ストローク幅"],
      "Advanced": ["高度な"],
      "Plot the distance (like flight paths) between origin and destination.": [
        "出発地と目的地間の距離 (飛行経路など) をプロットします。"
      ],
      "deck.gl Arc": ["deck.gl アーク"],
      "3D": ["3日"],
      "Web": ["ウェブ"],
      "Centroid (Longitude and Latitude): ": ["重心 (経度と緯度):"],
      "Threshold: ": ["しきい値:"],
      "The size of each cell in meters": ["各セルのサイズ (メートル単位)"],
      "Aggregation": ["集計"],
      "The function to use when aggregating points into groups": [
        "ポイントをグループに集約するときに使用する関数"
      ],
      "Contours": ["輪郭"],
      "Define contour layers. Isolines represent a collection of line segments that serparate the area above and below a given threshold. Isobands represent a collection of polygons that fill the are containing values in a given threshold range.": [
        "等高線レイヤーを定義します。等値線は、指定されたしきい値の上下の領域を分離する線分の集合を表します。アイソバンドは、指定されたしきい値範囲内の値を含むポリゴンのコレクションを表します。"
      ],
      "Weight": ["重さ"],
      "Metric used as a weight for the grid's coloring": [
        "グリッドの色の重みとして使用されるメトリック"
      ],
      "Uses Gaussian Kernel Density Estimation to visualize spatial distribution of data": [
        "ガウス カーネル密度推定を使用してデータの空間分布を視覚化する"
      ],
      "deck.gl Contour": ["deck.gl Contour"],
      "Spatial": ["空間"],
      "GeoJson Settings": ["GeoJson 設定"],
      "Line width unit": ["線幅単位"],
      "meters": ["メートル"],
      "pixels": ["ピクセル"],
      "Point Radius Scale": ["ポイント半径スケール"],
      "The GeoJsonLayer takes in GeoJSON formatted data and renders it as interactive polygons, lines and points (circles, icons and/or texts).": [
        "GeoJsonLayer は、GeoJSON 形式のデータを取り込み、それをインタラクティブなポリゴン、ライン、ポイント (円、アイコン、および/またはテキスト) としてレンダリングします。"
      ],
      "deck.gl Geojson": ["deck.gl Geojson"],
      "Longitude and Latitude": ["経度と緯度"],
      "Height": ["高さ"],
      "Metric used to control height": [
        "高さを管理するために使用されるメートル法"
      ],
      "Visualize geospatial data like 3D buildings, landscapes, or objects in grid view.": [
        "3D の建物、風景、オブジェクトなどの地理空間データをグリッド ビューで視覚化します。"
      ],
      "deck.gl Grid": ["deck.gl グリッド"],
      "Intesity": ["強度"],
      "Intensity is the value multiplied by the weight to obtain the final weight": [
        "強度は、最終的な重量を得るために重量を乗算した値です"
      ],
      "Intensity Radius": ["強度半径"],
      "Intensity Radius is the radius at which the weight is distributed": [
        "Intensity Radius は重量が分散される半径です"
      ],
      "deck.gl Heatmap": ["deck.gl Heatmap"],
      "Dynamic Aggregation Function": ["動的集計関数"],
      "variance": ["差異"],
      "deviation": ["偏差"],
      "p1": ["p1"],
      "p5": ["p5"],
      "p95": ["p95"],
      "p99": ["p99"],
      "Overlays a hexagonal grid on a map, and aggregates data within the boundary of each cell.": [
        "地図上に六角形のグリッドを重ねて、各セルの境界内のデータを集計します。"
      ],
      "deck.gl 3D Hexagon": ["deck.gl 3D ヘキサゴン"],
      "Polyline": ["ポリライン"],
      "Visualizes connected points, which form a path, on a map.": [
        "経路を形成する接続点を地図上に可視化します。"
      ],
      "deck.gl Path": ["deck.gl パス"],
      "name": ["名前"],
      "Polygon Column": ["ポリゴン列"],
      "Polygon Encoding": ["ポリゴンエンコーディング"],
      "Elevation": ["標高"],
      "Polygon Settings": ["ポリゴン設定"],
      "Opacity, expects values between 0 and 100": [
        "不透明度、0 から 100 までの値が必要です"
      ],
      "Number of buckets to group data": ["データをグループ化するバケットの数"],
      "How many buckets should the data be grouped in.": [
        "データをグループ化するバケットの数。"
      ],
      "Bucket break points": ["バケットのブレークポイント"],
      "List of n+1 values for bucketing metric into n buckets.": [
        "メトリックを n 個のバケットにバケット化するための n 1 値のリスト。"
      ],
      "Emit Filter Events": ["フィルターイベントの発行"],
      "Whether to apply filter when items are clicked": [
        "項目をクリックしたときにフィルターを適用するかどうか"
      ],
      "Multiple filtering": ["複数のフィルタリング"],
      "Allow sending multiple polygons as a filter event": [
        "複数のポリゴンをフィルター イベントとして送信できるようにする"
      ],
      "Visualizes geographic areas from your data as polygons on a Mapbox rendered map. Polygons can be colored using a metric.": [
        "データの地理的エリアを、Mapbox でレンダリングされたマップ上のポリゴンとして視覚化します。ポリゴンはメトリックを使用して色付けできます。"
      ],
      "deck.gl Polygon": ["deck.gl ポリゴン"],
      "Category": ["カテゴリー"],
      "Point Size": ["ポイントサイズ"],
      "Point Unit": ["ポイント単位"],
      "Square meters": ["平方メートル"],
      "Square kilometers": ["平方キロメートル"],
      "Square miles": ["平方マイル"],
      "Radius in meters": ["半径(メートル)"],
      "Radius in kilometers": ["半径(キロメートル)"],
      "Radius in miles": ["半径(マイル)"],
      "Minimum Radius": ["最小半径"],
      "Minimum radius size of the circle, in pixels. As the zoom level changes, this insures that the circle respects this minimum radius.": [
        "円の最小半径サイズ (ピクセル単位)。ズーム レベルが変化すると、円がこの最小半径を遵守することが保証されます。"
      ],
      "Maximum Radius": ["最大半径"],
      "Maximum radius size of the circle, in pixels. As the zoom level changes, this insures that the circle respects this maximum radius.": [
        "円の最大半径サイズ (ピクセル単位)。ズーム レベルが変化すると、円がこの最大半径を遵守することが保証されます。"
      ],
      "Point Color": ["ポイントカラー"],
      "A map that takes rendering circles with a variable radius at latitude/longitude coordinates": [
        "緯度/経度座標で半径が変化するレンダリング円を取る地図"
      ],
      "deck.gl Scatterplot": ["deck.gl 散布図"],
      "Grid": ["グリッド"],
      "Aggregates data within the boundary of grid cells and maps the aggregated values to a dynamic color scale": [
        "グリッド セルの境界内でデータを集計し、集計された値を動的なカラー スケールにマッピング"
      ],
      "deck.gl Screen Grid": ["deck.gl スクリーングリッド"],
      "For more information about objects are in context in the scope of this function, refer to the": [
        "この関数のスコープ内のコンテキスト内にあるオブジェクトの詳細については、「"
      ],
      " source code of Superset's sandboxed parser": [
        "スーパーセットのサンドボックスパーサーのソースコード"
      ],
      "This functionality is disabled in your environment for security reasons.": [
        "セキュリティ上の理由から、この機能はご使用の環境では無効になっています。"
      ],
      "Ignore null locations": ["ヌル位置を無視する"],
      "Whether to ignore locations that are null": [
        "null の位置を無視するかどうか"
      ],
      "Auto Zoom": ["自動拡大"],
      "When checked, the map will zoom to your data after each query": [
        "チェックすると、各クエリの後にマップがデータにズームします"
      ],
      "Select a dimension": ["寸法を選択してください"],
      "Extra data for JS": ["JSの追加データ"],
      "List of extra columns made available in JavaScript functions": [
        "JavaScript 関数で使用できる追加列のリスト"
      ],
      "JavaScript data interceptor": ["JavaScriptデータインターセプター"],
      "Define a javascript function that receives the data array used in the visualization and is expected to return a modified version of that array. This can be used to alter properties of the data, filter, or enrich the array.": [
        "視覚化で使用されるデータ配列を受け取り、その配列の変更されたバージョンを返すことが期待される JavaScript 関数を定義します。これを使用して、データのプロパティを変更したり、配列をフィルターしたり、強化したりできます。"
      ],
      "JavaScript tooltip generator": ["JavaScriptツールチップジェネレーター"],
      "Define a function that receives the input and outputs the content for a tooltip": [
        "入力を受け取り、ツールチップのコンテンツを出力する関数を定義する"
      ],
      "JavaScript onClick href": ["JavaScript onClick href"],
      "Define a function that returns a URL to navigate to when user clicks": [
        "ユーザーがクリックしたときに移動する URL を返す関数を定義する"
      ],
      "Legend Format": ["凡例の形式"],
      "Choose the format for legend values": ["凡例値の形式を選択します"],
      "Legend Position": ["凡例の位置"],
      "Choose the position of the legend": ["凡例の位置を選択してください"],
      "Top left": ["左上"],
      "Top right": ["右上"],
      "Bottom left": ["左下"],
      "Bottom right": ["右下"],
      "Lines column": ["行列"],
      "The database columns that contains lines information": [
        "行情報を含むデータベース列"
      ],
      "Line width": ["線の幅"],
      "The width of the lines": ["線の幅"],
      "Fill Color": ["塗りつぶしの色"],
      " Set the opacity to 0 if you do not want to override the color specified in the GeoJSON": [
        "GeoJSON で指定された色をオーバーライドしたくない場合は、不透明度を 0 に設定します。"
      ],
      "Stroke Color": ["ストロークの色"],
      "Filled": ["記入済"],
      "Whether to fill the objects": ["オブジェクトを塗りつぶすかどうか"],
      "Stroked": ["扱く"],
      "Whether to display the stroke": ["ストロークを表示するかどうか"],
      "Extruded": ["押し出し"],
      "Whether to make the grid 3D": ["グリッドを3Dにするかどうか"],
      "Grid Size": ["グリッドサイズ"],
      "Defines the grid size in pixels": [
        "グリッド サイズをピクセル単位で定義します"
      ],
      "Parameters related to the view and perspective on the map": [
        "地図上のビューと視点に関するパラメータ"
      ],
      "Longitude & Latitude": ["経度と緯度"],
      "Fixed point radius": ["固定小数点の半径"],
      "Multiplier": ["乗数"],
      "Factor to multiply the metric by": ["メトリックに乗算する係数"],
      "Lines encoding": ["行のエンコーディング"],
      "The encoding format of the lines": ["行のエンコード形式"],
      "geohash (square)": ["ジオハッシュ（正方形）"],
      "Reverse Lat & Long": ["逆緯度"],
      "GeoJson Column": ["GeoJson 列"],
      "Select the geojson column": ["geojson列を選択します"],
      "Right Axis Format": ["右軸のフォーマット"],
      "Show Markers": ["マーカーを表示"],
      "Show data points as circle markers on the lines": [
        "データポイントをライン上の円マーカーとして表示"
      ],
      "Y bounds": ["Y 境界"],
      "Whether to display the min and max values of the Y-axis": [
        "Y軸の最小値と最大値を表示するかどうか"
      ],
      "Y 2 bounds": ["Y 2 バウンド"],
      "Line Style": ["線のスタイル"],
      "linear": ["線形"],
      "basis": ["基礎"],
      "cardinal": ["基"],
      "monotone": ["単調"],
      "step-before": ["ステップビフォア"],
      "step-after": ["ステップアフター"],
      "Line interpolation as defined by d3.js": ["d3.js で定義された線補間"],
      "Show Range Filter": ["範囲フィルターを表示"],
      "Whether to display the time range interactive selector": [
        "時間範囲インタラクティブセレクターを表示するかどうか"
      ],
      "Extra Controls": ["追加のコントロール"],
      "Whether to show extra controls or not. Extra controls include things like making mulitBar charts stacked or side by side.": [
        "追加のコントロールを表示するかどうか。追加のコントロールには、複数棒グラフを積み上げたり並べたりするなどの機能が含まれます。"
      ],
      "X Tick Layout": ["X 目盛レイアウト"],
      "flat": ["フラット"],
      "staggered": ["千鳥状"],
      "The way the ticks are laid out on the X-axis": [
        "目盛りを X 軸に配置する方法"
      ],
      "X Axis Format": ["X 軸の形式"],
      "Y Log Scale": ["Y ログスケール"],
      "Use a log scale for the Y-axis": ["Y軸に対数スケールを使用する"],
      "Y Axis Bounds": ["Y 軸の境界"],
      "Bounds for the Y-axis. When left empty, the bounds are dynamically defined based on the min/max of the data. Note that this feature will only expand the axis range. It won't narrow the data's extent.": [
        "Y 軸の範囲。空のままにすると、データの最小値/最大値に基づいて境界が動的に定義されます。データの範囲を狭めることはありません。"
      ],
      "Y Axis 2 Bounds": ["Y 軸 2 の境界"],
      "X bounds": ["X 境界"],
      "Whether to display the min and max values of the X-axis": [
        "X軸の最小値と最大値を表示するかどうか"
      ],
      "Bar Values": ["棒の値"],
      "Show the value on top of the bar": ["値をバーの上に表示"],
      "Stacked Bars": ["積み上げバー"],
      "Reduce X ticks": ["X ティックを減らす"],
      "Reduces the number of X-axis ticks to be rendered. If true, the x-axis will not overflow and labels may be missing. If false, a minimum width will be applied to columns and the width may overflow into an horizontal scroll.": [
        "レンダリングされる X 軸のティック数を減らします。 true の場合、X 軸はオーバーフローせず、ラベルが欠落する可能性があります。 false の場合、最小幅が列に適用され、幅が水平スクロールにオーバーフローする可能性があります。"
      ],
      "You cannot use 45° tick layout along with the time range filter": [
        "45°目盛りレイアウトを時間範囲フィルターと一緒に使用することはできません"
      ],
      "Stacked Style": ["スタックスタイル"],
      "stack": ["スタック"],
      "expand": ["拡大する"],
      "Evolution": ["進化"],
      "A time series chart that visualizes how a related metric from multiple groups vary over time. Each group is visualized using a different color.": [
        "複数のグループの関連する指標が時間の経過とともにどのように変化するかを視覚化する時系列グラフ。各グループは異なる色を使用して視覚化されます。"
      ],
      "Stretched style": ["ストレッチスタイル"],
      "Stacked style": ["スタックスタイル"],
      "Video game consoles": ["ビデオゲーム機"],
      "Vehicle Types": ["車両の種類"],
      "Area Chart (legacy)": ["面グラフ (レガシー)"],
      "Continuous": ["連続"],
      "Line": ["線"],
      "nvd3": ["nvd3"],
      "Series Limit Sort By": ["シリーズ制限の並べ替え基準"],
      "Metric used to order the limit if a series limit is present. If undefined reverts to the first metric (where appropriate).": [
        "シリーズ制限が存在する場合、制限を順序付けるために使用されるメトリック。未定義の場合は、最初のメトリック (該当する場合) に戻ります。"
      ],
      "Series Limit Sort Descending": ["シリーズ制限降順ソート"],
      "Whether to sort descending or ascending if a series limit is present": [
        "シリーズ制限が存在する場合に降順または昇順のどちらで並べ替えるか"
      ],
      "Visualize how a metric changes over time using bars. Add a group by column to visualize group level metrics and how they change over time.": [
        "時間の経過とともにメトリクスがどのように変化するかをバーを使用して視覚化します。グループごとの列を追加して、グループ レベルの指標とそれらが時間の経過とともにどのように変化するかを視覚化します。"
      ],
      "Time-series Bar Chart (legacy)": ["時系列棒グラフ (レガシー)"],
      "Bar": ["棒"],
      "Box Plot": ["箱ひげ図"],
      "X Log Scale": ["X ログスケール"],
      "Use a log scale for the X-axis": ["X 軸に対数スケールを使用する"],
      "Visualizes a metric across three dimensions of data in a single chart (X axis, Y axis, and bubble size). Bubbles from the same group can be showcased using bubble color.": [
        "データの 3 つの次元 (X 軸、Y 軸、バブル サイズ) にわたるメトリックを 1 つのグラフに視覚化します。同じグループのバブルは、バブルの色を使用して表示できます。"
      ],
      "Bubble Chart (legacy)": ["バブル チャート (レガシー)"],
      "Ranges": ["範囲"],
      "Ranges to highlight with shading": ["シェーディングで強調表示する範囲"],
      "Range labels": ["範囲ラベル"],
      "Labels for the ranges": ["範囲のラベル"],
      "Markers": ["Markers"],
      "List of values to mark with triangles": ["三角形でマークする値のリスト"],
      "Marker labels": ["マーカーラベル"],
      "Labels for the markers": ["マーカーのラベル"],
      "Marker lines": ["マーカーライン"],
      "List of values to mark with lines": ["線でマークする値のリスト"],
      "Marker line labels": ["マーカーラインのラベル"],
      "Labels for the marker lines": ["マーカーラインのラベル"],
      "KPI": ["KPI"],
      "Showcases the progress of a single metric against a given target. The higher the fill, the closer the metric is to the target.": [
        "指定されたターゲットに対する単一のメトリクスの進捗状況を示します。フィルが高いほど、メトリクスはターゲットに近づきます。"
      ],
      "Visualizes many different time-series objects in a single chart. This chart is being deprecated and we recommend using the Time-series Chart instead.": [
        "さまざまな時系列オブジェクトを 1 つのグラフに視覚化します。このチャートは非推奨となるため、代わりに時系列チャートを使用することをお勧めします。"
      ],
      "Time-series Percent Change": ["時系列変化率"],
      "Sort Bars": ["ソートバー"],
      "Sort bars by x labels.": ["バーを x ラベルで並べ替えます。"],
      "Breakdowns": ["内訳"],
      "Defines how each series is broken down": [
        "各シリーズをどのように分類するかを定義します"
      ],
      "Compares metrics from different categories using bars. Bar lengths are used to indicate the magnitude of each value and color is used to differentiate groups.": [
        "バーを使用してさまざまなカテゴリのメトリクスを比較します。バーの長さは各値の大きさを示すために使用され、色はグループを区別するために使用されます。"
      ],
      "Bar Chart (legacy)": ["棒グラフ (従来の)"],
      "Additive": ["添加剤"],
      "Propagate": ["伝播する"],
      "Send range filter events to other charts": [
        "範囲フィルター イベントを他のチャートに送信する"
      ],
      "Classic chart that visualizes how metrics change over time.": [
        "時間の経過とともにメトリクスがどのように変化するかを視覚化するクラシックなチャート。"
      ],
      "Battery level over time": ["時間の経過に伴うバッテリー残量"],
      "Time-series Line Chart (legacy)": ["折れ線グラフ (レガシー)"],
      "Label Type": ["ラベルの種類"],
      "Category Name": ["種別名"],
      "Value": ["値"],
      "Percentage": ["パーセンテージ"],
      "Category and Value": ["カテゴリと値"],
      "Category and Percentage": ["カテゴリとパーセンテージ"],
      "Category, Value and Percentage": ["カテゴリ、値、パーセンテージ"],
      "What should be shown on the label?": [
        "ラベルには何を表示すればよいですか?"
      ],
      "Donut": ["ドーナツ"],
      "Do you want a donut or a pie?": ["ドーナツとパイどっちが食べますか？"],
      "Show Labels": ["ラベルを表示"],
      "Whether to display the labels. Note that the label only displays when the 5% threshold.": [
        "ラベルを表示するかどうか。ラベルは 5% のしきい値の場合にのみ表示されることに注意してください。"
      ],
      "Put labels outside": ["ラベルを外側に貼ります"],
      "Put the labels outside the pie?": ["ラベルを円の外側に置きますか?"],
      "Pie Chart (legacy)": ["円グラフ (レガシー)"],
      "Frequency": ["頻度"],
      "Year (freq=AS)": ["年(周波数=AS)"],
      "52 weeks starting Monday (freq=52W-MON)": ["月曜日から始まる 52週間"],
      "1 week starting Sunday (freq=W-SUN)": ["日曜日から始まる 1週間"],
      "1 week starting Monday (freq=W-MON)": ["月曜日から始まる 1週間"],
      "Day (freq=D)": ["日 (freq=D)"],
      "4 weeks (freq=4W-MON)": ["4週間"],
      "The periodicity over which to pivot time. Users can provide\n            \"Pandas\" offset alias.\n            Click on the info bubble for more details on accepted \"freq\" expressions.": [
        "時間をピボットする周期。ユーザーが提供できるのは、\n            「パンダ」オフセットの別名。\n            受け入れられる「freq」式の詳細については、情報バブルをクリックしてください。"
      ],
      "Time-series Period Pivot": ["時系列期間ピボット"],
      "Formula": ["式"],
      "Event": ["イベント"],
      "Interval": ["間隔"],
      "Stack": ["スタック"],
      "Stream": ["ストリーム"],
      "Expand": ["拡大する"],
      "Show legend": ["凡例を表示"],
      "Whether to display a legend for the chart": [
        "チャートの凡例を表示するかどうか"
      ],
      "Margin": ["マージン"],
      "Additional padding for legend.": ["凡例の追加パディング"],
      "Scroll": ["スクロール"],
      "Plain": ["プレーン"],
      "Legend type": ["凡例の種類"],
      "Orientation": ["オリエンテーション"],
      "Bottom": ["底"],
      "Right": ["右"],
      "Legend Orientation": ["凡例の方向"],
      "Show Value": ["価値を示す"],
      "Show series values on the chart": ["チャート上に系列値を表示"],
      "Stack series on top of each other": ["シリーズを積み重ねる"],
      "Only Total": ["合計のみ"],
      "Only show the total value on the stacked chart, and not show on the selected category": [
        "積み上げグラフに合計値のみを表示し、選択したカテゴリには表示しません"
      ],
      "Percentage threshold": ["パーセントしきい値"],
      "Minimum threshold in percentage points for showing labels.": [
        "ラベルを表示するためのパーセントポイント単位の最小しきい値。"
      ],
      "Rich tooltip": ["豊富なツールチップ"],
      "Shows a list of all series available at that point in time": [
        "その時点で利用可能なすべてのシリーズのリストを表示します"
      ],
      "Tooltip time format": ["ツールチップの時間形式"],
      "Tooltip sort by metric": ["ツールチップのメトリックによる並べ替え"],
      "Whether to sort tooltip by the selected metric in descending order.": [
        "選択したメトリックによってツールチップを降順に並べ替えるかどうか。"
      ],
      "Tooltip": ["ツールチップ"],
      "Sort Series By": ["シリーズの並べ替え基準"],
      "Based on what should series be ordered on the chart and legend": [
        "チャートと凡例でシリーズを順序付ける必要があることに基づいて"
      ],
      "Sort Series Ascending": ["シリーズを昇順に並べ替える"],
      "Sort series in ascending order": ["シリーズを昇順に並べ替えます"],
      "Rotate x axis label": ["X 軸ラベルを回転"],
      "Input field supports custom rotation. e.g. 30 for 30°": [
        "入力フィールドはカスタム回転をサポートしています。例えば30°の場合は 30"
      ],
      "Series Order": ["シリーズの順序"],
      "Truncate X Axis": ["X 軸の切り詰め"],
      "Truncate X Axis. Can be overridden by specifying a min or max bound. Only applicable for numercal X axis.": [
        "X 軸を切り詰めます。最小値または最大値の境界を指定することでオーバーライドできます。数値 X 軸にのみ適用されます。"
      ],
      "X Axis Bounds": ["X 軸の境界"],
      "Bounds for numerical X axis. Not applicable for temporal or categorical axes. When left empty, the bounds are dynamically defined based on the min/max of the data. Note that this feature will only expand the axis range. It won't narrow the data's extent.": [
        "数値 X 軸の範囲。時間軸またはカテゴリ軸には適用されません。空のままにすると、データの最小値/最大値に基づいて境界が動的に定義されます。この機能は軸の範囲を拡大するだけであることに注意してください。データの範囲は狭まりません。"
      ],
      "Minor ticks": ["マイナーティック"],
      "Show minor ticks on axes.": ["軸に小さな目盛りを表示します。"],
      "Make the x-axis categorical": ["X 軸をカテゴリカルにする"],
      "Last available value seen on %s": ["%s で確認された最後の利用可能な値"],
      "Not up to date": ["最新ではありません"],
      "No data": ["データなし"],
      "No data after filtering or data is NULL for the latest time record": [
        "フィルタリング後にデータがないか、最新の時間レコードのデータが NULL です"
      ],
      "Try applying different filters or ensuring your datasource has data": [
        "別のフィルターを適用するか、データソースにデータがあることを確認してください"
      ],
      "Big Number Font Size": ["大きな数字のフォントサイズ"],
      "Tiny": ["小さい"],
      "Small": ["小"],
      "Normal": ["ノーマル"],
      "Large": ["大きい"],
      "Huge": ["でかい"],
      "Subheader Font Size": ["サブヘッダーのフォントサイズ"],
      "Value difference between the time periods": ["期間間の価値の差"],
      "Percentage difference between the time periods": ["期間間の差異の割合"],
      "Range for Comparison": ["比較範囲"],
      "Set the time range that will be used for the comparison metrics. For example, \"Year\" will compare to the same dates one year earlier. Use \"Inherit range from time filters\" to shift the comparison time rangeby the same length as your time range and use \"Custom\" to set a custom comparison range.": [
        "比較メトリックに使用される時間範囲を設定します。たとえば、「年」は 1 年前の同じ日付と比較されます。 ",
        "クエリをバックエンドに保存中にエラーが発生しました。変更内容が失われないように、[クエリを保存] ボタンを使用してクエリを保存してください。"
      ],
      "An error occurred while fetching table metadata. Please contact your administrator.": [
        "テーブルのメタデータを取得中にエラーが発生しました。管理者に連絡してください。"
      ],
      "An error occurred while expanding the table schema. Please contact your administrator.": [
        "テーブル スキーマの拡張中にエラーが発生しました。管理者に連絡してください。"
      ],
      "An error occurred while collapsing the table schema. Please contact your administrator.": [
        "テーブル スキーマを折りたたむときにエラーが発生しました。管理者に連絡してください。"
      ],
      "An error occurred while removing the table schema. Please contact your administrator.": [
        "テーブル スキーマの削除中にエラーが発生しました。管理者に連絡してください。"
      ],
      "Shared query": ["クエリを共有"],
      "The datasource couldn't be loaded": [
        "データ ソースを読み込めませんでした"
      ],
      "An error occurred while creating the data source": [
        "データ ソースの作成中にエラーが発生しました"
      ],
      "An error occurred while fetching function names.": [
        "関数名の取得中にエラーが発生しました。"
      ],
      "SQL Lab uses your browser's local storage to store queries and results.\nCurrently, you are using %(currentUsage)s KB out of %(maxStorage)d KB storage space.\nTo keep SQL Lab from crashing, please delete some query tabs.\nYou can re-access these queries by using the Save feature before you delete the tab.\nNote that you will need to close other SQL Lab windows before you do this.": [
        "SQL Lab はブラウザのローカル ストレージを使用してクエリと結果を保存します。\n現在、%(maxStorage)d KB のストレージ スペースのうち %(currentUsage)s KB を使用しています。\nSQL Lab がクラッシュしないようにするには、一部のクエリを削除してください。 "
      ],
      "Primary key": ["主要なキー"],
      "Foreign key": ["外部キー"],
      "Index": ["索引"],
      "Estimate selected query cost": ["選択したクエリコストの見積"],
      "Estimate cost": ["見積コスト"],
      "Cost estimate": ["コストの見積もり"],
      "Creating a data source and creating a new tab": [
        "データソースの作成と新しいタブの作成"
      ],
      "Explore the result set in the data exploration view": [
        "データ探索ビューで結果セットを探索する"
      ],
      "explore": ["探検する"],
      "Create Chart": ["チャートを作成"],
      "Source SQL": ["ソースSQL"],
      "Executed SQL": ["実行されたSQL"],
      "Run query": ["クエリ実行"],
      "Run current query": ["現在のクエリを実行する"],
      "Stop query": ["クエリを中止"],
      "New tab": ["新しいタブ"],
      "Previous Line": ["前の行"],
      "Format SQL": ["SQLのフォーマット"],
      "Find": ["検索"],
      "Keyboard shortcuts": ["キーボードショートカット"],
      "Run a query to display query history": [
        "クエリを実行してクエリ履歴を表示する"
      ],
      "LIMIT": ["制限"],
      "State": ["状態"],
      "Started": ["開始しました"],
      "Duration": ["期限"],
      "Results": ["結果"],
      "Actions": ["アクション"],
      "Success": ["成功"],
      "Failed": ["失敗"],
      "Running": ["実行中"],
      "Fetching": ["取得中"],
      "Offline": ["オフライン"],
      "Scheduled": ["スケジュール済み"],
      "Unknown Status": ["不明なステータス"],
      "Edit": ["編集"],
      "View": ["表示"],
      "Data preview": ["データプレビュー"],
      "Overwrite text in the editor with a query on this table": [
        "エディターのテキストをこのテーブルのクエリで上書きします"
      ],
      "Run query in a new tab": ["新しいタブでクエリを実行"],
      "Remove query from log": ["ログからクエリを削除"],
      "Unable to create chart without a query id.": [
        "クエリ ID がないとグラフを作成できません。"
      ],
      "Save & Explore": ["保存して探索する"],
      "Overwrite & Explore": ["上書きと探索"],
      "Save this query as a virtual dataset to continue exploring": [
        "探索を続けるには、このクエリを仮想データセットとして保存します"
      ],
      "Download to CSV": ["CSVにダウンロード"],
      "Copy to Clipboard": ["クリップボードにコピー"],
      "Filter results": ["フィルタ結果"],
      "The number of results displayed is limited to %(rows)d by the configuration DISPLAY_MAX_ROW. Please add additional limits/filters or download to csv to see more rows up to the %(limit)d limit.": [
        "表示される結果の数は、DISPLAY_MAX_ROW 構成によって %(rows)d に制限されます。 %(limit)d 制限までのさらに多くの行を表示するには、制限/フィルターを追加するか、CSV にダウンロードしてください。"
      ],
      "The number of results displayed is limited to %(rows)d. Please add additional limits/filters, download to csv, or contact an admin to see more rows up to the %(limit)d limit.": [
        "表示される結果の数は %(rows)d に制限されています。 %(limit)d 制限までのさらに多くの行を表示するには、制限/フィルターを追加するか、CSV にダウンロードするか、管理者に問い合わせてください。"
      ],
      "The number of rows displayed is limited to %(rows)d by the query": [
        "表示される行数はクエリによって %(rows)d に制限されています"
      ],
      "The number of rows displayed is limited to %(rows)d by the limit dropdown.": [
        "表示される行数は、制限ドロップダウンによって %(rows)d に制限されています。"
      ],
      "The number of rows displayed is limited to %(rows)d by the query and limit dropdown.": [
        "表示される行数は、クエリと制限ドロップダウンによって %(rows)d に制限されています。"
      ],
      "%(rows)d rows returned": ["%(rows)d 行が返されました"],
      "The number of rows displayed is limited to %(rows)d by the dropdown.": [
        "表示される行数は、ドロップダウンによって %(rows)d に制限されています。"
      ],
      "Track job": ["ジョブ履歴"],
      "See query details": ["クエリの詳細を参照"],
      "Query was stopped": ["クエリは停止されました"],
      "Database error": ["データベースエラー"],
      "was created": ["作成されました"],
      "Query in a new tab": ["新しいタブでクエリを実行する"],
      "The query returned no data": ["クエリはデータを返しませんでした"],
      "Fetch data preview": ["データプレビューを読み込み"],
      "Refetch results": ["結果の再取得"],
      "Stop": ["中止"],
      "Run selection": ["選択の実行"],
      "Run": ["実行"],
      "Stop running (Ctrl + x)": ["実行を停止 (Ctrl + x)"],
      "Stop running (Ctrl + e)": ["実行を停止します (Ctrl + e)"],
      "Run query (Ctrl + Return)": ["クエリを実行 (Ctrl + Return)"],
      "Save": ["保存"],
      "Untitled Dataset": ["無題のデータセット"],
      "An error occurred saving dataset": [
        "データセットの保存中にエラーが発生しました"
      ],
      "Save or Overwrite Dataset": ["データセットの保存または上書き"],
      "Back": ["戻る"],
      "Save as new": ["新規保存"],
      "Overwrite existing": ["既存のものを上書きする"],
      "Select or type dataset name": ["データセット名を選択または入力します"],
      "Existing dataset": ["既存のデータセット"],
      "Are you sure you want to overwrite this dataset?": [
        "このデータセットを上書きしてもよろしいですか?"
      ],
      "Undefined": ["未定義"],
      "Save dataset": ["データセットの保存"],
      "Save as": ["別名で保存"],
      "Save query": ["クエリを保存"],
      "Cancel": ["キャンセル"],
      "Update": ["更新"],
      "Label for your query": ["クエリのラベル"],
      "Write a description for your query": ["クエリの説明を書いてください"],
      "Submit": ["提出する"],
      "Schedule query": ["スケジュールクエリ"],
      "Schedule": ["スケジュール"],
      "There was an error with your request": [
        "リクエストにエラーがありました"
      ],
      "Please save the query to enable sharing": [
        "共有を有効にするにはクエリを保存して下さい"
      ],
      "Copy query link to your clipboard": [
        "クエリのlinkをクリップボードにコピー"
      ],
      "Save the query to enable this feature": [
        "この機能を有効にするためクエリを保存する"
      ],
      "Copy link": ["リンクをコピー"],
      "Run a query to display results": ["クエリを実行して結果を表示する"],
      "No stored results found, you need to re-run your query": [
        "保存された結果が見つかりません。クエリを再実行する必要があります"
      ],
      "Query history": ["クエリ履歴"],
      "Preview: `%s`": ["プレビュー: `%s`"],
      "Schedule the query periodically": ["クエリを定期的にスケジュールする"],
      "You must run the query successfully first": [
        "まずクエリを正常に実行する必要があります"
      ],
      "Render HTML": ["HTMLのレンダリング"],
      "Autocomplete": ["自動補完"],
      "CREATE TABLE AS": ["テーブルを次のように作成"],
      "CREATE VIEW AS": ["ビューの作成"],
      "Estimate the cost before running a query": [
        "クエリを実行する前にコストを見積もる"
      ],
      "Specify name to CREATE VIEW AS schema in: public": [
        "CREATE VIEW AS スキーマの名前を指定してください: public"
      ],
      "Specify name to CREATE TABLE AS schema in: public": [
        "CREATE TABLE AS スキーマの名前を指定: public"
      ],
      "Select a database to write a query": [
        "クエリを作成するデータベースを選択してください"
      ],
      "Choose one of the available databases from the panel on the left.": [
        "左側のパネルから利用可能なデータベースの 1 つを選択します。"
      ],
      "Create": ["作成"],
      "Collapse table preview": ["テーブルのプレビューを折りたたむ"],
      "Expand table preview": ["テーブルのプレビューを展開する"],
      "Reset state": ["リセット状態"],
      "Enter a new title for the tab": ["タブの新しいタイトルを入力します"],
      "Close tab": ["タブを閉じる"],
      "Rename tab": ["タブの名前を変更"],
      "Expand tool bar": ["ツールバーを展開する"],
      "Hide tool bar": ["ツールバーを隠す"],
      "Close all other tabs": ["他のタブをすべて閉じる"],
      "Duplicate tab": ["タブの複製"],
      "Add a new tab": ["新しいタブを追加"],
      "New tab (Ctrl + q)": ["新しいタブ (Ctrl q)"],
      "New tab (Ctrl + t)": ["新しいタブ(Ctrl t)"],
      "Add a new tab to create SQL Query": [
        "SQLクエリを作成するための新しいタブを追加"
      ],
      "An error occurred while fetching table metadata": [
        "テーブルのメタデータの取得中にエラーが発生しました"
      ],
      "Copy partition query to clipboard": [
        "パーティションクエリをクリップボードにコピー"
      ],
      "latest partition:": ["最新のパーティション:"],
      "Keys for table": ["テーブルのキー"],
      "View keys & indexes (%s)": ["キーとインデックスを表示 (%s)"],
      "Original table column order": ["元のテーブル列順で表示"],
      "Sort columns alphabetically": ["列をアルファベット順に並び替え"],
      "Copy SELECT statement to the clipboard": [
        "SELECT文をクリップボードにコピー"
      ],
      "Show CREATE VIEW statement": ["CREATE VIEW文を表示"],
      "CREATE VIEW statement": ["CREATE VIEW文"],
      "Remove table preview": ["テーブルのプレビューを削除"],
      "Assign a set of parameters as": [
        "パラメータのセットを次のように割り当てます"
      ],
      "below (example:": ["以下(例:"],
      "), and they become available in your SQL (example:": [
        ")、SQL で使用できるようになります (例:"
      ],
      "by using": ["使用して"],
      "Jinja templating": ["Jinja templating"],
      "syntax.": ["構文。"],
      "Edit template parameters": ["テンプレートパラメータの編集"],
      "Parameters ": ["パラメータ"],
      "Invalid JSON": ["無効な JSON"],
      "Untitled query": ["無題のクエリ"],
      "%s%s": ["%s%s"],
      "Control": ["コントロール"],
      "Before": ["前"],
      "After": ["後"],
      "Click to see difference": ["クリックして差分を確認"],
      "Altered": ["変更"],
      "Chart changes": ["チャートの変更点"],
      "Modified by: %s": ["変更者: %s"],
      "Loaded data cached": ["ロードされたデータがキャッシュされました"],
      "Loaded from cache": ["キャッシュからロードされました"],
      "Click to force-refresh": ["クリックして強制更新"],
      "Cached": ["キャッシュ済み"],
      "Add required control values to preview chart": [
        "必要なコントロール値をプレビューチャートに追加します"
      ],
      "Your chart is ready to go!": ["チャートの準備が整いました!"],
      "Click on \"Create chart\" button in the control panel on the left to preview a visualization or": [
        "左側のコントロール パネルにある [チャートの作成] ボタンをクリックして、ビジュアライゼーションをプレビューするか、"
      ],
      "click here": ["ここをクリック"],
      "No results were returned for this query": [
        "このクエリでは結果が返されませんでした"
      ],
      "Make sure that the controls are configured properly and the datasource contains data for the selected time range": [
        "コントロールが適切に構成されており、データソースに選択した時間範囲のデータが含まれていることを確認してください。"
      ],
      "An error occurred while loading the SQL": [
        "SQL のロード中にエラーが発生しました"
      ],
      "Sorry, an error occurred": ["エラーが発生しました"],
      "Updating chart was stopped": ["チャートの更新が停止されました"],
      "An error occurred while rendering the visualization: %s": [
        "ビジュアライゼーションのレンダリング中にエラーが発生しました: %s"
      ],
      "Network error.": ["ネットワークエラー"],
      "Cross-filter will be applied to all of the charts that use this dataset.": [
        "クロスフィルターは、このデータセットを使用するすべてのチャートに適用されます。"
      ],
      "You can also just click on the chart to apply cross-filter.": [
        "チャートをクリックするだけでクロスフィルターを適用することもできます。"
      ],
      "Cross-filtering is not enabled for this dashboard.": [
        "このダッシュボードではクロス フィルタリングが有効になっていません"
      ],
      "This visualization type does not support cross-filtering.": [
        "この視覚化タイプはクロス フィルタリングをサポートしていません。"
      ],
      "You can't apply cross-filter on this data point.": [
        "このデータ ポイントにクロス フィルターを適用することはできません。"
      ],
      "Remove cross-filter": ["クロスフィルターを削除する"],
      "Add cross-filter": ["クロスフィルターを追加する"],
      "Failed to load dimensions for drill by": [
        "ドリルの寸法のロードに失敗しました"
      ],
      "Drill by is not yet supported for this chart type": [
        "このグラフ タイプではドリルバイはまだサポートされていません"
      ],
      "Drill by is not available for this data point": [
        "このデータ ポイントではドリルバイは使用できません"
      ],
      "Drill by": ["ドリルバイ"],
      "Search columns": ["検索列"],
      "No columns found": ["列が見つかりません"],
      "Failed to generate chart edit URL": [
        "チャート編集 URL の生成に失敗しました"
      ],
      "You do not have sufficient permissions to edit the chart": [
        "グラフを編集するための十分な権限がありません"
      ],
      "Edit chart": ["チャートを編集"],
      "Close": ["閉じる"],
      "Failed to load chart data.": ["グラフデータのロードに失敗しました。"],
      "Drill by: %s": ["ドリル: %s"],
      "There was an error loading the chart data": [
        "チャートデータのロード中にエラーが発生しました"
      ],
      "Results %s": ["結果 %s"],
      "Drill to detail": ["詳細へ"],
      "Drill to detail by": ["詳細 項目別"],
      "Drill to detail is disabled for this database. Change the database settings to enable it.": [
        "このデータベースでは詳細へのドリルが無効になっています。データベース設定を変更して有効にします。"
      ],
      "Drill to detail is disabled because this chart does not group data by dimension value.": [
        "このグラフはディメンション値ごとにデータをグループ化していないため、詳細へのドリルは無効になっています。"
      ],
      "Right-click on a dimension value to drill to detail by that value.": [
        "ディメンション値を右クリックして、その値で詳細にドリルします。"
      ],
      "Drill to detail by value is not yet supported for this chart type.": [
        "値による詳細へのドリルは、このグラフ タイプではまだサポートされていません。"
      ],
      "Drill to detail: %s": ["詳細へのドリル: %s"],
      "Formatting": ["書式設定"],
      "Formatted value": ["フォーマットされた値"],
      "No rows were returned for this dataset": [
        "このデータセットに対して行が返されませんでした"
      ],
      "Reload": ["リロード"],
      "Copy": ["コピー"],
      "Copy to clipboard": ["クリップボードにコピー"],
      "Copied to clipboard!": ["クリップボードにコピーされました!"],
      "Sorry, your browser does not support copying. Use Ctrl / Cmd + C!": [
        "申し訳ありませんが、お使いのブラウザはコピーをサポートしていません。 Ctrl / Cmd + C を使用してください。"
      ],
      "every": ["毎"],
      "every month": ["毎月"],
      "every day of the month": ["毎月毎日"],
      "day of the month": ["月の何日か"],
      "every day of the week": ["毎週毎日"],
      "day of the week": ["月の何週か"],
      "every hour": ["毎時"],
      "every minute": ["毎分"],
      "minute": ["分"],
      "reboot": ["再起動"],
      "Every": ["毎"],
      "in": ["In"],
      "on": ["on"],
      "or": ["または"],
      "at": ["で"],
      ":": [":"],
      "minute(s)": ["分"],
      "Invalid cron expression": ["無効な cron 式です"],
      "Clear": ["クリア"],
      "Sunday": ["日曜日"],
      "Monday": ["月曜日"],
      "Tuesday": ["火曜日"],
      "Wednesday": ["水曜日"],
      "Thursday": ["木曜日"],
      "Friday": ["金曜日"],
      "Saturday": ["土曜日"],
      "January": ["1月"],
      "February": ["2月"],
      "March": ["3月"],
      "April": ["4月"],
      "May": ["5月"],
      "June": ["6月"],
      "July": ["7月"],
      "August": ["8月"],
      "September": ["9月"],
      "October": ["10月"],
      "November": ["11月"],
      "December": ["12月"],
      "SUN": ["日"],
      "MON": ["月"],
      "TUE": ["火"],
      "WED": ["水"],
      "THU": ["木"],
      "FRI": ["金曜日"],
      "SAT": ["土"],
      "JAN": ["1月"],
      "FEB": ["2月"],
      "MAR": ["3月"],
      "APR": ["4月"],
      "MAY": ["5月"],
      "JUN": ["6月"],
      "JUL": ["7月"],
      "AUG": ["8月"],
      "SEP": ["9月"],
      "OCT": ["10月"],
      "NOV": ["11月"],
      "DEC": ["12月"],
      "There was an error loading the schemas": [
        "スキーマのロード中にエラーが発生しました"
      ],
      "Select database or type to search databases": [
        "データベースを選択するか、データベースを検索するために入力してください"
      ],
      "Force refresh schema list": ["スキーマリストの強制更新"],
      "Select schema or type to search schemas": [
        "スキーマを選択するか、スキーマを検索するために入力してください"
      ],
      "No compatible schema found": ["互換性のあるスキーマが見つかりません"],
      "Warning! Changing the dataset may break the chart if the metadata does not exist.": [
        "警告！メタデータが存在しない場合、データセットを変更するとグラフが壊れる可能性があります。"
      ],
      "Changing the dataset may break the chart if the chart relies on columns or metadata that does not exist in the target dataset": [
        "データセットを変更すると、ターゲットのデータセットに存在しないカラムやメタデータに依存しているチャートが壊れることがあります"
      ],
      "dataset": ["データセット"],
      "Successfully changed dataset!": ["データセットが正常に変更されました。"],
      "Connection": ["繋がり"],
      "Swap dataset": ["データセットを交換する"],
      "Proceed": ["進む"],
      "Warning!": ["警告!"],
      "Search / Filter": ["検索/フィルター"],
      "Add item": ["項目の追加"],
      "STRING": ["STRING"],
      "NUMERIC": ["数値"],
      "DATETIME": ["日付時刻"],
      "BOOLEAN": ["ブール値"],
      "Physical (table or view)": ["物理 (テーブルまたはビュー)"],
      "Virtual (SQL)": ["仮想 (SQL)"],
      "Data type": ["データ種類"],
      "Advanced data type": ["高度なデータ型"],
      "Advanced Data type": ["高度なデータ型"],
      "Datetime format": ["日時フォーマット"],
      "The pattern of timestamp format. For strings use ": [
        "タイムスタンプ形式のパターン。文字列の場合は、"
      ],
      "Python datetime string pattern": ["Python の日時文字列パターン"],
      " expression which needs to adhere to the ": ["遵守すべき表現"],
      "ISO 8601": ["ISO 8601"],
      " standard to ensure that the lexicographical ordering\n                      coincides with the chronological ordering. If the\n                      timestamp format does not adhere to the ISO 8601 standard\n                      you will need to define an expression and type for\n                      transforming the string into a date or timestamp. Note\n                      currently time zones are not supported. If time is stored\n                      in epoch format, put `epoch_s` or `epoch_ms`. If no pattern\n                      is specified we fall back to using the optional defaults on a per\n                      database/column name level via the extra parameter.": [
        "辞書編集上の順序を保証するための標準\n                      時系列順と一致します。もし\n                      タイムスタンプ形式は ISO 8601 標準に準拠していません\n                      式と型を定義する必要があります。\n                      文字列を日付またはタイムスタンプに変換します。注記\n                      現在、タイムゾーンはサポートされていません。時間が保存されている場合\n                      エポック形式では、`epoch_s` または `epoch_ms` を入力します。パターンがない場合\n                      が指定されている場合は、ごとにオプションのデフォルトを使用するようにフォールバックします。\n                      追加パラメータによるデータベース/列名のレベル。"
      ],
      "Certified By": ["認定機関"],
      "Person or group that has certified this metric": [
        "この指標を認証した個人またはグループ"
      ],
      "Certified by": ["認定機関"],
      "Certification details": ["認証の詳細"],
      "Details of the certification": ["認証の詳細"],
      "Is dimension": ["次元は"],
      "Default datetime": ["デフォルトの日時"],
      "Is filterable": ["フィルター可能です"],
      "<new column>": ["<新しい列>"],
      "Select owners": ["所有者の選択"],
      "Modified columns: %s": ["変更された列: %s"],
      "Removed columns: %s": ["削除された列: %s"],
      "New columns added: %s": ["新しい列が追加されました: %s"],
      "Metadata has been synced": ["メタデータが同期されました"],
      "An error has occurred": ["エラーが発生しました"],
      "Column name [%s] is duplicated": ["列名 [%s] が重複しています"],
      "Metric name [%s] is duplicated": ["メトリクス名 [%s] が重複しています"],
      "Calculated column [%s] requires an expression": [
        "計算列 [%s] には式が必要です"
      ],
      "Invalid currency code in saved metrics": [
        "保存されたメトリクスの通貨コードが無効です"
      ],
      "Basic": ["基本"],
      "Default URL": ["デフォルトのURL"],
      "Default URL to redirect to when accessing from the dataset list page": [
        "データセットリストページからアクセスする際のリダイレクト先のデフォルトURL"
      ],
      "Autocomplete filters": ["自動補完 フィルタ"],
      "Whether to populate autocomplete filters options": [
        "オートコンプリートフィルターオプションを設定するかどうか"
      ],
      "Autocomplete query predicate": ["自動補完のクエリ述語"],
      "When using \"Autocomplete filters\", this can be used to improve performance of the query fetching the values. Use this option to apply a predicate (WHERE clause) to the query selecting the distinct values from the table. Typically the intent would be to limit the scan by applying a relative time filter on a partitioned or indexed time-related field.": [
        "「オートコンプリート フィルター」を使用する場合、これを使用して値を取得するクエリのパフォーマンスを向上させることができます。このオプションを使用して、テーブルから個別の値を選択するクエリに述語 (WHERE 句) を適用します。通常、その目的は、パーティション化またはインデックス化された時間関連フィールドに相対時間フィルターを適用することでスキャンを制限することです。"
      ],
      "Extra data to specify table metadata. Currently supports metadata of the format: `{ \"certification\": { \"certified_by\": \"Data Platform Team\", \"details\": \"This table is the source of truth.\" }, \"warning_markdown\": \"This is a warning.\" }`.": [
        "テーブルのメタデータを指定するための追加データ。現在、次の形式のメタデータがサポートされています: `{ \"certification\": { \"certified_by\": \"Data Platform Team\", \"details\": \"This table is the source of true.\" \" }, \"warning_markdown\": \"これは警告です。\" }`。"
      ],
      "Cache timeout": ["キャッシュタイムアウト"],
      "The duration of time in seconds before the cache is invalidated. Set to -1 to bypass the cache.": [
        "キャッシュが無効になるまでの秒数。キャッシュをバイパスするには、-1 に設定します。"
      ],
      "Hours offset": ["時間オフセット"],
      "The number of hours, negative or positive, to shift the time column. This can be used to move UTC time to local time.": [
        "時間列をシフトする時間数 (負または正)。これを使用して、UTC 時間を現地時間に移動することができます。"
      ],
      "Normalize column names": ["列名を正規化する"],
      "Always filter main datetime column": [
        "メインの日時列を常にフィルタリングする"
      ],
      "When the secondary temporal columns are filtered, apply the same filter to the main datetime column.": [
        "セカンダリ テンポラル列がフィルター処理される場合、同じフィルターをメインの日時列に適用します。"
      ],
      "<new spatial>": ["新しい空間"],
      "<no type>": ["<タイプなし>"],
      "Click the lock to make changes.": [
        "ロックをクリックして変更を加えます。"
      ],
      "Click the lock to prevent further changes.": [
        "それ以上の変更を防ぐには、ロックをクリックします。"
      ],
      "virtual": ["バーチャル"],
      "Dataset name": ["データセット名"],
      "When specifying SQL, the datasource acts as a view. Superset will use this statement as a subquery while grouping and filtering on the generated parent queries.": [
        "SQL を指定すると、データソースはビューとして機能します。スーパーセットは、生成された親クエリのグループ化とフィルター処理中に、このステートメントをサブクエリとして使用します。"
      ],
      "Physical": ["物理"],
      "The pointer to a physical table (or view). Keep in mind that the chart is associated to this Superset logical table, and this logical table points the physical table referenced here.": [
        "物理テーブル (またはビュー) へのポインタ。チャートはこのスーパーセット論理テーブルに関連付けられており、この論理テーブルはここで参照される物理テーブルをポイントしていることに注意してください。"
      ],
      "Metric Key": ["メトリックキー"],
      "This field is used as a unique identifier to attach the metric to charts. It is also used as the alias in the SQL query.": [
        "このフィールドは、メトリクスをグラフに添付するための一意の識別子として使用されます。 SQL クエリのエイリアスとしても使用されます。"
      ],
      "D3 format": ["D3フォーマット"],
      "Metric currency": ["メートル法通貨"],
      "Select or type currency symbol": ["通貨記号を選択または入力します"],
      "Warning": ["警告"],
      "Optional warning about use of this metric": [
        "このメトリクスの使用に関するオプションの警告"
      ],
      "<new metric>": ["<新しい指標>"],
      "Be careful.": ["気をつけてください。"],
      "Changing these settings will affect all charts using this dataset, including charts owned by other people.": [
        "これらの設定を変更すると、他の人が所有するグラフを含む、このデータセットを使用するすべてのグラフに影響します。"
      ],
      "Sync columns from source": ["ソースから列を同期する"],
      "Calculated columns": ["計算列"],
      "This field is used as a unique identifier to attach the calculated dimension to charts. It is also used as the alias in the SQL query.": [
        "このフィールドは、計算されたディメンションをグラフに添付するための一意の識別子として使用されます。 SQL クエリのエイリアスとしても使用されます。"
      ],
      "<enter SQL expression here>": ["<ここに SQL 式を入力>"],
      "Settings": ["設定"],
      "The dataset has been saved": ["データセットが保存されました"],
      "Error saving dataset": ["データセットの保存中にエラーが発生しました"],
      "The dataset configuration exposed here\n                affects all the charts using this dataset.\n                Be mindful that changing settings\n                here may affect other charts\n                in undesirable ways.": [
        "ここで公開されるデータセット構成は、\n このデータセットを使用するすべてのグラフに影響します。\n ここで設定を変更すると、\n 他のグラフに望ましくない影響を与える可能性があることに注意してください。"
      ],
      "Are you sure you want to save and apply changes?": [
        "変更を保存して適用してもよろしいですか?"
      ],
      "Confirm save": ["保存の確認"],
      "OK": ["OK"],
      "Edit Dataset ": ["データセットの編集"],
      "Use legacy datasource editor": ["従来のデータソース エディタを使用する"],
      "This dataset is managed externally, and can't be edited in Superset": [
        "このデータセットは外部で管理されており、Supersetでは編集できません"
      ],
      "DELETE": ["削除"],
      "delete": ["削除"],
      "Type \"%s\" to confirm": ["確認するには「%s」と入力してください"],
      "More": ["もっと"],
      "Click to edit": ["クリックして編集"],
      "You don't have the rights to alter this title.": [
        "あなたにはこのタイトルを変更する権利がありません。"
      ],
      "No databases match your search": [
        "検索に一致するデータベースはありません"
      ],
      "There are no databases available": [
        "利用可能なデータベースがありません"
      ],
      "Manage your databases": ["データベースを管理する"],
      "here": ["ここ"],
      "Unexpected error": ["予期しないエラー"],
      "This may be triggered by:": [
        "これは次のような原因で引き起こされる可能性があります:"
      ],
      "%(message)s\nThis may be triggered by: \n%(issues)s": [
        "%(message)s\nこれは次の原因で引き起こされる可能性があります: \n%(issues)s"
      ],
      "%s Error": ["%s エラー"],
      "Missing dataset": ["データセットが見つかりません"],
      "See more": ["続きを見る"],
      "See less": ["もっと見る"],
      "Copy message": ["メッセージをコピー"],
      "Details": ["詳細"],
      "Authorization needed": ["許可が必要です。"],
      "Did you mean:": ["もしかして:"],
      "Parameter error": ["パラメータエラー"],
      "%(subtitle)s\nThis may be triggered by:\n %(issue)s": [
        "%(subtitle)s\nこれは次の原因で引き起こされる可能性があります:\n %(issue)s"
      ],
      "Timeout error": ["タイムアウトエラー"],
      "Click to favorite/unfavorite": ["クリックしてお気に入りに追加/解除"],
      "Cell content": ["セルの内容"],
      "Hide password.": ["パスワードを非表示にします。"],
      "Show password.": ["パスワードを表示します。"],
      "Database driver for importing maybe not installed. Visit the Superset documentation page for installation instructions: ": [
        "インポート用のデータベースドライバーがインストールされていない可能性があります。"
      ],
      "OVERWRITE": ["上書き"],
      "Database passwords": ["データベースのパスワード"],
      "%s PASSWORD": ["%s パスワード"],
      "%s SSH TUNNEL PASSWORD": ["%s SSH トンネルのパスワード"],
      "%s SSH TUNNEL PRIVATE KEY": ["%s SSH トンネル秘密キー"],
      "%s SSH TUNNEL PRIVATE KEY PASSWORD": [
        "%s SSH トンネル秘密キーのパスワード"
      ],
      "Overwrite": ["上書き"],
      "Import": ["インポート"],
      "Import %s": ["インポート %s"],
      "Select file": ["ファイルを選ぶ"],
      "Last Updated %s": ["最終更新 %s"],
      "Sort": ["種類"],
      "+ %s more": ["%s 詳細"],
      "%s Selected": ["%s が選択されました"],
      "Deselect all": ["すべての選択を解除"],
      "Add Tag": ["タグを追加"],
      "No results match your filter criteria": [
        "フィルタ条件に一致する結果はありません"
      ],
      "Try different criteria to display results.": [
        "結果を表示するために別の基準を試してください。"
      ],
      "clear all filters": ["すべてのフィルターをクリアする"],
      "No Data": ["データなし"],
      "%s-%s of %s": ["%s-%s/%s"],
      "Start date": ["開始日"],
      "End date": ["終了日"],
      "Type a value": ["値を入力します"],
      "Filter": ["フィルター"],
      "Select or type a value": ["値を選択または入力します"],
      "Last modified": ["最終更新"],
      "Modified by": ["変更者"],
      "Created by": ["作成者"],
      "Created on": ["作成日"],
      "Menu actions trigger": ["メニューアクションのトリガー"],
      "Select ...": ["選択する"],
      "Filter menu": ["フィルターメニュー"],
      "Reset": ["リセット"],
      "No filters": ["フィルターなし"],
      "Select all items": ["すべての項目を選択"],
      "Search in filters": ["フィルターで検索"],
      "Select current page": ["現在のページを選択"],
      "Invert current page": ["現在のページを反転する"],
      "Clear all data": ["すべてのデータをクリア"],
      "Select all data": ["すべてのデータを選択"],
      "Expand row": ["行を展開する"],
      "Collapse row": ["行を折りたたむ"],
      "Click to sort descending": ["クリックして降順に並べ替えます"],
      "Click to sort ascending": ["クリックして昇順に並べ替えます"],
      "Click to cancel sorting": ["クリックすると並べ替えをキャンセルします"],
      "List updated": ["リストが更新されました"],
      "There was an error loading the tables": [
        "テーブルのロード中にエラーが発生しました"
      ],
      "See table schema": ["テーブルスキーマを参照"],
      "Select table or type to search tables": [
        "テーブルを選択するか、テーブルを検索するタイプを選択してください"
      ],
      "Force refresh table list": ["テーブルリストを強制更新"],
      "You do not have permission to read tags": [
        "タグを読み取る権限がありません"
      ],
      "Timezone selector": ["タイムゾーンセレクター"],
      "Failed to save cross-filter scoping": [
        "クロスフィルターのスコープを保存できませんでした"
      ],
      "There is not enough space for this component. Try decreasing its width, or increasing the destination width.": [
        "このコンポーネント用の十分なスペースがありません。幅を狭くするか、移動先の幅を大きくしてみてください。"
      ],
      "Can not move top level tab into nested tabs": [
        "トップレベルのタブをネストされたタブに移動できません"
      ],
      "This chart has been moved to a different filter scope.": [
        "このチャートは別のフィルタスコープに移動されました。"
      ],
      "There was an issue fetching the favorite status of this dashboard.": [
        "このダッシュボードのお気に入りのステータスを取得する際に問題が発生しました。"
      ],
      "There was an issue favoriting this dashboard.": [
        "このダッシュボードのお気に入りする際に問題が発生しました。"
      ],
      "This dashboard is now published": [
        "このダッシュボードは現在公開されています"
      ],
      "This dashboard is now hidden": [
        "このダッシュボードは非表示になりました"
      ],
      "You do not have permissions to edit this dashboard.": [
        "このダッシュボードを編集する権限がありません。"
      ],
      "[ untitled dashboard ]": ["無題のダッシュボード"],
      "This dashboard was saved successfully.": [
        "このダッシュボードは正常に保存されました。"
      ],
      "Sorry, an unknown error occurred": [
        "申し訳ありませんが、問題が発生しました。"
      ],
      "Sorry, there was an error saving this dashboard: %s": [
        "申し訳ありませんが、このダッシュボードの保存中にエラーが発生しました: %s"
      ],
      "You do not have permission to edit this dashboard": [
        "このダッシュボードを編集する権限がありません"
      ],
      "Please confirm the overwrite values.": ["上書き値を確認してください。"],
      "You have used all %(historyLength)s undo slots and will not be able to fully undo subsequent actions. You may save your current state to reset the history.": [
        "%(historyLength)s 個の元に戻すスロットをすべて使用しました。後続のアクションを完全に元に戻すことはできません。"
      ],
      "Could not fetch all saved charts": [
        "保存したすべてのチャートを取得できませんでした"
      ],
      "Sorry there was an error fetching saved charts: ": [
        "保存したグラフの取得中にエラーが発生しました: "
      ],
      "Any color palette selected here will override the colors applied to this dashboard's individual charts": [
        "ここで選択したカラーパレットは、このダッシュボードの個々のグラフに適用される色を上書きします"
      ],
      "You have unsaved changes.": ["未保存の変更があります。"],
      "Drag and drop components and charts to the dashboard": [
        "コンポーネントとチャートをダッシュ​​ボードにドラッグ アンド ドロップする"
      ],
      "You can create a new chart or use existing ones from the panel on the right": [
        "新しいグラフを作成することも、右側のパネルから既存のグラフを使用することもできます"
      ],
      "Create a new chart": ["新しいチャートを作成"],
      "Drag and drop components to this tab": [
        "コンポーネントをこのタブにドラッグ アンド ドロップします"
      ],
      "There are no components added to this tab": [
        "このタブにはコンポーネントが追加されていません"
      ],
      "You can add the components in the edit mode.": [
        "編集モードでコンポーネントを追加できます。"
      ],
      "Edit the dashboard": ["ダッシュボードを編集する"],
      "There is no chart definition associated with this component, could it have been deleted?": [
        "このコンポーネントに関連付けられているチャート定義はありません。削除されたのでしょうか？"
      ],
      "Delete this container and save to remove this message.": [
        "このコンテナを削除し、保存してこのメ​​ッセージを削除します。"
      ],
      "Refresh interval saved": ["更新間隔が保存されました"],
      "Refresh interval": ["更新間隔"],
      "Refresh frequency": ["更新頻度"],
      "Are you sure you want to proceed?": ["続行してもよろしいですか？"],
      "Save for this session": ["このセッションのために保存"],
      "You must pick a name for the new dashboard": [
        "新しいダッシュボードの名前を選択する必要があります"
      ],
      "Save dashboard": ["ダッシュボードを保存"],
      "Overwrite Dashboard [%s]": ["ダッシュボード [%s] を上書き"],
      "Save as:": ["別名で保存:"],
      "[dashboard name]": ["[ダッシュボード名]"],
      "also copy (duplicate) charts": [
        "チャートをコピー（複製）することもできます"
      ],
      "viz type": ["可視化タイプ"],
      "recent": ["最近の"],
      "Create new chart": ["新しいチャートを作成"],
      "Filter your charts": ["チャートを検索"],
      "Filter charts": ["フィルターチャート"],
      "Sort by %s": ["%s で並べ替え"],
      "Show only my charts": ["自分のチャートのみを表示"],
      "You can choose to display all charts that you have access to or only the ones you own.\n              Your filter selection will be saved and remain active until you choose to change it.": [
        "アクセスできるすべてのグラフを表示するか、自分が所有するグラフのみを表示するかを選択できます。\n フィルタの選択は保存され、変更するまでアクティブなままになります。"
      ],
      "Added": ["追加済み"],
      "Unknown type": ["不明なタイプ"],
      "Viz type": ["可視化タイプ"],
      "Dataset": ["データセット"],
      "Superset chart": ["Supersetチャート"],
      "Check out this chart in dashboard:": [
        "ダッシュボードでこのグラフを確認してください:"
      ],
      "Layout elements": ["レイアウト要素"],
      "An error occurred while fetching available CSS templates": [
        "利用可能なCSSテンプレートの取得中にエラーが発生しました"
      ],
      "Load a CSS template": ["CSSテンプレートの読み込み"],
      "Live CSS editor": ["ライブCSSエディター"],
      "Collapse tab content": ["タブのコンテンツを折りたたむ"],
      "There are no charts added to this dashboard": [
        "このダッシュボードにはグラフが追加されていません"
      ],
      "Go to the edit mode to configure the dashboard and add charts": [
        "編集モードに移動してダッシュボードを構成し、グラフを追加します"
      ],
      "Changes saved.": ["変更が保存されました。"],
      "Disable embedding?": ["埋め込みを無効にしますか?"],
      "This will remove your current embed configuration.": [
        "これにより、現在の埋め込み設定が削除されます。"
      ],
      "Embedding deactivated.": ["埋め込みが無効になりました。"],
      "Sorry, something went wrong. Embedding could not be deactivated.": [
        "申し訳ありませんが、問題が発生しました。埋め込みを無効化できませんでした。"
      ],
      "Sorry, something went wrong. Please try again.": [
        "申し訳ありませんが、問題が発生しました。もう一度試してください。"
      ],
      "This dashboard is ready to embed. In your application, pass the following id to the SDK:": [
        "このダッシュボードはすぐに埋め込むことができます。アプリケーションで、次の ID を SDK に渡します。"
      ],
      "Configure this dashboard to embed it into an external web application.": [
        "このダッシュボードを外部 Web アプリケーションに埋め込むように構成します。"
      ],
      "For further instructions, consult the": [
        "詳細な手順については、次のサイトを参照してください。"
      ],
      "Superset Embedded SDK documentation.": [
        "Superset組み込み SDK ドキュメント。"
      ],
      "Allowed Domains (comma separated)": [
        "許可されたドメイン (カンマ区切り)"
      ],
      "A list of domain names that can embed this dashboard. Leaving this field empty will allow embedding from any domain.": [
        "このダッシュボードを埋め込むことができるドメイン名のリスト。このフィールドを空のままにすると、任意のドメインからの埋め込みが許可されます。"
      ],
      "Deactivate": ["非アクティブ化"],
      "Save changes": ["変更内容を保存"],
      "Enable embedding": ["埋め込みを有効にする"],
      "Embed": ["埋め込む"],
      "Applied cross-filters (%d)": ["適用されたクロスフィルター (%d)"],
      "Applied filters (%d)": ["適用されたフィルター (%d)"],
      "This dashboard is currently auto refreshing; the next auto refresh will be in %s.": [
        "このダッシュボードは現在自動更新中です。次の自動更新は %s に行われます。"
      ],
      "Your dashboard is too large. Please reduce its size before saving it.": [
        "ダッシュボードが大きすぎます。保存する前にサイズを縮小してください。"
      ],
      "Add the name of the dashboard": ["ダッシュボードの名前を追加"],
      "Dashboard title": ["ダッシュボードのタイトル"],
      "Undo the action": ["アクションを元に戻す"],
      "Redo the action": ["アクションをやり直す"],
      "Discard": ["破棄"],
      "Edit dashboard": ["ダッシュボードを編集"],
      "Refreshing charts": ["チャートの更新"],
      "Superset dashboard": ["Supersetダッシュボード"],
      "Check out this dashboard: ": ["このダッシュボードを確認してください: "],
      "Refresh dashboard": ["ダッシュボードを更新"],
      "Exit fullscreen": ["全画面表示を終了する"],
      "Enter fullscreen": ["全画面表示に入る"],
      "Edit properties": ["プロパティの編集"],
      "Edit CSS": ["CSSを編集"],
      "Download": ["ダウンロード"],
      "Export to PDF": ["PDFにエクスポート"],
      "Download as Image": ["画像としてダウンロード"],
      "Share": ["共有"],
      "Copy permalink to clipboard": ["パーマリンクをクリップボードにコピー"],
      "Share permalink by email": ["パーマリンクをメールで共有する"],
      "Embed dashboard": ["ダッシュボードを埋め込む"],
      "Manage email report": ["電子メールレポートを管理する"],
      "Set filter mapping": ["フィルタマッピングを設定"],
      "Set auto-refresh interval": ["自動更新間隔を設定"],
      "Confirm overwrite": ["上書きの確認"],
      "Scroll down to the bottom to enable overwriting changes. ": [
        "一番下までスクロールして、変更の上書きを有効にします。"
      ],
      "Yes, overwrite changes": ["はい、変更を上書きします"],
      "Are you sure you intend to overwrite the following values?": [
        "次の値を上書きしてもよろしいですか?"
      ],
      "Last Updated %s by %s": ["最終更新日: %s、作成者: %s"],
      "Apply": ["適用"],
      "Error": ["エラー"],
      "A valid color scheme is required": ["有効な配色が必要です"],
      "JSON metadata is invalid!": ["JSON メタデータが無効です!"],
      "Dashboard properties updated": [
        "ダッシュボードのプロパティが更新されました"
      ],
      "The dashboard has been saved": ["ダッシュボードが保存されました"],
      "Access": ["アクセス"],
      "Owners is a list of users who can alter the dashboard. Searchable by name or username.": [
        "所有者は、ダッシュボードを変更できるユーザーのリストです。名前またはユーザー名で検索できます。"
      ],
      "Colors": ["色"],
      "Roles is a list which defines access to the dashboard. Granting a role access to a dashboard will bypass dataset level checks. If no roles are defined, regular access permissions apply.": [
        "ロールは、ダッシュボードへのアクセスを定義するリストです。ロールにダッシュボードへのアクセスを許可すると、データセット レベルのチェックがバイパスされます。ロールが定義されていない場合は、通常のアクセス許可が適用されます。"
      ],
      "Dashboard properties": ["ダッシュボードのプロパティ"],
      "This dashboard is managed externally, and can't be edited in Superset": [
        "このダッシュボードは外部で管理されており、Supersetでは編集できません"
      ],
      "Basic information": ["基本情報"],
      "URL slug": ["URLスラッグ"],
      "A readable URL for your dashboard": [
        "ダッシュボードの読み取り可能な URL"
      ],
      "Certification": ["認証"],
      "Person or group that has certified this dashboard.": [
        "このダッシュボードを認定した個人またはグループ。"
      ],
      "Any additional detail to show in the certification tooltip.": [
        "認定ツールチップに表示する追加の詳細。"
      ],
      "A list of tags that have been applied to this chart.": [
        "このグラフに適用されているタグのリスト。"
      ],
      "JSON metadata": ["JSONメタデータ"],
      "Please DO NOT overwrite the \"filter_scopes\" key.": [
        "「filter_scopes」キーを上書きしないでください。"
      ],
      "Use \"%(menuName)s\" menu instead.": [
        "代わりに「%(menuName)s」メニューを使用してください。"
      ],
      "This dashboard is not published, it will not show up in the list of dashboards. Click here to publish this dashboard.": [
        "このダッシュボードは公開されていないため、ダッシュボードのリストには表示されません。このダッシュボードを公開するには、ここをクリックしてください。"
      ],
      "This dashboard is not published which means it will not show up in the list of dashboards. Favorite it to see it there or access it by using the URL directly.": [
        "このダッシュボードは公開されていないため、ダッシュボードのリストには表示されません。お気に入りに追加して表示するか、URLを直接使用してアクセスします。"
      ],
      "This dashboard is published. Click to make it a draft.": [
        "このダッシュボードは公開されています。クリックして下書きにします。"
      ],
      "Draft": ["下書き"],
      "Annotation layers are still loading.": [
        "注釈レイヤーはまだ読み込み中です。"
      ],
      "One ore more annotation layers failed loading.": [
        "1つ以上の注釈レイヤーの読み込みに失敗しました。"
      ],
      "This chart applies cross-filters to charts whose datasets contain columns with the same name.": [
        "このチャートは、データセットに同じ名前の列が含まれるチャートにクロス フィルターを適用します。"
      ],
      "Data refreshed": ["データが更新されました"],
      "Cached %s": ["キャッシュされた %s"],
      "Fetched %s": ["%s を取得しました"],
      "Query %s: %s": ["クエリ %s: %s"],
      "Force refresh": ["強制更新"],
      "Hide chart description": ["チャートの説明を非表示にする"],
      "Show chart description": ["チャートの説明を表示"],
      "Cross-filtering scoping": ["クロスフィルタリングのスコープ設定"],
      "View query": ["クエリの表示"],
      "View as table": ["表として表示"],
      "Chart Data: %s": ["チャートデータ: %s"],
      "Share chart by email": ["チャートをメールで共有"],
      "Check out this chart: ": ["このチャートをチェックしてください:"],
      "Export to .CSV": [".CSVにエクスポート"],
      "Export to Excel": ["Excelにエクスポート"],
      "Export to full .CSV": ["完全なCSVにエクスポート"],
      "Export to full Excel": ["完全なExcelにエクスポート"],
      "Download as image": ["画像としてダウンロード"],
      "Something went wrong.": ["何か問題が発生しました。"],
      "Search...": ["検索…"],
      "No filter is selected.": ["フィルタは選択されていません。"],
      "Editing 1 filter:": ["1つのフィルタを編集する:"],
      "Batch editing %d filters:": [" %d フィルタのバッチ編集:"],
      "Configure filter scopes": ["フィルタスコープを構成する"],
      "There are no filters in this dashboard.": [
        "このダッシュボードにはフィルターはありません。"
      ],
      "Expand all": ["すべて展開"],
      "Collapse all": ["すべて折りたたむ"],
      "An error occurred while opening Explore": [
        "エクスプローラーを開くときにエラーが発生しました"
      ],
      "Empty column": ["空の列"],
      "This markdown component has an error.": [
        "このマークダウンコンポーネントにエラーがあります。"
      ],
      "This markdown component has an error. Please revert your recent changes.": [
        "このマークダウンコンポーネントにエラーがあります。最近の変更を元に戻してください。"
      ],
      "Empty row": ["空の行"],
      "You can": ["あなたはできる"],
      "create a new chart": ["新しいチャートを作成"],
      "or use existing ones from the panel on the right": [
        "または、右側のパネルから既存のものを使用します"
      ],
      "You can add the components in the": ["コンポーネントを追加できます"],
      "edit mode": ["編集モード"],
      "Delete dashboard tab?": ["ダッシュボードタブを削除しますか？"],
      "Deleting a tab will remove all content within it. You may still reverse this action with the": [
        "タブを削除すると、タブ内のすべてのコンテンツが削除されます。このアクションを元に戻すこともできます。"
      ],
      "undo": ["元に戻す"],
      "button (cmd + z) until you save your changes.": [
        "変更を保存するまで、ボタン (cmd + z) を押し続けてください。"
      ],
      "CANCEL": ["キャンセル"],
      "Divider": ["区切り線"],
      "Header": ["見出し"],
      "Text": ["テキスト"],
      "Tabs": ["タブ"],
      "background": ["背景"],
      "Preview": ["プレビュー"],
      "Sorry, something went wrong. Try again later.": [
        "申し訳ありませんが、問題が発生しました。あとでもう一度試してみてください"
      ],
      "Unknown value": ["不明な値"],
      "Add/Edit Filters": ["フィルタの追加/編集"],
      "No filters are currently added to this dashboard.": [
        "現在、このダッシュボードにはフィルターが追加されていません。"
      ],
      "No global filters are currently added": [
        "現在追加されているグローバル フィルターはありません"
      ],
      "Click on \"+Add/Edit Filters\" button to create new dashboard filters": [
        "「フィルタの追加/編集」ボタンをクリックして、新しいダッシュボード フィルタを作成します"
      ],
      "Apply filters": ["フィルターを適用する"],
      "Clear all": ["すべてクリア"],
      "Locate the chart": ["チャートを見つける"],
      "Cross-filters": ["クロスフィルター"],
      "Add custom scoping": ["カスタムスコープの追加"],
      "All charts/global scoping": ["すべてのチャート/グローバル範囲設定"],
      "Select chart": ["チャートを選択"],
      "Cross-filtering is not enabled in this dashboard": [
        "このダッシュボードではクロスフィルタリングが有効になっていません"
      ],
      "Select the charts to which you want to apply cross-filters when interacting with this chart. You can select \"All charts\" to apply filters to all charts that use the same dataset or contain the same column name in the dashboard.": [
        "このチャートを操作するときにクロスフィルターを適用するチャートを選択します。 「すべてのグラフ」を選択すると、ダッシュボードで同じデータセットを使用するか、同じ列名を含むすべてのグラフにフィルタを適用できます。"
      ],
      "Select the charts to which you want to apply cross-filters in this dashboard. Deselecting a chart will exclude it from being filtered when applying cross-filters from any chart on the dashboard. You can select \"All charts\" to apply cross-filters to all charts that use the same dataset or contain the same column name in the dashboard.": [
        "このダッシュボードでクロスフィルターを適用するグラフを選択します。グラフの選択を解除すると、ダッシュボード上のグラフからクロスフィルターを適用するときに、そのグラフがフィルターの対象から除外されます。 「すべてのチャート」を選択すると、ダッシュボード内の同じデータセットを使用するか、同じ列名を含むすべてのチャートにクロスフィルターを適用できます。"
      ],
      "All charts": ["すべてのチャート"],
      "Enable cross-filtering": ["クロスフィルタリングを有効にする"],
      "Orientation of filter bar": ["フィルターバーの向き"],
      "Vertical (Left)": ["縦型(左)"],
      "Horizontal (Top)": ["横(上)"],
      "More filters": ["その他のフィルター"],
      "No applied filters": ["適用されたフィルターはありません"],
      "Applied filters: %s": ["適用されたフィルター: %s"],
      "Cannot load filter": ["フィルタを読み込めません"],
      "Filters out of scope (%d)": ["フィルターは範囲外です (%d)"],
      "Dependent on": ["応じて"],
      "Filter only displays values relevant to selections made in other filters.": [
        "フィルターには、他のフィルターで行われた選択に関連する値のみが表示されます。"
      ],
      "Scope": ["スコープ"],
      "Filter type": ["フィルタタイプ"],
      "Title is required": ["タイトルは必須です"],
      "(Removed)": ["(削除)"],
      "Undo?": ["元に戻しますか？"],
      "Add filters and dividers": ["フィルターとディバイダーを追加"],
      "[untitled]": ["[無題]"],
      "Cyclic dependency detected": ["循環依存関係が検出されました"],
      "Add and edit filters": ["フィルターの追加と編集"],
      "Column select": ["列選択"],
      "Select a column": ["列を選択してください"],
      "No compatible columns found": ["互換性のある列が見つかりません"],
      "No compatible datasets found": [
        "互換性のあるデータセットが見つかりません"
      ],
      "Select a dataset": ["データセットを選択してください"],
      "Value is required": ["値が要求されます"],
      "(deleted or invalid type)": ["(削除または無効なタイプ)"],
      "Limit type": ["制限の種類"],
      "No available filters.": ["使用可能なフィルターはありません。"],
      "Add filter": ["フィルタを追加"],
      "Values are dependent on other filters": [
        "値は他のフィルターに依存しています"
      ],
      "Values selected in other filters will affect the filter options to only show relevant values": [
        "他のフィルターで選択された値は、関連する値のみを表示するフィルター オプションに影響します。"
      ],
      "Values dependent on": ["依存する値"],
      "Scoping": ["スコープ"],
      "Filter Configuration": ["フィルター構成"],
      "Filter Settings": ["フィルター設定"],
      "Select filter": ["フィルターを選択"],
      "Range filter": ["範囲フィルター"],
      "Numerical range": ["数値範囲"],
      "Time filter": ["時間フィルター"],
      "Time range": ["時間範囲"],
      "Time column": ["時間列"],
      "Time grain": ["時間粒度"],
      "Group By": ["グループ化"],
      "Group by": ["グループ化"],
      "Pre-filter is required": ["プレフィルターが必要です"],
      "Time column to apply dependent temporal filter to": [
        "依存時間フィルターを適用する時間列"
      ],
      "Time column to apply time range to": ["時間範囲を適用する時間列"],
      "Filter name": ["フィルタ名"],
      "Name is required": ["名前が必要です"],
      "Filter Type": ["フィルタタイプ"],
      "Datasets do not contain a temporal column": [
        "データセットには時間列が含まれていません"
      ],
      "Dashboard time range filters apply to temporal columns defined in\n          the filter section of each chart. Add temporal columns to the chart\n          filters to have this dashboard filter impact those charts.": [
        "ダッシュボードの時間範囲フィルターは、で定義された時間列に適用されます。\n          各チャートのフィルターセクション。グラフに時間列を追加する\n          フィルターを使用して、このダッシュボード フィルターがそれらのグラフに影響を与えるようにします。"
      ],
      "Dataset is required": ["データセットが必要です"],
      "Pre-filter available values": ["利用可能な値を事前にフィルタリングする"],
      "Add filter clauses to control the filter's source query,\n                    though only in the context of the autocomplete i.e., these conditions\n                    do not impact how the filter is applied to the dashboard. This is useful\n                    when you want to improve the query's performance by only scanning a subset\n                    of the underlying data or limit the available values displayed in the filter.": [
        "フィルター句を追加してフィルターのソース クエリを制御します。\nただし、オートコンプリートのコンテキスト、つまりこれらの条件の場合に限ります。\nフィルターがダッシュボードに適用される方法には影響しません。これは便利です\nサブセットのみをスキャンしてクエリのパフォーマンスを向上させたい場合\n基になるデータの値を変更するか、フィルターに表示される使用可能な値を制限します。"
      ],
      "Pre-filter": ["プレフィルター"],
      "No filter": ["フィルターなし"],
      "Sort filter values": ["ソートフィルター値"],
      "Sort type": ["ソートタイプ"],
      "Sort ascending": ["昇順に並べ替え"],
      "Sort Metric": ["ソートメトリック"],
      "If a metric is specified, sorting will be done based on the metric value": [
        "メトリックが指定されている場合、ソートはメトリック値に基づいて行われます"
      ],
      "Sort metric": ["ソートメトリック"],
      "Single Value": ["単一値"],
      "Single value type": ["単一値型"],
      "Exact": ["精密"],
      "Filter has default value": ["フィルターにはデフォルト値があります"],
      "Default Value": ["デフォルト値"],
      "Default value is required": ["デフォルト値は必須です"],
      "Refresh the default values": ["デフォルト値を更新する"],
      "Fill all required fields to enable \"Default Value\"": [
        "「デフォルト値」を有効にするには、すべての必須フィールドに入力してください"
      ],
      "You have removed this filter.": ["このフィルタを削除しました。"],
      "Restore Filter": ["フィルタを復元"],
      "Column is required": ["列は必須です"],
      "Populate \"Default value\" to enable this control": [
        "このコントロールを有効にするには、「デフォルト値」を入力してください"
      ],
      "Default value set automatically when \"Select first filter value by default\" is checked": [
        "「デフォルトで最初のフィルタ値を選択する」がチェックされている場合に自動的に設定されるデフォルト値"
      ],
      "Default value must be set when \"Filter value is required\" is checked": [
        "「フィルター値が必要です」がチェックされている場合は、デフォルト値を設定する必要があります"
      ],
      "Default value must be set when \"Filter has default value\" is checked": [
        "「フィルターにデフォルト値がある」がチェックされている場合は、デフォルト値を設定する必要があります"
      ],
      "Apply to all panels": ["すべてのパネルに適用"],
      "Apply to specific panels": ["特定のパネルに適用"],
      "Only selected panels will be affected by this filter": [
        "選択したパネルのみがこのフィルターの影響を受けます"
      ],
      "All panels with this column will be affected by this filter": [
        "この列のすべてのパネルは、このフィルターの影響を受けます"
      ],
      "All panels": ["すべてのパネル"],
      "This chart might be incompatible with the filter (datasets don't match)": [
        "このグラフはフィルターと互換性がない可能性があります (データセットが一致しません)"
      ],
      "Keep editing": ["編集を続ける"],
      "Yes, cancel": ["はい、キャンセルします"],
      "There are unsaved changes.": ["未保存の変更があります。"],
      "Are you sure you want to cancel?": ["キャンセルしてもよろしいですか？"],
      "Error loading chart datasources. Filters may not work correctly.": [
        "チャート データソースのロード中にエラーが発生しました。フィルターが正しく機能しない可能性があります。"
      ],
      "Transparent": ["透明"],
      "White": ["白"],
      "All filters": ["すべてのフィルタ"],
      "Click to edit %s.": ["クリックして%sを編集します。"],
      "Click to edit chart.": ["クリックしてチャートを編集します。"],
      "Use %s to open in a new tab.": [
        "新しいタブで開くには %s を使用してください。"
      ],
      "Medium": ["中"],
      "New header": ["新しいヘッダー"],
      "Tab title": ["タブタイトル"],
      "This session has encountered an interruption, and some controls may not work as intended. If you are the developer of this app, please check that the guest token is being generated correctly.": [
        "このセッションでは中断が発生したため、一部のコントロールが意図したとおりに動作しない可能性があります。このアプリの開発者の方は、ゲスト トークンが正しく生成されていることを確認してください。"
      ],
      "Equal to (=)": ["(=) に等しい"],
      "Not equal to (≠)": ["等しくない(≠)"],
      "Less than (<)": ["未満(<)"],
      "Less or equal (<=)": ["以下(<=)"],
      "Greater than (>)": ["より大きい (>)"],
      "Greater or equal (>=)": ["以上(>=)"],
      "In": ["In"],
      "Not in": ["ありません"],
      "Like": ["いいね"],
      "Like (case insensitive)": ["いいね (大文字と小文字は区別されません)"],
      "Is not null": ["nullではありません"],
      "Is null": ["nullです"],
      "use latest_partition template": [
        "latest_partition テンプレートを使用する"
      ],
      "Is true": ["本当です"],
      "Is false": ["誤りです"],
      "TEMPORAL_RANGE": ["TEMPORAL_RANGE"],
      "Time granularity": ["時間粒度"],
      "Duration in ms (100.40008 => 100ms 400µs 80ns)": [
        "持続時間 (ms) (100.40008 => 100ms 400µs 80ns)"
      ],
      "One or many columns to group by. High cardinality groupings should include a series limit to limit the number of fetched and rendered series.": [
        "グループ化する 1 つまたは複数の列。カーディナリティの高いグループ化には、フェッチおよびレンダリングされるシリーズの数を制限するシリーズ制限を含める必要があります。"
      ],
      "One or many metrics to display": ["表示する 1 つまたは複数のメトリック"],
      "Fixed color": ["固定色"],
      "Right axis metric": ["右軸の指標"],
      "Choose a metric for right axis": ["右軸の指標を選択"],
      "Linear color scheme": ["線形配色"],
      "Color metric": ["色の指標"],
      "One or many controls to pivot as columns": [
        "列としてピボットする 1 つまたは複数のコントロール"
      ],
      "The time granularity for the visualization. Note that you can type and use simple natural language as in `10 seconds`,`1 day` or `56 weeks`": [
        "視覚化の時間粒度。 「10 秒」、「1 日」、「56 週間」などの単純な自然言語を入力して使用できることに注意してください。"
      ],
      "The time granularity for the visualization. This applies a date transformation to alter your time column and defines a new time granularity. The options here are defined on a per database engine basis in the Superset source code.": [
        "視覚化の時間粒度。これにより、日付変換が適用されて時間列が変更され、新しい時間粒度が定義されます。ここでのオプションは、スーパーセットのソース コードでデータベース エンジンごとに定義されます。"
      ],
      "The time range for the visualization. All relative times, e.g. \"Last month\", \"Last 7 days\", \"now\", etc. are evaluated on the server using the server's local time (sans timezone). All tooltips and placeholder times are expressed in UTC (sans timezone). The timestamps are then evaluated by the database using the engine's local timezone. Note one can explicitly set the timezone per the ISO 8601 format if specifying either the start and/or end time.": [
        "視覚化の時間範囲。すべての相対時間、例: 「先月」、「過去 7 日間」、「現在」などは、サーバーの現地時間 (タイムゾーンなし) を使用してサーバー上で評価されます。すべてのツールチップとプレースホルダーの時間は UTC (タイムゾーンなし) で表されます。次に、タイムスタンプは、エンジンのローカル タイムゾーンを使用してデータベースによって評価されます。開始時刻と終了時刻、あるいはその両方を指定する場合は、ISO 8601 形式に従ってタイムゾーンを明示的に設定できることに注意してください。"
      ],
      "Limits the number of rows that get displayed.": [
        "表示される行数を制限します。"
      ],
      "Metric used to define how the top series are sorted if a series or row limit is present. If undefined reverts to the first metric (where appropriate).": [
        "シリーズまたは行制限が存在する場合に上位シリーズを並べ替える方法を定義するために使用されるメトリック。未定義の場合は、最初のメトリック (該当する場合) に戻ります。"
      ],
      "Defines the grouping of entities. Each series is shown as a specific color on the chart and has a legend toggle": [
        "エンティティのグループ化を定義します。各シリーズはチャート上で特定の色で表示され、凡例の切り替えが行われます。"
      ],
      "Metric assigned to the [X] axis": ["[X] 軸に割り当てられた指標"],
      "Metric assigned to the [Y] axis": ["[Y] 軸に割り当てられた指標"],
      "Bubble size": ["バブルサイズ"],
      "When `Calculation type` is set to \"Percentage change\", the Y Axis Format is forced to `.1%`": [
        "「計算タイプ」が「変化率」に設定されている場合、Y 軸の形式は強制的に「.1%」になります。"
      ],
      "Color scheme": ["配色"],
      "An error occurred while starring this chart": [
        "このグラフにスターを付けるときにエラーが発生しました"
      ],
      "Chart [%s] has been saved": ["チャート [%s] が保存されました"],
      "Chart [%s] has been overwritten": ["チャート [%s] は上書きされました"],
      "Dashboard [%s] just got created and chart [%s] was added to it": [
        "ダッシュボード [%s] が作成され、グラフ [%s] が追加されました"
      ],
      "Chart [%s] was added to dashboard [%s]": [
        "チャート [%s] がダッシュボード [%s] に追加されました"
      ],
      "GROUP BY": ["グループ化"],
      "Use this section if you want a query that aggregates": [
        "集計するクエリが必要な場合は、このセクションを使用してください"
      ],
      "NOT GROUPED BY": ["グループ化されていません"],
      "Use this section if you want to query atomic rows": [
        "アトミック行をクエリする場合は、このセクションを使用してください"
      ],
      "The X-axis is not on the filters list": [
        "X 軸がフィルター リストにありません"
      ],
      "The X-axis is not on the filters list which will prevent it from being used in\n            time range filters in dashboards. Would you like to add it to the filters list?": [
        "X 軸はフィルター リストにないため、次の目的で使用できません。\n            ダッシュボードの時間範囲フィルター。フィルタリストに追加しますか?"
      ],
      "You cannot delete the last temporal filter as it's used for time range filters in dashboards.": [
        "最後の時間フィルターは、ダッシュボードの時間範囲フィルターに使用されているため、削除できません。"
      ],
      "This section contains validation errors": [
        "このセクションには検証エラーが含まれています"
      ],
      "Keep control settings?": ["コントロール設定を保持しますか?"],
      "You've changed datasets. Any controls with data (columns, metrics) that match this new dataset have been retained.": [
        "データセットを変更しました。"
      ],
      "Continue": ["継続"],
      "Clear form": ["クリアフォーム"],
      "No form settings were maintained": ["フォーム設定が維持されていません"],
      "We were unable to carry over any controls when switching to this new dataset.": [
        "この新しいデータセットに切り替えるときに、コントロールを引き継ぐことができませんでした。"
      ],
      "Customize": ["カスタマイズ"],
      "Generating link, please wait..": [
        "リンクを生成中です。しばらくお待ちください。"
      ],
      "Chart height": ["チャートの高さ"],
      "Chart width": ["チャートの幅"],
      "An error occurred while loading dashboard information.": [
        "ダッシュボード情報の読み込み中にエラーが発生しました"
      ],
      "Save (Overwrite)": ["上書き保存"],
      "Save as...": ["別名で保存"],
      "Chart name": ["チャート名"],
      "Dataset Name": ["データセット名"],
      "A reusable dataset will be saved with your chart.": [
        "再利用可能なデータセットはチャートとともに保存されます"
      ],
      "Add to dashboard": ["ダッシュボードに追加"],
      "Select a dashboard": ["ダッシュボードを選択してください"],
      "Select": ["選択する"],
      " a dashboard OR ": ["ダッシュボード　\nまたは"],
      "create": ["作成"],
      " a new one": ["新規"],
      "A new chart and dashboard will be created.": [
        "新しいグラフとダッシュボードが作成されます"
      ],
      "A new chart will be created.": ["新しいチャートが作成されます"],
      "A new dashboard will be created.": [
        "新しいダッシュボードが作成されます"
      ],
      "Save & go to dashboard": ["保存してダッシュボードに移動"],
      "Save chart": ["チャートを保存"],
      "Formatted date": ["フォーマットされた日付"],
      "Column Formatting": ["列の書式設定"],
      "Collapse data panel": ["データパネルを折りたたむ"],
      "Expand data panel": ["データパネルを展開する"],
      "Samples": ["サンプル"],
      "No samples were returned for this dataset": [
        "このデータセットのサンプルは返されませんでした"
      ],
      "No results": ["結果がありません"],
      "Showing %s of %s": ["Showing %s of %s"],
      "%s ineligible item(s) are hidden": [
        "%s の対象外アイテムが非表示になっています。"
      ],
      "Show less...": ["表示を減らす..."],
      "Show all...": ["すべて表示..."],
      "Search Metrics & Columns": ["検索指標と列"],
      "Create a dataset": ["データセットを作成"],
      " to edit or add columns and metrics.": [
        "列とメトリックを編集または追加します。"
      ],
      "Unable to retrieve dashboard colors": [
        "ダッシュボードの色を取得できません"
      ],
      "Not added to any dashboard": [
        "どのダッシュボードにも追加されていません"
      ],
      "You can preview the list of dashboards in the chart settings dropdown.": [
        "チャート設定ドロップダウンでダッシュボードのリストをプレビューできます。"
      ],
      "Not available": ["利用不可"],
      "Add the name of the chart": ["チャートの名前を追加"],
      "Chart title": ["チャートのタイトル"],
      "Add required control values to save chart": [
        "チャートを保存するために必要なコントロール値を追加"
      ],
      "Chart type requires a dataset": [
        "グラフの種類にはデータセットが必要です"
      ],
      "This chart type is not supported when using an unsaved query as a chart source. ": [
        "このグラフ タイプは、保存されていないクエリをグラフ ソースとして使用する場合にはサポートされません。"
      ],
      " to visualize your data.": ["データを視覚化します。"],
      "Required control values have been removed": [
        "必要な制御値が削除されました"
      ],
      "Your chart is not up to date": ["チャートが最新ではありません"],
      "You updated the values in the control panel, but the chart was not updated automatically. Run the query by clicking on the \"Update chart\" button or": [
        "コントロール パネルで値を更新しましたが、グラフは自動的に更新されませんでした。 "
      ],
      "Controls labeled ": ["ラベル付きコントロール"],
      "Control labeled ": ["ラベル付きコントロール"],
      "Chart Source": ["チャートソース"],
      "Open Datasource tab": ["データソースタブを開く"],
      "Original": ["オリジナル"],
      "Pivoted": ["ピボット"],
      "You do not have permission to edit this chart": [
        "このチャートを編集する権限がありません"
      ],
      "Chart properties updated": ["グラフのプロパティが更新されました"],
      "Edit Chart Properties": ["チャートのプロパティを編集"],
      "This chart is managed externally, and can't be edited in Superset": [
        "このチャートは外部で管理されており、スーパーセットでは編集できません"
      ],
      "The description can be displayed as widget headers in the dashboard view. Supports markdown.": [
        "説明は、ダッシュボード ビューのウィジェット ヘッダーとして表示できます。マークダウンをサポートします。"
      ],
      "Person or group that has certified this chart.": [
        "このチャートを認証した個人または団体。"
      ],
      "Configuration": ["構成"],
      "Duration (in seconds) of the caching timeout for this chart. Set to -1 to bypass the cache. Note this defaults to the dataset's timeout if undefined.": [
        "このチャートのキャッシュ タイムアウトの期間 (秒単位)。キャッシュをバイパスするには、-1 に設定します。未定義の場合、これはデフォルトでデータセットのタイムアウトになることに注意してください。"
      ],
      "A list of users who can alter the chart. Searchable by name or username.": [
        "チャートを変更できるユーザーのリスト。名前またはユーザー名で検索できます。"
      ],
      "The row limit set for the chart was reached. The chart may show partial data.": [
        "グラフに設定された行制限に達しました。グラフには部分的なデータが表示される場合があります。"
      ],
      "Create chart": ["チャートを作成"],
      "Update chart": ["チャートを更新"],
      "Invalid lat/long configuration.": ["緯度/経度の設定が無効です。"],
      "Reverse lat/long ": ["逆緯度"],
      "Longitude & Latitude columns": ["経度と緯度の列"],
      "Delimited long & lat single column": ["区切られた経度と緯度の単一列"],
      "Multiple formats accepted, look the geopy.points Python library for more details": [
        "複数の形式が受け入れられます。詳細については、geopy.points Python ライブラリを参照してください。"
      ],
      "Geohash": ["ジオハッシュ"],
      "textarea": ["テキストエリア"],
      "in modal": ["モーダルで"],
      "Sorry, An error occurred": ["エラーが発生しました"],
      "Save as Dataset": ["データセットとして保存"],
      "Open in SQL Lab": ["SQL Labで開く"],
      "Failed to verify select options: %s": [
        "選択オプションを確認できませんでした: %s"
      ],
      "No annotation layers": ["注釈レイヤーなし"],
      "Add an annotation layer": ["注釈レイヤーを追加"],
      "Annotation layer": ["注釈レイヤー"],
      "Select the Annotation Layer you would like to use.": [
        "使用する注釈レイヤーを選択します。"
      ],
      "Use another existing chart as a source for annotations and overlays.\n          Your chart must be one of these visualization types: [%s]": [
        "別の既存のグラフを注釈とオーバーレイのソースとして使用してください。\n グラフは次の視覚化タイプのいずれかである必要があります: [%s]"
      ],
      "Expects a formula with depending time parameter 'x'\n        in milliseconds since epoch. mathjs is used to evaluate the formulas.\n        Example: '2x+5'": [
        "時間パラメータ「x」に依存する数式が必要です\n        エポックからのミリ秒単位。 mathjs は数式の評価に使用されます。\n        例: 「2x+5」"
      ],
      "Annotation layer value": ["注釈レイヤーの値"],
      "Bad formula.": ["悪い式"],
      "Annotation Slice Configuration": ["注釈スライスの構成"],
      "This section allows you to configure how to use the slice\n              to generate annotations.": [
        "このセクションでは、スライスの使用方法を設定できます。\n              注釈を生成します。"
      ],
      "Annotation layer time column": ["注釈レイヤーの時間列"],
      "Interval start column": ["インターバル開始列"],
      "Event time column": ["イベント時間列"],
      "This column must contain date/time information.": [
        "この列には日付/時刻情報が含まれている必要があります。"
      ],
      "Annotation layer interval end": ["注釈レイヤー間隔の終了"],
      "Interval End column": ["インターバル終了列"],
      "Annotation layer title column": ["注釈レイヤーのタイトル列"],
      "Title Column": ["タイトル欄"],
      "Pick a title for you annotation.": [
        "注釈のタイトルを選択してください。"
      ],
      "Annotation layer description columns": ["注釈レイヤーの説明列"],
      "Description Columns": ["説明列"],
      "Pick one or more columns that should be shown in the annotation. If you don't select a column all of them will be shown.": [
        "注釈に表示する列を 1 つ以上選択します。列を選択しない場合は、すべての列が表示されます。"
      ],
      "Override time range": ["時間範囲を上書きする"],
      "This controls whether the \"time_range\" field from the current\n                  view should be passed down to the chart containing the annotation data.": [
        "これは、現在のビューの \"time_range\" フィールドを、\n 注釈データを含むチャートに渡すかどうかを制御します。"
      ],
      "Override time grain": ["時間粒度を上書きする"],
      "This controls whether the time grain field from the current\n                  view should be passed down to the chart containing the annotation data.": [
        "これは、現在のビューの時間粒度フィールドを\n注釈データを含むチャートに渡すかどうかを制御します。"
      ],
      "Time delta in natural language\n                  (example:  24 hours, 7 days, 56 weeks, 365 days)": [
        "自然言語の時間デルタ\n (例: 24 時間、7 日、56 週間、365 日)"
      ],
      "Display configuration": ["表示設定"],
      "Configure your how you overlay is displayed here.": [
        "ここでオーバーレイの表示方法を設定します。"
      ],
      "Annotation layer stroke": ["注釈レイヤーのストローク"],
      "Style": ["スタイル"],
      "Solid": ["ソリッド"],
      "Dashed": ["破線"],
      "Long dashed": ["長破線"],
      "Dotted": ["点在"],
      "Annotation layer opacity": ["注釈レイヤーの不透明度"],
      "Color": ["カラー"],
      "Automatic Color": ["自動カラー"],
      "Shows or hides markers for the time series": [
        "時系列のマーカーを表示または非表示にします"
      ],
      "Hide Line": ["線を隠す"],
      "Hides the Line for the time series": ["時系列の線を非表示にします"],
      "Layer configuration": ["レイヤー構成"],
      "Configure the basics of your Annotation Layer.": [
        "注釈レイヤーの基本を構成します。"
      ],
      "Mandatory": ["必須"],
      "Hide layer": ["レイヤーを隠す"],
      "Show label": ["ラベルを表示"],
      "Whether to always show the annotation label": [
        "注釈ラベルを常に表示するかどうか"
      ],
      "Annotation layer type": ["注釈レイヤーの種類"],
      "Choose the annotation layer type": [
        "注釈レイヤーのタイプを選んでください"
      ],
      "Annotation source type": ["注釈ソースの種類"],
      "Choose the source of your annotations": ["注釈のソースを選択する"],
      "Annotation source": ["注釈ソース"],
      "Remove": ["削除"],
      "Time series": ["時系列"],
      "Edit annotation layer": ["注釈レイヤーを編集"],
      "Add annotation layer": ["注釈レイヤーを追加"],
      "Empty collection": ["空のコレクション"],
      "Add an item": ["アイテムを追加"],
      "Remove item": ["アイテムを削除"],
      "This color scheme is being overridden by custom label colors.\n    Check the JSON metadata in the Advanced settings": [
        "この配色はカスタム ラベルの色によって上書きされています。\n 詳細設定で JSON メタデータを確認してください。"
      ],
      "The color scheme is determined by the related dashboard.\n        Edit the color scheme in the dashboard properties.": [
        "配色は、関連するダッシュボードによって決まります。\n ダッシュボードのプロパティで配色を編集します。"
      ],
      "dashboard": ["ダッシュボード"],
      "Dashboard scheme": ["ダッシュボードスキーム"],
      "Select color scheme": ["配色を選択してください"],
      "Select scheme": ["スキームの選択"],
      "Show less columns": ["表示する列を減らします"],
      "Show all columns": ["すべての列を表示"],
      "Fraction digits": ["小数部の桁"],
      "Number of decimal digits to round numbers to": [
        "数値を四捨五入する小数点以下の桁数"
      ],
      "Min Width": ["最小幅"],
      "Default minimal column width in pixels, actual width may still be larger than this if other columns don't need much space": [
        "デフォルトの最小列幅（ピクセル単位）。他の列にそれほどスペースが必要ない場合、実際の幅はこれよりも大きくなる可能性があります"
      ],
      "Text align": ["テキストの配置"],
      "Horizontal alignment": ["水平方向の配置"],
      "Show cell bars": ["セルバーを表示"],
      "Whether to align positive and negative values in cell bar chart at 0": [
        "セル棒グラフの正負の値を0に揃えるかどうか"
      ],
      "Whether to colorize numeric values by if they are positive or negative": [
        "数値を正か負かで色分けするかどうか"
      ],
      "Truncate Cells": ["セルの切り詰め"],
      "Truncate long cells to the \"min width\" set above": [
        "長いセルを上で設定した「最小幅」に切り詰めます"
      ],
      "Customize chart metrics or columns with currency symbols as prefixes or suffixes. Choose a symbol from dropdown or type your own.": [
        "通貨記号をプレフィックスまたはサフィックスとして使用してグラフのメトリクスまたは列をカスタマイズします。"
      ],
      "Small number format": ["小さい数値形式"],
      "D3 number format for numbers between -1.0 and 1.0, useful when you want to have different significant digits for small and large numbers": [
        "-1.0 から 1.0 までの数値の D3 数値形式。小さい数値と大きい数値に異なる有効桁数を使用する場合に便利です。"
      ],
      "Display": ["画面"],
      "Number formatting": ["数値の書式設定"],
      "Edit formatter": ["フォーマッタの編集"],
      "Add new formatter": ["新しいフォーマッタを追加"],
      "Add new color formatter": ["新しいカラーフォーマッタを追加"],
      "alert": ["アラート"],
      "error": ["エラー"],
      "success dark": ["成功ダーク"],
      "alert dark": ["アラート暗い"],
      "error dark": ["エラーダーク"],
      "This value should be smaller than the right target value": [
        "この値は正しい目標値よりも小さい必要があります"
      ],
      "This value should be greater than the left target value": [
        "この値は左の目標値より大きくなければなりません"
      ],
      "Required": ["必須"],
      "Operator": ["オペレーター"],
      "Left value": ["左の値"],
      "Right value": ["正しい値"],
      "Target value": ["目標値"],
      "Select column": ["列を選択"],
      "Color: ": ["色:"],
      "Lower threshold must be lower than upper threshold": [
        "下限しきい値は上限しきい値よりも低くなければなりません"
      ],
      "Upper threshold must be greater than lower threshold": [
        "上限しきい値は下限しきい値より大きくなければなりません"
      ],
      "Isoline": ["Isoline"],
      "Threshold": ["しきい値"],
      "Defines the value that determines the boundary between different regions or levels in the data ": [
        "データ内の異なる領域またはレベル間の境界を決定する値を定義"
      ],
      "The width of the Isoline in pixels": ["等値線の幅 (ピクセル単位)"],
      "The color of the isoline": ["等値線の色"],
      "Isoband": ["Isoband"],
      "Lower Threshold": ["下限しきい値"],
      "The lower limit of the threshold range of the Isoband": [
        "Isoband のしきい値範囲の下限値"
      ],
      "Upper Threshold": ["上限閾値"],
      "The upper limit of the threshold range of the Isoband": [
        "Isoband のしきい値範囲の上限"
      ],
      "The color of the isoband": ["等帯域の色"],
      "Click to add a contour": ["クリックして輪郭を追加します"],
      "Prefix": ["プレフィックス"],
      "Suffix": ["サフィックス"],
      "Currency prefix or suffix": ["通貨の接頭辞または接尾辞"],
      "Prefix or suffix": ["プレフィックスまたはサフィックス"],
      "Currency symbol": ["通貨記号"],
      "Currency": ["通貨"],
      "Edit dataset": ["データセットを編集"],
      "You must be a dataset owner in order to edit. Please reach out to a dataset owner to request modifications or edit access.": [
        "編集するにはデータセットの所有者である必要があります。"
      ],
      "View in SQL Lab": ["SQL Labで表示"],
      "Query preview": ["クエリプレビュー"],
      "Save as dataset": ["データセットとして保存"],
      "Missing URL parameters": ["URLパラメータが欠落しています"],
      "The URL is missing the dataset_id or slice_id parameters.": [
        "URL に dataset_id または slide_id パラメータがありません。"
      ],
      "The dataset linked to this chart may have been deleted.": [
        "このチャートにリンクされているデータセットは削除された可能性があります。"
      ],
      "RANGE TYPE": ["範囲のタイプ"],
      "Actual time range": ["実際の期間"],
      "APPLY": ["適用"],
      "Edit time range": ["期間を編集"],
      "Configure Advanced Time Range ": ["詳細な時間範囲の構成"],
      "START (INCLUSIVE)": ["開始 (包括的)"],
      "Start date included in time range": ["開始日が時間範囲に含まれる"],
      "END (EXCLUSIVE)": ["終了 (独占)"],
      "End date excluded from time range": [
        "終了日が時間範囲から除外されています"
      ],
      "Configure Time Range: Previous...": ["時間範囲の構成: 前..."],
      "Configure Time Range: Last...": ["時間範囲の構成: 前回..."],
      "Configure custom time range": ["カスタム時間範囲の構成"],
      "Relative quantity": ["相対量"],
      "Relative period": ["相対期間"],
      "Anchor to": ["アンカーへ"],
      "NOW": ["今"],
      "Date/Time": ["日付/時刻"],
      "Return to specific datetime.": ["特定の日付時刻に戻ります。"],
      "Syntax": ["構文"],
      "Example": ["例"],
      "Moves the given set of dates by a specified interval.": [
        "指定された日付のセットを指定された間隔で移動します。"
      ],
      "Truncates the specified date to the accuracy specified by the date unit.": [
        "指定された日付を日付単位で指定された精度まで切り捨てます。"
      ],
      "Get the last date by the date unit.": [
        "最終日付を日付単位で取得します。"
      ],
      "Get the specify date for the holiday": ["休日の指定日を取得する"],
      "Previous": ["前"],
      "Custom": ["カスタム"],
      "Last day": ["最終日"],
      "Last week": ["先週"],
      "Last month": ["先月"],
      "Last quarter": ["最後の四半期"],
      "Last year": ["去年"],
      "previous calendar week": ["前の暦週"],
      "previous calendar month": ["前暦月"],
      "previous calendar year": ["前暦年"],
      "Seconds %s": ["秒 %s"],
      "Minutes %s": ["分 %s"],
      "Hours %s": ["時間 %s"],
      "Days %s": [" 日%s"],
      "Weeks %s": ["週 %s"],
      "Months %s": ["月 %s"],
      "Quarters %s": ["四半期 %s"],
      "Years %s": ["年 %s"],
      "Specific Date/Time": ["特定の日付/時間"],
      "Relative Date/Time": ["相対日付/時刻"],
      "Now": ["今"],
      "Midnight": ["真夜中"],
      "Saved expressions": ["保存された式"],
      "Saved": ["保存済"],
      "%s column(s)": ["%s 列"],
      "No temporal columns found": ["テンポラル列が見つかりません"],
      "No saved expressions found": ["保存された式が見つかりません"],
      "Add calculated temporal columns to dataset in \"Edit datasource\" modal": [
        "「データソースの編集」モーダルで計算された時間列をデータセットに追加します"
      ],
      "Add calculated columns to dataset in \"Edit datasource\" modal": [
        "「データソースの編集」モーダルで計算列をデータセットに追加します"
      ],
      " to mark a column as a time column": ["列を時間列としてマークする"],
      " to add calculated columns": ["計算列を追加するには"],
      "Simple": ["シンプル"],
      "Mark a column as temporal in \"Edit datasource\" modal": [
        "「データソースの編集」モーダルで列をテンポラルとしてマークします"
      ],
      "Custom SQL": ["カスタムSQL"],
      "My column": ["私のコラム"],
      "This filter might be incompatible with current dataset": [
        "このフィルターは現在のデータセットと互換性がない可能性があります"
      ],
      "This column might be incompatible with current dataset": [
        "この列は現在のデータセットと互換性がない可能性があります"
      ],
      "Click to edit label": ["クリックしてラベルを編集"],
      "Drop columns/metrics here or click": [
        "ここに列/指標をドロップするか、クリック"
      ],
      "This metric might be incompatible with current dataset": [
        "このメトリクスは現在のデータセットと互換性がない可能性があります"
      ],
      "\n                This filter was inherited from the dashboard's context.\n                It won't be saved when saving the chart.\n              ": [
        "                このフィルターはダッシュボードのコンテキストから継承されました。\n                グラフを保存するときは保存されません。"
      ],
      "%s option(s)": ["%s オプション"],
      "Select subject": ["件名を選択"],
      "No such column found. To filter on a metric, try the Custom SQL tab.": [
        "そのような列は見つかりませんでした。メトリクスでフィルタリングするには、[カスタム SQL] タブを試してください。"
      ],
      "To filter on a metric, use Custom SQL tab.": [
        "メトリックでフィルタするには、[カスタム SQL] タブを使用します。"
      ],
      "%s operator(s)": ["%s オペレータ"],
      "Select operator": ["演算子の選択"],
      "Comparator option": ["コンパレータオプション"],
      "Type a value here": ["ここに値を入力してください"],
      "Filter value (case sensitive)": ["フィルター値(大文字と小文字を区別)"],
      "Failed to retrieve advanced type": ["高度なタイプの取得に失敗しました"],
      "choose WHERE or HAVING...": [
        "どこにあるか、持っているかを選択してください..."
      ],
      "Filters by columns": ["列によるフィルター"],
      "Filters by metrics": ["メトリクスによるフィルター"],
      "Fixed": ["固定"],
      "Based on a metric": ["メトリクスに基づく"],
      "My metric": ["私の指標"],
      "Add metric": ["指標を追加"],
      "Select aggregate options": ["集計オプションの選択"],
      "%s aggregates(s)": ["%s 集約"],
      "Select saved metrics": ["保存されたメトリクスを選択する"],
      "%s saved metric(s)": ["%s が保存した指標"],
      "Saved metric": ["保存した指標"],
      "No saved metrics found": ["保存されたメトリクスが見つかりません"],
      "Add metrics to dataset in \"Edit datasource\" modal": [
        "「データソースの編集」でデータセットに指標を追加"
      ],
      " to add metrics": ["指標を追加するには"],
      "Simple ad-hoc metrics are not enabled for this dataset": [
        "このデータセットでは単純なアドホック メトリクスが有効になっていません"
      ],
      "column": ["列"],
      "aggregate": ["集計"],
      "Custom SQL ad-hoc metrics are not enabled for this dataset": [
        "カスタム SQL アドホック メトリクスはこのデータセットでは有効になっていません"
      ],
      "Error while fetching data: %s": [
        "データの取得中にエラーが発生しました: %s"
      ],
      "Time series columns": ["時系列列"],
      "Actual value": ["実際の値"],
      "Sparkline": ["スパークライン"],
      "Period average": ["期間平均"],
      "The column header label": ["列ヘッダーのラベル"],
      "Column header tooltip": ["列ヘッダーのツールチップ"],
      "Type of comparison, value difference or percentage": [
        "比較の種類、値の差またはパーセンテージ"
      ],
      "Width": ["幅"],
      "Width of the sparkline": ["スパークラインの幅"],
      "Height of the sparkline": ["スパークラインの高さ"],
      "Time lag": ["タイムラグ"],
      "Number of periods to compare against. You can use negative numbers to compare from the beginning of the time range.": [
        "比較する期間の数。負の数値を使用して、時間範囲の先頭から比較できます。"
      ],
      "Time Lag": ["タイムラグ"],
      "Time ratio": ["時間比率"],
      "Number of periods to ratio against": ["比率に対する期間の数"],
      "Time Ratio": ["時間比率"],
      "Show Y-axis": ["Y軸を表示"],
      "Show Y-axis on the sparkline. Will display the manually set min/max if set or min/max values in the data otherwise.": [
        "スパークライン上に Y 軸を表示します。手動で設定された最小/最大値が設定されている場合はそれが表示され、それ以外の場合はデータの最小/最大値が表示されます。"
      ],
      "Y-axis bounds": ["Y 軸の境界"],
      "Manually set min/max values for the y-axis.": [
        "Y 軸の最小値/最大値を手動で設定します。"
      ],
      "Color bounds": ["色の境界"],
      "Number bounds used for color encoding from red to blue.\n               Reverse the numbers for blue to red. To get pure red or blue,\n               you can enter either only min or max.": [
        "赤から青へのカラーエンコーディングに使用される数値境界。\n               青から赤の数字を逆にします。純粋な赤や青を得るには、\n               最小値または最大値のみを入力できます。"
      ],
      "Optional d3 number format string": [
        "オプションの d3 数値フォーマット文字列"
      ],
      "Number format string": ["数値フォーマット文字列"],
      "Optional d3 date format string": ["オプションの d3 日付形式文字列"],
      "Date format string": ["日付形式の文字列"],
      "Column Configuration": ["列構成"],
      "Select Viz Type": ["Viz タイプの選択"],
      "Currently rendered: %s": ["現在レンダリング中: %s"],
      "Search all charts": ["すべてのチャートを検索"],
      "No description available.": ["説明がありません。"],
      "Examples": ["例"],
      "This visualization type is not supported.": [
        "この可視化方式はサポートされていません。"
      ],
      "View all charts": ["すべてのチャートを表示"],
      "Select a visualization type": ["可視化方式を選んでください"],
      "No results found": ["結果が見つかりませんでした"],
      "Superset Chart": ["Supersetチャート"],
      "New chart": ["新しいチャート"],
      "Edit chart properties": ["チャートのプロパティを編集"],
      "Export to original .CSV": ["元のCSVにエクスポート"],
      "Export to pivoted .CSV": ["ピボットされたCSVにエクスポート"],
      "Export to .JSON": [".JSONにエクスポート"],
      "Embed code": ["コードを埋め込む"],
      "Run in SQL Lab": ["SQL Labで実行"],
      "Code": ["コード"],
      "Markup type": ["マークアップの種類"],
      "Pick your favorite markup language": [
        "お気に入りのマークアップ言語を選択してください"
      ],
      "Put your code here": ["ここにコードを入力してください"],
      "URL parameters": ["URLパラメータ"],
      "Extra parameters for use in jinja templated queries": [
        "Extra parameters for use in jinja templated queries"
      ],
      "Annotations and layers": ["注釈とレイヤー"],
      "Annotation layers": ["注釈レイヤー"],
      "My beautiful colors": ["私の美しい色"],
      "< (Smaller than)": ["< (より小さい)"],
      "> (Larger than)": ["> (より大きい)"],
      "<= (Smaller or equal)": ["<= (小さいか等しい)"],
      ">= (Larger or equal)": [">= (大きいか等しい)"],
      "== (Is equal)": ["== (等しい)"],
      "!= (Is not equal)": ["!= (等しくない)"],
      "Not null": ["nullではありません"],
      "60 days": ["60日"],
      "90 days": ["90日"],
      "Send as PNG": ["PNGとして送信"],
      "Send as CSV": ["CSVとして送信"],
      "Send as text": ["テキストとして送信"],
      "Alert condition": ["アラート状態"],
      "Notification method": ["通知方法"],
      "database": ["データベース"],
      "sql": ["SQL"],
      "Not all required fields are complete. Please provide the following:": [
        "すべての必須フィールドが完了しているわけではありません。以下を入力してください。:"
      ],
      "Add delivery method": ["配送方法の追加"],
      "report": ["レポート"],
      "%s updated": ["%sが更新されました"],
      "Edit Report": ["レポートの編集"],
      "Edit Alert": ["アラートの編集"],
      "Add Report": ["レポートの追加"],
      "Add Alert": ["アラートを追加"],
      "Add": ["追加"],
      "Set up basic details, such as name and description.": [
        "名前や説明などの基本的な詳細を設定します。"
      ],
      "Report name": ["レポート名"],
      "Alert name": ["アラート名"],
      "Define the database, SQL query, and triggering conditions for alert.": [
        "データベース、SQLクエリ、およびアラートのトリガー条件を定義します。"
      ],
      "SQL Query": ["SQLクエリ"],
      "The result of this query must be a value capable of numeric interpretation e.g. 1, 1.0, or \"1\" (compatible with Python's float() function).": [
        "このクエリの結果は、数値解釈可能な値である必要があります。 1、1.0、または「1」（Python の float() 関数と互換性があります）。"
      ],
      "Trigger Alert If...": ["アラートをトリガーする場合..."],
      "Condition": ["状態"],
      "Customize data source, filters, and layout.": [
        "データソース、フィルター、レイアウトをカスタマイズします。"
      ],
      "Screenshot width": ["スクリーンショットの幅"],
      "Input custom width in pixels": ["カスタム幅をピクセル単位で入力"],
      "Ignore cache when generating report": [
        "レポート生成時にキャッシュを無視する"
      ],
      "Define delivery schedule, timezone, and frequency settings.": [
        "配送スケジュール、タイムゾーン、および頻度の設定を定義します。"
      ],
      "Timezone": ["タイムゾーン"],
      "Log retention": ["ログの保持"],
      "Working timeout": ["作業タイムアウト"],
      "Time in seconds": ["秒単位の時間"],
      "seconds": ["秒"],
      "Grace period": ["猶予期間"],
      "Recurring (every)": ["定期的（毎回）"],
      "CRON Schedule": ["CRON スケジュール"],
      "CRON expression": ["CRON式"],
      "Report sent": ["レポートが送信されました"],
      "Alert triggered, notification sent": [
        "アラートが発動し、通知が送信されました"
      ],
      "Report sending": ["レポート送信"],
      "Alert running": ["アラート発動中"],
      "Report failed": ["レポートに失敗しました"],
      "Alert failed": ["アラートに失敗しました。"],
      "Nothing triggered": ["何もトリガーされませんでした"],
      "Alert Triggered, In Grace Period": ["アラート発動、猶予期間中"],
      "Delivery method": ["配送方法"],
      "Select Delivery Method": ["配送方法の選択"],
      "Recipients are separated by \",\" or \";\"": [
        "受信者は「,」または「;」で区切られます。"
      ],
      "Queries": ["クエリ"],
      "No entities have this tag currently assigned": [
        "現在このタグが割り当てられているエンティティはありません"
      ],
      "Add tag to entities": ["エンティティにタグを追加"],
      "annotation_layer": ["注釈レイヤー"],
      "Annotation template updated": ["注釈テンプレートが更新されました"],
      "Annotation template created": ["注釈テンプレートが作成されました"],
      "Edit annotation layer properties": ["注釈レイヤーのプロパティを編集"],
      "Annotation layer name": ["注釈レイヤー名"],
      "Description (this can be seen in the list)": [
        "説明(これはリストで見ることができます)"
      ],
      "annotation": ["注釈"],
      "The annotation has been updated": ["注釈が更新されました"],
      "The annotation has been saved": ["注釈が保存されました"],
      "Edit annotation": ["注釈を編集する"],
      "Add annotation": ["注釈を追加"],
      "date": ["日付"],
      "Additional information": ["追加情報"],
      "Please confirm": ["確認してください"],
      "Are you sure you want to delete": ["削除してもよろしいですか"],
      "Modified %s": ["%sを変更しました"],
      "css_template": ["css_テンプレート"],
      "Edit CSS template properties": ["CSSテンプレートのプロパティを編集する"],
      "Add CSS template": ["CSSテンプレートを追加"],
      "css": ["CSS"],
      "published": ["公開"],
      "draft": ["下書き"],
      "Adjust how this database will interact with SQL Lab.": [
        "このデータベースが SQL Lab とどのように対話するかを調整"
      ],
      "Expose database in SQL Lab": ["SQL Lab でデータベースを公開する"],
      "Allow this database to be queried in SQL Lab": [
        "SQL Lab でのこのデータベースのクエリを許可"
      ],
      "Allow creation of new tables based on queries": [
        "クエリに基づいた新しいテーブルの作成を許可する"
      ],
      "Allow creation of new views based on queries": [
        "クエリに基づいた新しいビューの作成を許可する"
      ],
      "CTAS & CVAS SCHEMA": ["CTAS & CVAS SCHEMA"],
      "Create or select schema...": ["スキーマを作成または選択します..."],
      "Force all tables and views to be created in this schema when clicking CTAS or CVAS in SQL Lab.": [
        "SQL Lab で CTAS または CVAS をクリックすると、すべてのテーブルとビューがこのスキーマに強制的に作成されます。"
      ],
      "Allow manipulation of the database using non-SELECT statements such as UPDATE, DELETE, CREATE, etc.": [
        "UPDATE、DELETE、CREATE などの非 SELECT ステートメントを使用したデータベースの操作を許可します。"
      ],
      "Enable query cost estimation": ["クエリコスト見積もりを有効にする"],
      "For Bigquery, Presto and Postgres, shows a button to compute cost before running a query.": [
        "BigQuery、Presto、Postgres の場合、クエリを実行する前にコストを計算するボタンが表示されます。"
      ],
      "Allow this database to be explored": ["このデータベースの探索を許可"],
      "When enabled, users are able to visualize SQL Lab results in Explore.": [
        "有効にすると、ユーザーは SQL Lab の結果を Explore で視覚化できます。"
      ],
      "Disable SQL Lab data preview queries": [
        "SQL Lab データ プレビュー クエリを無効にする"
      ],
      "Disable data preview when fetching table metadata in SQL Lab.  Useful to avoid browser performance issues when using  databases with very wide tables.": [
        "SQL Lab でテーブル メタデータを取得するときにデータ プレビューを無効にします。非常に幅の広いテーブルを含むデータベースを使用する場合に、ブラウザのパフォーマンスの問題を回避するのに役立ちます。"
      ],
      "Enable row expansion in schemas": ["スキーマでの行拡張を有効にする"],
      "For Trino, describe full schemas of nested ROW types, expanding them with dotted paths": [
        "Trino の場合、ネストされた ROW 型の完全なスキーマを記述し、点線のパスで展開します"
      ],
      "Performance": ["パフォーマンス"],
      "Adjust performance settings of this database.": [
        "このデータベースのパフォーマンス設定を調整"
      ],
      "Chart cache timeout": ["チャートキャッシュタイムアウト"],
      "Enter duration in seconds": ["期間を秒単位で入力してください"],
      "Duration (in seconds) of the caching timeout for charts of this database. A timeout of 0 indicates that the cache never expires, and -1 bypasses the cache. Note this defaults to the global timeout if undefined.": [
        "このデータベースのチャートのキャッシュ タイムアウトの期間 (秒単位)。タイムアウト 0 はキャッシュが期限切れにならないことを示し、-1 はキャッシュをバイパスします。未定義の場合、デフォルトでグローバル タイムアウトになることに注意してください。"
      ],
      "Schema cache timeout": ["スキーマキャッシュタイムアウト"],
      "Duration (in seconds) of the metadata caching timeout for schemas of this database. If left unset, the cache never expires.": [
        "このデータベースのスキーマのメタデータ キャッシュ タイムアウトの期間 (秒単位)。設定しない場合、キャッシュは期限切れになりません。"
      ],
      "Table cache timeout": ["テーブルキャッシュタイムアウト"],
      "Duration (in seconds) of the metadata caching timeout for tables of this database. If left unset, the cache never expires. ": [
        "このデータベースのテーブルのメタデータ キャッシュ タイムアウトの期間 (秒単位)。設定しない場合、キャッシュは期限切れになりません。"
      ],
      "Asynchronous query execution": ["非同期でのクエリ実行"],
      "Cancel query on window unload event": [
        "ウィンドウアンロードイベントでクエリをキャンセル"
      ],
      "Terminate running queries when browser window closed or navigated to another page. Available for Presto, Hive, MySQL, Postgres and Snowflake databases.": [
        "ブラウザ ウィンドウが閉じられたとき、または別のページに移動したときに、実行中のクエリを終了します。"
      ],
      "Add extra connection information.": ["追加の接続情報を追加します"],
      "Secure extra": ["追加の安全性"],
      "JSON string containing additional connection configuration. This is used to provide connection information for systems like Hive, Presto and BigQuery which do not conform to the username:password syntax normally used by SQLAlchemy.": [
        "追加の接続構成を含む JSON 文字列。これは、SQLAlchemy で通常使用されるユーザー名:パスワード構文に準拠しない Hive、Presto、BigQuery などのシステムに接続情報を提供するために使用されます。"
      ],
      "Enter CA_BUNDLE": ["CA_BUNDLE を入力してください"],
      "Optional CA_BUNDLE contents to validate HTTPS requests. Only available on certain database engines.": [
        "HTTPS リクエストを検証するためのオプションの CA_BUNDLE コンテンツ。"
      ],
      "Impersonate logged in user (Presto, Trino, Drill, Hive, and GSheets)": [
        "ログインユーザーの偽装 (Presto、Trino、Drill、Hive、および GSheets)"
      ],
      "If Presto or Trino, all the queries in SQL Lab are going to be executed as the currently logged on user who must have permission to run them. If Hive and hive.server2.enable.doAs is enabled, will run the queries as service account, but impersonate the currently logged on user via hive.server2.proxy.user property.": [
        "Presto または Trino の場合、SQL Lab のすべてのクエリは、実行権限が必要な現在ログオンしているユーザーとして実行されます。 Hive および hive.server2.enable.doAs が有効な場合、クエリはサービス アカウントとして実行されますが、hive.server2.proxy.user プロパティを介して現在ログオンしているユーザーになりすまします。"
      ],
      "Allow file uploads to database": [
        "データベースへのファイルのアップロードを許可する"
      ],
      "Schemas allowed for File upload": [
        "ファイルのアップロードに許可されるスキーマ"
      ],
      "A comma-separated list of schemas that files are allowed to upload to.": [
        "ファイルのアップロードを許可するスキーマのカンマ区切りのリスト"
      ],
      "Additional settings.": ["追加の設定"],
      "Metadata Parameters": ["メタデータパラメータ"],
      "The metadata_params object gets unpacked into the sqlalchemy.MetaData call.": [
        "metadata_params オブジェクトが sqlalchemy.MetaData 呼び出しに解凍されます。"
      ],
      "Engine Parameters": ["エンジンパラメータ"],
      "The engine_params object gets unpacked into the sqlalchemy.create_engine call.": [
        "engine_params オブジェクトは sqlalchemy.create_engine 呼び出しに解凍されます。"
      ],
      "Version": ["バージョン"],
      "Version number": ["バージョン番号"],
      "Specify the database version. This is used with Presto for query cost estimation, and Dremio for syntax changes, among others.": [
        "データベースのバージョンを指定します。これは、Presto ではクエリのコスト見積もりに使用され、Dremio では構文の変更などに使用されます。"
      ],
      "STEP %(stepCurr)s OF %(stepLast)s": [
        "ステップ %(stepCurr)s OF %(stepLast)s"
      ],
      "Enter Primary Credentials": ["プライマリ資格情報を入力してください"],
      "Need help? Learn how to connect your database": [
        "助けが必要？データベースに接続する方法を学ぶ"
      ],
      "Database connected": ["データベースが接続されました"],
      "Create a dataset to begin visualizing your data as a chart or go to\n          SQL Lab to query your data.": [
        "データセットを作成してデータをグラフとして視覚化するか、\n SQL Lab に移動してデータをクエリします。"
      ],
      "Enter the required %(dbModelName)s credentials": [
        "必要な %(dbModelName)s 認証情報を入力してください"
      ],
      "Need help? Learn more about": ["助けが必要？詳しくはこちら"],
      "connecting to %(dbModelName)s.": ["%(dbModelName)s に接続しています。"],
      "Select a database to connect": [
        "接続するデータベースを選択してください"
      ],
      "SSH Host": ["SSHホスト"],
      "e.g. 127.0.0.1": ["例127.0.0.1"],
      "SSH Port": ["SSHポート"],
      "e.g. Analytics": ["例分析"],
      "Login with": ["でログイン"],
      "Private Key & Password": ["個人のキーとパスワード"],
      "SSH Password": ["SSHパスワード"],
      "e.g. ********": ["例********"],
      "Private Key": ["個人のキー"],
      "Paste Private Key here": ["秘密キーをここに貼り付けます"],
      "Private Key Password": ["個人キーのパスワード"],
      "SSH Tunnel": ["SSH トンネル"],
      "SSH Tunnel configuration parameters": ["SSH トンネル設定パラメータ"],
      "Display Name": ["表示名"],
      "Name your database": ["データベースに名前を付けます"],
      "Pick a name to help you identify this database.": [
        "このデータベースを識別しやすい名前を選択してください。"
      ],
      "dialect+driver://username:password@host:port/database": [
        "方言ドライバー://ユーザー名:パスワード@ホスト:ポート/データベース"
      ],
      "Refer to the": ["参照"],
      "for more information on how to structure your URI.": [
        "URI を構造化する方法の詳細については、「」を参照してください。"
      ],
      "Test connection": ["接続のテスト"],
      "Please enter a SQLAlchemy URI to test": [
        "テストするには SQLAlchemy URI を入力してください"
      ],
      "e.g. world_population": ["例世界人口"],
      "Database settings updated": ["データベース設定が更新されました"],
      "Sorry there was an error fetching database information: %s": [
        "データベース情報の取得中にエラーが発生しました: %s"
      ],
      "Or choose from a list of other databases we support:": [
        "または、サポートされている他のデータベースのリストから選択してください:"
      ],
      "Supported databases": ["サポートされているデータベース"],
      "Choose a database...": ["データベースを選択してください..."],
      "Want to add a new database?": ["新しいデータベースを追加しますか?"],
      "Any databases that allow connections via SQL Alchemy URIs can be added. ": [
        "SQL Alchemy URI を介した接続を許可するデータベースを追加できます。"
      ],
      "Any databases that allow connections via SQL Alchemy URIs can be added. Learn about how to connect a database driver ": [
        "SQL Alchemy URI を介した接続を許可するデータベースを追加できます。データベースドライバーの接続方法について学ぶ"
      ],
      "Connect": ["接続"],
      "Finish": ["終了"],
      "This database is managed externally, and can't be edited in Superset": [
        "このデータベースは外部で管理されており、Supersetでは編集できません"
      ],
      "The passwords for the databases below are needed in order to import them. Please note that the \"Secure Extra\" and \"Certificate\" sections of the database configuration are not present in explore files and should be added manually after the import if they are needed.": [
        "以下のデータベースをインポートするには、そのパスワードが必要です。データベース構成の「Secure Extra」セクションと「Certificate」セクションは、Explorer ファイルには存在しないため、必要に応じてインポート後に手動で追加する必要があることに注意してください。"
      ],
      "You are importing one or more databases that already exist. Overwriting might cause you to lose some of your work. Are you sure you want to overwrite?": [
        "すでに存在する 1 つ以上のデータベースをインポートしています。上書きすると、作業内容の一部が失われる可能性があります。上書きしてもよろしいですか?"
      ],
      "Database Creation Error": ["データベース作成エラー"],
      "We are unable to connect to your database. Click \"See more\" for database-provided information that may help troubleshoot the issue.": [
        "データベースに接続できません。問題のトラブルシューティングに役立つ可能性のあるデータベースが提供する情報については、[詳細を見る] をクリックしてください。"
      ],
      "CREATE DATASET": ["データセットを作成"],
      "QUERY DATA IN SQL LAB": ["SQL LABでデータをクエリする"],
      "Connect a database": ["データベースに接続する"],
      "Edit database": ["データベースを編集"],
      "Connect this database using the dynamic form instead": [
        "代わりに動的フォームを使用してこのデータベースに接続します"
      ],
      "Click this link to switch to an alternate form that exposes only the required fields needed to connect this database.": [
        "このデータベースに接続するために必要な必須フィールドのみを表示する代替フォームに切り替えるには、このリンクをクリックします。"
      ],
      "Additional fields may be required": [
        "追加のフィールドが必要な場合があります"
      ],
      "Select databases require additional fields to be completed in the Advanced tab to successfully connect the database. Learn what requirements your databases has ": [
        "一部のデータベースでは、データベースに正常に接続するために [詳細設定] タブで追加のフィールドを入力する必要があります。データベースにどのような要件があるかを確認する"
      ],
      "Import database from file": ["ファイルからデータベースをインポート"],
      "Connect this database with a SQLAlchemy URI string instead": [
        "代わりに SQLAlchemy URI 文字列を使用してこのデータベースを接続します"
      ],
      "Click this link to switch to an alternate form that allows you to input the SQLAlchemy URL for this database manually.": [
        "このリンクをクリックすると、このデータベースの SQLAlchemy URL を手動で入力できる別のフォームに切り替わります。"
      ],
      "This can be either an IP address (e.g. 127.0.0.1) or a domain name (e.g. mydatabase.com).": [
        "これは、IP アドレス (例: 127.0.0.1) またはドメイン名 (例: mydatabase.com) のいずれかです。"
      ],
      "Host": ["ホスト"],
      "e.g. 5432": ["例5432"],
      "Port": ["ポート"],
      "e.g. sql/protocolv1/o/12345": ["例SQL/protocolv1/o/12345"],
      "Copy the name of the HTTP Path of your cluster.": [
        "クラスターの HTTP パスの名前をコピーします。"
      ],
      "Copy the name of the database you are trying to connect to.": [
        "接続しようとしているデータベースの名前をコピーします。"
      ],
      "Access token": ["アクセストークン"],
      "Pick a nickname for how the database will display in Superset.": [
        "スーパーセットでのデータベースの表示方法のニックネームを選択します。"
      ],
      "e.g. param1=value1&param2=value2": ["例param1=値1&param2=値2"],
      "Additional Parameters": ["追加パラメータ"],
      "Add additional custom parameters": ["カスタムパラメータを追加"],
      "SSL Mode \"require\" will be used.": [
        "SSL モード「必須」が使用されます。"
      ],
      "Type of Google Sheets allowed": [
        "許可される Google スプレッドシートの種類"
      ],
      "Publicly shared sheets only": ["公開共有シートのみ"],
      "Public and privately shared sheets": [
        "パブリックおよびプライベート共有シート"
      ],
      "How do you want to enter service account credentials?": [
        "サービスアカウントの資格情報をどのように入力しますか?"
      ],
      "Upload JSON file": ["JSONファイルをアップロードする"],
      "Copy and Paste JSON credentials": [
        "JSON認証情報をコピーして貼り付けます"
      ],
      "Service Account": ["サービスアカウント"],
      "Paste content of service credentials JSON file here": [
        "サービス認証情報の JSON ファイルの内容をここに貼り付けます"
      ],
      "Copy and paste the entire service account .json file here": [
        "サービス アカウントの .json ファイル全体をここにコピーして貼り付けます"
      ],
      "Upload Credentials": ["認証情報のアップロード"],
      "Use the JSON file you automatically downloaded when creating your service account.": [
        "サービス アカウントの作成時に自動的にダウンロードした JSON ファイルを使用します。"
      ],
      "Connect Google Sheets as tables to this database": [
        "Google スプレッドシートをテーブルとしてこのデータベースに接続します"
      ],
      "Google Sheet Name and URL": ["Googleシート名とURL"],
      "Enter a name for this sheet": ["このシートの名前を入力してください"],
      "Paste the shareable Google Sheet URL here": [
        "共有可能な Google スプレッドシートの URL をここに貼り付けます"
      ],
      "Add sheet": ["シートを追加"],
      "Copy the identifier of the account you are trying to connect to.": [
        "接続しようとしているアカウントの識別子をコピーします。"
      ],
      "e.g. xy12345.us-east-2.aws": ["例xy12345.us-east-2.aws"],
      "e.g. compute_wh": ["例compute_wh"],
      "e.g. AccountAdmin": ["例アカウント管理者"],
      "Duplicate dataset": ["重複したデータセット"],
      "Duplicate": ["重複"],
      "New dataset name": ["新しいデータセット名"],
      "The passwords for the databases below are needed in order to import them together with the datasets. Please note that the \"Secure Extra\" and \"Certificate\" sections of the database configuration are not present in export files, and should be added manually after the import if they are needed.": [
        "以下のデータベースのパスワードは、データベースをデータセットと一緒にインポートするために必要です。データベース構成の「Secure Extra」セクションと「Certificate」セクションはエクスポート ファイルには存在しないため、必要な場合はインポート後に手動で追加する必要があることに注意してください。"
      ],
      "You are importing one or more datasets that already exist. Overwriting might cause you to lose some of your work. Are you sure you want to overwrite?": [
        "すでに存在する 1 つ以上のデータセットをインポートしています。上書きすると、作業内容の一部が失われる可能性があります。上書きしてもよろしいですか?"
      ],
      "Refreshing columns": ["列のリフレッシュ"],
      "Table columns": ["テーブルの列"],
      "Loading": ["読み込み中"],
      "This table already has a dataset associated with it. You can only associate one dataset with a table.\n": [
        "このテーブルにはすでにデータセットが関連付けられています。 1 つのテーブルに関連付けられるのは 1 つのデータセットのみです。\n"
      ],
      "View Dataset": ["データセットの表示"],
      "This table already has a dataset": [
        "このテーブルにはすでにデータセットがあります"
      ],
      "Datasets can be created from database tables or SQL queries. Select a database table to the left or ": [
        "データセットはデータベース テーブルまたは SQL クエリから作成できます。"
      ],
      "create dataset from SQL query": ["SQLクエリからデータセットを作成"],
      " to open SQL Lab. From there you can save the query as a dataset.": [
        "SQL ラボを開きます。そこから、クエリをデータセットとして保存できます。"
      ],
      "Select dataset source": ["データセットソースの選択"],
      "No table columns": ["テーブル列がありません"],
      "This database table does not contain any data. Please select a different table.": [
        "このデータベース テーブルにはデータが含まれていません。別のテーブルを選択してください。"
      ],
      "An Error Occurred": ["エラーが発生しました"],
      "Unable to load columns for the selected table. Please select a different table.": [
        "選択したテーブルの列をロードできません。別のテーブルを選択してください。"
      ],
      "The API response from %s does not match the IDatabaseTable interface.": [
        "%s からの API 応答が IDatabaseTable インターフェイスと一致しません。"
      ],
      "Usage": ["使用法"],
      "Chart owners": ["チャートの所有者"],
      "Chart last modified": ["グラフの最終更新日"],
      "Chart last modified by": ["グラフの最終更新者"],
      "Dashboard usage": ["ダッシュボードの使用法"],
      "Create chart with dataset": ["データセットを使用してチャートを作成する"],
      "chart": ["チャート"],
      "No charts": ["チャートなし"],
      "This dataset is not used to power any charts.": [
        "このデータセットはグラフの作成には使用されません。"
      ],
      "Select a database table.": ["データベーステーブルを選択します。"],
      "Create dataset and create chart": ["データセットの作成とチャートの作成"],
      "New dataset": ["新しいデータセット"],
      "Select a database table and create dataset": [
        "データベーステーブルを選択してデータセットを作成する"
      ],
      "dataset name": ["データセット名"],
      "Not defined": ["定義されていません"],
      "There was an error fetching dataset": [
        "データセットの取得中にエラーが発生しました"
      ],
      "There was an error fetching dataset's related objects": [
        "データセットの関連オブジェクトの取得中にエラーが発生しました"
      ],
      "There was an error loading the dataset metadata": [
        "データセットのメタデータのロード中にエラーが発生しました"
      ],
      "[Untitled]": ["[無題]"],
      "Unknown": ["不明"],
      "Viewed %s": ["%s を閲覧しました"],
      "Edited": ["編集した項目"],
      "Created": ["作成した項目"],
      "Viewed": ["表示した項目"],
      "Favorite": ["お気に入り"],
      "Mine": ["個人用"],
      "View All »": ["すべて表示 »"],
      "An error occurred while fetching dashboards: %s": [
        "ダッシュボードの取得中にエラーが発生しました: %s"
      ],
      "charts": ["チャート"],
      "dashboards": ["ダッシュボード"],
      "recents": ["最近の"],
      "saved queries": ["保存したクエリ"],
      "No charts yet": ["まだチャートはありません"],
      "No dashboards yet": ["ダッシュボードはまだありません"],
      "No recents yet": ["最近の情報はまだありません"],
      "No saved queries yet": ["保存されたクエリはまだありません"],
      "%(other)s charts will appear here": [
        "%(other)s のグラフがここに表示されます"
      ],
      "%(other)s dashboards will appear here": [
        "%(other)s のダッシュボードがここに表示されます"
      ],
      "%(other)s recents will appear here": [
        "%(other)s の最近の記事がここに表示されます"
      ],
      "%(other)s saved queries will appear here": [
        "%(other)s の保存されたクエリがここに表示されます"
      ],
      "Recently viewed charts, dashboards, and saved queries will appear here": [
        "最近表示したグラフ、ダッシュボード、保存したクエリがここに表示されます"
      ],
      "Recently created charts, dashboards, and saved queries will appear here": [
        "最近作成したグラフ、ダッシュボード、保存したクエリがここに表示されます"
      ],
      "Recently edited charts, dashboards, and saved queries will appear here": [
        "最近編集したグラフ、ダッシュボード、保存したクエリがここに表示されます"
      ],
      "SQL query": ["SQLクエリ"],
      "You don't have any favorites yet!": ["まだお気に入りはありません!"],
      "See all %(tableName)s": ["すべての %(tableName) を表示"],
      "Connect database": ["データベースに接続する"],
      "Create dataset": ["データセットを作成"],
      "Connect Google Sheet": ["Googleシートを接続する"],
      "Upload CSV to database": ["CSVをデータベースにアップロード"],
      "Upload columnar file to database": [
        "列形式ファイルをデータベースにアップロードする"
      ],
      "Upload Excel file to database": [
        "Excelファイルをデータベースにアップロード"
      ],
      "Enable 'Allow file uploads to database' in any database's settings": [
        "データベースの設定で「データベースへのファイルのアップロードを許可する」を有効にする"
      ],
      "Info": ["情報"],
      "Logout": ["ログアウト"],
      "About": ["について"],
      "Powered by Apache Superset": ["Apache スーパーセットを搭載"],
      "SHA": ["SHA"],
      "Build": ["構築"],
      "Documentation": ["ドキュメンテーション"],
      "Report a bug": ["バグを報告"],
      "Login": ["ログイン"],
      "query": ["クエリ"],
      "Deleted: %s": ["削除しました: %s"],
      "There was an issue deleting %s: %s": [
        "%s の削除中に問題が発生しました: %s"
      ],
      "This action will permanently delete the saved query.": [
        "この操作を実行すると、保存したクエリは完全に削除されます。"
      ],
      "Delete Query?": ["クエリを削除しますか？"],
      "Ran %s": ["ラン %s"],
      "Saved queries": ["保存したクエリ"],
      "Next": ["次"],
      "Tab name": ["タブ名"],
      "User query": ["ユーザークエリ"],
      "Executed query": ["実行したクエリ"],
      "Query name": ["クエリ名"],
      "SQL Copied!": ["SQL がコピーされました!"],
      "Sorry, your browser does not support copying.": [
        "申し訳ありませんが、お使いのブラウザはコピーをサポートしていません。"
      ],
      "There was an issue fetching reports attached to this dashboard.": [
        "このダッシュボードに添付されたレポートの取得で問題が発生しました。"
      ],
      "The report has been created": ["レポートが作成されました"],
      "Report updated": ["レポートを更新しました"],
      "We were unable to active or deactivate this report.": [
        "このレポートをアクティブまたは非アクティブにすることができませんでした。"
      ],
      "Your report could not be deleted": ["レポートを削除できませんでした"],
      "Weekly Report for %s": ["%s の週報"],
      "Weekly Report": ["週報"],
      "Edit email report": ["電子メールレポートの編集"],
      "Schedule a new email report": [
        "新しい電子メールレポートをスケジュールする"
      ],
      "Message content": ["メッセージ内容"],
      "Text embedded in email": ["メールに埋め込まれたテキスト"],
      "Image (PNG) embedded in email": ["メールに埋め込まれた画像(PNG)"],
      "Formatted CSV attached in email": ["書式設定されたCSVをメールに添付"],
      "Report Name": ["レポート名"],
      "Include a description that will be sent with your report": [
        "レポートと一緒に送信される説明を含めてください"
      ],
      "Failed to update report": ["レポートの更新に失敗しました"],
      "Failed to create report": ["レポートの作成に失敗しました"],
      "Set up an email report": ["電子メールレポートを設定する"],
      "Email reports active": ["電子メールレポートがアクティブです"],
      "Delete email report": ["電子メールレポートを削除する"],
      "Schedule email report": ["電子メールレポートのスケジュールを設定する"],
      "This action will permanently delete %s.": [
        "この操作により %s が完全に削除されます。"
      ],
      "Delete Report?": ["レポートを削除しますか?"],
      "rowlevelsecurity": ["行レベルのセキュリティ"],
      "Rule added": ["ルール追加"],
      "Edit Rule": ["ルールの編集"],
      "Add Rule": ["ルールの追加"],
      "Rule Name": ["ルール名"],
      "The name of the rule must be unique": [
        "ルールの名前は一意である必要があります"
      ],
      "Regular filters add where clauses to queries if a user belongs to a role referenced in the filter, base filters apply filters to all queries except the roles defined in the filter, and can be used to define what users can see if no RLS filters within a filter group apply to them.": [
        "通常のフィルタは、フィルタで参照されるロールにユーザーが属している場合にクエリに where 句を追加します。ベース フィルタは、フィルタで定義されたロールを除くすべてのクエリにフィルタを適用します。また、RLS フィルタがない場合にユーザーが表示できる内容を定義するために使用できます。"
      ],
      "These are the datasets this filter will be applied to.": [
        "これらは、このフィルターが適用されるデータセットです。"
      ],
      "Excluded roles": ["除外される役割"],
      "For regular filters, these are the roles this filter will be applied to. For base filters, these are the roles that the filter DOES NOT apply to, e.g. Admin if admin should see all data.": [
        "通常のフィルターの場合、これらはこのフィルターが適用される役割です。基本フィルターの場合、これらはフィルターが適用されない役割です。管理者がすべてのデータを表示する必要がある場合。"
      ],
      "Group Key": ["グループキー"],
      "Filters with the same group key will be ORed together within the group, while different filter groups will be ANDed together. Undefined group keys are treated as unique groups, i.e. are not grouped together. For example, if a table has three filters, of which two are for departments Finance and Marketing (group key = 'department'), and one refers to the region Europe (group key = 'region'), the filter clause would apply the filter (department = 'Finance' OR department = 'Marketing') AND (region = 'Europe').": [
        "同じグループ キーを持つフィルターはグループ内で OR 演算され、異なるフィルター グループは AND 演算されます。未定義のグループ キーは一意のグループとして扱われます。つまり、一緒にグループ化されません。たとえば、テーブルに 3 つのフィルターがあり、そのうち 2 つは財務部門とマーケティング部門 (グループ キー = '部門') のもので、1 つは地域ヨーロッパ (グループ キー = '地域') を参照する場合、フィルター句はフィルター (部門 = '財務' OR 部門 = 'マーケティング') AND (地域 = 'ヨーロッパ')。"
      ],
      "Clause": ["条項"],
      "This is the condition that will be added to the WHERE clause. For example, to only return rows for a particular client, you might define a regular filter with the clause `client_id = 9`. To display no rows unless a user belongs to a RLS filter role, a base filter can be created with the clause `1 = 0` (always false).": [
        "これは、WHERE 句に追加される条件です。たとえば、特定のクライアントの行のみを返すには、「client_id = 9」句を使用して通常のフィルターを定義できます。ユーザーが RLS フィルター ロールに属していない限り行を表示しないようにするには、句 `1 = 0` (常に false) を使用してベース フィルターを作成できます。"
      ],
      "Regular": ["レギュラー"],
      "Base": ["ベース"],
      "%s items could not be tagged because you don’t have edit permissions to all selected objects.": [
        "選択したすべてのオブジェクトに対する編集権限がないため、%s アイテムにタグを付けることができませんでした。"
      ],
      "Tagged %s %ss": ["タグ付き %s %ss"],
      "Failed to tag items": ["アイテムのタグ付けに失敗しました"],
      "Bulk tag": ["バルクタグ"],
      "You are adding tags to %s %ss": ["%s %ss にタグを追加しています"],
      "tags": ["タグ"],
      "Select Tags": ["タグの選択"],
      "Tag updated": ["タグが更新されました"],
      "Tag created": ["タグが作成されました"],
      "Tag name": ["タグ名"],
      "Name of your tag": ["タグの名前"],
      "Add description of your tag": ["タグの説明を追加する"],
      "Select dashboards": ["ダッシュボードの選択"],
      "Select saved queries": ["保存されたクエリを選択する"],
      "Chosen non-numeric column": ["選択された非数値列"],
      "UI Configuration": ["UI構成"],
      "Filter value is required": ["フィルター値は必須です"],
      "User must select a value before applying the filter": [
        "ユーザーはフィルターを適用する前に値を選択する必要があります"
      ],
      "Single value": ["単一値"],
      "Use only a single value.": ["単一の値のみを使用します。"],
      "Range filter plugin using AntD": [
        "AntD を使用した範囲フィルター プラグイン"
      ],
      "Experimental": ["実験的"],
      " (excluded)": ["(除く)"],
      "Check for sorting ascending": ["昇順ソートのチェック"],
      "Can select multiple values": ["複数の値を選択できます"],
      "Select first filter value by default": [
        "デフォルトで最初のフィルタ値を選択します"
      ],
      "When using this option, default value can’t be set": [
        "このオプションを使用する場合、デフォルト値は設定できません"
      ],
      "Inverse selection": ["逆選択"],
      "Exclude selected values": ["選択した値を除外する"],
      "Dynamically search all filter values": [
        "すべてのフィルター値を動的に検索します"
      ],
      "By default, each filter loads at most 1000 choices at the initial page load. Check this box if you have more than 1000 filter values and want to enable dynamically searching that loads filter values as users type (may add stress to your database).": [
        "デフォルトでは、各フィルターは最初のページ読み込み時に最大 1000 の選択肢を読み込みます。1000 を超えるフィルター値があり、ユーザーの入力時にフィルター値を読み込む動的検索を有効にしたい場合は、このボックスをオンにします (データベースに負荷がかかる可能性があります)。"
      ],
      "Select filter plugin using AntD": [
        "AntDを使用したフィルタープラグインの選択"
      ],
      "Custom time filter plugin": ["カスタムタイムフィルタープラグイン"],
      "No time columns": ["時間列はありません"],
      "Time column filter plugin": ["時間列フィルタープラグイン"],
      "Time grain filter plugin": ["タイムグレインフィルタープラグイン"],
      "Working": ["働く"],
      "Not triggered": ["トリガーされません"],
      "On Grace": ["オン・グレース"],
      "reports": ["レポート"],
      "alerts": ["アラート"],
      "There was an issue deleting the selected %s: %s": [
        "選択した %s の削除中に問題が発生しました: %s"
      ],
      "Last run": ["前回の実行"],
      "Active": ["アクティブ"],
      "Execution log": ["実行ログ"],
      "Bulk select": ["一括選択"],
      "No %s yet": ["%s はまだありません"],
      "Owner": ["所有者"],
      "All": ["全部"],
      "An error occurred while fetching owners values: %s": [
        "所有者の値を取得中にエラーが発生しました: %s"
      ],
      "Status": ["状態"],
      "An error occurred while fetching dataset datasource values: %s": [
        "データセット・データソース値の取得中にエラーが発生しました: %s"
      ],
      "Alerts & reports": ["アラートとレポート"],
      "Alerts": ["アラート"],
      "Reports": ["レポート"],
      "Delete %s?": ["%s を削除しますか?"],
      "Are you sure you want to delete the selected %s?": [
        "選択した %s を削除してもよろしいですか?"
      ],
      "Error Fetching Tagged Objects": ["タグ付きオブジェクトの取得エラー"],
      "Edit Tag": ["タグの編集"],
      "There was an issue deleting the selected layers: %s": [
        "選択したレイヤーの削除で問題が発生しました: %s"
      ],
      "Edit template": ["テンプレートを編集"],
      "Delete template": ["テンプレートを削除"],
      "Changed by": ["更新者"],
      "No annotation layers yet": ["注釈レイヤーはまだありません"],
      "This action will permanently delete the layer.": [
        "このアクションにより、レイヤーが完全に削除されます。"
      ],
      "Delete Layer?": ["本当にレイヤーを削除しますか？"],
      "Are you sure you want to delete the selected layers?": [
        "選択したレイヤーを削除してもよろしいですか？"
      ],
      "There was an issue deleting the selected annotations: %s": [
        "選択した注釈の削除で問題が発生しました: %s"
      ],
      "Delete annotation": ["注釈を削除する"],
      "Annotation": ["注釈"],
      "No annotation yet": ["注釈はまだありません"],
      "Annotation Layer %s": ["注釈レイヤー %s"],
      "Back to all": ["すべて戻す"],
      "Are you sure you want to delete %s?": ["%s を削除してもよろしいですか?"],
      "Delete Annotation?": ["注釈を削除しますか？"],
      "Are you sure you want to delete the selected annotations?": [
        "選択した注釈を削除してもよろしいですか？"
      ],
      "Failed to load chart data": ["チャートデータのロードに失敗しました"],
      "view instructions": ["説明を見る"],
      "Add a dataset": ["データセットを追加"],
      "Choose a dataset": ["データセットを選択"],
      "Choose chart type": ["グラフの種類を選択してください"],
      "Please select both a Dataset and a Chart type to proceed": [
        "続行するには、データセットとチャート タイプの両方を選択してください"
      ],
      "The passwords for the databases below are needed in order to import them together with the charts. Please note that the \"Secure Extra\" and \"Certificate\" sections of the database configuration are not present in export files, and should be added manually after the import if they are needed.": [
        "以下のデータベースをチャートと一緒にインポートするには、データベースのパスワードが必要です。データベース構成の「Secure Extra」セクションと「Certificate」セクションはエクスポート ファイルには存在しないため、必要な場合はインポート後に手動で追加する必要があることに注意してください。"
      ],
      "You are importing one or more charts that already exist. Overwriting might cause you to lose some of your work. Are you sure you want to overwrite?": [
        "すでに存在する 1 つ以上のグラフをインポートしています。上書きすると、作業内容の一部が失われる可能性があります。上書きしてもよろしいですか?"
      ],
      "Chart imported": ["インポートされたチャート"],
      "There was an issue deleting the selected charts: %s": [
        "選択したグラフの削除中に問題が発生しました: %s"
      ],
      "An error occurred while fetching dashboards": [
        "ダッシュボードの取得中にエラーが発生しました"
      ],
      "Any": ["任意"],
      "Tag": ["タグ"],
      "An error occurred while fetching chart owners values: %s": [
        "チャート所有者の値を取得中にエラーが発生しました: %s"
      ],
      "Certified": ["認証済"],
      "Alphabetical": ["ABC順"],
      "Recently modified": ["更新"],
      "Least recently modified": ["最も最近変更されていないもの"],
      "Import charts": ["チャートのインポート"],
      "Are you sure you want to delete the selected charts?": [
        "選択したチャートを削除してもよろしいですか？"
      ],
      "CSS templates": ["CSSテンプレート"],
      "There was an issue deleting the selected templates: %s": [
        "選択したテンプレートの削除で問題が発生しました: %s"
      ],
      "CSS template": ["CSSテンプレート"],
      "This action will permanently delete the template.": [
        "このアクションにより、テンプレートが完全に削除されます。"
      ],
      "Delete Template?": ["テンプレートを削除しますか?"],
      "Are you sure you want to delete the selected templates?": [
        "選択したテンプレートを削除してもよろしいですか？"
      ],
      "The passwords for the databases below are needed in order to import them together with the dashboards. Please note that the \"Secure Extra\" and \"Certificate\" sections of the database configuration are not present in export files, and should be added manually after the import if they are needed.": [
        "以下のデータベースをダッシュ​​ボードと一緒にインポートするには、データベースのパスワードが必要です。データベース構成の「Secure Extra」セクションと「Certificate」セクションはエクスポート ファイルには存在しないため、必要な場合はインポート後に手動で追加する必要があることに注意してください。"
      ],
      "You are importing one or more dashboards that already exist. Overwriting might cause you to lose some of your work. Are you sure you want to overwrite?": [
        "すでに存在する 1 つ以上のダッシュボードをインポートしています。上書きすると、作業内容の一部が失われる可能性があります。上書きしてもよろしいですか?"
      ],
      "Dashboard imported": ["ダッシュボードがインポートされました"],
      "There was an issue deleting the selected dashboards: ": [
        "選択したダッシュボードの削除で問題が発生しました。: "
      ],
      "An error occurred while fetching dashboard owner values: %s": [
        "ダッシュボードの所有者の値の取得中にエラーが発生しました: %s"
      ],
      "Are you sure you want to delete the selected dashboards?": [
        "選択したダッシュボードを削除してもよろしいですか？"
      ],
      "An error occurred while fetching database related data: %s": [
        "データベース関連データの取得中にエラーが発生しました: %s"
      ],
      "Upload file to database": ["ファイルをデータベースにアップロードする"],
      "Upload CSV": ["CSVのアップロード"],
      "Upload columnar file": ["列形式ファイルのアップロード"],
      "Upload Excel file": ["Excelファイルをアップロードする"],
      "AQE": ["AQE"],
      "Allow data manipulation language": ["データ操作言語を許可する"],
      "DML": ["DML"],
      "CSV upload": ["CSVアップロード"],
      "Delete database": ["データベースを削除"],
      "The database %s is linked to %s charts that appear on %s dashboards and users have %s SQL Lab tabs using this database open. Are you sure you want to continue? Deleting the database will break those objects.": [
        "データベース %s は、%s ダッシュボードに表示される %s グラフにリンクされており、ユーザーはこのデータベースを使用する %s SQL ラボ タブを開いています。続行してもよろしいですか?データベースを削除すると、それらのオブジェクトが壊れます。"
      ],
      "Delete Database?": ["データベースを削除しますか？"],
      "Dataset imported": ["インポートされたデータセット"],
      "An error occurred while fetching dataset related data": [
        "データセット関連データの取得中にエラーが発生しました"
      ],
      "An error occurred while fetching dataset related data: %s": [
        "データセット関連データの取得中にエラーが発生しました: %s"
      ],
      "Physical dataset": ["物理データセット"],
      "Virtual dataset": ["仮想データセット"],
      "Virtual": ["バーチャル"],
      "An error occurred while fetching datasets: %s": [
        "データセットの取得中にエラーが発生しました: %s"
      ],
      "An error occurred while fetching schema values: %s": [
        "スキーマ値の取得中にエラーが発生しました: %s"
      ],
      "An error occurred while fetching dataset owner values: %s": [
        "データセット所有者の値を取得中にエラーが発生しました: %s"
      ],
      "Import datasets": ["データセットのインポート"],
      "There was an issue deleting the selected datasets: %s": [
        "選択したデータセットの削除に問題が発生しました: %s"
      ],
      "There was an issue duplicating the dataset.": [
        "データセットの複製中に問題が発生しました。"
      ],
      "There was an issue duplicating the selected datasets: %s": [
        "選択したデータセットの複製中に問題が発生しました: %s"
      ],
      "The dataset %s is linked to %s charts that appear on %s dashboards. Are you sure you want to continue? Deleting the dataset will break those objects.": [
        "データセット %s は、%s ダッシュボードに表示される %s チャートにリンクされています。続行してもよろしいですか?データセットを削除すると、それらのオブジェクトが壊れます。"
      ],
      "Delete Dataset?": ["データセットを削除しますか?"],
      "Are you sure you want to delete the selected datasets?": [
        "選択したデータセットを削除しますか?"
      ],
      "0 Selected": ["0 選択済み"],
      "%s Selected (Virtual)": ["%s が選択されました (仮想)"],
      "%s Selected (Physical)": ["%s が選択されました (物理)"],
      "%s Selected (%s Physical, %s Virtual)": [
        "%s が選択されました (%s 物理、%s 仮想)"
      ],
      "log": ["ログ"],
      "Execution ID": ["実行 ID"],
      "Scheduled at (UTC)": ["スケジュール設定時刻 (UTC)"],
      "Start at (UTC)": ["開始時刻 (UTC)"],
      "Error message": ["エラーメッセージ"],
      "Alert": ["アラート"],
      "There was an issue fetching your recent activity: %s": [
        "最近のアクティビティの取得中に問題が発生しました: %s"
      ],
      "There was an issue fetching your dashboards: %s": [
        "ダッシュボードの取得中に問題が発生しました: %s"
      ],
      "There was an issue fetching your chart: %s": [
        "グラフの取得中に問題が発生しました: %s"
      ],
      "There was an issue fetching your saved queries: %s": [
        "保存されたクエリの取得中に問題が発生しました: %s"
      ],
      "Thumbnails": ["サムネイル"],
      "Recents": ["最近"],
      "There was an issue previewing the selected query. %s": [
        "選択したクエリのプレビュー中に問題が発生しました。 %s"
      ],
      "TABLES": ["テーブル"],
      "Open query in SQL Lab": ["SQL Labでクエリを開く"],
      "An error occurred while fetching database values: %s": [
        "データベース値の取得中にエラーが発生しました: %s"
      ],
      "An error occurred while fetching user values: %s": [
        "ユーザー値の取得中にエラーが発生しました: %s"
      ],
      "Search by query text": ["クエリテキストによる検索"],
      "Deleted %s": ["%s を削除しました"],
      "Deleted": ["削除"],
      "There was an issue deleting rules: %s": [
        "ルールの削除中に問題が発生しました: %s"
      ],
      "No Rules yet": ["まだルールはありません"],
      "Are you sure you want to delete the selected rules?": [
        "選択したルールを削除してもよろしいですか?"
      ],
      "The passwords for the databases below are needed in order to import them together with the saved queries. Please note that the \"Secure Extra\" and \"Certificate\" sections of the database configuration are not present in export files, and should be added manually after the import if they are needed.": [
        "以下のデータベースのパスワードは、保存されたクエリと一緒にデータベースをインポートするために必要です。データベース構成の「Secure Extra」セクションと「Certificate」セクションはエクスポート ファイルには存在しないため、必要な場合はインポート後に手動で追加する必要があることに注意してください。"
      ],
      "You are importing one or more saved queries that already exist. Overwriting might cause you to lose some of your work. Are you sure you want to overwrite?": [
        "すでに存在する 1 つ以上の保存済みクエリをインポートしています。上書きすると、作業内容の一部が失われる可能性があります。上書きしてもよろしいですか?"
      ],
      "Query imported": ["インポートされたクエリ"],
      "There was an issue previewing the selected query %s": [
        "選択したクエリのプレビュー中に問題が発生しました %s"
      ],
      "Import queries": ["クエリのインポート"],
      "Link Copied!": ["リンクをコピーしました!"],
      "There was an issue deleting the selected queries: %s": [
        "選択したクエリの削除に問題が発生しました: %s"
      ],
      "Edit query": ["クエリを編集"],
      "Copy query URL": ["クエリ URL のコピー"],
      "Export query": ["クエリのエクスポート"],
      "Delete query": ["クエリを削除"],
      "Are you sure you want to delete the selected queries?": [
        "選択したクエリを削除しますか?"
      ],
      "queries": ["クエリ"],
      "tag": ["タグ"],
      "No Tags created": ["タグは作成されていません"],
      "Are you sure you want to delete the selected tags?": [
        "選択したタグを削除してもよろしいですか?"
      ],
      "Image download failed, please refresh and try again.": [
        "イメージのダウンロードに失敗しました。更新して再試行してください。"
      ],
      "PDF download failed, please refresh and try again.": [
        "PDF のダウンロードに失敗しました。更新してもう一度お試しください。"
      ],
      "Select values in highlighted field(s) in the control panel. Then run the query by clicking on the %s button.": [
        "コントロール パネルの強調表示されたフィールドの値を選択します。次に、%s ボタンをクリックしてクエリを実行します。"
      ],
      "An error occurred while fetching %s info: %s": [
        "%s 情報の取得中にエラーが発生しました: %s"
      ],
      "An error occurred while fetching %ss: %s": [
        "%ss の取得中にエラーが発生しました: %s"
      ],
      "An error occurred while creating %ss: %s": [
        "%ss の作成中にエラーが発生しました: %s"
      ],
      "Please re-export your file and try importing again": [
        "ファイルを再エクスポートし、インポートを再試行してください"
      ],
      "An error occurred while importing %s: %s": [
        "%s のインポート中にエラーが発生しました: %s"
      ],
      "There was an error fetching the favorite status: %s": [
        "お気に入りステータスの取得中にエラーが発生しました: %s"
      ],
      "There was an error saving the favorite status: %s": [
        "お気に入りステータスの保存中にエラーが発生しました: %s"
      ],
      "Connection looks good!": ["接続は良好です!"],
      "ERROR: %s": ["エラー: %s"],
      "There was an error fetching your recent activity:": [
        "最近のアクティビティの取得中にエラーが発生しました:"
      ],
      "There was an issue deleting: %s": ["削除中に問題が発生しました: %s"],
      "URL": ["URL"],
      "Templated link, it's possible to include {{ metric }} or other values coming from the controls.": [
        "テンプレート化されたリンク。{{ metric }} またはコントロールからの他の値を含めることができます。"
      ],
      "Time-series Table": ["時系列 - 表"],
      "Compare multiple time series charts (as sparklines) and related metrics quickly.": [
        "複数の時系列グラフ (スパークラインとして) と関連するメトリクスをすばやく比較します。"
      ],
      "We have the following keys: %s": ["次のキーがあります: %s"]
>>>>>>> 956511f7
    }
  }
}<|MERGE_RESOLUTION|>--- conflicted
+++ resolved
@@ -8,4013 +8,6 @@
         "plural_forms": "nplurals=1; plural=0",
         "lang": "ja"
       },
-<<<<<<< HEAD
-      "The submitted payload has the incorrect format.": [""],
-      "The submitted payload has the incorrect schema.": [""],
-      "Results backend needed for asynchronous queries is not configured.": [
-        ""
-      ],
-      "Database does not allow data manipulation.": [""],
-      "The CTAS (create table as select) doesn't have a SELECT statement at the end. Please make sure your query has a SELECT as its last statement. Then, try running your query again.": [
-        ""
-      ],
-      "CVAS (create view as select) query has more than one statement.": [""],
-      "CVAS (create view as select) query is not a SELECT statement.": [""],
-      "Query is too complex and takes too long to run.": [""],
-      "The database is currently running too many queries.": [""],
-      "The object does not exist in the given database.": [""],
-      "The query has a syntax error.": [""],
-      "The results backend no longer has the data from the query.": [""],
-      "The query associated with the results was deleted.": [""],
-      "The results stored in the backend were stored in a different format, and no longer can be deserialized.": [
-        ""
-      ],
-      "Failed to start remote query on a worker.": [""],
-      "Custom SQL fields cannot contain sub-queries.": [""],
-      "The submitted payload failed validation.": [""],
-      "Invalid certificate": ["無効な証明書"],
-      "The schema of the submitted payload is invalid.": [""],
-      "The SQL is invalid and cannot be parsed.": [""],
-      "File size must be less than or equal to %(max_size)s bytes": [""],
-      "Unsafe return type for function %(func)s: %(value_type)s": [
-        "関数 %(func)s の安全でない戻り値の型: %(value_type)s"
-      ],
-      "Unsupported return value for method %(name)s": [
-        "メソッド %(name)s のサポートされていない戻り値"
-      ],
-      "Unsafe template value for key %(key)s: %(value_type)s": [
-        "キー %(key)s の安全でないテンプレート値: %(value_type)s"
-      ],
-      "Unsupported template value for key %(key)s": [""],
-      "Please specify the Dataset ID for the ``%(name)s`` metric in the Jinja macro.": [
-        ""
-      ],
-      "Metric ``%(metric_name)s`` not found in %(dataset_name)s.": [""],
-      "The query was killed after %(sqllab_timeout)s seconds. It might be too complex, or the database might be under heavy load.": [
-        ""
-      ],
-      "Results backend is not configured.": [""],
-      "CTAS (create table as select) can only be run with a query where the last statement is a SELECT. Please make sure your query has a SELECT as its last statement. Then, try running your query again.": [
-        ""
-      ],
-      "CVAS (create view as select) can only be run with a query with a single SELECT statement. Please make sure your query has only a SELECT statement. Then, try running your query again.": [
-        ""
-      ],
-      "Running statement %(statement_num)s out of %(statement_count)s": [""],
-      "Statement %(statement_num)s out of %(statement_count)s": [""],
-      "You may have an error in your SQL statement. {message}": [""],
-      "Viz is missing a datasource": ["Viz はデータソースがありません"],
-      "Applied rolling window did not return any data. Please make sure the source query satisfies the minimum periods defined in the rolling window.": [
-        ""
-      ],
-      "From date cannot be larger than to date": [
-        "開始日は終了日を超えてはいけません"
-      ],
-      "Cached value not found": ["キャッシュされた値が見つかりません"],
-      "Columns missing in datasource: %(invalid_columns)s": [""],
-      "Time Table View": [""],
-      "Pick at least one metric": ["少なくとも1つの指標を選択してください"],
-      "When using 'Group By' you are limited to use a single metric": [
-        "‘Group By’ を使用する場合、指標は1つに制限されます。"
-      ],
-      "Calendar Heatmap": [""],
-      "Bubble Chart": ["バブルチャート"],
-      "Please use 3 different metric labels": [
-        "3つの異なる指標ラベルを使用してください"
-      ],
-      "Pick a metric for x, y and size": [""],
-      "Bullet Chart": [""],
-      "Pick a metric to display": ["表示する指標を選択"],
-      "Time Series - Line Chart": ["時系列 - 折れ線グラフ"],
-      "An enclosed time range (both start and end) must be specified when using a Time Comparison.": [
-        "時間比較を使用する場合は、期間 (開始と終了の両方) を指定する必要があります。"
-      ],
-      "Time Series - Bar Chart": ["時系列 - 棒グラフ"],
-      "Time Series - Period Pivot": ["時系列 - 期間ピボット"],
-      "Time Series - Percent Change": ["時系列 - 変化率"],
-      "Time Series - Stacked": ["時系列 - 積み上げ"],
-      "Histogram": ["ヒストグラム"],
-      "Must have at least one numeric column specified": [
-        "少なくとも 1 つの数値列を指定する必要があります。"
-      ],
-      "Distribution - Bar Chart": ["棒グラフ"],
-      "Can't have overlap between Series and Breakdowns": [""],
-      "Pick at least one field for [Series]": [""],
-      "Sankey": ["サンキー"],
-      "Pick exactly 2 columns as [Source / Target]": [""],
-      "There's a loop in your Sankey, please provide a tree. Here's a faulty link: {}": [
-        ""
-      ],
-      "Directed Force Layout": [""],
-      "Country Map": ["国別地図"],
-      "World Map": ["世界地図"],
-      "Parallel Coordinates": [""],
-      "Heatmap": ["ヒートマップ"],
-      "Horizon Charts": [""],
-      "Mapbox": [""],
-      "[Longitude] and [Latitude] must be set": [""],
-      "Must have a [Group By] column to have 'count' as the [Label]": [
-        "[Label] として ’count’ を持つには、[Group By] 列が必要です"
-      ],
-      "Choice of [Label] must be present in [Group By]": [""],
-      "Choice of [Point Radius] must be present in [Group By]": [""],
-      "[Longitude] and [Latitude] columns must be present in [Group By]": [""],
-      "Deck.gl - Multiple Layers": [""],
-      "Bad spatial key": [""],
-      "Invalid spatial point encountered: %(latlong)s": [""],
-      "Encountered invalid NULL spatial entry,                                        please consider filtering those out": [
-        ""
-      ],
-      "Deck.gl - Scatter plot": [""],
-      "Deck.gl - Screen Grid": [""],
-      "Deck.gl - 3D Grid": [""],
-      "Deck.gl - Paths": [""],
-      "Deck.gl - Polygon": [""],
-      "Deck.gl - 3D HEX": [""],
-      "Deck.gl - GeoJSON": [""],
-      "Deck.gl - Arc": [""],
-      "Event flow": [""],
-      "Time Series - Paired t-test": [""],
-      "Time Series - Nightingale Rose Chart": [""],
-      "Partition Diagram": [""],
-      "Invalid advanced data type: %(advanced_data_type)s": [""],
-      "Deleted %(num)d annotation layer": [""],
-      "All Text": [""],
-      "Deleted %(num)d annotation": [""],
-      "Deleted %(num)d chart": [""],
-      "Owned Created or Favored": [""],
-      "Total (%(aggfunc)s)": [""],
-      "Subtotal": [""],
-      "`confidence_interval` must be between 0 and 1 (exclusive)": [""],
-      "lower percentile must be greater than 0 and less than 100. Must be lower than upper percentile.": [
-        ""
-      ],
-      "upper percentile must be greater than 0 and less than 100. Must be higher than lower percentile.": [
-        ""
-      ],
-      "`width` must be greater or equal to 0": [""],
-      "`row_limit` must be greater than or equal to 0": [""],
-      "`row_offset` must be greater than or equal to 0": [""],
-      "Chart has no query context saved. Please save the chart again.": [""],
-      "Request is incorrect: %(error)s": [""],
-      "Request is not JSON": [""],
-      "Owners are invalid": [""],
-      "Some roles do not exist": ["一部のロールが存在しません"],
-      "Datasource type is invalid": [""],
-      "Annotation layer parameters are invalid.": [""],
-      "Annotation layer could not be created.": [""],
-      "Annotation layer could not be updated.": [""],
-      "Annotation layer not found.": [""],
-      "Annotation layer has associated annotations.": [""],
-      "Name must be unique": [""],
-      "End date must be after start date": [
-        "開始日は終了日を超えてはいけません"
-      ],
-      "Short description must be unique for this layer": [""],
-      "Annotation not found.": [""],
-      "Annotation parameters are invalid.": [""],
-      "Annotation could not be created.": [""],
-      "Annotation could not be updated.": [""],
-      "Annotations could not be deleted.": [""],
-      "Time string is ambiguous. Please specify [%(human_readable)s ago] or [%(human_readable)s later].": [
-        ""
-      ],
-      "Cannot parse time string [%(human_readable)s]": [""],
-      "Time delta is ambiguous. Please specify [%(human_readable)s ago] or [%(human_readable)s later].": [
-        ""
-      ],
-      "Database does not exist": [""],
-      "Dashboards do not exist": ["ダッシュボードは存在しません"],
-      "Datasource type is required when datasource_id is given": [""],
-      "Chart parameters are invalid.": [""],
-      "Chart could not be created.": ["チャートを作成できませんでした。"],
-      "Chart could not be updated.": [
-        "チャートをアップロードできませんでした。"
-      ],
-      "Charts could not be deleted.": ["チャートを削除できませんでした。"],
-      "There are associated alerts or reports": [
-        "関連するアラートまたはレポートがあります"
-      ],
-      "Changing this chart is forbidden": [
-        "このチャートの変更は禁止されています"
-      ],
-      "Import chart failed for an unknown reason": [""],
-      "Error: %(error)s": [""],
-      "CSS template not found.": [""],
-      "Must be unique": ["一意である必要があります"],
-      "Dashboard parameters are invalid.": [
-        "ダッシュボードパラメータが無効です。"
-      ],
-      "Dashboard could not be updated.": [
-        "ダッシュボードを更新できませんでした。"
-      ],
-      "Dashboard could not be deleted.": [
-        "ダッシュボードを削除できませんでした。"
-      ],
-      "Changing this Dashboard is forbidden": [
-        "このダッシュボードの変更は禁止されています"
-      ],
-      "Import dashboard failed for an unknown reason": [
-        "不明な理由でダッシュボードのインポートに失敗しました"
-      ],
-      "You don't have access to this dashboard.": [
-        "このダッシュボードにアクセスできません。"
-      ],
-      "No data in file": ["ファイルにデータがありません"],
-      "Database parameters are invalid.": [
-        "データベース パラメータが無効です。"
-      ],
-      "A database with the same name already exists.": [""],
-      "Field is required": [""],
-      "Field cannot be decoded by JSON. %(json_error)s": [""],
-      "The metadata_params in Extra field is not configured correctly. The key %{key}s is invalid.": [
-        ""
-      ],
-      "Database not found.": ["データベースが見つかりません。"],
-      "Database could not be created.": [
-        "データベースを作成できませんでした。"
-      ],
-      "Database could not be updated.": [
-        "データベースを更新できませんでした。"
-      ],
-      "Connection failed, please check your connection settings": [""],
-      "Cannot delete a database that has datasets attached": [""],
-      "Database could not be deleted.": [
-        "データベースを削除できませんでした。"
-      ],
-      "Stopped an unsafe database connection": [""],
-      "Could not load database driver": [""],
-      "Unexpected error occurred, please check your logs for details": [""],
-      "No validator found (configured for the engine)": [""],
-      "Was unable to check your query": [""],
-      "Import database failed for an unknown reason": [""],
-      "Could not load database driver: {}": [""],
-      "Engine \"%(engine)s\" cannot be configured through parameters.": [""],
-      "%(validator)s was unable to check your query.\nPlease recheck your query.\nException: %(ex)s": [
-        ""
-      ],
-      "A database port is required when connecting via SSH Tunnel.": [""],
-      "SSH Tunneling is not enabled": [""],
-      "Must provide credentials for the SSH Tunnel": [""],
-      "Cannot have multiple credentials for the SSH Tunnel": [""],
-      "Dataset %(name)s already exists": [""],
-      "Database not allowed to change": [""],
-      "One or more columns do not exist": [""],
-      "One or more columns are duplicated": [""],
-      "One or more columns already exist": [""],
-      "One or more metrics do not exist": [""],
-      "One or more metrics are duplicated": [""],
-      "One or more metrics already exist": [""],
-      "Table [%(table_name)s] could not be found, please double check your database connection, schema, and table name": [
-        ""
-      ],
-      "Dataset does not exist": ["データセットが存在しません"],
-      "Dataset parameters are invalid.": [""],
-      "Dataset could not be created.": [""],
-      "Dataset could not be updated.": [""],
-      "Changing this dataset is forbidden": [""],
-      "Import dataset failed for an unknown reason": [""],
-      "Data URI is not allowed.": [""],
-      "Dataset column not found.": ["データセット列が見つかりません。"],
-      "Dataset column delete failed.": ["データセット列の削除に失敗しました。"],
-      "Changing this dataset is forbidden.": [
-        "このデータセットの変更は禁止されています。"
-      ],
-      "Dataset metric not found.": ["データセットの指標が見つかりません。"],
-      "Dataset metric delete failed.": [
-        "データセット指標の削除に失敗しました。"
-      ],
-      "Form data not found in cache, reverting to chart metadata.": [""],
-      "Form data not found in cache, reverting to dataset metadata.": [""],
-      "[Missing Dataset]": ["[データセットが見つかりません]"],
-      "Saved queries could not be deleted.": [""],
-      "Saved query not found.": [""],
-      "Import saved query failed for an unknown reason.": [
-        "不明な理由により、保存したクエリをインポートできませんでした。"
-      ],
-      "Saved query parameters are invalid.": [
-        "保存したクエリ パラメーターが無効です。"
-      ],
-      "Invalid tab ids: %s(tab_ids)": [""],
-      "Dashboard does not exist": ["ダッシュボードが存在しません"],
-      "Chart does not exist": ["チャートが存在しません"],
-      "Database is required for alerts": ["アラートにはデータベースが必要です"],
-      "Type is required": ["タイプが必要です"],
-      "Choose a chart or dashboard not both": [
-        "両方ではなくチャートまたはダッシュボードを選択してください"
-      ],
-      "Please save your chart first, then try creating a new email report.": [
-        ""
-      ],
-      "Please save your dashboard first, then try creating a new email report.": [
-        ""
-      ],
-      "Report Schedule parameters are invalid.": [
-        "レポートスケジュールパラメータが無効です。"
-      ],
-      "Report Schedule could not be created.": [
-        "レポートスケジュールを作成できませんでした。"
-      ],
-      "Report Schedule could not be updated.": [
-        "レポートスケジュールを更新できませんでした。"
-      ],
-      "Report Schedule not found.": ["レポートスケジュールが見つかりません。"],
-      "Report Schedule delete failed.": [
-        "レポートスケジュールの削除に失敗しました。"
-      ],
-      "Report Schedule log prune failed.": [
-        "レポートスケジュールログの整理に失敗しました。"
-      ],
-      "Report Schedule execution failed when generating a screenshot.": [
-        "スクリーンショットの生成時にレポートスケジュールの実行に失敗しました。"
-      ],
-      "Report Schedule execution failed when generating a csv.": [
-        "csv の生成中にレポートスケジュールの実行に失敗しました。"
-      ],
-      "Report Schedule execution got an unexpected error.": [
-        "レポートスケジュールの実行で予期しないエラーが発生しました。"
-      ],
-      "Report Schedule is still working, refusing to re-compute.": [
-        "レポートスケジュールはまだ機能しており、再計算を拒否しています。"
-      ],
-      "Report Schedule reached a working timeout.": [
-        "レポートスケジュールが作業タイムアウトに達しました。"
-      ],
-      "A report named \"%(name)s\" already exists": [""],
-      "An alert named \"%(name)s\" already exists": [""],
-      "Resource already has an attached report.": [""],
-      "Alert query returned more than one row.": [
-        "アラートクエリが複数の行を返しました。"
-      ],
-      "Alert validator config error.": ["アラートバリデーター設定エラー。"],
-      "Alert query returned more than one column.": [
-        "アラートクエリが複数の列を返しました。"
-      ],
-      "Alert query returned a non-number value.": [
-        "アラートクエリが数値以外の値を返しました。"
-      ],
-      "Alert found an error while executing a query.": [
-        "クエリの実行中にアラートがエラーを検出しました。"
-      ],
-      "A timeout occurred while executing the query.": [
-        "クエリの実行中にタイムアウトが発生しました。"
-      ],
-      "A timeout occurred while taking a screenshot.": [
-        "スクリーンショットの撮影中にタイムアウトが発生しました。"
-      ],
-      "A timeout occurred while generating a csv.": [
-        "csv の生成中にタイムアウトが発生しました。"
-      ],
-      "Alert fired during grace period.": [
-        "猶予期間中にアラートが発生しました。"
-      ],
-      "Alert ended grace period.": ["アラートは猶予期間を終了しました。"],
-      "Alert on grace period": ["猶予期間に関するアラート"],
-      "Report Schedule state not found": [
-        "レポートスケジュールの状態が見つかりません"
-      ],
-      "Report schedule unexpected error": [
-        "レポートスケジュールの予期せぬエラー"
-      ],
-      "Changing this report is forbidden": [
-        "このレポートの変更は禁止されています"
-      ],
-      "An error occurred while pruning logs ": [
-        "ログのプルーニング中にエラーが発生しました "
-      ],
-      "The query estimation was killed after %(sqllab_timeout)s seconds. It might be too complex, or the database might be under heavy load.": [
-        ""
-      ],
-      "The database referenced in this query was not found. Please contact an administrator for further assistance or try again.": [
-        ""
-      ],
-      "The query associated with these results could not be found. You need to re-run the original query.": [
-        ""
-      ],
-      "Cannot access the query": [""],
-      "Data could not be retrieved from the results backend. You need to re-run the original query.": [
-        ""
-      ],
-      "Data could not be deserialized from the results backend. The storage format might have changed, rendering the old data stake. You need to re-run the original query.": [
-        ""
-      ],
-      "Invalid result type: %(result_type)s": [""],
-      "Columns missing in dataset: %(invalid_columns)s": [""],
-      "The chart does not exist": ["チャートが存在しません"],
-      "Duplicate column/metric labels: %(labels)s. Please make sure all columns and metrics have a unique label.": [
-        ""
-      ],
-      "The following entries in `series_columns` are missing in `columns`: %(columns)s. ": [
-        ""
-      ],
-      "`operation` property of post processing object undefined": [""],
-      "Unsupported post processing operation: %(operation)s": [""],
-      "[asc]": [""],
-      "[desc]": [""],
-      "Error in jinja expression in fetch values predicate: %(msg)s": [""],
-      "Virtual dataset query must be read-only": [""],
-      "Error in jinja expression in RLS filters: %(msg)s": [""],
-      "Metric '%(metric)s' does not exist": [""],
-      "Db engine did not return all queried columns": [""],
-      "Virtual dataset query cannot be empty": [""],
-      "Only `SELECT` statements are allowed": [
-        "'SELECT' 操作のみが許可されます"
-      ],
-      "Only single queries supported": [
-        "単一のクエリのみがサポートされています"
-      ],
-      "Columns": ["列"],
-      "Show Column": [""],
-      "Add Column": [""],
-      "Edit Column": [""],
-      "Whether to make this column available as a [Time Granularity] option, column has to be DATETIME or DATETIME-like": [
-        ""
-      ],
-      "Whether this column is exposed in the `Filters` section of the explore view.": [
-        ""
-      ],
-      "The data type that was inferred by the database. It may be necessary to input a type manually for expression-defined columns in some cases. In most case users should not need to alter this.": [
-        ""
-      ],
-      "Column": ["列"],
-      "Verbose Name": [""],
-      "Description": [""],
-      "Groupable": ["グループ分け可能"],
-      "Filterable": ["フィルタ可能"],
-      "Table": ["テーブル"],
-      "Expression": ["式"],
-      "Is temporal": [""],
-      "Datetime Format": ["日時フォーマット"],
-      "Type": ["タイプ"],
-      "Business Data Type": [""],
-      "Invalid date/timestamp format": [
-        "無効な日付/タイムスタンプのフォーマット"
-      ],
-      "Metrics": ["指標"],
-      "Show Metric": ["指標を表示"],
-      "Add Metric": ["指標を追加"],
-      "Edit Metric": ["指標を編集"],
-      "Metric": ["指標"],
-      "SQL Expression": ["SQL 式"],
-      "D3 Format": [""],
-      "Extra": [""],
-      "Warning Message": ["警告メッセージ"],
-      "Tables": ["テーブル"],
-      "Show Table": ["テーブルを表示"],
-      "Import a table definition": ["テーブル定義のインポート"],
-      "Edit Table": ["テーブルを編集"],
-      "The list of charts associated with this table. By altering this datasource, you may change how these associated charts behave. Also note that charts need to point to a datasource, so this form will fail at saving if removing charts from a datasource. If you want to change the datasource for a chart, overwrite the chart from the 'explore view'": [
-        ""
-      ],
-      "Timezone offset (in hours) for this datasource": [""],
-      "Name of the table that exists in the source database": [""],
-      "Schema, as used only in some databases like Postgres, Redshift and DB2": [
-        ""
-      ],
-      "This fields acts a Superset view, meaning that Superset will run a query against this string as a subquery.": [
-        ""
-      ],
-      "Predicate applied when fetching distinct value to populate the filter control component. Supports jinja template syntax. Applies only when `Enable Filter Select` is on.": [
-        ""
-      ],
-      "Redirects to this endpoint when clicking on the table from the table list": [
-        ""
-      ],
-      "Whether to populate the filter's dropdown in the explore view's filter section with a list of distinct values fetched from the backend on the fly": [
-        ""
-      ],
-      "Whether the table was generated by the 'Visualize' flow in SQL Lab": [
-        ""
-      ],
-      "A set of parameters that become available in the query using Jinja templating syntax": [
-        ""
-      ],
-      "Duration (in seconds) of the caching timeout for this table. A timeout of 0 indicates that the cache never expires. Note this defaults to the database timeout if undefined.": [
-        ""
-      ],
-      "Allow column names to be changed to case insensitive format, if supported (e.g. Oracle, Snowflake).": [
-        ""
-      ],
-      "Datasets can have a main temporal column (main_dttm_col), but can also have secondary time columns. When this attribute is true, whenever the secondary columns are filtered, the same filter is applied to the main datetime column.": [
-        ""
-      ],
-      "Associated Charts": [""],
-      "Changed By": ["更新者"],
-      "Database": ["データベース"],
-      "Last Changed": ["最終更新"],
-      "Enable Filter Select": [""],
-      "Schema": ["スキーマ"],
-      "Default Endpoint": [""],
-      "Offset": ["オフセット"],
-      "Cache Timeout": [""],
-      "Table Name": ["テーブル名"],
-      "Fetch Values Predicate": [""],
-      "Owners": ["所有者"],
-      "Main Datetime Column": [""],
-      "SQL Lab View": ["SQL Lab ビュー"],
-      "Template parameters": ["テンプレートパラメータ"],
-      "Modified": ["最終更新"],
-      "The table was created. As part of this two-phase configuration process, you should now click the edit button by the new table to configure it.": [
-        ""
-      ],
-      "Deleted %(num)d css template": [""],
-      "Dataset schema is invalid, caused by: %(error)s": [""],
-      "Deleted %(num)d dashboard": [
-        " %(num)d 件のダッシュボードを削除しました"
-      ],
-      "Title or Slug": ["タイトルまたはスラッグ"],
-      "Role": [""],
-      "Table name undefined": [""],
-      "Invalid connection string, a valid string usually follows: backend+driver://user:password@database-host/database-name": [
-        ""
-      ],
-      "Field cannot be decoded by JSON. %(msg)s": [""],
-      "The metadata_params in Extra field is not configured correctly. The key %(key)s is invalid.": [
-        ""
-      ],
-      "An engine must be specified when passing individual parameters to a database.": [
-        ""
-      ],
-      "Engine spec \"InvalidEngine\" does not support being configured via individual parameters.": [
-        ""
-      ],
-      "Deleted %(num)d dataset": [" %(num)d 件のデータセットを削除しました"],
-      "Null or Empty": [""],
-      "Please check your query for syntax errors at or near \"%(syntax_error)s\". Then, try running your query again.": [
-        ""
-      ],
-      "Second": ["秒"],
-      "Minute": ["分"],
-      "5 minute": ["5分"],
-      "10 minute": ["10分"],
-      "15 minute": ["15分"],
-      "Hour": ["時間"],
-      "Day": ["日"],
-      "Week": ["週"],
-      "Month": ["月"],
-      "Quarter": ["四半期"],
-      "Year": ["年"],
-      "Week starting Sunday": [""],
-      "Week starting Monday": [""],
-      "Week ending Saturday": [""],
-      "Week ending Sunday": [""],
-      "Username": ["ユーザー名"],
-      "Password": ["パスワード"],
-      "Hostname or IP address": ["ホスト名またはIPアドレス"],
-      "Database port": ["DBポート番号"],
-      "Database name": ["データベース名"],
-      "Use an encrypted connection to the database": [""],
-      "Use an ssh tunnel connection to the database": [""],
-      "Unable to connect. Verify that the following roles are set on the service account: \"BigQuery Data Viewer\", \"BigQuery Metadata Viewer\", \"BigQuery Job User\" and the following permissions are set \"bigquery.readsessions.create\", \"bigquery.readsessions.getData\"": [
-        ""
-      ],
-      "The table \"%(table)s\" does not exist. A valid table must be used to run this query.": [
-        ""
-      ],
-      "We can't seem to resolve column \"%(column)s\" at line %(location)s.": [
-        ""
-      ],
-      "The schema \"%(schema)s\" does not exist. A valid schema must be used to run this query.": [
-        ""
-      ],
-      "Either the username \"%(username)s\" or the password is incorrect.": [
-        ""
-      ],
-      "Unknown Doris server host \"%(hostname)s\".": [""],
-      "The host \"%(hostname)s\" might be down and can't be reached.": [""],
-      "Unable to connect to database \"%(database)s\".": [
-        "“%(database)s” に接続できません。"
-      ],
-      "Please check your query for syntax errors near \"%(server_error)s\". Then, try running your query again.": [
-        ""
-      ],
-      "We can't seem to resolve the column \"%(column_name)s\"": [""],
-      "Either the username \"%(username)s\", password, or database name \"%(database)s\" is incorrect.": [
-        ""
-      ],
-      "The hostname \"%(hostname)s\" cannot be resolved.": [""],
-      "Port %(port)s on hostname \"%(hostname)s\" refused the connection.": [
-        ""
-      ],
-      "The host \"%(hostname)s\" might be down, and can't be reached on port %(port)s.": [
-        ""
-      ],
-      "Unknown MySQL server host \"%(hostname)s\".": [""],
-      "The username \"%(username)s\" does not exist.": [""],
-      "The user/password combination is not valid (Incorrect password for user).": [
-        ""
-      ],
-      "Could not resolve hostname: \"%(host)s\".": [""],
-      "Port out of range 0-65535": [""],
-      "Invalid Connection String: Expecting String of the form 'ocient://user:pass@host:port/database'.": [
-        ""
-      ],
-      "Syntax Error: %(qualifier)s input \"%(input)s\" expecting \"%(expected)s": [
-        ""
-      ],
-      "Table or View \"%(table)s\" does not exist.": [""],
-      "Invalid reference to column: \"%(column)s\"": [""],
-      "The password provided for username \"%(username)s\" is incorrect.": [""],
-      "Please re-enter the password.": [""],
-      "We can't seem to resolve the column \"%(column_name)s\" at line %(location)s.": [
-        ""
-      ],
-      "Users are not allowed to set a search path for security reasons.": [""],
-      "The table \"%(table_name)s\" does not exist. A valid table must be used to run this query.": [
-        ""
-      ],
-      "The schema \"%(schema_name)s\" does not exist. A valid schema must be used to run this query.": [
-        ""
-      ],
-      "Unable to connect to catalog named \"%(catalog_name)s\".": [""],
-      "Unknown Presto Error": [""],
-      "We were unable to connect to your database named \"%(database)s\". Please verify your database name and try again.": [
-        ""
-      ],
-      "%(object)s does not exist in this database.": [""],
-      "Home": ["ホーム"],
-      "Data": ["データ"],
-      "Dashboards": ["ダッシュボード"],
-      "Charts": ["チャート"],
-      "Datasets": ["データセット"],
-      "Plugins": ["プラグイン"],
-      "Manage": ["管理"],
-      "CSS Templates": ["CSSテンプレート"],
-      "SQL Lab": ["SQL Lab"],
-      "SQL": [""],
-      "Saved Queries": ["保存したクエリ"],
-      "Query History": ["クエリ履歴"],
-      "Action Log": ["操作履歴"],
-      "Security": ["セキュリティ"],
-      "Alerts & Reports": ["アラートとレポート"],
-      "Annotation Layers": ["注釈レイヤー"],
-      "Unable to encode value": [""],
-      "Unable to decode value": [""],
-      "Invalid permalink key": [""],
-      "Error while rendering virtual dataset query: %(msg)s": [""],
-      "Virtual dataset query cannot consist of multiple statements": [""],
-      "Datetime column not provided as part table configuration and is required by this type of chart": [
-        ""
-      ],
-      "Empty query?": [""],
-      "Unknown column used in orderby: %(col)s": [""],
-      "Time column \"%(col)s\" does not exist in dataset": [""],
-      "Filter value list cannot be empty": [""],
-      "Must specify a value for filters with comparison operators": [""],
-      "Invalid filter operation type: %(op)s": [""],
-      "Error in jinja expression in WHERE clause: %(msg)s": [""],
-      "Error in jinja expression in HAVING clause: %(msg)s": [""],
-      "Database does not support subqueries": [
-        "データベースはサブクエリをサポートしていません"
-      ],
-      "Deleted %(num)d saved query": [
-        " %(num)d 件の保存したクエリを削除しました"
-      ],
-      "Deleted %(num)d report schedule": [
-        " %(num)d 件のレポートスケジュールを削除しました"
-      ],
-      "Value must be greater than 0": ["値は 0 より大きくする必要があります"],
-      "Custom width of the screenshot in pixels": [""],
-      "Screenshot width must be between %(min)spx and %(max)spx": [""],
-      "\n            Error: %(text)s\n            ": [""],
-      "%(name)s.csv": [""],
-      "%(name)s.pdf": [""],
-      "%(prefix)s %(title)s": [""],
-      "*%(name)s*\n\n%(description)s\n\n<%(url)s|Explore in Superset>\n\n%(table)s\n": [
-        ""
-      ],
-      "*%(name)s*\n\n%(description)s\n\nError: %(text)s\n": [""],
-      "%(dialect)s cannot be used as a data source for security reasons.": [""],
-      "Guest user cannot modify chart payload": [""],
-      "You don't have the rights to alter %(resource)s": [""],
-      "Failed to execute %(query)s": [""],
-      "Please check your template parameters for syntax errors and make sure they match across your SQL query and Set Parameters. Then, try running your query again.": [
-        ""
-      ],
-      "The parameter %(parameters)s in your query is undefined.": [""],
-      "The query contains one or more malformed template parameters.": [""],
-      "Please check your query and confirm that all template parameters are surround by double braces, for example, \"{{ ds }}\". Then, try running your query again.": [
-        ""
-      ],
-      "Tag name is invalid (cannot contain ':')": [""],
-      "Is custom tag": [""],
-      "Record Count": ["レコード数"],
-      "No records found": ["レコードが見つかりません"],
-      "Filter List": ["フィルタリスト"],
-      "Search": ["検索"],
-      "Refresh": ["更新"],
-      "Import dashboards": ["ダッシュボードをインポート"],
-      "Import Dashboard(s)": ["ダッシュボードをインポート"],
-      "File": ["ファイル"],
-      "Choose File": ["ファイルを選択"],
-      "Upload": ["アップロード"],
-      "Test Connection": ["接続のテスト"],
-      "Unsupported clause type: %(clause)s": [""],
-      "Unable to calculate such a date delta": [""],
-      "Unable to find such a holiday: [%(holiday)s]": [""],
-      "DB column %(col_name)s has unknown type: %(value_type)s": [""],
-      "percentiles must be a list or tuple with two numeric values, of which the first is lower than the second value": [
-        ""
-      ],
-      "`compare_columns` must have the same length as `source_columns`.": [""],
-      "`compare_type` must be `difference`, `percentage` or `ratio`": [""],
-      "Column \"%(column)s\" is not numeric or does not exists in the query results.": [
-        ""
-      ],
-      "`rename_columns` must have the same length as `columns`.": [""],
-      "Invalid cumulative operator: %(operator)s": [""],
-      "Invalid geohash string": [""],
-      "Invalid longitude/latitude": [""],
-      "Invalid geodetic string": [""],
-      "Pivot operation requires at least one index": [""],
-      "Pivot operation must include at least one aggregate": [""],
-      "`prophet` package not installed": [""],
-      "Time grain missing": [""],
-      "Unsupported time grain: %(time_grain)s": [""],
-      "Periods must be a whole number": [""],
-      "Confidence interval must be between 0 and 1 (exclusive)": [""],
-      "DataFrame must include temporal column": [""],
-      "DataFrame include at least one series": [
-        "少なくとも1つの指標を選択してください"
-      ],
-      "Label already exists": [""],
-      "Resample operation requires DatetimeIndex": [""],
-      "Resample method should be in ": [""],
-      "Undefined window for rolling operation": [""],
-      "Window must be > 0": [""],
-      "Invalid rolling_type: %(type)s": [""],
-      "Invalid options for %(rolling_type)s: %(options)s": [""],
-      "Referenced columns not available in DataFrame.": [""],
-      "Column referenced by aggregate is undefined: %(column)s": [""],
-      "Operator undefined for aggregator: %(name)s": [""],
-      "Invalid numpy function: %(operator)s": [""],
-      "json isn't valid": [""],
-      "Export to YAML": ["YAMLで出力"],
-      "Export to YAML?": ["YAMLで出力しますか？"],
-      "Delete": ["削除"],
-      "Delete all Really?": ["本当に全部削除しますか？"],
-      "Is favorite": ["お気に入り"],
-      "Is tagged": [""],
-      "The data source seems to have been deleted": [""],
-      "The user seems to have been deleted": [""],
-      "Error: %(msg)s": [""],
-      "Explore - %(table)s": [""],
-      "Explore": [""],
-      "Chart [{}] has been saved": ["チャート [{}] が保存されました"],
-      "Chart [{}] has been overwritten": ["チャート [{}] が上書きされました"],
-      "Chart [{}] was added to dashboard [{}]": [
-        "チャート [{}] はダッシュボード [{}] に追加されました"
-      ],
-      "Dashboard [{}] just got created and chart [{}] was added to it": [
-        "ダッシュボード [{}] が作成されチャート [{}] が追加されました"
-      ],
-      "Malformed request. slice_id or table_name and db_name arguments are expected": [
-        "不正なリクエスト。 slice_idまたはtable_nameおよびdb_name引数が必要です"
-      ],
-      "Chart %(id)s not found": ["チャート %(id)s が見つかりません"],
-      "Table %(table)s wasn't found in the database %(db)s": [
-        "テーブル %(table)s はデータベース %(db)s にありません"
-      ],
-      "Show CSS Template": ["CSSテンプレートを表示"],
-      "Add CSS Template": ["CSSテンプレートを追加"],
-      "Edit CSS Template": ["CSSテンプレートを編集"],
-      "Template Name": ["テンプレート名"],
-      "A human-friendly name": [""],
-      "Used internally to identify the plugin. Should be set to the package name from the pluginʼs package.json": [
-        ""
-      ],
-      "A full URL pointing to the location of the built plugin (could be hosted on a CDN for example)": [
-        ""
-      ],
-      "Custom Plugins": [""],
-      "Custom Plugin": [""],
-      "Add a Plugin": [""],
-      "Edit Plugin": [""],
-      "The dataset associated with this chart no longer exists": [""],
-      "Could not determine datasource type": [""],
-      "Could not find viz object": [""],
-      "Show Chart": ["チャートを表示"],
-      "Add Chart": ["チャートを追加"],
-      "Edit Chart": ["チャートを編集"],
-      "These parameters are generated dynamically when clicking the save or overwrite button in the explore view. This JSON object is exposed here for reference and for power users who may want to alter specific parameters.": [
-        ""
-      ],
-      "Duration (in seconds) of the caching timeout for this chart. Note this defaults to the datasource/table timeout if undefined.": [
-        ""
-      ],
-      "Creator": ["作成者"],
-      "Datasource": ["データソース"],
-      "Last Modified": ["最終更新"],
-      "Parameters": ["パラメータ"],
-      "Chart": ["チャート"],
-      "Name": ["名前"],
-      "Visualization Type": ["可視化方式"],
-      "Show Dashboard": ["ダッシュボードを表示"],
-      "Add Dashboard": ["ダッシュボードを追加"],
-      "Edit Dashboard": ["ダッシュボードを編集"],
-      "This json object describes the positioning of the widgets in the dashboard. It is dynamically generated when adjusting the widgets size and positions by using drag & drop in the dashboard view": [
-        ""
-      ],
-      "The CSS for individual dashboards can be altered here, or in the dashboard view where changes are immediately visible": [
-        "個々のダッシュボードのCSSは、ここもしくは変更がすぐに表示されるダッシュボードビューで変更できます"
-      ],
-      "To get a readable URL for your dashboard": [
-        "ダッシュボードの読み取り可能なURLを取得するには"
-      ],
-      "This JSON object is generated dynamically when clicking the save or overwrite button in the dashboard view. It is exposed here for reference and for power users who may want to alter specific parameters.": [
-        "この JSON オブジェクトは、ダッシュボード ビューの [保存] または [上書き] ボタンをクリックすると動的に生成されます。これは、参照用と特定のパラメータを変更する可能性のあるパワーユーザーのために公開されています。"
-      ],
-      "Owners is a list of users who can alter the dashboard.": [
-        "所有者は、ダッシュボードを変更できるユーザーのリストです。"
-      ],
-      "Roles is a list which defines access to the dashboard. Granting a role access to a dashboard will bypass dataset level checks.If no roles are defined, regular access permissions apply.": [
-        ""
-      ],
-      "Determines whether or not this dashboard is visible in the list of all dashboards": [
-        "このダッシュボードがすべてのダッシュボードのリストに表示されるかどうかを決定します"
-      ],
-      "Dashboard": ["ダッシュボード"],
-      "Title": ["タイトル"],
-      "Slug": ["スラッグ"],
-      "Roles": [""],
-      "Published": ["公開"],
-      "Position JSON": [""],
-      "CSS": [""],
-      "JSON Metadata": ["JSONメタデータ"],
-      "Export": ["エクスポート"],
-      "Export dashboards?": ["ダッシュボードをエクスポートしますか？"],
-      "Only the following file extensions are allowed: %(allowed_extensions)s": [
-        "次のファイル拡張子のみが許可されます: %(allowed_extensions)s"
-      ],
-      "Name of table to be created with CSV file": [""],
-      "Table name cannot contain a schema": [""],
-      "Select a database to upload the file to": [""],
-      "Column Data Types": [""],
-      "A dictionary with column names and their data types if you need to change the defaults. Example: {\"user_id\":\"int\"}. Check Python's Pandas library for supported data types.": [
-        ""
-      ],
-      "Select a schema if the database supports this": [""],
-      "Delimiter": ["区切り文字"],
-      "Enter a delimiter for this data": [""],
-      ",": [""],
-      ".": [""],
-      "If Table Already Exists": [""],
-      "What should happen if the table already exists": [""],
-      "Fail": [""],
-      "Replace": [""],
-      "Append": [""],
-      "Skip Initial Space": [""],
-      "Skip spaces after delimiter": [""],
-      "Skip Blank Lines": [""],
-      "Skip blank lines rather than interpreting them as Not A Number values": [
-        ""
-      ],
-      "Columns To Be Parsed as Dates": [""],
-      "A comma separated list of columns that should be parsed as dates": [""],
-      "Day First": [""],
-      "DD/MM format dates, international and European format": [""],
-      "Decimal Character": [""],
-      "Character to interpret as decimal point": [""],
-      "Null Values": [""],
-      "Json list of the values that should be treated as null. Examples: [\"\"] for empty strings, [\"None\", \"N/A\"], [\"nan\", \"null\"]. Warning: Hive database supports only a single value": [
-        ""
-      ],
-      "Index Column": [""],
-      "Column to use as the row labels of the dataframe. Leave empty if no index column": [
-        ""
-      ],
-      "Dataframe Index": [""],
-      "Write dataframe index as a column": [""],
-      "Column Label(s)": [""],
-      "Column label for index column(s). If None is given and Dataframe Index is checked, Index Names are used": [
-        ""
-      ],
-      "Json list of the column names that should be read": [""],
-      "Overwrite Duplicate Columns": [""],
-      "If duplicate columns are not overridden, they will be presented as \"X.1, X.2 ...X.x\"": [
-        ""
-      ],
-      "Header Row": [""],
-      "Row containing the headers to use as column names (0 is first line of data). Leave empty if there is no header row": [
-        ""
-      ],
-      "Rows to Read": [""],
-      "Number of rows of file to read": [""],
-      "Skip Rows": [""],
-      "Number of rows to skip at start of file": [""],
-      "Name of table to be created from excel data.": [""],
-      "Excel File": [""],
-      "Select a Excel file to be uploaded to a database.": [""],
-      "Sheet Name": [""],
-      "Strings used for sheet names (default is the first sheet).": [""],
-      "Specify a schema (if database flavor supports this).": [""],
-      "Table Exists": [""],
-      "If table exists do one of the following: Fail (do nothing), Replace (drop and recreate table) or Append (insert data).": [
-        ""
-      ],
-      "Row containing the headers to use as column names (0 is first line of data). Leave empty if there is no header row.": [
-        ""
-      ],
-      "Column to use as the row labels of the dataframe. Leave empty if no index column.": [
-        ""
-      ],
-      "Number of rows to skip at start of file.": [""],
-      "Number of rows of file to read.": [""],
-      "Parse Dates": [""],
-      "A comma separated list of columns that should be parsed as dates.": [""],
-      "Character to interpret as decimal point.": [""],
-      "Write dataframe index as a column.": [""],
-      "Column label for index column(s). If None is given and Dataframe Index is True, Index Names are used.": [
-        ""
-      ],
-      "Null values": [""],
-      "Json list of the values that should be treated as null. Examples: [\"\"], [\"None\", \"N/A\"], [\"nan\", \"null\"]. Warning: Hive database supports only single value. Use [\"\"] for empty string.": [
-        ""
-      ],
-      "Name of table to be created from columnar data.": [""],
-      "Columnar File": [""],
-      "Json list of the column names that should be read. If not None, only these columns will be read from the file.": [
-        ""
-      ],
-      "Databases": ["データベース"],
-      "Show Database": ["データベースを表示"],
-      "Add Database": ["データベースを追加"],
-      "Edit Database": ["データベースを編集"],
-      "Expose this DB in SQL Lab": [""],
-      "Operate the database in asynchronous mode, meaning that the queries are executed on remote workers as opposed to on the web server itself. This assumes that you have a Celery worker setup as well as a results backend. Refer to the installation docs for more information.": [
-        "データベースを非同期モードで動作させます。Webサーバー自体ではなくリモートワーカーでクエリを実行します。この機能はCeleryワーカーと結果バックエンドがセットアップされていることを前提としています。詳細についてはインストールドキュメントを参照してください。"
-      ],
-      "Allow CREATE TABLE AS option in SQL Lab": [""],
-      "Allow CREATE VIEW AS option in SQL Lab": [""],
-      "Allow users to run non-SELECT statements (UPDATE, DELETE, CREATE, ...) in SQL Lab": [
-        ""
-      ],
-      "When allowing CREATE TABLE AS option in SQL Lab, this option forces the table to be created in this schema": [
-        ""
-      ],
-      "If Presto, all the queries in SQL Lab are going to be executed as the currently logged on user who must have permission to run them.<br/>If Hive and hive.server2.enable.doAs is enabled, will run the queries as service account, but impersonate the currently logged on user via hive.server2.proxy.user property.": [
-        ""
-      ],
-      "Duration (in seconds) of the caching timeout for charts of this database. A timeout of 0 indicates that the cache never expires. Note this defaults to the global timeout if undefined.": [
-        "このデータベースのチャートに対するキャッシュのタイムアウト期間（秒）。タイムアウトが0の場合は、キャッシュが失効しないことを意味します。未定義の場合は、グローバル・タイムアウトがデフォルト値になることに注意してください。"
-      ],
-      "If selected, please set the schemas allowed for csv upload in Extra.": [
-        ""
-      ],
-      "Expose in SQL Lab": [""],
-      "Allow CREATE TABLE AS": [""],
-      "Allow CREATE VIEW AS": [""],
-      "Allow DML": [""],
-      "CTAS Schema": [""],
-      "SQLAlchemy URI": [""],
-      "Chart Cache Timeout": [""],
-      "Secure Extra": [""],
-      "Root certificate": [""],
-      "Async Execution": [""],
-      "Impersonate the logged on user": [""],
-      "Allow Csv Upload": [""],
-      "Backend": [""],
-      "Extra field cannot be decoded by JSON. %(msg)s": [""],
-      "Invalid connection string, a valid string usually follows:'DRIVER://USER:PASSWORD@DB-HOST/DATABASE-NAME'<p>Example:'postgresql://user:password@your-postgres-db/database'</p>": [
-        ""
-      ],
-      "CSV to Database configuration": [""],
-      "Database \"%(database_name)s\" schema \"%(schema_name)s\" is not allowed for csv uploads. Please contact your Superset Admin.": [
-        ""
-      ],
-      "Unable to upload CSV file \"%(filename)s\" to table \"%(table_name)s\" in database \"%(db_name)s\". Error message: %(error_msg)s": [
-        ""
-      ],
-      "CSV file \"%(csv_filename)s\" uploaded to table \"%(table_name)s\" in database \"%(db_name)s\"": [
-        ""
-      ],
-      "Excel to Database configuration": [""],
-      "Database \"%(database_name)s\" schema \"%(schema_name)s\" is not allowed for excel uploads. Please contact your Superset Admin.": [
-        ""
-      ],
-      "Unable to upload Excel file \"%(filename)s\" to table \"%(table_name)s\" in database \"%(db_name)s\". Error message: %(error_msg)s": [
-        ""
-      ],
-      "Excel file \"%(excel_filename)s\" uploaded to table \"%(table_name)s\" in database \"%(db_name)s\"": [
-        ""
-      ],
-      "Multiple file extensions are not allowed for columnar uploads. Please make sure all files are of the same extension.": [
-        ""
-      ],
-      "Database \"%(database_name)s\" schema \"%(schema_name)s\" is not allowed for columnar uploads. Please contact your Superset Admin.": [
-        ""
-      ],
-      "Unable to upload Columnar file \"%(filename)s\" to table \"%(table_name)s\" in database \"%(db_name)s\". Error message: %(error_msg)s": [
-        ""
-      ],
-      "Columnar file \"%(columnar_filename)s\" uploaded to table \"%(table_name)s\" in database \"%(db_name)s\"": [
-        ""
-      ],
-      "Request missing data field.": [""],
-      "Duplicate column name(s): %(columns)s": [""],
-      "Logs": ["ログ"],
-      "Show Log": ["ログを表示"],
-      "Add Log": ["ログを追加"],
-      "Edit Log": ["ログを編集"],
-      "User": ["ユーザー"],
-      "Action": ["アクション"],
-      "dttm": [""],
-      "JSON": [""],
-      "Time Granularity": [""],
-      "Time": ["時間"],
-      "A reference to the [Time] configuration, taking granularity into account": [
-        ""
-      ],
-      "Raw records": [""],
-      "Certified by %s": [""],
-      "description": [""],
-      "bolt": [""],
-      "Changing this control takes effect instantly": [
-        "この変更は即座に反映されます"
-      ],
-      "Show info tooltip": [""],
-      "SQL expression": ["SQL 式"],
-      "Label": ["ラベル"],
-      "function type icon": [""],
-      "string type icon": [""],
-      "numeric type icon": [""],
-      "boolean type icon": [""],
-      "temporal type icon": [""],
-      "Advanced analytics": [""],
-      "This section contains options that allow for advanced analytical post processing of query results": [
-        ""
-      ],
-      "Rolling window": [""],
-      "Rolling function": [""],
-      "None": ["なし"],
-      "Defines a rolling window function to apply, works along with the [Periods] text box": [
-        ""
-      ],
-      "Periods": [""],
-      "Defines the size of the rolling window function, relative to the time granularity selected": [
-        ""
-      ],
-      "Min periods": [""],
-      "The minimum number of rolling periods required to show a value. For instance if you do a cumulative sum on 7 days you may want your \"Min Period\" to be 7, so that all data points shown are the total of 7 periods. This will hide the \"ramp up\" taking place over the first 7 periods": [
-        ""
-      ],
-      "Time comparison": [""],
-      "Time shift": [""],
-      "1 day ago": [""],
-      "1 week ago": [""],
-      "28 days ago": [""],
-      "52 weeks ago": [""],
-      "1 year ago": [""],
-      "104 weeks ago": [""],
-      "2 years ago": [""],
-      "156 weeks ago": [""],
-      "3 years ago": [""],
-      "Overlay one or more timeseries from a relative time period. Expects relative time deltas in natural language (example:  24 hours, 7 days, 52 weeks, 365 days). Free text is supported.": [
-        ""
-      ],
-      "Calculation type": [""],
-      "How to display time shifts: as individual lines; as the difference between the main time series and each time shift; as the percentage change; or as the ratio between series and time shifts.": [
-        ""
-      ],
-      "Rule": [""],
-      "1 minutely frequency": [""],
-      "1 calendar day frequency": [""],
-      "7 calendar day frequency": [""],
-      "1 month start frequency": [""],
-      "1 month end frequency": [""],
-      "Pandas resample rule": [""],
-      "Fill method": [""],
-      "Zero imputation": [""],
-      "Linear interpolation": [""],
-      "Backward values": [""],
-      "Pandas resample method": [""],
-      "X Axis": ["X軸"],
-      "X Axis Title": [""],
-      "X AXIS TITLE BOTTOM MARGIN": [""],
-      "Y Axis": ["Y軸"],
-      "Y Axis Title": [""],
-      "Y Axis Title Margin": [""],
-      "Query": ["クエリ"],
-      "Predictive Analytics": [""],
-      "Enable forecast": [""],
-      "Enable forecasting": [""],
-      "How many periods into the future do we want to predict": [""],
-      "Width of the confidence interval. Should be between 0 and 1": [""],
-      "Yearly seasonality": [""],
-      "Yes": [""],
-      "No": [""],
-      "Should yearly seasonality be applied. An integer value will specify Fourier order of seasonality.": [
-        ""
-      ],
-      "Weekly seasonality": [""],
-      "Should weekly seasonality be applied. An integer value will specify Fourier order of seasonality.": [
-        ""
-      ],
-      "Daily seasonality": [""],
-      "Should daily seasonality be applied. An integer value will specify Fourier order of seasonality.": [
-        ""
-      ],
-      "Time related form attributes": [""],
-      "Chart ID": ["チャートID"],
-      "The id of the active chart": ["アクティブなチャートのID"],
-      "Cache Timeout (seconds)": ["キャッシュタイムアウト (秒)"],
-      "The number of seconds before expiring the cache": [
-        "キャッシュを期限切れにするまでの秒数"
-      ],
-      "Extra url parameters for use in Jinja templated queries": [""],
-      "Extra parameters that any plugins can choose to set for use in Jinja templated queries": [
-        ""
-      ],
-      "Contribution Mode": [""],
-      "Row": ["行"],
-      "Series": [""],
-      "Y-Axis Sort By": [""],
-      "X-Axis Sort By": [""],
-      "Decides which column to sort the base axis by.": [""],
-      "Treat values as categorical.": [""],
-      "Decides which measure to sort the base axis by.": [""],
-      "Dimensions": [""],
-      "Dimensions contain qualitative values such as names, dates, or geographical data. Use dimensions to categorize, segment, and reveal the details in your data. Dimensions affect the level of detail in the view.": [
-        ""
-      ],
-      "Add dataset columns here to group the pivot table columns.": [""],
-      "Dimension": [""],
-      "Defines the grouping of entities. Each series is represented by a specific color in the chart.": [
-        ""
-      ],
-      "Entity": [""],
-      "This defines the element to be plotted on the chart": [""],
-      "Filters": ["フィルタ"],
-      "Select one or many metrics to display. You can use an aggregation function on a column or write custom SQL to create a metric.": [
-        ""
-      ],
-      "Select a metric to display. You can use an aggregation function on a column or write custom SQL to create a metric.": [
-        ""
-      ],
-      "Sort by": ["並び替え"],
-      "This metric is used to define row selection criteria (how the rows are sorted) if a series or row limit is present. If not defined, it reverts to the first metric (where appropriate).": [
-        ""
-      ],
-      "Bubble Size": [""],
-      "Metric used to calculate bubble size": [""],
-      "The dataset column/metric that returns the values on your chart's x-axis.": [
-        ""
-      ],
-      "The dataset column/metric that returns the values on your chart's y-axis.": [
-        ""
-      ],
-      "A metric to use for color": ["色に使用する指標"],
-      "The time column for the visualization. Note that you can define arbitrary expression that return a DATETIME column in the table. Also note that the filter below is applied against this column or expression": [
-        "可視化のための時間カラム。テーブルのDATETIME列を返す任意の式を定義することができます。この列または式に対して以下のフィルターが適用されることに注意してください"
-      ],
-      "Dimension to use on y-axis.": [""],
-      "Dimension to use on x-axis.": [""],
-      "The type of visualization to display": ["表示する可視化のタイプ"],
-      "Use this to define a static color for all circles": [
-        "これを使用して、すべての円の静的な色を定義します"
-      ],
-      "all": [""],
-      "30 seconds": ["30秒"],
-      "1 minute": ["1分"],
-      "5 minutes": ["5分"],
-      "30 minutes": ["30分"],
-      "1 hour": ["1時間"],
-      "week": ["週"],
-      "week starting Sunday": [""],
-      "week ending Saturday": [""],
-      "month": ["月"],
-      "year": ["年"],
-      "The time granularity for the visualization. Note that you can type and use simple natural language as in `10 seconds`, `1 day` or `56 weeks`": [
-        ""
-      ],
-      "Select a time grain for the visualization. The grain is the time interval represented by a single point on the chart.": [
-        ""
-      ],
-      "This control filters the whole chart based on the selected time range. All relative times, e.g. \"Last month\", \"Last 7 days\", \"now\", etc. are evaluated on the server using the server's local time (sans timezone). All tooltips and placeholder times are expressed in UTC (sans timezone). The timestamps are then evaluated by the database using the engine's local timezone. Note one can explicitly set the timezone per the ISO 8601 format if specifying either the start and/or end time.": [
-        ""
-      ],
-      "Row limit": [""],
-      "Limits the number of the rows that are computed in the query that is the source of the data used for this chart.": [
-        ""
-      ],
-      "If enabled, this control sorts the results/values descending, otherwise it sorts the results ascending.": [
-        ""
-      ],
-      "Series limit": [""],
-      "Limits the number of series that get displayed. A joined subquery (or an extra phase where subqueries are not supported) is applied to limit the number of series that get fetched and rendered. This feature is useful when grouping by high cardinality column(s) though does increase the query complexity and cost.": [
-        ""
-      ],
-      "Y Axis Format": [""],
-      "The color scheme for rendering chart": [""],
-      "Whether to truncate metrics": [""],
-      "D3 format syntax: https://github.com/d3/d3-format": [""],
-      "Only applies when \"Label Type\" is set to show values.": [""],
-      "Only applies when \"Label Type\" is not set to a percentage.": [""],
-      "Original value": [""],
-      "Duration in ms (66000 => 1m 6s)": [""],
-      "Duration in ms (1.40008 => 1ms 400µs 80ns)": [""],
-      "D3 time format syntax: https://github.com/d3/d3-time-format": [""],
-      "Stack Trace:": [""],
-      "No results were returned for this query. If you expected results to be returned, ensure any filters are configured properly and the datasource contains data for the selected time range.": [
-        ""
-      ],
-      "Found invalid orderby options": [""],
-      "Invalid input": [""],
-      "(no description, click to see stack trace)": [""],
-      "Request timed out": [""],
-      "Issue 1001 - The database is under an unusual load.": [
-        "Issue 1001 - データベースに異常な負荷がかかっています。"
-      ],
-      "An error occurred": ["エラーが発生しました"],
-      "is expected to be an integer": [""],
-      "is expected to be a number": [""],
-      "is expected to be a Mapbox URL": [""],
-      "Value cannot exceed %s": [""],
-      "cannot be empty": [""],
-      "Filters for comparison must have a value": [""],
-      "Domain": [""],
-      "hour": ["時間"],
-      "day": ["日"],
-      "The time unit used for the grouping of blocks": [""],
-      "Subdomain": [""],
-      "The time unit for each block. Should be a smaller unit than domain_granularity. Should be larger or equal to Time Grain": [
-        ""
-      ],
-      "Cell Size": [""],
-      "The size of the square cell, in pixels": [""],
-      "Cell Padding": [""],
-      "The distance between cells, in pixels": [""],
-      "Cell Radius": [""],
-      "The pixel radius": [""],
-      "The number color \"steps\"": [""],
-      "Whether to display the legend (toggles)": [""],
-      "Whether to display the numerical values within the cells": [""],
-      "Whether to display the metric name as a title": [""],
-      "Number Format": [""],
-      "Visualizes how a metric has changed over a time using a color scale and a calendar view. Gray values are used to indicate missing values and the linear color scheme is used to encode the magnitude of each day's value.": [
-        ""
-      ],
-      "Business": [""],
-      "Comparison": [""],
-      "Intensity": [""],
-      "less than {min} {name}": [""],
-      "between {down} and {up} {name}": [""],
-      "more than {max} {name}": [""],
-      "Whether to sort results by the selected metric in descending order.": [
-        ""
-      ],
-      "Number format": [""],
-      "Source": [""],
-      "Flow": [""],
-      "Showcases the flow or link between categories using thickness of chords. The value and corresponding thickness can be different for each side.": [
-        ""
-      ],
-      "Relationships between community channels": [""],
-      "Chord Diagram": [""],
-      "Circular": [""],
-      "Legacy": [""],
-      "Proportional": [""],
-      "Which country to plot the map for?": [""],
-      "ISO 3166-2 Codes": [""],
-      "Column containing ISO 3166-2 codes of region/province/department in your table.": [
-        ""
-      ],
-      "Visualizes how a single metric varies across a country's principal subdivisions (states, provinces, etc) on a choropleth map. Each subdivision's value is elevated when you hover over the corresponding geographic boundary.": [
-        ""
-      ],
-      "2D": [""],
-      "Geo": [""],
-      "Stacked": [""],
-      "Sorry, there appears to be no data": [""],
-      "Event definition": [""],
-      "Order by entity id": [""],
-      "Important! Select this if the table is not already sorted by entity id, else there is no guarantee that all events for each entity are returned.": [
-        ""
-      ],
-      "Minimum leaf node event count": [""],
-      "Leaf nodes that represent fewer than this number of events will be initially hidden in the visualization": [
-        ""
-      ],
-      "Select any columns for metadata inspection": [""],
-      "Entity ID": [""],
-      "e.g., a \"user id\" column": [""],
-      "Max Events": [""],
-      "The maximum number of events to return, equivalent to the number of rows": [
-        ""
-      ],
-      "Compares the lengths of time different activities take in a shared timeline view.": [
-        ""
-      ],
-      "Event Flow": [""],
-      "Progressive": [""],
-      "Axis ascending": [""],
-      "Axis descending": [""],
-      "Heatmap Options": [""],
-      "Number of steps to take between ticks when displaying the X scale": [""],
-      "Number of steps to take between ticks when displaying the Y scale": [""],
-      "pixelated (Sharp)": [""],
-      "auto (Smooth)": [""],
-      "image-rendering CSS attribute of the canvas object that defines how the browser scales up the image": [
-        ""
-      ],
-      "Normalize Across": [""],
-      "x": [""],
-      "y": [""],
-      "Color will be shaded based the normalized (0% to 100%) value of a given cell against the other cells in the selected range: ": [
-        ""
-      ],
-      "x: values are normalized within each column": [""],
-      "y: values are normalized within each row": [""],
-      "heatmap: values are normalized across the entire heatmap": [""],
-      "Left Margin": [""],
-      "Left margin, in pixels, allowing for more room for axis labels": [""],
-      "Bottom Margin": [""],
-      "Bottom margin, in pixels, allowing for more room for axis labels": [""],
-      "Value bounds": [""],
-      "Hard value bounds applied for color coding. Is only relevant and applied when the normalization is applied against the whole heatmap.": [
-        ""
-      ],
-      "Sort X Axis": [""],
-      "Sort Y Axis": [""],
-      "Show percentage": [""],
-      "Whether to include the percentage in the tooltip": [""],
-      "Normalized": [""],
-      "Whether to apply a normal distribution based on rank on the color scale": [
-        ""
-      ],
-      "Visualize a related metric across pairs of groups. Heatmaps excel at showcasing the correlation or strength between two groups. Color is used to emphasize the strength of the link between each pair of groups.": [
-        ""
-      ],
-      "Sizes of vehicles": [""],
-      "Employment and education": [""],
-      "Density": [""],
-      "percentile (exclusive)": [""],
-      "Select the numeric columns to draw the histogram": [""],
-      "No of Bins": [""],
-      "Select the number of bins for the histogram": [""],
-      "X Axis Label": [""],
-      "Y Axis Label": [""],
-      "Whether to normalize the histogram": [""],
-      "Whether to make the histogram cumulative": [""],
-      "Take your data points, and group them into \"bins\" to see where the densest areas of information lie": [
-        ""
-      ],
-      "Population age data": [""],
-      "Contribution": [""],
-      "Compute the contribution to the total": ["全体への寄与度を算出"],
-      "Series Height": [""],
-      "Pixel height of each series": [""],
-      "Value Domain": [""],
-      "series: Treat each series independently; overall: All series use the same scale; change: Show changes compared to the first data point in each series": [
-        ""
-      ],
-      "Compares how a metric changes over time between different groups. Each group is mapped to a row and change over time is visualized bar lengths and color.": [
-        ""
-      ],
-      "Dark Cyan": [""],
-      "Purple": [""],
-      "Gold": [""],
-      "Longitude": [""],
-      "Column containing longitude data": [""],
-      "Latitude": [""],
-      "Column containing latitude data": [""],
-      "Clustering Radius": [""],
-      "The radius (in pixels) the algorithm uses to define a cluster. Choose 0 to turn off clustering, but beware that a large number of points (>1000) will cause lag.": [
-        ""
-      ],
-      "Point Radius": [""],
-      "The radius of individual points (ones that are not in a cluster). Either a numerical column or `Auto`, which scales the point based on the largest cluster": [
-        ""
-      ],
-      "Point Radius Unit": [""],
-      "Pixels": [""],
-      "The unit of measure for the specified point radius": [""],
-      "Labelling": [""],
-      "`count` is COUNT(*) if a group by is used. Numerical columns will be aggregated with the aggregator. Non-numerical columns will be used to label points. Leave empty to get a count of points in each cluster.": [
-        ""
-      ],
-      "Cluster label aggregator": [""],
-      "sum": [""],
-      "mean": [""],
-      "std": [""],
-      "var": [""],
-      "Aggregate function applied to the list of points in each cluster to produce the cluster label.": [
-        ""
-      ],
-      "Visual Tweaks": [""],
-      "Live render": [""],
-      "Points and clusters will update as the viewport is being changed": [""],
-      "Map Style": [""],
-      "Satellite Streets": [""],
-      "Satellite": [""],
-      "Outdoors": [""],
-      "Base layer map style. See Mapbox documentation: %s": [""],
-      "Opacity": [""],
-      "Opacity of all clusters, points, and labels. Between 0 and 1.": [""],
-      "The color for points and clusters in RGB": [""],
-      "Longitude of default viewport": [""],
-      "Latitude of default viewport": [""],
-      "Zoom": [""],
-      "Zoom level of the map": [""],
-      "One or many controls to group by. If grouping, latitude and longitude columns must be present.": [
-        ""
-      ],
-      "Light mode": [""],
-      "Dark mode": [""],
-      "MapBox": [""],
-      "Scatter": [""],
-      "Transformable": [""],
-      "Significance Level": [""],
-      "Threshold alpha level for determining significance": [""],
-      "p-value precision": [""],
-      "Number of decimal places with which to display p-values": [""],
-      "Lift percent precision": [""],
-      "Number of decimal places with which to display lift values": [""],
-      "Table that visualizes paired t-tests, which are used to understand statistical differences between groups.": [
-        ""
-      ],
-      "Paired t-test Table": [""],
-      "Statistical": [""],
-      "Tabular": [""],
-      "Whether to display the interactive data table": [""],
-      "Include Series": [""],
-      "Include series name as an axis": [""],
-      "Plots the individual metrics for each row in the data vertically and links them together as a line. This chart is useful for comparing multiple metrics across all of the samples or rows in the data.": [
-        ""
-      ],
-      "Directional": [""],
-      "Time Series Options": [""],
-      "Ignore time": [""],
-      "Standard time series": [""],
-      "Mean of values over specified period": [""],
-      "Aggregate Sum": [""],
-      "Sum of values over specified period": [""],
-      "Metric change in value from `since` to `until`": [""],
-      "Metric percent change in value from `since` to `until`": [""],
-      "Metric factor change from `since` to `until`": [""],
-      "Advanced Analytics": [""],
-      "Use the Advanced Analytics options below": [""],
-      "Settings for time series": [""],
-      "Partition Limit": [""],
-      "The maximum number of subdivisions of each group; lower values are pruned first": [
-        ""
-      ],
-      "Partition Threshold": [""],
-      "Partitions whose height to parent height proportions are below this value are pruned": [
-        ""
-      ],
-      "Log Scale": [""],
-      "Use a log scale": [""],
-      "Equal Date Sizes": [""],
-      "Check to force date partitions to have the same height": [""],
-      "Rich Tooltip": [""],
-      "The rich tooltip shows a list of all series for that point in time": [
-        ""
-      ],
-      "Rolling Window": [""],
-      "Rolling Function": [""],
-      "cumsum": [""],
-      "Time Comparison": [""],
-      "30 days": ["30日"],
-      "Overlay one or more timeseries from a relative time period. Expects relative time deltas in natural language (example: 24 hours, 7 days, 52 weeks, 365 days). Free text is supported.": [
-        ""
-      ],
-      "1T": [""],
-      "1H": [""],
-      "1D": [""],
-      "7D": [""],
-      "1M": [""],
-      "1AS": [""],
-      "Method": [""],
-      "asfreq": [""],
-      "bfill": [""],
-      "ffill": [""],
-      "median": [""],
-      "Part of a Whole": [""],
-      "Compare the same summarized metric across multiple groups.": [""],
-      "Categorical": [""],
-      "Check if the Rose Chart should use segment area instead of segment radius for proportioning": [
-        ""
-      ],
-      "A polar coordinate chart where the circle is broken into wedges of equal angle, and the value represented by any wedge is illustrated by its area, rather than its radius or sweep angle.": [
-        ""
-      ],
-      "Nightingale Rose Chart": [""],
-      "Advanced-Analytics": [""],
-      "Multi-Layers": [""],
-      "Limiting rows may result in incomplete data and misleading charts. Consider filtering or grouping source/target names instead.": [
-        ""
-      ],
-      "Visualizes the flow of different group's values through different stages of a system. New stages in the pipeline are visualized as nodes or layers. The thickness of the bars or edges represent the metric being visualized.": [
-        ""
-      ],
-      "Demographics": [""],
-      "Survey Responses": [""],
-      "Sankey Diagram": [""],
-      "Sankey Diagram with Loops": [""],
-      "Country Field Type": [""],
-      "code International Olympic Committee (cioc)": [""],
-      "code ISO 3166-1 alpha-2 (cca2)": [""],
-      "code ISO 3166-1 alpha-3 (cca3)": [""],
-      "The country code standard that Superset should expect to find in the [country] column": [
-        ""
-      ],
-      "Whether to display bubbles on top of countries": [""],
-      "Max Bubble Size": [""],
-      "Choose whether a country should be shaded by the metric, or assigned a color based on a categorical color palette": [
-        ""
-      ],
-      "3 letter code of the country": [""],
-      "Metric that defines the size of the bubble": [""],
-      "A map of the world, that can indicate values in different countries.": [
-        ""
-      ],
-      "Multi-Dimensions": [""],
-      "Multi-Variables": [""],
-      "Popular": [""],
-      "Pick a set of deck.gl charts to layer on top of one another": [""],
-      "Compose multiple layers together to form complex visuals.": [""],
-      "deck.gl Multiple Layers": [""],
-      "deckGL": [""],
-      "Start (Longitude, Latitude): ": [""],
-      "End (Longitude, Latitude): ": [""],
-      "Start Longitude & Latitude": [""],
-      "Point to your spatial columns": [""],
-      "End Longitude & Latitude": [""],
-      "Color of the target location": [""],
-      "Pick a dimension from which categorical colors are defined": [""],
-      "Advanced": [""],
-      "Plot the distance (like flight paths) between origin and destination.": [
-        ""
-      ],
-      "deck.gl Arc": [""],
-      "3D": [""],
-      "Web": [""],
-      "Centroid (Longitude and Latitude): ": [""],
-      "Threshold: ": [""],
-      "The size of each cell in meters": [""],
-      "The function to use when aggregating points into groups": [""],
-      "Define contour layers. Isolines represent a collection of line segments that serparate the area above and below a given threshold. Isobands represent a collection of polygons that fill the are containing values in a given threshold range.": [
-        ""
-      ],
-      "Metric used as a weight for the grid's coloring": [""],
-      "Uses Gaussian Kernel Density Estimation to visualize spatial distribution of data": [
-        ""
-      ],
-      "Spatial": [""],
-      "pixels": [""],
-      "Point Radius Scale": [""],
-      "The GeoJsonLayer takes in GeoJSON formatted data and renders it as interactive polygons, lines and points (circles, icons and/or texts).": [
-        ""
-      ],
-      "deck.gl Geojson": [""],
-      "Longitude and Latitude": [""],
-      "Height": ["高さ"],
-      "Metric used to control height": [""],
-      "Visualize geospatial data like 3D buildings, landscapes, or objects in grid view.": [
-        ""
-      ],
-      "deck.gl Grid": [""],
-      "Intesity": [""],
-      "Intensity is the value multiplied by the weight to obtain the final weight": [
-        ""
-      ],
-      "Intensity Radius": [""],
-      "Intensity Radius is the radius at which the weight is distributed": [""],
-      "Dynamic Aggregation Function": [""],
-      "variance": [""],
-      "p1": [""],
-      "p5": [""],
-      "p95": [""],
-      "p99": [""],
-      "Overlays a hexagonal grid on a map, and aggregates data within the boundary of each cell.": [
-        ""
-      ],
-      "deck.gl 3D Hexagon": [""],
-      "Polyline": [""],
-      "Visualizes connected points, which form a path, on a map.": [""],
-      "deck.gl Path": [""],
-      "Opacity, expects values between 0 and 100": [""],
-      "Number of buckets to group data": [""],
-      "How many buckets should the data be grouped in.": [""],
-      "Bucket break points": [""],
-      "List of n+1 values for bucketing metric into n buckets.": [""],
-      "Whether to apply filter when items are clicked": [""],
-      "Allow sending multiple polygons as a filter event": [""],
-      "Visualizes geographic areas from your data as polygons on a Mapbox rendered map. Polygons can be colored using a metric.": [
-        ""
-      ],
-      "deck.gl Polygon": [""],
-      "Category": [""],
-      "Point Unit": [""],
-      "Radius in kilometers": [""],
-      "Radius in miles": [""],
-      "Minimum Radius": [""],
-      "Minimum radius size of the circle, in pixels. As the zoom level changes, this insures that the circle respects this minimum radius.": [
-        ""
-      ],
-      "Maximum Radius": [""],
-      "Maximum radius size of the circle, in pixels. As the zoom level changes, this insures that the circle respects this maximum radius.": [
-        ""
-      ],
-      "A map that takes rendering circles with a variable radius at latitude/longitude coordinates": [
-        ""
-      ],
-      "deck.gl Scatterplot": [""],
-      "Aggregates data within the boundary of grid cells and maps the aggregated values to a dynamic color scale": [
-        ""
-      ],
-      "deck.gl Screen Grid": [""],
-      "For more information about objects are in context in the scope of this function, refer to the": [
-        ""
-      ],
-      " source code of Superset's sandboxed parser": [""],
-      "This functionality is disabled in your environment for security reasons.": [
-        ""
-      ],
-      "Ignore null locations": [""],
-      "Whether to ignore locations that are null": [""],
-      "Auto Zoom": [""],
-      "When checked, the map will zoom to your data after each query": [""],
-      "Extra data for JS": [""],
-      "List of extra columns made available in JavaScript functions": [""],
-      "JavaScript data interceptor": [""],
-      "Define a javascript function that receives the data array used in the visualization and is expected to return a modified version of that array. This can be used to alter properties of the data, filter, or enrich the array.": [
-        ""
-      ],
-      "JavaScript tooltip generator": [""],
-      "Define a function that receives the input and outputs the content for a tooltip": [
-        ""
-      ],
-      "JavaScript onClick href": [""],
-      "Define a function that returns a URL to navigate to when user clicks": [
-        ""
-      ],
-      "Bottom left": [""],
-      "Bottom right": [""],
-      "The database columns that contains lines information": [""],
-      "Line width": ["線の幅"],
-      " Set the opacity to 0 if you do not want to override the color specified in the GeoJSON": [
-        ""
-      ],
-      "Whether to fill the objects": [""],
-      "Whether to display the stroke": [""],
-      "Extruded": [""],
-      "Whether to make the grid 3D": [""],
-      "Grid Size": [""],
-      "Defines the grid size in pixels": [""],
-      "Parameters related to the view and perspective on the map": [""],
-      "Longitude & Latitude": [""],
-      "Fixed point radius": [""],
-      "Factor to multiply the metric by": [""],
-      "The encoding format of the lines": [""],
-      "geohash (square)": [""],
-      "Reverse Lat & Long": [""],
-      "Show Markers": [""],
-      "Show data points as circle markers on the lines": [""],
-      "Y bounds": [""],
-      "Whether to display the min and max values of the Y-axis": [""],
-      "Y 2 bounds": [""],
-      "Line Style": [""],
-      "basis": [""],
-      "step-before": [""],
-      "Line interpolation as defined by d3.js": [""],
-      "Whether to display the time range interactive selector": [""],
-      "Extra Controls": [""],
-      "Whether to show extra controls or not. Extra controls include things like making mulitBar charts stacked or side by side.": [
-        ""
-      ],
-      "X Tick Layout": [""],
-      "flat": [""],
-      "The way the ticks are laid out on the X-axis": [""],
-      "Y Log Scale": [""],
-      "Use a log scale for the Y-axis": [""],
-      "Y Axis Bounds": [""],
-      "Bounds for the Y-axis. When left empty, the bounds are dynamically defined based on the min/max of the data. Note that this feature will only expand the axis range. It won't narrow the data's extent.": [
-        ""
-      ],
-      "Y Axis 2 Bounds": [""],
-      "X bounds": [""],
-      "Whether to display the min and max values of the X-axis": [""],
-      "Bar Values": [""],
-      "Show the value on top of the bar": [""],
-      "Stacked Bars": [""],
-      "Reduce X ticks": [""],
-      "Reduces the number of X-axis ticks to be rendered. If true, the x-axis will not overflow and labels may be missing. If false, a minimum width will be applied to columns and the width may overflow into an horizontal scroll.": [
-        ""
-      ],
-      "You cannot use 45° tick layout along with the time range filter": [""],
-      "Stacked Style": [""],
-      "stack": [""],
-      "Evolution": [""],
-      "A time series chart that visualizes how a related metric from multiple groups vary over time. Each group is visualized using a different color.": [
-        ""
-      ],
-      "Stretched style": [""],
-      "Stacked style": [""],
-      "Video game consoles": [""],
-      "Vehicle Types": [""],
-      "Continuous": [""],
-      "nvd3": [""],
-      "Series Limit Sort By": [""],
-      "Metric used to order the limit if a series limit is present. If undefined reverts to the first metric (where appropriate).": [
-        ""
-      ],
-      "Visualize how a metric changes over time using bars. Add a group by column to visualize group level metrics and how they change over time.": [
-        ""
-      ],
-      "Bar": [""],
-      "Box Plot": [""],
-      "X Log Scale": [""],
-      "Use a log scale for the X-axis": [""],
-      "Visualizes a metric across three dimensions of data in a single chart (X axis, Y axis, and bubble size). Bubbles from the same group can be showcased using bubble color.": [
-        ""
-      ],
-      "Ranges to highlight with shading": [""],
-      "Range labels": [""],
-      "Labels for the ranges": [""],
-      "List of values to mark with triangles": [""],
-      "Marker labels": [""],
-      "Labels for the markers": [""],
-      "Marker lines": [""],
-      "List of values to mark with lines": [""],
-      "Marker line labels": [""],
-      "Labels for the marker lines": [""],
-      "KPI": [""],
-      "Showcases the progress of a single metric against a given target. The higher the fill, the closer the metric is to the target.": [
-        ""
-      ],
-      "Visualizes many different time-series objects in a single chart. This chart is being deprecated and we recommend using the Time-series Chart instead.": [
-        ""
-      ],
-      "Sort bars by x labels.": [""],
-      "Defines how each series is broken down": [""],
-      "Compares metrics from different categories using bars. Bar lengths are used to indicate the magnitude of each value and color is used to differentiate groups.": [
-        ""
-      ],
-      "Bar Chart (legacy)": [""],
-      "Additive": [""],
-      "Propagate": [""],
-      "Send range filter events to other charts": [""],
-      "Classic chart that visualizes how metrics change over time.": [""],
-      "Battery level over time": [""],
-      "Time-series Line Chart (legacy)": [""],
-      "Value": [""],
-      "Category and Value": [""],
-      "Category and Percentage": [""],
-      "Category, Value and Percentage": [""],
-      "What should be shown on the label?": [""],
-      "Do you want a donut or a pie?": [""],
-      "Whether to display the labels. Note that the label only displays when the 5% threshold.": [
-        ""
-      ],
-      "Put labels outside": [""],
-      "Put the labels outside the pie?": [""],
-      "Year (freq=AS)": [""],
-      "52 weeks starting Monday (freq=52W-MON)": [""],
-      "1 week starting Sunday (freq=W-SUN)": [""],
-      "1 week starting Monday (freq=W-MON)": [""],
-      "Day (freq=D)": [""],
-      "4 weeks (freq=4W-MON)": [""],
-      "The periodicity over which to pivot time. Users can provide\n            \"Pandas\" offset alias.\n            Click on the info bubble for more details on accepted \"freq\" expressions.": [
-        ""
-      ],
-      "Formula": [""],
-      "Stack": [""],
-      "Show legend": [""],
-      "Whether to display a legend for the chart": [""],
-      "Scroll": [""],
-      "Plain": [""],
-      "Legend type": [""],
-      "Bottom": [""],
-      "Show series values on the chart": [""],
-      "Stack series on top of each other": [""],
-      "Only Total": [""],
-      "Only show the total value on the stacked chart, and not show on the selected category": [
-        ""
-      ],
-      "Percentage threshold": [""],
-      "Minimum threshold in percentage points for showing labels.": [""],
-      "Rich tooltip": [""],
-      "Shows a list of all series available at that point in time": [""],
-      "Whether to sort tooltip by the selected metric in descending order.": [
-        ""
-      ],
-      "Tooltip": [""],
-      "Based on what should series be ordered on the chart and legend": [""],
-      "Sort series in ascending order": [""],
-      "Rotate x axis label": [""],
-      "Input field supports custom rotation. e.g. 30 for 30°": [""],
-      "Truncate X Axis. Can be overridden by specifying a min or max bound. Only applicable for numercal X axis.": [
-        ""
-      ],
-      "X Axis Bounds": [""],
-      "Bounds for numerical X axis. Not applicable for temporal or categorical axes. When left empty, the bounds are dynamically defined based on the min/max of the data. Note that this feature will only expand the axis range. It won't narrow the data's extent.": [
-        ""
-      ],
-      "Show minor ticks on axes.": [""],
-      "Make the x-axis categorical": [""],
-      "Last available value seen on %s": [""],
-      "Not up to date": [""],
-      "No data": [""],
-      "No data after filtering or data is NULL for the latest time record": [
-        ""
-      ],
-      "Try applying different filters or ensuring your datasource has data": [
-        ""
-      ],
-      "Big Number Font Size": [""],
-      "Small": [""],
-      "Normal": [""],
-      "Huge": [""],
-      "Subheader Font Size": [""],
-      "Data for %s": [""],
-      "Value difference between the time periods": [""],
-      "Percentage difference between the time periods": [""],
-      "Range for Comparison": [""],
-      "Set the time range that will be used for the comparison metrics. For example, \"Year\" will compare to the same dates one year earlier. Use \"Inherit range from time filters\" to shift the comparison time rangeby the same length as your time range and use \"Custom\" to set a custom comparison range.": [
-        ""
-      ],
-      "Comparison font size": [""],
-      "Add color for positive/negative change": [""],
-      "Adds color to the chart symbols based on the positive or negative change from the comparison value.": [
-        ""
-      ],
-      "Big Number with Time Period Comparison": [""],
-      "Description text that shows up below your Big Number": [""],
-      "Use date formatting even when metric value is not a timestamp": [""],
-      "Showcases a single metric front-and-center. Big number is best used to call attention to a KPI or the one thing you want your audience to focus on.": [
-        ""
-      ],
-      "With a subheader": [""],
-      "Big Number": ["数値"],
-      "Comparison Period Lag": [""],
-      "Based on granularity, number of time periods to compare against": [""],
-      "Comparison suffix": [""],
-      "Suffix to apply after the percentage display": [""],
-      "Show Timestamp": [""],
-      "Whether to display the timestamp": [""],
-      "Show Trend Line": [""],
-      "Whether to display the trend line": [""],
-      "Start y-axis at 0": [""],
-      "Start y-axis at zero. Uncheck to start y-axis at minimum value in the data.": [
-        ""
-      ],
-      "Fix the trend line to the full time range specified in case filtered results do not include the start or end dates": [
-        ""
-      ],
-      "TEMPORAL X-AXIS": [""],
-      "Showcases a single number accompanied by a simple line chart, to call attention to an important metric along with its change over time or other dimension.": [
-        ""
-      ],
-      "Big Number with Trendline": [""],
-      "Whisker/outlier options": [""],
-      "Determines how whiskers and outliers are calculated.": [""],
-      "Min/max (no outliers)": [""],
-      "2/98 percentiles": [""],
-      "9/91 percentiles": [""],
-      "Categories to group by on the x-axis.": [""],
-      "Columns to calculate distribution across.": [""],
-      "Also known as a box and whisker plot, this visualization compares the distributions of a related metric across multiple groups. The box in the middle emphasizes the mean, median, and inner 2 quartiles. The whiskers around each box visualize the min, max, range, and outer 2 quartiles.": [
-        ""
-      ],
-      "Opacity of bubbles, 0 means completely transparent, 1 means opaque": [
-        ""
-      ],
-      "X AXIS TITLE MARGIN": [""],
-      "Logarithmic x-axis": [""],
-      "Rotate y axis label": [""],
-      "Y AXIS TITLE MARGIN": [""],
-      "Logarithmic y-axis": [""],
-      "Truncate Y Axis": [""],
-      "Truncate Y Axis. Can be overridden by specifying a min or max bound.": [
-        ""
-      ],
-      "% calculation": [""],
-      "Display percents in the label and tooltip as the percent of the total value, from the first step of the funnel, or from the previous step in the funnel.": [
-        ""
-      ],
-      "Calculate from first step": [""],
-      "Calculate from previous step": [""],
-      "Percent of total": [""],
-      "What should be shown as the label": [""],
-      "Tooltip Contents": [""],
-      "What should be shown as the tooltip label": [""],
-      "Whether to display the labels.": [""],
-      "Showcases how a metric changes as the funnel progresses. This classic chart is useful for visualizing drop-off between stages in a pipeline or lifecycle.": [
-        ""
-      ],
-      "Sequential": [""],
-      "Columns to group by": [""],
-      "General": [""],
-      "Min": ["最小値"],
-      "Minimum value on the gauge axis": [""],
-      "Max": ["最大値"],
-      "Maximum value on the gauge axis": [""],
-      "Angle at which to start progress axis": [""],
-      "Angle at which to end progress axis": [""],
-      "Font size": [""],
-      "Font size for axis labels, detail value and other text elements": [""],
-      "Additional text to add before or after the value, e.g. unit": [""],
-      "Show pointer": [""],
-      "Whether to show the pointer": [""],
-      "Whether to animate the progress and the value or just display them": [
-        ""
-      ],
-      "Show axis line ticks": [""],
-      "Whether to show minor ticks on the axis": [""],
-      "Show split lines": [""],
-      "Whether to show the split lines on the axis": [""],
-      "Number of split segments on the axis": [""],
-      "Progress": [""],
-      "Whether to show the progress of gauge chart": [""],
-      "Whether the progress bar overlaps when there are multiple groups of data": [
-        ""
-      ],
-      "Style the ends of the progress bar with a round cap": [""],
-      "Interval bounds": [""],
-      "Comma-separated interval bounds, e.g. 2,4,5 for intervals 0-2, 2-4 and 4-5. Last number should match the value provided for MAX.": [
-        ""
-      ],
-      "Comma-separated color picks for the intervals, e.g. 1,2,4. Integers denote colors from the chosen color scheme and are 1-indexed. Length must be matching that of interval bounds.": [
-        ""
-      ],
-      "Uses a gauge to showcase progress of a metric towards a target. The position of the dial represents the progress and the terminal value in the gauge represents the target value.": [
-        ""
-      ],
-      "Name of the source nodes": [""],
-      "Name of the target nodes": [""],
-      "The category of source nodes used to assign colors. If a node is associated with more than one category, only the first will be used.": [
-        ""
-      ],
-      "Target category": [""],
-      "Category of target nodes": [""],
-      "Layout": [""],
-      "Graph layout": [""],
-      "Force": [""],
-      "Layout type of graph": [""],
-      "Edge symbols": [""],
-      "Symbol of two ends of edge line": [""],
-      "None -> None": [""],
-      "None -> Arrow": [""],
-      "Circle -> Arrow": [""],
-      "Circle -> Circle": [""],
-      "Enable node dragging": [""],
-      "Whether to enable node dragging in force layout mode.": [""],
-      "Enable graph roaming": [""],
-      "Scale only": [""],
-      "Move only": [""],
-      "Scale and Move": [""],
-      "Whether to enable changing graph position and scaling.": [""],
-      "Node select mode": [""],
-      "Multiple": [""],
-      "Label threshold": [""],
-      "Minimum value for label to be displayed on graph.": [""],
-      "Node size": [""],
-      "Median node size, the largest node will be 4 times larger than the smallest": [
-        ""
-      ],
-      "Median edge width, the thickest edge will be 4 times thicker than the thinnest.": [
-        ""
-      ],
-      "Edge length": [""],
-      "Edge length between nodes": [""],
-      "Gravity": [""],
-      "Strength to pull the graph toward center": [""],
-      "Repulsion strength between nodes": [""],
-      "Friction between nodes": [""],
-      "Displays connections between entities in a graph structure. Useful for mapping relationships and showing which nodes are important in a network. Graph charts can be configured to be force-directed or circulate. If your data has a geospatial component, try the deck.gl Arc chart.": [
-        ""
-      ],
-      "Structural": [""],
-      "Piecewise": [""],
-      "Hard value bounds applied for color coding.": [""],
-      "Whether to sort descending or ascending": [
-        "降順または昇順でソートするかどうか"
-      ],
-      "Smooth Line": [""],
-      "Step - start": [""],
-      "Step - middle": [""],
-      "Step - end": [""],
-      "Series chart type (line, bar etc)": [""],
-      "Stack series": [""],
-      "Draw area under curves. Only applicable for line types.": [""],
-      "Opacity of area chart.": [""],
-      "Draw a marker on data points. Only applicable for line types.": [""],
-      "Marker size": [""],
-      "Size of marker. Also applies to forecast observations.": [""],
-      "Primary or secondary y-axis": [""],
-      "Advanced analytics Query A": [""],
-      "Advanced analytics Query B": [""],
-      "Data Zoom": [""],
-      "Enable data zooming controls": [""],
-      "Minor Split Line": [""],
-      "Draw split lines for minor y-axis ticks": [""],
-      "Primary y-axis Bounds": [""],
-      "Bounds for the primary Y-axis. When left empty, the bounds are dynamically defined based on the min/max of the data. Note that this feature will only expand the axis range. It won't narrow the data's extent.": [
-        ""
-      ],
-      "Primary y-axis format": [""],
-      "Logarithmic scale on primary y-axis": [""],
-      "Secondary y-axis Bounds": [""],
-      "Bounds for the secondary Y-axis. Only works when Independent Y-axis\n                bounds are enabled. When left empty, the bounds are dynamically defined\n                based on the min/max of the data. Note that this feature will only expand\n                the axis range. It won't narrow the data's extent.": [
-        ""
-      ],
-      "Secondary y-axis format": [""],
-      "Secondary currency format": [""],
-      "Secondary y-axis title": [""],
-      "Logarithmic scale on secondary y-axis": [""],
-      "Visualize two different series using the same x-axis. Note that both series can be visualized with a different chart type (e.g. 1 using bars and 1 using a line).": [
-        ""
-      ],
-      "Put the labels outside of the pie?": [""],
-      "Label Line": [""],
-      "Draw line from Pie to label when labels outside?": [""],
-      "Whether to display the aggregate count": [""],
-      "Outer Radius": [""],
-      "Inner Radius": [""],
-      "Inner radius of donut hole": [""],
-      "The classic. Great for showing how much of a company each investor gets, what demographics follow your blog, or what portion of the budget goes to the military industrial complex.\n\n        Pie charts can be difficult to interpret precisely. If clarity of relative proportion is important, consider using a bar or other chart type instead.": [
-        ""
-      ],
-      "Total: %s": [""],
-      "The maximum value of metrics. It is an optional configuration": [""],
-      "Radar": [""],
-      "Further customize how to display each metric": [""],
-      "Circle radar shape": [""],
-      "Radar render type, whether to display 'circle' shape.": [""],
-      "Visualize a parallel set of metrics across multiple groups. Each group is visualized using its own line of points and each metric is represented as an edge in the chart.": [
-        ""
-      ],
-      "The primary metric is used to define the arc segment sizes": [""],
-      "[optional] this secondary metric is used to define the color as a ratio against the primary metric. When omitted, the color is categorical and based on labels": [
-        ""
-      ],
-      "When only a primary metric is provided, a categorical color scale is used.": [
-        ""
-      ],
-      "When a secondary metric is provided, a linear color scale is used.": [
-        ""
-      ],
-      "Sets the hierarchy levels of the chart. Each level is\n        represented by one ring with the innermost circle as the top of the hierarchy.": [
-        ""
-      ],
-      "Uses circles to visualize the flow of data through different stages of a system. Hover over individual paths in the visualization to understand the stages a value took. Useful for multi-stage, multi-group visualizing funnels and pipelines.": [
-        ""
-      ],
-      "Sunburst Chart": [""],
-      "Multi-Levels": [""],
-      "When using other than adaptive formatting, labels may overlap": [""],
-      "Swiss army knife for visualizing data. Choose between step, line, scatter, and bar charts. This viz type has many customization options as well.": [
-        ""
-      ],
-      "zoom area": [""],
-      "restore zoom": [""],
-      "Area chart opacity": [""],
-      "Opacity of Area Chart. Also applies to confidence band.": [""],
-      "Marker Size": [""],
-      "Area charts are similar to line charts in that they represent variables with the same scale, but area charts stack the metrics on top of each other.": [
-        ""
-      ],
-      "Axis Title": [""],
-      "AXIS TITLE MARGIN": [""],
-      "Logarithmic axis": [""],
-      "Draw split lines for minor axis ticks": [""],
-      "Truncate Axis": [""],
-      "It’s not recommended to truncate axis in Bar chart.": [""],
-      "Axis Bounds": [""],
-      "Bounds for the axis. When left empty, the bounds are dynamically defined based on the min/max of the data. Note that this feature will only expand the axis range. It won't narrow the data's extent.": [
-        ""
-      ],
-      "Bar Charts are used to show metrics as a series of bars.": [""],
-      "Line chart is used to visualize measurements taken over a given category. Line chart is a type of chart which displays information as a series of data points connected by straight line segments. It is a basic type of chart common in many fields.": [
-        ""
-      ],
-      "Scatter Plot has the horizontal axis in linear units, and the points are connected in order. It shows a statistical relationship between two variables.": [
-        ""
-      ],
-      "Scatter Plot": [""],
-      "Smooth-line is a variation of the line chart. Without angles and hard edges, Smooth-line sometimes looks smarter and more professional.": [
-        ""
-      ],
-      "Start": ["開始時間"],
-      "End": ["終了時間"],
-      "Defines whether the step should appear at the beginning, middle or end between two data points": [
-        ""
-      ],
-      "Stepped-line graph (also called step chart) is a variation of line chart but with the line forming a series of steps between data points. A step chart can be useful when you want to show the changes that occur at irregular intervals.": [
-        ""
-      ],
-      "Id": [""],
-      "Name of the id column": [""],
-      "Parent": [""],
-      "Name of the column containing the id of the parent node": [""],
-      "Optional name of the data column.": [""],
-      "Root node id": [""],
-      "Id of root node of the tree.": [""],
-      "Metric for node values": [""],
-      "Tree layout": [""],
-      "Orthogonal": [""],
-      "Radial": [""],
-      "Layout type of tree": [""],
-      "Left to Right": [""],
-      "Right to Left": [""],
-      "Top to Bottom": [""],
-      "Bottom to Top": [""],
-      "Orientation of tree": [""],
-      "Node label position": [""],
-      "bottom": [""],
-      "Position of intermediate node label on tree": [""],
-      "Child label position": [""],
-      "Position of child node label on tree": [""],
-      "Emphasis": [""],
-      "ancestor": [""],
-      "descendant": [""],
-      "Which relatives to highlight on hover": [""],
-      "Symbol": [""],
-      "Empty circle": [""],
-      "Rectangle": [""],
-      "Triangle": [""],
-      "Diamond": [""],
-      "Symbol size": [""],
-      "Size of edge symbols": [""],
-      "Visualize multiple levels of hierarchy using a familiar tree-like structure.": [
-        ""
-      ],
-      "Show Upper Labels": [""],
-      "Show labels when the node has children.": [""],
-      "Show hierarchical relationships of data, with the value represented by area, showing proportion and contribution to the whole.": [
-        ""
-      ],
-      "Treemap": ["ツリーマップ"],
-      "Total": [""],
-      "Assist": [""],
-      "Breaks down the series by the category specified in this control.\n      This can help viewers understand how each category affects the overall value.": [
-        ""
-      ],
-      "A waterfall chart is a form of data visualization that helps in understanding\n          the cumulative effect of sequentially introduced positive or negative values.\n          These intermediate values can either be time based or category based.": [
-        ""
-      ],
-      "page_size.all": [""],
-      "Loading...": [""],
-      "Write a handlebars template to render the data": [""],
-      "must have a value": [""],
-      "A handlebars template that is applied to the data": [""],
-      "Whether to include the time granularity as defined in the time section": [
-        ""
-      ],
-      "Select one or many metrics to display, that will be displayed in the percentages of total. Percentage metrics will be calculated only from data within the row limit. You can use an aggregation function on a column or write custom SQL to create a percentage metric.": [
-        ""
-      ],
-      "Show totals": [""],
-      "Show total aggregations of selected metrics. Note that row limit does not apply to the result.": [
-        ""
-      ],
-      "Ordering": [""],
-      "Order results by selected columns": [""],
-      "Sort descending": [""],
-      "Server pagination": [""],
-      "Enable server side pagination of results (experimental feature)": [""],
-      "Server Page Length": [""],
-      "Rows per page, 0 means no pagination": [""],
-      "Group By, Metrics or Percentage Metrics must have a value": [""],
-      "You need to configure HTML sanitization to use CSS": [""],
-      "CSS Styles": [""],
-      "CSS applied to the chart": [""],
-      "Columns to group by on the columns": [""],
-      "Rows": [""],
-      "Columns to group by on the rows": [""],
-      "Apply metrics on": [""],
-      "Use metrics as a top level group for columns or for rows": [""],
-      "Limits the number of cells that get retrieved.": [""],
-      "Metric used to define how the top series are sorted if a series or cell limit is present. If undefined reverts to the first metric (where appropriate).": [
-        ""
-      ],
-      "Aggregation function": [""],
-      "Count Unique Values": [""],
-      "List Unique Values": [""],
-      "Sum": [""],
-      "Median": [""],
-      "Sample Variance": [""],
-      "Sample Standard Deviation": [""],
-      "Maximum": [""],
-      "First": [""],
-      "Last": [""],
-      "Sum as Fraction of Total": [""],
-      "Sum as Fraction of Rows": [""],
-      "Sum as Fraction of Columns": [""],
-      "Count as Fraction of Total": [""],
-      "Count as Fraction of Rows": [""],
-      "Count as Fraction of Columns": [""],
-      "Aggregate function to apply when pivoting and computing the total rows and columns": [
-        ""
-      ],
-      "Show rows total": [""],
-      "Display row level total": [""],
-      "Display row level subtotal": [""],
-      "Display column level total": [""],
-      "Display column level subtotal": [""],
-      "Transpose pivot": [""],
-      "Display metrics side by side within each column, as opposed to each column being displayed side by side for each metric.": [
-        ""
-      ],
-      "D3 time format for datetime columns": [""],
-      "key a-z": [""],
-      "key z-a": [""],
-      "Change order of rows.": [""],
-      "Available sorting modes:": [""],
-      "By key: use row names as sorting key": [""],
-      "By value: use metric values as sorting key": [""],
-      "Change order of columns.": [""],
-      "By key: use column names as sorting key": [""],
-      "Rows subtotal position": [""],
-      "Position of row level subtotal": [""],
-      "Columns subtotal position": [""],
-      "Position of column level subtotal": [""],
-      "Apply conditional color formatting to metrics": [""],
-      "Used to summarize a set of data by grouping together multiple statistics along two axes. Examples: Sales numbers by region and month, tasks by status and assignee, active users by age and location. Not the most visually stunning visualization, but highly informative and versatile.": [
-        ""
-      ],
-      "Pivot Table": ["ピボットテーブル"],
-      "Total (%(aggregatorName)s)": [""],
-      "Unknown input format": [""],
-      "search.num_records": [""],
-      "Search %s records": [""],
-      "page_size.show": [""],
-      "page_size.entries": [""],
-      "Shift + Click to sort by multiple columns": [""],
-      "Totals": [""],
-      "Page length": [""],
-      "Whether to include a client-side search box": [""],
-      "Whether to display a bar chart background in table columns": [""],
-      "Align +/-": [""],
-      "Whether to align background charts with both positive and negative values at 0": [
-        ""
-      ],
-      "Color +/-": [""],
-      "Whether to colorize numeric values by whether they are positive or negative": [
-        ""
-      ],
-      "Allow columns to be rearranged": [""],
-      "Allow end user to drag-and-drop column headers to rearrange them. Note their changes won't persist for the next time they open the chart.": [
-        ""
-      ],
-      "Render columns in HTML format": [""],
-      "Render data in HTML format if applicable.": [""],
-      "Further customize how to display each column": [""],
-      "Apply conditional color formatting to numeric columns": [""],
-      "Classic row-by-column spreadsheet like view of a dataset. Use tables to showcase a view into the underlying data or to show aggregated metrics.": [
-        ""
-      ],
-      "Show": [""],
-      "Word Cloud": [""],
-      "Minimum Font Size": [""],
-      "Font size for the smallest value in the list": [""],
-      "Maximum Font Size": [""],
-      "Font size for the biggest value in the list": [""],
-      "random": [""],
-      "Rotation to apply to words in the cloud": [""],
-      "Visualizes the words in a column that appear the most often. Bigger font corresponds to higher frequency.": [
-        ""
-      ],
-      "N/A": [""],
-      "The query couldn't be loaded": [""],
-      "Your query has been scheduled. To see details of your query, navigate to Saved queries": [
-        ""
-      ],
-      "Your query could not be scheduled": [""],
-      "Failed at retrieving results": [""],
-      "Unknown error": ["不明なエラー"],
-      "Query was stopped.": [""],
-      "Failed at stopping query. %s": [""],
-      "Unable to migrate table schema state to backend. Superset will retry later. Please contact your administrator if this problem persists.": [
-        ""
-      ],
-      "Unable to migrate query state to backend. Superset will retry later. Please contact your administrator if this problem persists.": [
-        ""
-      ],
-      "Unable to migrate query editor state to backend. Superset will retry later. Please contact your administrator if this problem persists.": [
-        ""
-      ],
-      "Unable to add a new tab to the backend. Please contact your administrator.": [
-        ""
-      ],
-      "-- Note: Unless you save your query, these tabs will NOT persist if you clear your cookies or change browsers.\n\n": [
-        ""
-      ],
-      "Copy of %s": [""],
-      "An error occurred while setting the active tab. Please contact your administrator.": [
-        ""
-      ],
-      "An error occurred while fetching tab state": [""],
-      "An error occurred while removing tab. Please contact your administrator.": [
-        ""
-      ],
-      "An error occurred while removing query. Please contact your administrator.": [
-        ""
-      ],
-      "Your query could not be saved": ["クエリを保存できませんでした"],
-      "Your query was saved": ["クエリが保存されました"],
-      "Your query was updated": ["クエリが更新されました"],
-      "Your query could not be updated": ["クエリを更新できませんでした"],
-      "An error occurred while storing your query in the backend. To avoid losing your changes, please save your query using the \"Save Query\" button.": [
-        ""
-      ],
-      "An error occurred while fetching table metadata. Please contact your administrator.": [
-        ""
-      ],
-      "An error occurred while expanding the table schema. Please contact your administrator.": [
-        ""
-      ],
-      "An error occurred while collapsing the table schema. Please contact your administrator.": [
-        ""
-      ],
-      "An error occurred while removing the table schema. Please contact your administrator.": [
-        ""
-      ],
-      "Shared query": ["クエリを共有"],
-      "The datasource couldn't be loaded": [
-        "データ ソースを読み込めませんでした"
-      ],
-      "An error occurred while creating the data source": [
-        "データ ソースの作成中にエラーが発生しました"
-      ],
-      "An error occurred while fetching function names.": [
-        "関数名の取得中にエラーが発生しました。"
-      ],
-      "SQL Lab uses your browser's local storage to store queries and results.\nCurrently, you are using %(currentUsage)s KB out of %(maxStorage)d KB storage space.\nTo keep SQL Lab from crashing, please delete some query tabs.\nYou can re-access these queries by using the Save feature before you delete the tab.\nNote that you will need to close other SQL Lab windows before you do this.": [
-        ""
-      ],
-      "Foreign key": [""],
-      "Estimate selected query cost": ["選択したクエリコストの見積"],
-      "Estimate cost": ["見積コスト"],
-      "Cost estimate": ["コストの見積もり"],
-      "Creating a data source and creating a new tab": [""],
-      "Explore the result set in the data exploration view": [""],
-      "Source SQL": [""],
-      "Run query": ["クエリ実行"],
-      "Stop query": ["クエリを中止"],
-      "New tab": [""],
-      "Format SQL": [""],
-      "Keyboard shortcuts": [""],
-      "State": ["状態"],
-      "Duration": ["期限"],
-      "Results": ["結果"],
-      "Actions": ["アクション"],
-      "Success": ["成功"],
-      "Failed": ["失敗"],
-      "Running": ["実行中"],
-      "Offline": ["オフライン"],
-      "Scheduled": [""],
-      "Unknown Status": [""],
-      "Edit": ["編集"],
-      "Data preview": ["データプレビュー"],
-      "Overwrite text in the editor with a query on this table": [""],
-      "Run query in a new tab": ["新しいタブでクエリを実行"],
-      "Remove query from log": ["ログからクエリを削除"],
-      "Unable to create chart without a query id.": [""],
-      "Save & Explore": [""],
-      "Overwrite & Explore": [""],
-      "Save this query as a virtual dataset to continue exploring": [""],
-      "Download to CSV": [""],
-      "Copy to Clipboard": [""],
-      "Filter results": [""],
-      "The number of results displayed is limited to %(rows)d by the configuration DISPLAY_MAX_ROW. Please add additional limits/filters or download to csv to see more rows up to the %(limit)d limit.": [
-        ""
-      ],
-      "The number of results displayed is limited to %(rows)d. Please add additional limits/filters, download to csv, or contact an admin to see more rows up to the %(limit)d limit.": [
-        ""
-      ],
-      "The number of rows displayed is limited to %(rows)d by the query": [""],
-      "The number of rows displayed is limited to %(rows)d by the limit dropdown.": [
-        ""
-      ],
-      "The number of rows displayed is limited to %(rows)d by the query and limit dropdown.": [
-        ""
-      ],
-      "The number of rows displayed is limited to %(rows)d by the dropdown.": [
-        ""
-      ],
-      "Track job": ["ジョブ履歴"],
-      "Query was stopped": [""],
-      "Database error": ["データベースエラー"],
-      "was created": ["作成されました"],
-      "Query in a new tab": [""],
-      "The query returned no data": [""],
-      "Fetch data preview": ["データプレビューを読み込み"],
-      "Refetch results": [""],
-      "Stop": ["中止"],
-      "Run selection": [""],
-      "Run": ["実行"],
-      "Stop running (Ctrl + x)": ["実行を停止 (Ctrl + x)"],
-      "Run query (Ctrl + Return)": ["クエリを実行 (Ctrl + Return)"],
-      "Save": ["保存"],
-      "An error occurred saving dataset": [""],
-      "Save or Overwrite Dataset": [""],
-      "Back": [""],
-      "Save as new": ["新規保存"],
-      "Select or type dataset name": [""],
-      "Undefined": [""],
-      "Save as": ["別名で保存"],
-      "Save query": ["クエリを保存"],
-      "Cancel": ["キャンセル"],
-      "Update": ["更新"],
-      "Label for your query": [""],
-      "Write a description for your query": [""],
-      "Submit": [""],
-      "Schedule query": [""],
-      "Schedule": [""],
-      "There was an error with your request": [""],
-      "Please save the query to enable sharing": [
-        "共有を有効にするにはクエリを保存して下さい"
-      ],
-      "Copy query link to your clipboard": [
-        "クエリのlinkをクリップボードにコピー"
-      ],
-      "Save the query to enable this feature": [
-        "この機能を有効にするためクエリを保存する"
-      ],
-      "Copy link": [""],
-      "No stored results found, you need to re-run your query": [""],
-      "Query history": ["クエリ履歴"],
-      "Preview: `%s`": [""],
-      "Schedule the query periodically": [""],
-      "You must run the query successfully first": [""],
-      "Render HTML": [""],
-      "Autocomplete": [""],
-      "CREATE TABLE AS": [""],
-      "CREATE VIEW AS": [""],
-      "Estimate the cost before running a query": [""],
-      "Specify name to CREATE VIEW AS schema in: public": [""],
-      "Specify name to CREATE TABLE AS schema in: public": [""],
-      "Select a database to write a query": [""],
-      "Choose one of the available databases from the panel on the left.": [""],
-      "Create": ["作成"],
-      "Reset state": [""],
-      "Enter a new title for the tab": [""],
-      "Close tab": [""],
-      "Rename tab": [""],
-      "Expand tool bar": [""],
-      "Hide tool bar": [""],
-      "Close all other tabs": [""],
-      "Duplicate tab": [""],
-      "New tab (Ctrl + q)": [""],
-      "New tab (Ctrl + t)": [""],
-      "Add a new tab to create SQL Query": [""],
-      "An error occurred while fetching table metadata": [""],
-      "Copy partition query to clipboard": [""],
-      "latest partition:": [""],
-      "Keys for table": [""],
-      "View keys & indexes (%s)": [""],
-      "Original table column order": ["元のテーブル列順で表示"],
-      "Sort columns alphabetically": ["列をアルファベット順に並び替え"],
-      "Copy SELECT statement to the clipboard": [
-        "SELECT文をクリップボードにコピー"
-      ],
-      "Show CREATE VIEW statement": ["CREATE VIEW文を表示"],
-      "CREATE VIEW statement": ["CREATE VIEW文"],
-      "Remove table preview": [""],
-      "Assign a set of parameters as": [""],
-      "below (example:": [""],
-      "), and they become available in your SQL (example:": [""],
-      "by using": [""],
-      "syntax.": [""],
-      "Edit template parameters": [""],
-      "Invalid JSON": [""],
-      "Untitled query": [""],
-      "%s%s": [""],
-      "Click to see difference": ["クリックして差分を確認"],
-      "Altered": ["変更"],
-      "Chart changes": ["チャートの変更点"],
-      "Loaded data cached": [""],
-      "Loaded from cache": [""],
-      "Click to force-refresh": [""],
-      "Cached": [""],
-      "Add required control values to preview chart": [""],
-      "Your chart is ready to go!": [""],
-      "Click on \"Create chart\" button in the control panel on the left to preview a visualization or": [
-        ""
-      ],
-      "click here": [""],
-      "No results were returned for this query": [""],
-      "Make sure that the controls are configured properly and the datasource contains data for the selected time range": [
-        ""
-      ],
-      "An error occurred while loading the SQL": [
-        "SQL のロード中にエラーが発生しました"
-      ],
-      "Updating chart was stopped": [""],
-      "Cross-filter will be applied to all of the charts that use this dataset.": [
-        ""
-      ],
-      "You can also just click on the chart to apply cross-filter.": [""],
-      "You can't apply cross-filter on this data point.": [""],
-      "Failed to load dimensions for drill by": [""],
-      "Drill by is not yet supported for this chart type": [""],
-      "Drill by is not available for this data point": [""],
-      "Drill by": [""],
-      "Failed to generate chart edit URL": [""],
-      "Close": ["閉じる"],
-      "Failed to load chart data.": [""],
-      "Drill to detail": [""],
-      "Drill to detail by": [""],
-      "Drill to detail is disabled for this database. Change the database settings to enable it.": [
-        ""
-      ],
-      "Drill to detail is disabled because this chart does not group data by dimension value.": [
-        ""
-      ],
-      "Right-click on a dimension value to drill to detail by that value.": [
-        ""
-      ],
-      "Drill to detail by value is not yet supported for this chart type.": [
-        ""
-      ],
-      "Drill to detail: %s": [""],
-      "Formatted value": [""],
-      "No rows were returned for this dataset": [""],
-      "Copy": [""],
-      "Copy to clipboard": [""],
-      "Copied to clipboard!": [""],
-      "Sorry, your browser does not support copying. Use Ctrl / Cmd + C!": [""],
-      "every": [""],
-      "every month": [""],
-      "every day of the month": [""],
-      "day of the month": [""],
-      "every day of the week": [""],
-      "day of the week": [""],
-      "every hour": [""],
-      "minute": ["分"],
-      "reboot": [""],
-      "Every": [""],
-      "in": [""],
-      "on": [""],
-      "at": [""],
-      ":": [""],
-      "Invalid cron expression": [""],
-      "Clear": [""],
-      "Sunday": ["日曜日"],
-      "Monday": ["月曜日"],
-      "Tuesday": ["火曜日"],
-      "Wednesday": ["水曜日"],
-      "Thursday": ["木曜日"],
-      "Friday": ["金曜日"],
-      "Saturday": ["土曜日"],
-      "January": ["1月"],
-      "February": ["2月"],
-      "March": ["3月"],
-      "April": ["4月"],
-      "May": ["5月"],
-      "June": ["6月"],
-      "July": ["7月"],
-      "August": ["8月"],
-      "September": ["9月"],
-      "October": ["10月"],
-      "November": ["11月"],
-      "December": ["12月"],
-      "SUN": ["日"],
-      "MON": ["月"],
-      "TUE": ["火"],
-      "WED": ["水"],
-      "THU": ["木"],
-      "FRI": ["金"],
-      "SAT": ["土"],
-      "JAN": ["1月"],
-      "FEB": ["2月"],
-      "MAR": ["3月"],
-      "APR": ["4月"],
-      "MAY": ["5月"],
-      "JUN": ["6月"],
-      "JUL": ["7月"],
-      "AUG": ["8月"],
-      "SEP": ["9月"],
-      "OCT": ["10月"],
-      "NOV": ["11月"],
-      "DEC": ["12月"],
-      "Select database or type to search databases": [""],
-      "Force refresh schema list": [""],
-      "Select schema or type to search schemas": [""],
-      "Warning! Changing the dataset may break the chart if the metadata does not exist.": [
-        ""
-      ],
-      "Changing the dataset may break the chart if the chart relies on columns or metadata that does not exist in the target dataset": [
-        "データセットを変更すると、ターゲットのデータセットに存在しないカラムやメタデータに依存しているチャートが壊れることがあります"
-      ],
-      "dataset": ["データセット"],
-      "Warning!": ["警告!"],
-      "Search / Filter": [""],
-      "Add item": [""],
-      "BOOLEAN": [""],
-      "Physical (table or view)": [""],
-      "Virtual (SQL)": [""],
-      "Data type": [""],
-      "Advanced data type": [""],
-      "Advanced Data type": [""],
-      "Datetime format": ["日時フォーマット"],
-      "The pattern of timestamp format. For strings use ": [""],
-      "Python datetime string pattern": [""],
-      " expression which needs to adhere to the ": [""],
-      "ISO 8601": [""],
-      " standard to ensure that the lexicographical ordering\n                      coincides with the chronological ordering. If the\n                      timestamp format does not adhere to the ISO 8601 standard\n                      you will need to define an expression and type for\n                      transforming the string into a date or timestamp. Note\n                      currently time zones are not supported. If time is stored\n                      in epoch format, put `epoch_s` or `epoch_ms`. If no pattern\n                      is specified we fall back to using the optional defaults on a per\n                      database/column name level via the extra parameter.": [
-        ""
-      ],
-      "Person or group that has certified this metric": [""],
-      "Certified by": [""],
-      "Certification details": [""],
-      "Details of the certification": [""],
-      "Is dimension": [""],
-      "Is filterable": [""],
-      "Select owners": [""],
-      "Modified columns: %s": [""],
-      "Removed columns: %s": [""],
-      "New columns added: %s": [""],
-      "Metadata has been synced": [""],
-      "An error has occurred": ["エラーが発生しました"],
-      "Column name [%s] is duplicated": [""],
-      "Metric name [%s] is duplicated": [""],
-      "Calculated column [%s] requires an expression": [""],
-      "Invalid currency code in saved metrics": [""],
-      "Basic": [""],
-      "Default URL": [""],
-      "Default URL to redirect to when accessing from the dataset list page": [
-        ""
-      ],
-      "Autocomplete filters": [""],
-      "Whether to populate autocomplete filters options": [""],
-      "Autocomplete query predicate": [""],
-      "When using \"Autocomplete filters\", this can be used to improve performance of the query fetching the values. Use this option to apply a predicate (WHERE clause) to the query selecting the distinct values from the table. Typically the intent would be to limit the scan by applying a relative time filter on a partitioned or indexed time-related field.": [
-        ""
-      ],
-      "Extra data to specify table metadata. Currently supports metadata of the format: `{ \"certification\": { \"certified_by\": \"Data Platform Team\", \"details\": \"This table is the source of truth.\" }, \"warning_markdown\": \"This is a warning.\" }`.": [
-        ""
-      ],
-      "Cache timeout": [""],
-      "The duration of time in seconds before the cache is invalidated. Set to -1 to bypass the cache.": [
-        ""
-      ],
-      "Hours offset": [""],
-      "The number of hours, negative or positive, to shift the time column. This can be used to move UTC time to local time.": [
-        ""
-      ],
-      "Always filter main datetime column": [""],
-      "When the secondary temporal columns are filtered, apply the same filter to the main datetime column.": [
-        ""
-      ],
-      "<new spatial>": [""],
-      "Click the lock to make changes.": [""],
-      "Click the lock to prevent further changes.": [""],
-      "virtual": [""],
-      "Dataset name": [""],
-      "When specifying SQL, the datasource acts as a view. Superset will use this statement as a subquery while grouping and filtering on the generated parent queries.": [
-        ""
-      ],
-      "Physical": [""],
-      "The pointer to a physical table (or view). Keep in mind that the chart is associated to this Superset logical table, and this logical table points the physical table referenced here.": [
-        ""
-      ],
-      "This field is used as a unique identifier to attach the metric to charts. It is also used as the alias in the SQL query.": [
-        ""
-      ],
-      "D3 format": [""],
-      "Metric currency": [""],
-      "Select or type currency symbol": [""],
-      "Warning": ["警告"],
-      "Optional warning about use of this metric": [""],
-      "Be careful.": [""],
-      "Changing these settings will affect all charts using this dataset, including charts owned by other people.": [
-        ""
-      ],
-      "Sync columns from source": [""],
-      "Calculated columns": [""],
-      "This field is used as a unique identifier to attach the calculated dimension to charts. It is also used as the alias in the SQL query.": [
-        ""
-      ],
-      "<enter SQL expression here>": [""],
-      "Settings": ["設定"],
-      "The dataset has been saved": [""],
-      "The dataset configuration exposed here\n                affects all the charts using this dataset.\n                Be mindful that changing settings\n                here may affect other charts\n                in undesirable ways.": [
-        ""
-      ],
-      "Are you sure you want to save and apply changes?": [""],
-      "Confirm save": [""],
-      "OK": [""],
-      "Edit Dataset ": [""],
-      "Use legacy datasource editor": [""],
-      "This dataset is managed externally, and can't be edited in Superset": [
-        ""
-      ],
-      "DELETE": ["削除"],
-      "delete": ["削除"],
-      "Type \"%s\" to confirm": [""],
-      "Click to edit": [""],
-      "You don't have the rights to alter this title.": [""],
-      "No databases match your search": [""],
-      "There are no databases available": [""],
-      "Unexpected error": [""],
-      "This may be triggered by:": [""],
-      "%(message)s\nThis may be triggered by: \n%(issues)s": [""],
-      "%s Error": [""],
-      "Missing dataset": ["データセットが見つかりません"],
-      "See more": [""],
-      "See less": [""],
-      "Copy message": [""],
-      "Details": [""],
-      "Authorization needed": [""],
-      "Did you mean:": ["もしかして:"],
-      "Parameter error": ["パラメータエラー"],
-      "%(subtitle)s\nThis may be triggered by:\n %(issue)s": [""],
-      "Timeout error": ["タイムアウトエラー"],
-      "Click to favorite/unfavorite": ["クリックしてお気に入りに追加/解除"],
-      "Cell content": [""],
-      "Database driver for importing maybe not installed. Visit the Superset documentation page for installation instructions: ": [
-        ""
-      ],
-      "OVERWRITE": ["上書き"],
-      "%s SSH TUNNEL PASSWORD": [""],
-      "%s SSH TUNNEL PRIVATE KEY": [""],
-      "%s SSH TUNNEL PRIVATE KEY PASSWORD": [""],
-      "Overwrite": ["上書き"],
-      "Import": ["インポート"],
-      "Import %s": ["インポート %s"],
-      "Last Updated %s": ["最終更新 %s"],
-      "+ %s more": [""],
-      "%s Selected": [""],
-      "Deselect all": ["すべての選択を解除"],
-      "Add Tag": [""],
-      "No results match your filter criteria": [""],
-      "Try different criteria to display results.": [""],
-      "No Data": [""],
-      "%s-%s of %s": [""],
-      "Type a value": [""],
-      "Select or type a value": [""],
-      "Last modified": ["最終更新"],
-      "Modified by": ["更新者"],
-      "Created by": ["作成者"],
-      "Created on": ["作成日"],
-      "Menu actions trigger": [""],
-      "Select ...": [""],
-      "Click to cancel sorting": [""],
-      "There was an error loading the tables": [""],
-      "See table schema": ["テーブルスキーマを参照"],
-      "Select table or type to search tables": [""],
-      "Force refresh table list": ["テーブルリストを強制更新"],
-      "Timezone selector": [""],
-      "There is not enough space for this component. Try decreasing its width, or increasing the destination width.": [
-        "このコンポーネント用の十分なスペースがありません。幅を狭くするか、移動先の幅を大きくしてみてください。"
-      ],
-      "Can not move top level tab into nested tabs": [
-        "トップレベルのタブをネストされたタブに移動できません"
-      ],
-      "This chart has been moved to a different filter scope.": [
-        "このチャートは別のフィルタスコープに移動されました。"
-      ],
-      "There was an issue fetching the favorite status of this dashboard.": [
-        "このダッシュボードのお気に入りのステータスを取得する際に問題が発生しました。"
-      ],
-      "There was an issue favoriting this dashboard.": [
-        "このダッシュボードのお気に入りする際に問題が発生しました。"
-      ],
-      "You do not have permissions to edit this dashboard.": [
-        "このダッシュボードを編集する権限がありません。"
-      ],
-      "This dashboard was saved successfully.": [
-        "このダッシュボードは正常に保存されました。"
-      ],
-      "You do not have permission to edit this dashboard": [
-        "このダッシュボードを編集する権限がありません"
-      ],
-      "Please confirm the overwrite values.": [""],
-      "You have used all %(historyLength)s undo slots and will not be able to fully undo subsequent actions. You may save your current state to reset the history.": [
-        ""
-      ],
-      "Could not fetch all saved charts": [
-        "保存したすべてのチャートを取得できませんでした"
-      ],
-      "Sorry there was an error fetching saved charts: ": [
-        "保存したグラフの取得中にエラーが発生しました: "
-      ],
-      "Any color palette selected here will override the colors applied to this dashboard's individual charts": [
-        "ここで選択したカラーパレットは、このダッシュボードの個々のグラフに適用される色を上書きします"
-      ],
-      "You have unsaved changes.": ["未保存の変更があります。"],
-      "Drag and drop components and charts to the dashboard": [""],
-      "You can create a new chart or use existing ones from the panel on the right": [
-        ""
-      ],
-      "Create a new chart": ["新しいチャートを作成"],
-      "Drag and drop components to this tab": [""],
-      "There are no components added to this tab": [""],
-      "You can add the components in the edit mode.": [""],
-      "There is no chart definition associated with this component, could it have been deleted?": [
-        "このコンポーネントに関連付けられているチャート定義はありません。削除されたのでしょうか？"
-      ],
-      "Delete this container and save to remove this message.": [
-        "このコンテナを削除し、保存してこのメ​​ッセージを削除します。"
-      ],
-      "Refresh interval": ["更新間隔"],
-      "Refresh frequency": ["更新頻度"],
-      "Are you sure you want to proceed?": ["続行してもよろしいですか？"],
-      "Save for this session": ["このセッションのために保存"],
-      "You must pick a name for the new dashboard": [
-        "新しいダッシュボードの名前を選択する必要があります"
-      ],
-      "Save dashboard": ["ダッシュボードを保存"],
-      "Overwrite Dashboard [%s]": ["ダッシュボード [%s] を上書き"],
-      "Save as:": ["別名で保存:"],
-      "[dashboard name]": ["[ダッシュボード名]"],
-      "also copy (duplicate) charts": ["チャートも複製する"],
-      "Create new chart": ["新しいチャートを作成"],
-      "Filter your charts": ["チャートを検索"],
-      "Show only my charts": [""],
-      "You can choose to display all charts that you have access to or only the ones you own.\n              Your filter selection will be saved and remain active until you choose to change it.": [
-        ""
-      ],
-      "Added": ["追加済み"],
-      "Viz type": ["可視化タイプ"],
-      "Dataset": ["データセット"],
-      "Superset chart": [""],
-      "Check out this chart in dashboard:": [""],
-      "Layout elements": [""],
-      "An error occurred while fetching available CSS templates": [
-        "利用可能なCSSテンプレートの取得中にエラーが発生しました"
-      ],
-      "Load a CSS template": ["CSSテンプレートの読み込み"],
-      "Live CSS editor": [""],
-      "Collapse tab content": [""],
-      "Go to the edit mode to configure the dashboard and add charts": [""],
-      "Changes saved.": [""],
-      "Disable embedding?": [""],
-      "This will remove your current embed configuration.": [""],
-      "Embedding deactivated.": [""],
-      "Sorry, something went wrong. Embedding could not be deactivated.": [""],
-      "Sorry, something went wrong. Please try again.": [""],
-      "This dashboard is ready to embed. In your application, pass the following id to the SDK:": [
-        ""
-      ],
-      "Configure this dashboard to embed it into an external web application.": [
-        ""
-      ],
-      "For further instructions, consult the": [""],
-      "Superset Embedded SDK documentation.": [""],
-      "Allowed Domains (comma separated)": [""],
-      "A list of domain names that can embed this dashboard. Leaving this field empty will allow embedding from any domain.": [
-        ""
-      ],
-      "Enable embedding": [""],
-      "Redo the action": [""],
-      "Edit dashboard": ["ダッシュボードを編集"],
-      "Superset dashboard": ["Supersetダッシュボード"],
-      "Check out this dashboard: ": ["このダッシュボードを確認してください: "],
-      "Refresh dashboard": ["ダッシュボードを更新"],
-      "Edit properties": [""],
-      "Edit CSS": ["CSSを編集"],
-      "Share": ["共有"],
-      "Set filter mapping": ["フィルタマッピングを設定"],
-      "Set auto-refresh interval": ["自動更新間隔を設定"],
-      "Scroll down to the bottom to enable overwriting changes. ": [""],
-      "Yes, overwrite changes": [""],
-      "Apply": ["適用"],
-      "Error": [""],
-      "A valid color scheme is required": ["有効な配色が必要です"],
-      "JSON metadata is invalid!": [""],
-      "The dashboard has been saved": ["ダッシュボードが保存されました"],
-      "Access": ["アクセス"],
-      "Owners is a list of users who can alter the dashboard. Searchable by name or username.": [
-        "所有者は、ダッシュボードを変更できるユーザーのリストです。名前またはユーザー名で検索できます。"
-      ],
-      "Colors": ["色"],
-      "Roles is a list which defines access to the dashboard. Granting a role access to a dashboard will bypass dataset level checks. If no roles are defined, regular access permissions apply.": [
-        ""
-      ],
-      "Dashboard properties": ["ダッシュボードのプロパティ"],
-      "This dashboard is managed externally, and can't be edited in Superset": [
-        ""
-      ],
-      "Basic information": ["基本情報"],
-      "URL slug": ["URLスラッグ"],
-      "A readable URL for your dashboard": ["ダッシュボード用の読みやすいURL"],
-      "Any additional detail to show in the certification tooltip.": [""],
-      "A list of tags that have been applied to this chart.": [""],
-      "JSON metadata": [""],
-      "Please DO NOT overwrite the \"filter_scopes\" key.": [""],
-      "Use \"%(menuName)s\" menu instead.": [""],
-      "This dashboard is not published, it will not show up in the list of dashboards. Click here to publish this dashboard.": [
-        "このダッシュボードは公開されていないため、ダッシュボードのリストには表示されません。このダッシュボードを公開するには、ここをクリックしてください。"
-      ],
-      "This dashboard is not published which means it will not show up in the list of dashboards. Favorite it to see it there or access it by using the URL directly.": [
-        "このダッシュボードは公開されていないため、ダッシュボードのリストには表示されません。お気に入りに追加して表示するか、URLを直接使用してアクセスします。"
-      ],
-      "This dashboard is published. Click to make it a draft.": [
-        "このダッシュボードは公開されています。クリックして下書きにします。"
-      ],
-      "Draft": ["下書き"],
-      "Annotation layers are still loading.": [
-        "注釈レイヤーはまだ読み込み中です。"
-      ],
-      "One ore more annotation layers failed loading.": [
-        "1つ以上の注釈レイヤーの読み込みに失敗しました。"
-      ],
-      "This chart applies cross-filters to charts whose datasets contain columns with the same name.": [
-        ""
-      ],
-      "Cached %s": [""],
-      "Fetched %s": [""],
-      "Query %s: %s": [""],
-      "Force refresh": ["強制更新"],
-      "View query": ["クエリを見る"],
-      "Share chart by email": ["チャートをメールで共有"],
-      "Export to full .CSV": [""],
-      "Download as image": ["画像としてダウンロード"],
-      "Something went wrong.": [""],
-      "Search...": ["検索…"],
-      "No filter is selected.": ["フィルタは選択されていません。"],
-      "Editing 1 filter:": ["1つのフィルタを編集する:"],
-      "Batch editing %d filters:": [" %d フィルタのバッチ編集:"],
-      "Configure filter scopes": ["フィルタスコープを構成する"],
-      "There are no filters in this dashboard.": [
-        "このダッシュボードにはフィルターはありません。"
-      ],
-      "Expand all": ["すべて展開"],
-      "Collapse all": ["すべて折りたたむ"],
-      "This markdown component has an error.": [
-        "このマークダウンコンポーネントにエラーがあります。"
-      ],
-      "This markdown component has an error. Please revert your recent changes.": [
-        "このマークダウンコンポーネントにエラーがあります。最近の変更を元に戻してください。"
-      ],
-      "Empty row": [""],
-      "or use existing ones from the panel on the right": [""],
-      "You can add the components in the": [""],
-      "Delete dashboard tab?": ["ダッシュボードタブを削除しますか？"],
-      "Deleting a tab will remove all content within it. You may still reverse this action with the": [
-        ""
-      ],
-      "button (cmd + z) until you save your changes.": [""],
-      "CANCEL": ["キャンセル"],
-      "Divider": ["区切り線"],
-      "Header": ["見出し"],
-      "Tabs": ["タブ"],
-      "background": [""],
-      "Preview": ["プレビュー"],
-      "Sorry, something went wrong. Try again later.": [""],
-      "No global filters are currently added": [""],
-      "Click on \"+Add/Edit Filters\" button to create new dashboard filters": [
-        ""
-      ],
-      "Clear all": ["すべてクリア"],
-      "Add custom scoping": [""],
-      "All charts/global scoping": [""],
-      "Select the charts to which you want to apply cross-filters when interacting with this chart. You can select \"All charts\" to apply filters to all charts that use the same dataset or contain the same column name in the dashboard.": [
-        ""
-      ],
-      "Select the charts to which you want to apply cross-filters in this dashboard. Deselecting a chart will exclude it from being filtered when applying cross-filters from any chart on the dashboard. You can select \"All charts\" to apply cross-filters to all charts that use the same dataset or contain the same column name in the dashboard.": [
-        ""
-      ],
-      "All charts": ["すべてのチャート"],
-      "Enable cross-filtering": [""],
-      "Orientation of filter bar": [""],
-      "Horizontal (Top)": [""],
-      "Cannot load filter": ["フィルタを読み込めません"],
-      "Filters out of scope (%d)": [""],
-      "Dependent on": [""],
-      "Filter only displays values relevant to selections made in other filters.": [
-        ""
-      ],
-      "Scope": [""],
-      "(Removed)": ["(削除)"],
-      "Undo?": ["元に戻しますか？"],
-      "Add filters and dividers": [""],
-      "[untitled]": [""],
-      "Cyclic dependency detected": [""],
-      "(deleted or invalid type)": [""],
-      "Add filter": ["フィルタを追加"],
-      "Values are dependent on other filters": [""],
-      "Values selected in other filters will affect the filter options to only show relevant values": [
-        ""
-      ],
-      "Scoping": ["スコープ"],
-      "Time range": ["期間"],
-      "Group By": [""],
-      "Group by": [""],
-      "Time column to apply dependent temporal filter to": [""],
-      "Time column to apply time range to": [""],
-      "Filter name": ["フィルタ名"],
-      "Name is required": ["名前が必要です"],
-      "Filter Type": ["フィルタタイプ"],
-      "Datasets do not contain a temporal column": [""],
-      "Dashboard time range filters apply to temporal columns defined in\n          the filter section of each chart. Add temporal columns to the chart\n          filters to have this dashboard filter impact those charts.": [
-        ""
-      ],
-      "Dataset is required": ["データセットが必要です"],
-      "Pre-filter available values": [""],
-      "Add filter clauses to control the filter's source query,\n                    though only in the context of the autocomplete i.e., these conditions\n                    do not impact how the filter is applied to the dashboard. This is useful\n                    when you want to improve the query's performance by only scanning a subset\n                    of the underlying data or limit the available values displayed in the filter.": [
-        ""
-      ],
-      "Sort filter values": [""],
-      "Sort ascending": [""],
-      "If a metric is specified, sorting will be done based on the metric value": [
-        ""
-      ],
-      "Sort metric": [""],
-      "Single Value": [""],
-      "Single value type": [""],
-      "Filter has default value": [""],
-      "Default Value": ["デフォルト値"],
-      "Refresh the default values": [""],
-      "Fill all required fields to enable \"Default Value\"": [""],
-      "You have removed this filter.": ["このフィルタを削除しました。"],
-      "Restore Filter": ["フィルタを復元"],
-      "Populate \"Default value\" to enable this control": [""],
-      "Default value set automatically when \"Select first filter value by default\" is checked": [
-        ""
-      ],
-      "Default value must be set when \"Filter value is required\" is checked": [
-        ""
-      ],
-      "Default value must be set when \"Filter has default value\" is checked": [
-        ""
-      ],
-      "Apply to all panels": ["すべてのパネルに適用"],
-      "Apply to specific panels": ["特定のパネルに適用"],
-      "Only selected panels will be affected by this filter": [
-        "選択したパネルのみがこのフィルターの影響を受けます"
-      ],
-      "All panels with this column will be affected by this filter": [
-        "この列のすべてのパネルは、このフィルターの影響を受けます"
-      ],
-      "This chart might be incompatible with the filter (datasets don't match)": [
-        ""
-      ],
-      "Keep editing": ["編集を続ける"],
-      "Yes, cancel": ["はい、キャンセルします"],
-      "Are you sure you want to cancel?": ["キャンセルしてもよろしいですか？"],
-      "Error loading chart datasources. Filters may not work correctly.": [""],
-      "Transparent": [""],
-      "All filters": ["すべてのフィルタ"],
-      "Click to edit %s.": [""],
-      "Click to edit chart.": [""],
-      "Medium": [""],
-      "Tab title": [""],
-      "This session has encountered an interruption, and some controls may not work as intended. If you are the developer of this app, please check that the guest token is being generated correctly.": [
-        ""
-      ],
-      "Equal to (=)": [""],
-      "Not equal to (≠)": [""],
-      "Less than (<)": [""],
-      "Less or equal (<=)": [""],
-      "Greater or equal (>=)": [""],
-      "Like": [""],
-      "Like (case insensitive)": [""],
-      "Is not null": [""],
-      "Is null": [""],
-      "use latest_partition template": [""],
-      "Is true": [""],
-      "Time granularity": [""],
-      "Duration in ms (100.40008 => 100ms 400µs 80ns)": [""],
-      "One or many columns to group by. High cardinality groupings should include a series limit to limit the number of fetched and rendered series.": [
-        ""
-      ],
-      "One or many metrics to display": [""],
-      "Fixed color": ["固定の色"],
-      "Right axis metric": ["右軸の指標"],
-      "Choose a metric for right axis": ["右軸の指標を選択"],
-      "Linear color scheme": ["線形配色"],
-      "Color metric": ["色の指標"],
-      "One or many controls to pivot as columns": [""],
-      "The time granularity for the visualization. Note that you can type and use simple natural language as in `10 seconds`,`1 day` or `56 weeks`": [
-        ""
-      ],
-      "The time granularity for the visualization. This applies a date transformation to alter your time column and defines a new time granularity. The options here are defined on a per database engine basis in the Superset source code.": [
-        ""
-      ],
-      "The time range for the visualization. All relative times, e.g. \"Last month\", \"Last 7 days\", \"now\", etc. are evaluated on the server using the server's local time (sans timezone). All tooltips and placeholder times are expressed in UTC (sans timezone). The timestamps are then evaluated by the database using the engine's local timezone. Note one can explicitly set the timezone per the ISO 8601 format if specifying either the start and/or end time.": [
-        "可視化の期間。すべての相対時間( e.g. “Last month”, “Last 7 days”, “now”, etc )はサーバーのローカル時間(sans timezone)を使用して評価されます。すべてのツールヒントとプレースホルダー時間は UTC (sans timezone) で表されます。タイムスタンプは、エンジンのローカルタイムゾーンを使用してデータベースによって評価されます。開始時刻や終了時刻を指定する場合は ISO 8601 形式に従ってタイムゾーンを明示的に設定できます。"
-      ],
-      "Limits the number of rows that get displayed.": [""],
-      "Metric used to define how the top series are sorted if a series or row limit is present. If undefined reverts to the first metric (where appropriate).": [
-        ""
-      ],
-      "Defines the grouping of entities. Each series is shown as a specific color on the chart and has a legend toggle": [
-        ""
-      ],
-      "Metric assigned to the [X] axis": ["[X] 軸に割り当てられた指標"],
-      "Metric assigned to the [Y] axis": ["[Y] 軸に割り当てられた指標"],
-      "Bubble size": [""],
-      "When `Calculation type` is set to \"Percentage change\", the Y Axis Format is forced to `.1%`": [
-        ""
-      ],
-      "Color scheme": ["配色"],
-      "GROUP BY": [""],
-      "Use this section if you want a query that aggregates": [""],
-      "Use this section if you want to query atomic rows": [""],
-      "The X-axis is not on the filters list": [""],
-      "The X-axis is not on the filters list which will prevent it from being used in\n            time range filters in dashboards. Would you like to add it to the filters list?": [
-        ""
-      ],
-      "You cannot delete the last temporal filter as it's used for time range filters in dashboards.": [
-        ""
-      ],
-      "This section contains validation errors": [""],
-      "Keep control settings?": [""],
-      "You've changed datasets. Any controls with data (columns, metrics) that match this new dataset have been retained.": [
-        ""
-      ],
-      "Clear form": [""],
-      "No form settings were maintained": [""],
-      "We were unable to carry over any controls when switching to this new dataset.": [
-        ""
-      ],
-      "Customize": ["カスタマイズ"],
-      "Generating link, please wait..": [""],
-      "Save (Overwrite)": ["上書き保存"],
-      "Chart name": ["チャート名"],
-      "A reusable dataset will be saved with your chart.": [""],
-      "Add to dashboard": ["新しいダッシュボードに追加"],
-      "Save & go to dashboard": ["保存してダッシュボードに移動"],
-      "Save chart": ["チャートを保存"],
-      "Expand data panel": [""],
-      "No samples were returned for this dataset": [""],
-      "Showing %s of %s": ["Showing %s of %s"],
-      "%s ineligible item(s) are hidden": [""],
-      "Show less...": [""],
-      "Show all...": [""],
-      "Search Metrics & Columns": [""],
-      " to edit or add columns and metrics.": [""],
-      "Unable to retrieve dashboard colors": [""],
-      "You can preview the list of dashboards in the chart settings dropdown.": [
-        ""
-      ],
-      "Not available": [""],
-      "Add required control values to save chart": [""],
-      "Chart type requires a dataset": [""],
-      "This chart type is not supported when using an unsaved query as a chart source. ": [
-        ""
-      ],
-      " to visualize your data.": [""],
-      "Required control values have been removed": [""],
-      "Your chart is not up to date": [""],
-      "You updated the values in the control panel, but the chart was not updated automatically. Run the query by clicking on the \"Update chart\" button or": [
-        ""
-      ],
-      "Controls labeled ": [""],
-      "Control labeled ": [""],
-      "Open Datasource tab": ["データソースタブを開く"],
-      "You do not have permission to edit this chart": [
-        "このチャートを編集する権限がありません"
-      ],
-      "This chart is managed externally, and can't be edited in Superset": [""],
-      "The description can be displayed as widget headers in the dashboard view. Supports markdown.": [
-        ""
-      ],
-      "Person or group that has certified this chart.": [""],
-      "Configuration": [""],
-      "A list of users who can alter the chart. Searchable by name or username.": [
-        ""
-      ],
-      "The row limit set for the chart was reached. The chart may show partial data.": [
-        ""
-      ],
-      "Invalid lat/long configuration.": [""],
-      "Reverse lat/long ": [""],
-      "Longitude & Latitude columns": [""],
-      "Delimited long & lat single column": [""],
-      "Multiple formats accepted, look the geopy.points Python library for more details": [
-        ""
-      ],
-      "Geohash": [""],
-      "textarea": [""],
-      "in modal": [""],
-      "Sorry, An error occurred": ["エラーが発生しました"],
-      "Open in SQL Lab": ["SQL Labで開く"],
-      "Failed to verify select options: %s": [""],
-      "Annotation layer": ["注釈レイヤー"],
-      "Use another existing chart as a source for annotations and overlays.\n          Your chart must be one of these visualization types: [%s]": [
-        ""
-      ],
-      "Expects a formula with depending time parameter 'x'\n        in milliseconds since epoch. mathjs is used to evaluate the formulas.\n        Example: '2x+5'": [
-        ""
-      ],
-      "Annotation Slice Configuration": ["注釈スライスの構成"],
-      "This section allows you to configure how to use the slice\n              to generate annotations.": [
-        ""
-      ],
-      "Interval start column": [""],
-      "Event time column": [""],
-      "This column must contain date/time information.": [""],
-      "Interval End column": [""],
-      "Pick a title for you annotation.": [""],
-      "Pick one or more columns that should be shown in the annotation. If you don't select a column all of them will be shown.": [
-        ""
-      ],
-      "This controls whether the \"time_range\" field from the current\n                  view should be passed down to the chart containing the annotation data.": [
-        ""
-      ],
-      "This controls whether the time grain field from the current\n                  view should be passed down to the chart containing the annotation data.": [
-        ""
-      ],
-      "Time delta in natural language\n                  (example:  24 hours, 7 days, 56 weeks, 365 days)": [
-        ""
-      ],
-      "Display configuration": [""],
-      "Configure your how you overlay is displayed here.": [""],
-      "Style": [""],
-      "Solid": [""],
-      "Long dashed": [""],
-      "Color": [""],
-      "Automatic Color": [""],
-      "Shows or hides markers for the time series": [""],
-      "Hides the Line for the time series": [""],
-      "Layer configuration": ["レイヤー構成"],
-      "Configure the basics of your Annotation Layer.": [""],
-      "Mandatory": [""],
-      "Hide layer": ["レイヤーを隠す"],
-      "Whether to always show the annotation label": [""],
-      "Annotation layer type": ["注釈レイヤーのタイプ"],
-      "Choose the annotation layer type": [
-        "注釈レイヤーのタイプを選んでください"
-      ],
-      "Choose the source of your annotations": [""],
-      "Remove": ["削除"],
-      "Edit annotation layer": ["注釈レイヤーを編集"],
-      "Add annotation layer": ["注釈レイヤーを追加"],
-      "Empty collection": ["空のコレクション"],
-      "Add an item": ["アイテムを追加"],
-      "Remove item": ["アイテムを削除"],
-      "This color scheme is being overridden by custom label colors.\n    Check the JSON metadata in the Advanced settings": [
-        ""
-      ],
-      "The color scheme is determined by the related dashboard.\n        Edit the color scheme in the dashboard properties.": [
-        ""
-      ],
-      "dashboard": ["ダッシュボード"],
-      "Fraction digits": [""],
-      "Number of decimal digits to round numbers to": [""],
-      "Default minimal column width in pixels, actual width may still be larger than this if other columns don't need much space": [
-        ""
-      ],
-      "Text align": [""],
-      "Horizontal alignment": [""],
-      "Show cell bars": [""],
-      "Whether to align positive and negative values in cell bar chart at 0": [
-        ""
-      ],
-      "Whether to colorize numeric values by if they are positive or negative": [
-        ""
-      ],
-      "Truncate Cells": [""],
-      "Truncate long cells to the \"min width\" set above": [""],
-      "Customize chart metrics or columns with currency symbols as prefixes or suffixes. Choose a symbol from dropdown or type your own.": [
-        ""
-      ],
-      "Small number format": [""],
-      "D3 number format for numbers between -1.0 and 1.0, useful when you want to have different significant digits for small and large numbers": [
-        ""
-      ],
-      "Edit formatter": [""],
-      "Add new formatter": [""],
-      "Add new color formatter": [""],
-      "alert": ["アラート"],
-      "error dark": [""],
-      "This value should be smaller than the right target value": [""],
-      "This value should be greater than the left target value": [""],
-      "Required": ["必須"],
-      "Right value": [""],
-      "Target value": [""],
-      "Lower threshold must be lower than upper threshold": [""],
-      "Upper threshold must be greater than lower threshold": [""],
-      "Threshold": [""],
-      "Defines the value that determines the boundary between different regions or levels in the data ": [
-        ""
-      ],
-      "Isoband": [""],
-      "Lower Threshold": [""],
-      "The lower limit of the threshold range of the Isoband": [""],
-      "Upper Threshold": [""],
-      "The upper limit of the threshold range of the Isoband": [""],
-      "The color of the isoband": [""],
-      "Click to add a contour": [""],
-      "Prefix": [""],
-      "Suffix": [""],
-      "Currency prefix or suffix": [""],
-      "Prefix or suffix": [""],
-      "Currency symbol": [""],
-      "Currency": [""],
-      "Edit dataset": ["データセットを編集"],
-      "You must be a dataset owner in order to edit. Please reach out to a dataset owner to request modifications or edit access.": [
-        ""
-      ],
-      "View in SQL Lab": ["SQL Labで表示"],
-      "Query preview": ["クエリプレビュー"],
-      "The URL is missing the dataset_id or slice_id parameters.": [""],
-      "The dataset linked to this chart may have been deleted.": [""],
-      "RANGE TYPE": ["範囲のタイプ"],
-      "Actual time range": ["実際の期間"],
-      "APPLY": ["適用"],
-      "Edit time range": ["期間を編集"],
-      "Configure Advanced Time Range ": [""],
-      "START (INCLUSIVE)": [""],
-      "Start date included in time range": [""],
-      "END (EXCLUSIVE)": [""],
-      "End date excluded from time range": [""],
-      "Configure Time Range: Previous...": [""],
-      "Configure Time Range: Last...": [""],
-      "Configure custom time range": [""],
-      "Relative quantity": [""],
-      "Anchor to": [""],
-      "NOW": [""],
-      "Date/Time": [""],
-      "Return to specific datetime.": [""],
-      "Syntax": [""],
-      "Example": ["例"],
-      "Moves the given set of dates by a specified interval.": [""],
-      "Truncates the specified date to the accuracy specified by the date unit.": [
-        ""
-      ],
-      "Get the last date by the date unit.": [""],
-      "Get the specify date for the holiday": [""],
-      "Previous": ["前"],
-      "previous calendar week": [""],
-      "previous calendar month": [""],
-      "previous calendar year": [""],
-      "Specific Date/Time": [""],
-      "Relative Date/Time": [""],
-      "Midnight": [""],
-      "Saved": [""],
-      "%s column(s)": [""],
-      "Add calculated temporal columns to dataset in \"Edit datasource\" modal": [
-        ""
-      ],
-      "Add calculated columns to dataset in \"Edit datasource\" modal": [""],
-      " to mark a column as a time column": [""],
-      "Simple": [""],
-      "Mark a column as temporal in \"Edit datasource\" modal": [""],
-      "Custom SQL": [""],
-      "This filter might be incompatible with current dataset": [""],
-      "This column might be incompatible with current dataset": [""],
-      "Click to edit label": [""],
-      "This metric might be incompatible with current dataset": [""],
-      "\n                This filter was inherited from the dashboard's context.\n                It won't be saved when saving the chart.\n              ": [
-        ""
-      ],
-      "%s option(s)": [""],
-      "Select subject": [""],
-      "No such column found. To filter on a metric, try the Custom SQL tab.": [
-        ""
-      ],
-      "To filter on a metric, use Custom SQL tab.": [""],
-      "%s operator(s)": [""],
-      "Select operator": [""],
-      "Comparator option": [""],
-      "Type a value here": [""],
-      "Filter value (case sensitive)": [""],
-      "Failed to retrieve advanced type": [""],
-      "choose WHERE or HAVING...": [""],
-      "Filters by columns": [""],
-      "Filters by metrics": [""],
-      "Fixed": [""],
-      "Based on a metric": [""],
-      "My metric": [""],
-      "Add metric": [""],
-      "Select aggregate options": [""],
-      "%s aggregates(s)": [""],
-      "%s saved metric(s)": [""],
-      "Saved metric": ["保存した指標"],
-      "Add metrics to dataset in \"Edit datasource\" modal": [""],
-      "Simple ad-hoc metrics are not enabled for this dataset": [""],
-      "column": [""],
-      "aggregate": [""],
-      "Custom SQL ad-hoc metrics are not enabled for this dataset": [""],
-      "Time series columns": [""],
-      "Sparkline": [""],
-      "Period average": [""],
-      "Column header tooltip": [""],
-      "Type of comparison, value difference or percentage": [""],
-      "Width": ["幅"],
-      "Width of the sparkline": [""],
-      "Height of the sparkline": [""],
-      "Number of periods to compare against. You can use negative numbers to compare from the beginning of the time range.": [
-        ""
-      ],
-      "Number of periods to ratio against": [""],
-      "Show Y-axis": [""],
-      "Show Y-axis on the sparkline. Will display the manually set min/max if set or min/max values in the data otherwise.": [
-        ""
-      ],
-      "Y-axis bounds": [""],
-      "Manually set min/max values for the y-axis.": [""],
-      "Color bounds": [""],
-      "Number bounds used for color encoding from red to blue.\n               Reverse the numbers for blue to red. To get pure red or blue,\n               you can enter either only min or max.": [
-        ""
-      ],
-      "Currently rendered: %s": [""],
-      "No description available.": [""],
-      "Examples": ["例"],
-      "This visualization type is not supported.": [
-        "この可視化方式はサポートされていません。"
-      ],
-      "Select a visualization type": ["可視化方式を選んでください"],
-      "No results found": [""],
-      "Superset Chart": [""],
-      "New chart": ["新しいチャート"],
-      "Edit chart properties": ["チャートのプロパティを編集"],
-      "Export to original .CSV": [""],
-      "Export to pivoted .CSV": [""],
-      "Embed code": [""],
-      "Run in SQL Lab": ["SQL Labで実行"],
-      "Code": [""],
-      "Markup type": [""],
-      "Pick your favorite markup language": [
-        "お気に入りのマークアップ言語を選択"
-      ],
-      "Put your code here": [""],
-      "URL parameters": ["URLパラメータ"],
-      "Extra parameters for use in jinja templated queries": [""],
-      "Annotations and layers": [""],
-      "Annotation layers": ["注釈レイヤー"],
-      "My beautiful colors": [""],
-      "< (Smaller than)": [""],
-      "> (Larger than)": [""],
-      "<= (Smaller or equal)": [""],
-      ">= (Larger or equal)": [""],
-      "== (Is equal)": [""],
-      "!= (Is not equal)": [""],
-      "Not null": [""],
-      "60 days": ["60日"],
-      "90 days": ["90日"],
-      "Send as PDF": [""],
-      "Send as PNG": [""],
-      "Send as CSV": [""],
-      "Send as text": [""],
-      "Alert condition": ["アラート状態"],
-      "Notification method": [""],
-      "database": ["データベース"],
-      "sql": [""],
-      "Not all required fields are complete. Please provide the following:": [
-        ""
-      ],
-      "Add another notification method": [""],
-      "Add delivery method": [""],
-      "report": ["レポート"],
-      "Add": ["追加"],
-      "Set up basic details, such as name and description.": [""],
-      "Report name": ["レポート名"],
-      "Alert name": ["アラート名"],
-      "Alert is active": [""],
-      "Define the database, SQL query, and triggering conditions for alert.": [
-        ""
-      ],
-      "SQL Query": ["SQLクエリ"],
-      "The result of this query must be a value capable of numeric interpretation e.g. 1, 1.0, or \"1\" (compatible with Python's float() function).": [
-        ""
-      ],
-      "Trigger Alert If...": [""],
-      "Customize data source, filters, and layout.": [""],
-      "Screenshot width": [""],
-      "Input custom width in pixels": [""],
-      "Define delivery schedule, timezone, and frequency settings.": [""],
-      "Timezone": [""],
-      "Log retention": ["ログの保持"],
-      "Working timeout": ["作業タイムアウト"],
-      "Time in seconds": ["秒単位の時間"],
-      "Grace period": ["猶予期間"],
-      "Choose notification method and recipients.": [""],
-      "Recurring (every)": [""],
-      "CRON expression": [""],
-      "Report sent": ["レポートが送信されました"],
-      "Alert triggered, notification sent": [
-        "アラートが発動し、通知が送信されました"
-      ],
-      "Report sending": ["レポート送信"],
-      "Alert running": ["アラート発動中"],
-      "Report failed": ["レポートに失敗しました"],
-      "Alert failed": ["アラートに失敗しました"],
-      "Nothing triggered": [""],
-      "Alert Triggered, In Grace Period": ["アラート発動、猶予期間中"],
-      "Delivery method": [""],
-      "Select Delivery Method": [""],
-      "Recipients are separated by \",\" or \";\"": [""],
-      "No entities have this tag currently assigned": [""],
-      "Add tag to entities": [""],
-      "annotation_layer": [""],
-      "Edit annotation layer properties": ["注釈レイヤーのプロパティを編集"],
-      "Annotation layer name": ["注釈レイヤー名"],
-      "Description (this can be seen in the list)": [
-        "説明(これはリストで見ることができます)"
-      ],
-      "annotation": ["注釈"],
-      "Edit annotation": ["注釈を編集する"],
-      "Add annotation": ["注釈を追加"],
-      "date": ["日付"],
-      "Additional information": ["追加情報"],
-      "Please confirm": ["確認してください"],
-      "Are you sure you want to delete": ["削除してもよろしいですか"],
-      "css_template": [""],
-      "Edit CSS template properties": ["CSSテンプレートのプロパティを編集する"],
-      "Add CSS template": ["CSSテンプレートを追加する"],
-      "css": [""],
-      "published": ["公開"],
-      "draft": ["下書き"],
-      "Adjust how this database will interact with SQL Lab.": [""],
-      "Expose database in SQL Lab": [""],
-      "Allow this database to be queried in SQL Lab": [""],
-      "Allow creation of new tables based on queries": [""],
-      "Allow creation of new views based on queries": [""],
-      "CTAS & CVAS SCHEMA": [""],
-      "Create or select schema...": [""],
-      "Force all tables and views to be created in this schema when clicking CTAS or CVAS in SQL Lab.": [
-        ""
-      ],
-      "Allow manipulation of the database using non-SELECT statements such as UPDATE, DELETE, CREATE, etc.": [
-        ""
-      ],
-      "Enable query cost estimation": [""],
-      "For Bigquery, Presto and Postgres, shows a button to compute cost before running a query.": [
-        ""
-      ],
-      "Allow this database to be explored": [""],
-      "When enabled, users are able to visualize SQL Lab results in Explore.": [
-        ""
-      ],
-      "Disable SQL Lab data preview queries": [""],
-      "Disable data preview when fetching table metadata in SQL Lab.  Useful to avoid browser performance issues when using  databases with very wide tables.": [
-        ""
-      ],
-      "Enable row expansion in schemas": [""],
-      "For Trino, describe full schemas of nested ROW types, expanding them with dotted paths": [
-        ""
-      ],
-      "Performance": [""],
-      "Adjust performance settings of this database.": [""],
-      "Chart cache timeout": [""],
-      "Schema cache timeout": [""],
-      "Table cache timeout": [""],
-      "Asynchronous query execution": ["非同期でのクエリ実行"],
-      "Cancel query on window unload event": [""],
-      "Terminate running queries when browser window closed or navigated to another page. Available for Presto, Hive, MySQL, Postgres and Snowflake databases.": [
-        ""
-      ],
-      "Secure extra": [""],
-      "JSON string containing additional connection configuration. This is used to provide connection information for systems like Hive, Presto and BigQuery which do not conform to the username:password syntax normally used by SQLAlchemy.": [
-        ""
-      ],
-      "Enter CA_BUNDLE": [""],
-      "Optional CA_BUNDLE contents to validate HTTPS requests. Only available on certain database engines.": [
-        ""
-      ],
-      "Impersonate logged in user (Presto, Trino, Drill, Hive, and GSheets)": [
-        ""
-      ],
-      "If Presto or Trino, all the queries in SQL Lab are going to be executed as the currently logged on user who must have permission to run them. If Hive and hive.server2.enable.doAs is enabled, will run the queries as service account, but impersonate the currently logged on user via hive.server2.proxy.user property.": [
-        ""
-      ],
-      "Schemas allowed for File upload": [""],
-      "A comma-separated list of schemas that files are allowed to upload to.": [
-        ""
-      ],
-      "The metadata_params object gets unpacked into the sqlalchemy.MetaData call.": [
-        ""
-      ],
-      "The engine_params object gets unpacked into the sqlalchemy.create_engine call.": [
-        ""
-      ],
-      "Version": [""],
-      "Version number": [""],
-      "Specify the database version. This is used with Presto for query cost estimation, and Dremio for syntax changes, among others.": [
-        ""
-      ],
-      "Disable drill to detail": [""],
-      "Disables the drill to detail feature for this database.": [""],
-      "STEP %(stepCurr)s OF %(stepLast)s": [""],
-      "Need help? Learn how to connect your database": [""],
-      "Create a dataset to begin visualizing your data as a chart or go to\n          SQL Lab to query your data.": [
-        ""
-      ],
-      "Enter the required %(dbModelName)s credentials": [""],
-      "Need help? Learn more about": [""],
-      "connecting to %(dbModelName)s.": [""],
-      "SSH Host": [""],
-      "e.g. 127.0.0.1": [""],
-      "SSH Port": [""],
-      "e.g. Analytics": [""],
-      "Private Key & Password": [""],
-      "e.g. ********": [""],
-      "Private Key": [""],
-      "Paste Private Key here": [""],
-      "Private Key Password": [""],
-      "SSH Tunnel": [""],
-      "SSH Tunnel configuration parameters": [""],
-      "Display Name": ["表示名"],
-      "Pick a name to help you identify this database.": [""],
-      "dialect+driver://username:password@host:port/database": [""],
-      "Refer to the": [""],
-      "for more information on how to structure your URI.": [""],
-      "Test connection": ["接続のテスト"],
-      "Please enter a SQLAlchemy URI to test": [""],
-      "e.g. world_population": [""],
-      "Connection failed, please check your connection settings.": [""],
-      "Sorry there was an error fetching database information: %s": [""],
-      "Or choose from a list of other databases we support:": [""],
-      "Want to add a new database?": [""],
-      "Any databases that allow connections via SQL Alchemy URIs can be added. ": [
-        ""
-      ],
-      "Any databases that allow connections via SQL Alchemy URIs can be added. Learn about how to connect a database driver ": [
-        ""
-      ],
-      "Finish": [""],
-      "This database is managed externally, and can't be edited in Superset": [
-        ""
-      ],
-      "The passwords for the databases below are needed in order to import them. Please note that the \"Secure Extra\" and \"Certificate\" sections of the database configuration are not present in explore files and should be added manually after the import if they are needed.": [
-        ""
-      ],
-      "You are importing one or more databases that already exist. Overwriting might cause you to lose some of your work. Are you sure you want to overwrite?": [
-        ""
-      ],
-      "We are unable to connect to your database. Click \"See more\" for database-provided information that may help troubleshoot the issue.": [
-        ""
-      ],
-      "QUERY DATA IN SQL LAB": [""],
-      "Edit database": ["データベースを編集"],
-      "Connect this database using the dynamic form instead": [""],
-      "Click this link to switch to an alternate form that exposes only the required fields needed to connect this database.": [
-        ""
-      ],
-      "Additional fields may be required": [""],
-      "Select databases require additional fields to be completed in the Advanced tab to successfully connect the database. Learn what requirements your databases has ": [
-        ""
-      ],
-      "Connect this database with a SQLAlchemy URI string instead": [""],
-      "Click this link to switch to an alternate form that allows you to input the SQLAlchemy URL for this database manually.": [
-        ""
-      ],
-      "This can be either an IP address (e.g. 127.0.0.1) or a domain name (e.g. mydatabase.com).": [
-        ""
-      ],
-      "Host": [""],
-      "e.g. 5432": [""],
-      "e.g. sql/protocolv1/o/12345": [""],
-      "Copy the name of the HTTP Path of your cluster.": [""],
-      "Copy the name of the database you are trying to connect to.": [""],
-      "Access token": [""],
-      "Pick a nickname for how the database will display in Superset.": [""],
-      "e.g. param1=value1&param2=value2": [""],
-      "SSL Mode \"require\" will be used.": [""],
-      "Type of Google Sheets allowed": [""],
-      "Publicly shared sheets only": [""],
-      "Public and privately shared sheets": [""],
-      "How do you want to enter service account credentials?": [""],
-      "Upload JSON file": [""],
-      "Copy and Paste JSON credentials": [""],
-      "Service Account": [""],
-      "Paste content of service credentials JSON file here": [""],
-      "Copy and paste the entire service account .json file here": [""],
-      "Use the JSON file you automatically downloaded when creating your service account.": [
-        ""
-      ],
-      "Connect Google Sheets as tables to this database": [""],
-      "Google Sheet Name and URL": [""],
-      "Enter a name for this sheet": [""],
-      "Paste the shareable Google Sheet URL here": [""],
-      "Copy the identifier of the account you are trying to connect to.": [""],
-      "e.g. xy12345.us-east-2.aws": [""],
-      "e.g. compute_wh": [""],
-      "e.g. AccountAdmin": [""],
-      "The passwords for the databases below are needed in order to import them together with the datasets. Please note that the \"Secure Extra\" and \"Certificate\" sections of the database configuration are not present in export files, and should be added manually after the import if they are needed.": [
-        ""
-      ],
-      "You are importing one or more datasets that already exist. Overwriting might cause you to lose some of your work. Are you sure you want to overwrite?": [
-        ""
-      ],
-      "Refreshing columns": [""],
-      "This table already has a dataset associated with it. You can only associate one dataset with a table.\n": [
-        ""
-      ],
-      "This table already has a dataset": [""],
-      "Datasets can be created from database tables or SQL queries. Select a database table to the left or ": [
-        ""
-      ],
-      "create dataset from SQL query": [""],
-      " to open SQL Lab. From there you can save the query as a dataset.": [""],
-      "This database table does not contain any data. Please select a different table.": [
-        ""
-      ],
-      "Unable to load columns for the selected table. Please select a different table.": [
-        ""
-      ],
-      "The API response from %s does not match the IDatabaseTable interface.": [
-        ""
-      ],
-      "Create chart with dataset": [""],
-      "chart": ["チャート"],
-      "No charts": ["チャートなし"],
-      "This dataset is not used to power any charts.": [""],
-      "Select a database table and create dataset": [""],
-      "[Untitled]": [""],
-      "Unknown": ["不明"],
-      "Edited": ["編集した項目"],
-      "Created": ["作成した項目"],
-      "Viewed": ["表示した項目"],
-      "Favorite": ["お気に入り"],
-      "Mine": ["個人用"],
-      "View All »": [""],
-      "An error occurred while fetching dashboards: %s": [
-        "ダッシュボードの取得中にエラーが発生しました: %s"
-      ],
-      "%(other)s charts will appear here": [""],
-      "%(other)s dashboards will appear here": [""],
-      "%(other)s recents will appear here": [""],
-      "Recently viewed charts, dashboards, and saved queries will appear here": [
-        "最近表示したグラフ、ダッシュボード、保存したクエリがここに表示されます"
-      ],
-      "Recently created charts, dashboards, and saved queries will appear here": [
-        "最近作成したグラフ、ダッシュボード、保存したクエリがここに表示されます"
-      ],
-      "Recently edited charts, dashboards, and saved queries will appear here": [
-        "最近編集したグラフ、ダッシュボード、保存したクエリがここに表示されます"
-      ],
-      "SQL query": ["SQLクエリ"],
-      "You don't have any favorites yet!": ["まだお気に入りはありません!"],
-      "See all %(tableName)s": [""],
-      "Connect Google Sheet": [""],
-      "Upload Excel file to database": [""],
-      "Enable 'Allow file uploads to database' in any database's settings": [
-        ""
-      ],
-      "Info": ["情報"],
-      "Logout": ["ログアウト"],
-      "About": [""],
-      "Powered by Apache Superset": [""],
-      "SHA": [""],
-      "Build": [""],
-      "Login": ["ログイン"],
-      "query": ["クエリ"],
-      "Deleted: %s": ["削除しました: %s"],
-      "There was an issue deleting %s: %s": [
-        "%s の削除中に問題が発生しました: %s"
-      ],
-      "This action will permanently delete the saved query.": [
-        "この操作を実行すると、保存したクエリは完全に削除されます。"
-      ],
-      "Delete Query?": ["クエリを削除しますか？"],
-      "Ran %s": [""],
-      "Saved queries": ["保存したクエリ"],
-      "Next": ["次"],
-      "Tab name": ["タブ名"],
-      "User query": ["ユーザークエリ"],
-      "Executed query": ["実行したクエリ"],
-      "Query name": ["クエリ名"],
-      "SQL Copied!": [""],
-      "Sorry, your browser does not support copying.": [""],
-      "We were unable to active or deactivate this report.": [""],
-      "Weekly Report for %s": [""],
-      "Edit email report": [""],
-      "Message content": ["メッセージ内容"],
-      "Text embedded in email": [""],
-      "Image (PNG) embedded in email": [""],
-      "Formatted CSV attached in email": [""],
-      "Include a description that will be sent with your report": [""],
-      "The report will be sent to your email at": [""],
-      "Failed to update report": [""],
-      "Failed to create report": [""],
-      "Email reports active": [""],
-      "This action will permanently delete %s.": [""],
-      "Rule added": [""],
-      "Regular filters add where clauses to queries if a user belongs to a role referenced in the filter, base filters apply filters to all queries except the roles defined in the filter, and can be used to define what users can see if no RLS filters within a filter group apply to them.": [
-        ""
-      ],
-      "These are the datasets this filter will be applied to.": [""],
-      "Excluded roles": [""],
-      "For regular filters, these are the roles this filter will be applied to. For base filters, these are the roles that the filter DOES NOT apply to, e.g. Admin if admin should see all data.": [
-        ""
-      ],
-      "Group Key": [""],
-      "Filters with the same group key will be ORed together within the group, while different filter groups will be ANDed together. Undefined group keys are treated as unique groups, i.e. are not grouped together. For example, if a table has three filters, of which two are for departments Finance and Marketing (group key = 'department'), and one refers to the region Europe (group key = 'region'), the filter clause would apply the filter (department = 'Finance' OR department = 'Marketing') AND (region = 'Europe').": [
-        ""
-      ],
-      "Clause": [""],
-      "This is the condition that will be added to the WHERE clause. For example, to only return rows for a particular client, you might define a regular filter with the clause `client_id = 9`. To display no rows unless a user belongs to a RLS filter role, a base filter can be created with the clause `1 = 0` (always false).": [
-        ""
-      ],
-      "Regular": [""],
-      "%s items could not be tagged because you don’t have edit permissions to all selected objects.": [
-        ""
-      ],
-      "Tagged %s %ss": [""],
-      "Bulk tag": [""],
-      "You are adding tags to %s %ss": [""],
-      "Add description of your tag": [""],
-      "Chosen non-numeric column": [""],
-      "User must select a value before applying the filter": [""],
-      "Single value": [""],
-      "Use only a single value.": [""],
-      "Range filter plugin using AntD": [""],
-      "Experimental": [""],
-      " (excluded)": [""],
-      "Check for sorting ascending": [""],
-      "Can select multiple values": [""],
-      "Select first filter value by default": [""],
-      "When using this option, default value can’t be set": [""],
-      "Inverse selection": [""],
-      "Exclude selected values": [""],
-      "Dynamically search all filter values": [""],
-      "By default, each filter loads at most 1000 choices at the initial page load. Check this box if you have more than 1000 filter values and want to enable dynamically searching that loads filter values as users type (may add stress to your database).": [
-        ""
-      ],
-      "Select filter plugin using AntD": [""],
-      "Custom time filter plugin": [""],
-      "No time columns": [""],
-      "Time column filter plugin": [""],
-      "Time grain filter plugin": [""],
-      "Working": [""],
-      "Not triggered": [""],
-      "On Grace": [""],
-      "reports": ["レポート"],
-      "alerts": ["アラート"],
-      "There was an issue deleting the selected %s: %s": [""],
-      "Last run": ["前回の実行"],
-      "Active": ["アクティブ"],
-      "Execution log": ["実行ログ"],
-      "Bulk select": ["一括選択"],
-      "No %s yet": [""],
-      "Owner": ["所有者"],
-      "All": [""],
-      "Status": ["状態"],
-      "An error occurred while fetching dataset datasource values: %s": [
-        "データセット・データソース値の取得中にエラーが発生しました: %s"
-      ],
-      "Alerts & reports": ["アラートとレポート"],
-      "Alerts": ["アラート"],
-      "Reports": ["レポート"],
-      "Delete %s?": ["%s を削除しますか?"],
-      "Are you sure you want to delete the selected %s?": [""],
-      "There was an issue deleting the selected layers: %s": [
-        "選択したレイヤーの削除で問題が発生しました: %s"
-      ],
-      "Edit template": ["テンプレートを編集"],
-      "Delete template": ["テンプレートを削除"],
-      "No annotation layers yet": ["注釈レイヤーはまだありません"],
-      "This action will permanently delete the layer.": [
-        "このアクションにより、レイヤーが完全に削除されます。"
-      ],
-      "Delete Layer?": ["本当にレイヤーを削除しますか？"],
-      "Are you sure you want to delete the selected layers?": [
-        "選択したレイヤーを削除してもよろしいですか？"
-      ],
-      "There was an issue deleting the selected annotations: %s": [
-        "選択した注釈の削除で問題が発生しました: %s"
-      ],
-      "Delete annotation": ["注釈を削除する"],
-      "Annotation": ["注釈"],
-      "No annotation yet": ["注釈はまだありません"],
-      "Back to all": [""],
-      "Delete Annotation?": ["注釈を削除しますか？"],
-      "Are you sure you want to delete the selected annotations?": [
-        "選択した注釈を削除してもよろしいですか？"
-      ],
-      "Failed to load chart data": [""],
-      "Choose a dataset": ["データセットを選択"],
-      "Please select both a Dataset and a Chart type to proceed": [""],
-      "The passwords for the databases below are needed in order to import them together with the charts. Please note that the \"Secure Extra\" and \"Certificate\" sections of the database configuration are not present in export files, and should be added manually after the import if they are needed.": [
-        ""
-      ],
-      "You are importing one or more charts that already exist. Overwriting might cause you to lose some of your work. Are you sure you want to overwrite?": [
-        ""
-      ],
-      "There was an issue deleting the selected charts: %s": [""],
-      "Any": ["任意"],
-      "Tag": [""],
-      "An error occurred while fetching chart owners values: %s": [""],
-      "Alphabetical": ["ABC順"],
-      "Recently modified": ["更新"],
-      "Least recently modified": ["最終更新"],
-      "Import charts": ["チャートのインポート"],
-      "Are you sure you want to delete the selected charts?": [
-        "選択したチャートを削除してもよろしいですか？"
-      ],
-      "CSS templates": ["CSSテンプレート"],
-      "There was an issue deleting the selected templates: %s": [
-        "選択したテンプレートの削除で問題が発生しました: %s"
-      ],
-      "CSS template": ["CSSテンプレート"],
-      "This action will permanently delete the template.": [
-        "このアクションにより、テンプレートが完全に削除されます。"
-      ],
-      "Delete Template?": ["テンプレートを削除しますか?"],
-      "Are you sure you want to delete the selected templates?": [
-        "選択したテンプレートを削除してもよろしいですか？"
-      ],
-      "The passwords for the databases below are needed in order to import them together with the dashboards. Please note that the \"Secure Extra\" and \"Certificate\" sections of the database configuration are not present in export files, and should be added manually after the import if they are needed.": [
-        ""
-      ],
-      "You are importing one or more dashboards that already exist. Overwriting might cause you to lose some of your work. Are you sure you want to overwrite?": [
-        ""
-      ],
-      "There was an issue deleting the selected dashboards: ": [
-        "選択したダッシュボードの削除で問題が発生しました。: "
-      ],
-      "An error occurred while fetching dashboard owner values: %s": [
-        "ダッシュボードの所有者の値の取得中にエラーが発生しました: %s"
-      ],
-      "Are you sure you want to delete the selected dashboards?": [
-        "選択したダッシュボードを削除してもよろしいですか？"
-      ],
-      "An error occurred while fetching database related data: %s": [""],
-      "Upload columnar file": [""],
-      "AQE": [""],
-      "Allow data manipulation language": [""],
-      "DML": [""],
-      "CSV upload": [""],
-      "Delete database": ["データベースを削除"],
-      "The database %s is linked to %s charts that appear on %s dashboards and users have %s SQL Lab tabs using this database open. Are you sure you want to continue? Deleting the database will break those objects.": [
-        ""
-      ],
-      "Delete Database?": ["データベースを削除しますか？"],
-      "An error occurred while fetching dataset related data": [""],
-      "An error occurred while fetching dataset related data: %s": [""],
-      "Physical dataset": [""],
-      "Virtual dataset": [""],
-      "Virtual": [""],
-      "An error occurred while fetching datasets: %s": [""],
-      "An error occurred while fetching schema values: %s": [""],
-      "An error occurred while fetching dataset owner values: %s": [""],
-      "Import datasets": ["データセットのインポート"],
-      "There was an issue deleting the selected datasets: %s": [
-        "選択したデータセットの削除に問題が発生しました: %s"
-      ],
-      "The dataset %s is linked to %s charts that appear on %s dashboards. Are you sure you want to continue? Deleting the dataset will break those objects.": [
-        ""
-      ],
-      "Delete Dataset?": ["データセットを削除しますか?"],
-      "Are you sure you want to delete the selected datasets?": [
-        "選択したデータセットを削除しますか?"
-      ],
-      "0 Selected": [""],
-      "%s Selected (Virtual)": [""],
-      "%s Selected (Physical)": [""],
-      "%s Selected (%s Physical, %s Virtual)": [""],
-      "log": ["ログ"],
-      "Execution ID": ["実行 ID"],
-      "Scheduled at (UTC)": ["スケジュール設定時刻 (UTC)"],
-      "Start at (UTC)": ["開始時刻 (UTC)"],
-      "Error message": ["エラーメッセージ"],
-      "There was an issue fetching your recent activity: %s": [
-        "最近のアクティビティの取得中に問題が発生しました: %s"
-      ],
-      "Thumbnails": [""],
-      "Recents": ["最近"],
-      "There was an issue previewing the selected query. %s": [
-        "選択したクエリのプレビュー中に問題が発生しました。 %s"
-      ],
-      "TABLES": [""],
-      "Open query in SQL Lab": ["SQL Labでクエリを開く"],
-      "An error occurred while fetching database values: %s": [""],
-      "Search by query text": [""],
-      "The passwords for the databases below are needed in order to import them together with the saved queries. Please note that the \"Secure Extra\" and \"Certificate\" sections of the database configuration are not present in export files, and should be added manually after the import if they are needed.": [
-        "保存したクエリと一緒にインポートするには、以下のデータベースのパスワードが必要です。データベース構成の ”Secure Extra” と ”Certificate” セクションはエクスポートファイルに存在せず、必要に応じてインポート後に手動で追加する必要がある点に注意してください。"
-      ],
-      "You are importing one or more saved queries that already exist. Overwriting might cause you to lose some of your work. Are you sure you want to overwrite?": [
-        "既に存在する 1 つ以上の保存済みクエリをインポートしています。上書きすると、作業の一部が失われる可能性があります。上書きしますか?"
-      ],
-      "There was an issue previewing the selected query %s": [
-        "選択したクエリのプレビュー中に問題が発生しました %s"
-      ],
-      "Import queries": ["クエリのインポート"],
-      "Link Copied!": ["リンクをコピーしました!"],
-      "There was an issue deleting the selected queries: %s": [
-        "選択したクエリの削除に問題が発生しました: %s"
-      ],
-      "Edit query": ["クエリを編集"],
-      "Copy query URL": ["クエリ URL のコピー"],
-      "Export query": ["クエリのエクスポート"],
-      "Delete query": ["クエリを削除"],
-      "Are you sure you want to delete the selected queries?": [
-        "選択したクエリを削除しますか?"
-      ],
-      "queries": ["クエリ"],
-      "tag": [""],
-      "Image download failed, please refresh and try again.": [""],
-      "PDF download failed, please refresh and try again.": [""],
-      "Select values in highlighted field(s) in the control panel. Then run the query by clicking on the %s button.": [
-        ""
-      ],
-      "Please re-export your file and try importing again": [""],
-      "Connection looks good!": [""],
-      "ERROR: %s": [""],
-      "There was an error fetching your recent activity:": [
-        "最近のアクティビティの取得中にエラーが発生しました:"
-      ],
-      "There was an issue deleting: %s": ["削除中に問題が発生しました: %s"],
-      "URL": [""],
-      "Templated link, it's possible to include {{ metric }} or other values coming from the controls.": [
-        ""
-      ],
-      "Time-series Table": ["時系列 - 表"],
-      "Compare multiple time series charts (as sparklines) and related metrics quickly.": [
-        ""
-      ],
-      "We have the following keys: %s": [""]
-=======
       "The datasource is too large to query.": [
         "データソースが大きすぎてクエリできません。"
       ],
@@ -9618,7 +5611,6 @@
         "複数の時系列グラフ (スパークラインとして) と関連するメトリクスをすばやく比較します。"
       ],
       "We have the following keys: %s": ["次のキーがあります: %s"]
->>>>>>> 956511f7
     }
   }
 }