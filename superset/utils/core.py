# Licensed to the Apache Software Foundation (ASF) under one
# or more contributor license agreements.  See the NOTICE file
# distributed with this work for additional information
# regarding copyright ownership.  The ASF licenses this file
# to you under the Apache License, Version 2.0 (the
# "License"); you may not use this file except in compliance
# with the License.  You may obtain a copy of the License at
#
#   http://www.apache.org/licenses/LICENSE-2.0
#
# Unless required by applicable law or agreed to in writing,
# software distributed under the License is distributed on an
# "AS IS" BASIS, WITHOUT WARRANTIES OR CONDITIONS OF ANY
# KIND, either express or implied.  See the License for the
# specific language governing permissions and limitations
# under the License.
"""Utility functions used across Superset"""
# pylint: disable=too-many-lines
import _thread
import collections
import decimal
import errno
import json
import logging
import os
import platform
import re
import signal
import smtplib
import tempfile
import threading
import traceback
import uuid
import zlib
from contextlib import contextmanager
from datetime import date, datetime, time, timedelta
from distutils.util import strtobool
from email.mime.application import MIMEApplication
from email.mime.image import MIMEImage
from email.mime.multipart import MIMEMultipart
from email.mime.text import MIMEText
from email.utils import formatdate
from enum import Enum, IntEnum
from io import BytesIO
from timeit import default_timer
from types import TracebackType
from typing import (
    Any,
    Callable,
    cast,
    Dict,
    Iterable,
    Iterator,
    List,
    NamedTuple,
    Optional,
    Sequence,
    Set,
    Tuple,
    Type,
    TYPE_CHECKING,
    TypeVar,
    Union,
)
from urllib.parse import unquote_plus
from zipfile import ZipFile

import bleach
import markdown as md
import numpy as np
import pandas as pd
import sqlalchemy as sa
from cryptography import x509
from cryptography.hazmat.backends import default_backend
from cryptography.hazmat.backends.openssl.x509 import _Certificate
from flask import current_app, flash, g, Markup, render_template, request
from flask_appbuilder import SQLA
from flask_appbuilder.security.sqla.models import Role, User
from flask_babel import gettext as __
from flask_babel.speaklater import LazyString
from pandas.api.types import infer_dtype
from pandas.core.dtypes.common import is_numeric_dtype
from sqlalchemy import event, exc, inspect, select, Text
from sqlalchemy.dialects.mysql import MEDIUMTEXT
from sqlalchemy.engine import Connection, Engine
from sqlalchemy.engine.reflection import Inspector
from sqlalchemy.sql.type_api import Variant
from sqlalchemy.types import TEXT, TypeDecorator, TypeEngine
from typing_extensions import TypedDict, TypeGuard

from superset.constants import (
    EXTRA_FORM_DATA_APPEND_KEYS,
    EXTRA_FORM_DATA_OVERRIDE_EXTRA_KEYS,
    EXTRA_FORM_DATA_OVERRIDE_REGULAR_MAPPINGS,
)
from superset.errors import ErrorLevel, SupersetErrorType
from superset.exceptions import (
    CertificateException,
    SupersetException,
    SupersetTimeoutException,
)
from superset.sql_parse import sanitize_clause
from superset.superset_typing import (
    AdhocColumn,
    AdhocMetric,
    AdhocMetricColumn,
    Column,
    FilterValues,
    FlaskResponse,
    FormData,
    Metric,
)
from superset.utils.database import get_example_database
from superset.utils.dates import datetime_to_epoch, EPOCH
from superset.utils.hashing import md5_sha_from_dict, md5_sha_from_str

try:
    from pydruid.utils.having import Having
except ImportError:
    pass

if TYPE_CHECKING:
    from superset.connectors.base.models import BaseColumn, BaseDatasource

logging.getLogger("MARKDOWN").setLevel(logging.INFO)
logger = logging.getLogger(__name__)

DTTM_ALIAS = "__timestamp"

NO_TIME_RANGE = "No filter"

TIME_COMPARISON = "__"

JS_MAX_INTEGER = 9007199254740991  # Largest int Java Script can handle 2^53-1

InputType = TypeVar("InputType")


class LenientEnum(Enum):
    """Enums with a `get` method that convert a enum value to `Enum` if it is a
    valid value."""

    @classmethod
    def get(cls, value: Any) -> Any:
        try:
            return super().__new__(cls, value)
        except ValueError:
            return None


class AdhocMetricExpressionType(str, Enum):
    SIMPLE = "SIMPLE"
    SQL = "SQL"


class AnnotationType(str, Enum):
    FORMULA = "FORMULA"
    INTERVAL = "INTERVAL"
    EVENT = "EVENT"
    TIME_SERIES = "TIME_SERIES"


class GenericDataType(IntEnum):
    """
    Generic database column type that fits both frontend and backend.
    """

    NUMERIC = 0
    STRING = 1
    TEMPORAL = 2
    BOOLEAN = 3
    # ARRAY = 4     # Mapping all the complex data types to STRING for now
    # JSON = 5      # and leaving these as a reminder.
    # MAP = 6
    # ROW = 7


class DatasourceType(str, Enum):
    SLTABLE = "sl_table"
    TABLE = "table"
    DATASET = "dataset"
    QUERY = "query"
    SAVEDQUERY = "saved_query"
    VIEW = "view"


class DatasourceDict(TypedDict):
    type: str  # todo(hugh): update this to be DatasourceType
    id: int


class AdhocFilterClause(TypedDict, total=False):
    clause: str
    expressionType: str
    filterOptionName: Optional[str]
    comparator: Optional[FilterValues]
    operator: str
    subject: str
    isExtra: Optional[bool]
    sqlExpression: Optional[str]


class QueryObjectFilterClause(TypedDict, total=False):
    col: str
    op: str  # pylint: disable=invalid-name
    val: Optional[FilterValues]
    grain: Optional[str]
    isExtra: Optional[bool]


class ExtraFiltersTimeColumnType(str, Enum):
    GRANULARITY = "__granularity"
    TIME_COL = "__time_col"
    TIME_GRAIN = "__time_grain"
    TIME_ORIGIN = "__time_origin"
    TIME_RANGE = "__time_range"


class ExtraFiltersReasonType(str, Enum):
    NO_TEMPORAL_COLUMN = "no_temporal_column"
    COL_NOT_IN_DATASOURCE = "not_in_datasource"
    NOT_DRUID_DATASOURCE = "not_druid_datasource"


class FilterOperator(str, Enum):
    """
    Operators used filter controls
    """

    EQUALS = "=="
    NOT_EQUALS = "!="
    GREATER_THAN = ">"
    LESS_THAN = "<"
    GREATER_THAN_OR_EQUALS = ">="
    LESS_THAN_OR_EQUALS = "<="
    LIKE = "LIKE"
    ILIKE = "ILIKE"
    IS_NULL = "IS NULL"
    IS_NOT_NULL = "IS NOT NULL"
    IN = "IN"
    NOT_IN = "NOT IN"
    REGEX = "REGEX"
    IS_TRUE = "IS TRUE"
    IS_FALSE = "IS FALSE"


class FilterStringOperators(str, Enum):
    EQUALS = ("EQUALS",)
    NOT_EQUALS = ("NOT_EQUALS",)
    LESS_THAN = ("LESS_THAN",)
    GREATER_THAN = ("GREATER_THAN",)
    LESS_THAN_OR_EQUAL = ("LESS_THAN_OR_EQUAL",)
    GREATER_THAN_OR_EQUAL = ("GREATER_THAN_OR_EQUAL",)
    IN = ("IN",)
    NOT_IN = ("NOT_IN",)
    ILIKE = ("ILIKE",)
    LIKE = ("LIKE",)
    REGEX = ("REGEX",)
    IS_NOT_NULL = ("IS_NOT_NULL",)
    IS_NULL = ("IS_NULL",)
    LATEST_PARTITION = ("LATEST_PARTITION",)
    IS_TRUE = ("IS_TRUE",)
    IS_FALSE = ("IS_FALSE",)


class PostProcessingBoxplotWhiskerType(str, Enum):
    """
    Calculate cell contribution to row/column total
    """

    TUKEY = "tukey"
    MINMAX = "min/max"
    PERCENTILE = "percentile"


class PostProcessingContributionOrientation(str, Enum):
    """
    Calculate cell contribution to row/column total
    """

    ROW = "row"
    COLUMN = "column"


class QueryMode(str, LenientEnum):
    """
    Whether the query runs on aggregate or returns raw records
    """

    RAW = "raw"
    AGGREGATE = "aggregate"


class QuerySource(Enum):
    """
    The source of a SQL query.
    """

    CHART = 0
    DASHBOARD = 1
    SQL_LAB = 2


class QueryStatus(str, Enum):
    """Enum-type class for query statuses"""

    STOPPED: str = "stopped"
    FAILED: str = "failed"
    PENDING: str = "pending"
    RUNNING: str = "running"
    SCHEDULED: str = "scheduled"
    SUCCESS: str = "success"
    FETCHING: str = "fetching"
    TIMED_OUT: str = "timed_out"


class DashboardStatus(str, Enum):
    """Dashboard status used for frontend filters"""

    PUBLISHED = "published"
    DRAFT = "draft"


class ReservedUrlParameters(str, Enum):
    """
    Reserved URL parameters that are used internally by Superset. These will not be
    passed to chart queries, as they control the behavior of the UI.
    """

    STANDALONE = "standalone"
    EDIT_MODE = "edit"

    @staticmethod
    def is_standalone_mode() -> Optional[bool]:
        standalone_param = request.args.get(ReservedUrlParameters.STANDALONE.value)
        standalone: Optional[bool] = bool(
            standalone_param and standalone_param != "false" and standalone_param != "0"
        )
        return standalone


class RowLevelSecurityFilterType(str, Enum):
    REGULAR = "Regular"
    BASE = "Base"


class TemporalType(str, Enum):
    """
    Supported temporal types
    """

    DATE = "DATE"
    DATETIME = "DATETIME"
    SMALLDATETIME = "SMALLDATETIME"
    TEXT = "TEXT"
    TIME = "TIME"
    TIME_WITH_TIME_ZONE = "TIME WITH TIME ZONE"
    TIMESTAMP = "TIMESTAMP"
    TIMESTAMP_WITH_TIME_ZONE = "TIMESTAMP WITH TIME ZONE"


class ColumnTypeSource(Enum):
    GET_TABLE = 1
    CURSOR_DESCRIPION = 2


class ColumnSpec(NamedTuple):
    sqla_type: Union[TypeEngine, str]
    generic_type: GenericDataType
    is_dttm: bool
    python_date_format: Optional[str] = None


try:
    # Having might not have been imported.
    class DimSelector(Having):
        def __init__(self, **args: Any) -> None:
            # Just a hack to prevent any exceptions
            Having.__init__(self, type="equalTo", aggregation=None, value=None)

            self.having = {
                "having": {
                    "type": "dimSelector",
                    "dimension": args["dimension"],
                    "value": args["value"],
                }
            }

except NameError:
    pass


def flasher(msg: str, severity: str = "message") -> None:
    """Flask's flash if available, logging call if not"""
    try:
        flash(msg, severity)
    except RuntimeError:
        if severity == "danger":
            logger.error(msg, exc_info=True)
        else:
            logger.info(msg)


def parse_js_uri_path_item(
    item: Optional[str], unquote: bool = True, eval_undefined: bool = False
) -> Optional[str]:
    """Parse a uri path item made with js.

    :param item: a uri path component
    :param unquote: Perform unquoting of string using urllib.parse.unquote_plus()
    :param eval_undefined: When set to True and item is either 'null'  or 'undefined',
    assume item is undefined and return None.
    :return: Either None, the original item or unquoted item
    """
    item = None if eval_undefined and item in ("null", "undefined") else item
    return unquote_plus(item) if unquote and item else item


def cast_to_num(value: Optional[Union[float, int, str]]) -> Optional[Union[float, int]]:
    """Casts a value to an int/float

    >>> cast_to_num('1 ')
    1.0
    >>> cast_to_num(' 2')
    2.0
    >>> cast_to_num('5')
    5
    >>> cast_to_num('5.2')
    5.2
    >>> cast_to_num(10)
    10
    >>> cast_to_num(10.1)
    10.1
    >>> cast_to_num(None) is None
    True
    >>> cast_to_num('this is not a string') is None
    True

    :param value: value to be converted to numeric representation
    :returns: value cast to `int` if value is all digits, `float` if `value` is
              decimal value and `None`` if it can't be converted
    """
    if value is None:
        return None
    if isinstance(value, (int, float)):
        return value
    if value.isdigit():
        return int(value)
    try:
        return float(value)
    except ValueError:
        return None


def cast_to_boolean(value: Any) -> Optional[bool]:
    """Casts a value to an int/float

    >>> cast_to_boolean(1)
    True
    >>> cast_to_boolean(0)
    False
    >>> cast_to_boolean(0.5)
    True
    >>> cast_to_boolean('true')
    True
    >>> cast_to_boolean('false')
    False
    >>> cast_to_boolean('False')
    False
    >>> cast_to_boolean(None)

    :param value: value to be converted to boolean representation
    :returns: value cast to `bool`. when value is 'true' or value that are not 0
              converted into True. Return `None` if value is `None`
    """
    if value is None:
        return None
    if isinstance(value, (int, float)):
        return value != 0
    if isinstance(value, str):
        return value.strip().lower() == "true"
    return False


def list_minus(l: List[Any], minus: List[Any]) -> List[Any]:
    """Returns l without what is in minus

    >>> list_minus([1, 2, 3], [2])
    [1, 3]
    """
    return [o for o in l if o not in minus]


class DashboardEncoder(json.JSONEncoder):
    def __init__(self, *args: Any, **kwargs: Any) -> None:
        super().__init__(*args, **kwargs)
        self.sort_keys = True

    def default(self, o: Any) -> Union[Dict[Any, Any], str]:
        if isinstance(o, uuid.UUID):
            return str(o)
        try:
            vals = {k: v for k, v in o.__dict__.items() if k != "_sa_instance_state"}
            return {"__{}__".format(o.__class__.__name__): vals}
        except Exception:  # pylint: disable=broad-except
            if isinstance(o, datetime):
                return {"__datetime__": o.replace(microsecond=0).isoformat()}
            return json.JSONEncoder(sort_keys=True).default(o)


class JSONEncodedDict(TypeDecorator):  # pylint: disable=abstract-method
    """Represents an immutable structure as a json-encoded string."""

    impl = TEXT

    def process_bind_param(
        self, value: Optional[Dict[Any, Any]], dialect: str
    ) -> Optional[str]:
        return json.dumps(value) if value is not None else None

    def process_result_value(
        self, value: Optional[str], dialect: str
    ) -> Optional[Dict[Any, Any]]:
        return json.loads(value) if value is not None else None


def format_timedelta(time_delta: timedelta) -> str:
    """
    Ensures negative time deltas are easily interpreted by humans

    >>> td = timedelta(0) - timedelta(days=1, hours=5,minutes=6)
    >>> str(td)
    '-2 days, 18:54:00'
    >>> format_timedelta(td)
    '-1 day, 5:06:00'
    """
    if time_delta < timedelta(0):
        return "-" + str(abs(time_delta))

    # Change this to format positive time deltas the way you want
    return str(time_delta)


def base_json_conv(  # pylint: disable=inconsistent-return-statements
    obj: Any,
) -> Any:
    if isinstance(obj, memoryview):
        obj = obj.tobytes()
    if isinstance(obj, np.int64):
        return int(obj)
    if isinstance(obj, np.bool_):
        return bool(obj)
    if isinstance(obj, np.ndarray):
        return obj.tolist()
    if isinstance(obj, set):
        return list(obj)
    if isinstance(obj, decimal.Decimal):
        return float(obj)
    if isinstance(obj, (uuid.UUID, time, LazyString)):
        return str(obj)
    if isinstance(obj, timedelta):
        return format_timedelta(obj)
    if isinstance(obj, bytes):
        try:
            return obj.decode("utf-8")
        except Exception:  # pylint: disable=broad-except
            return "[bytes]"


def json_iso_dttm_ser(obj: Any, pessimistic: bool = False) -> str:
    """
    json serializer that deals with dates

    >>> dttm = datetime(1970, 1, 1)
    >>> json.dumps({'dttm': dttm}, default=json_iso_dttm_ser)
    '{"dttm": "1970-01-01T00:00:00"}'
    """
    val = base_json_conv(obj)
    if val is not None:
        return val
    if isinstance(obj, (datetime, date, pd.Timestamp)):
        obj = obj.isoformat()
    else:
        if pessimistic:
            return "Unserializable [{}]".format(type(obj))

        raise TypeError("Unserializable object {} of type {}".format(obj, type(obj)))
    return obj


def pessimistic_json_iso_dttm_ser(obj: Any) -> str:
    """Proxy to call json_iso_dttm_ser in a pessimistic way

    If one of object is not serializable to json, it will still succeed"""
    return json_iso_dttm_ser(obj, pessimistic=True)


def json_int_dttm_ser(obj: Any) -> float:
    """json serializer that deals with dates"""
    val = base_json_conv(obj)
    if val is not None:
        return val
    if isinstance(obj, (datetime, pd.Timestamp)):
        obj = datetime_to_epoch(obj)
    elif isinstance(obj, date):
        obj = (obj - EPOCH.date()).total_seconds() * 1000
    else:
        raise TypeError("Unserializable object {} of type {}".format(obj, type(obj)))
    return obj


def json_dumps_w_dates(payload: Dict[Any, Any]) -> str:
    return json.dumps(payload, default=json_int_dttm_ser)


def error_msg_from_exception(ex: Exception) -> str:
    """Translate exception into error message

    Database have different ways to handle exception. This function attempts
    to make sense of the exception object and construct a human readable
    sentence.

    TODO(bkyryliuk): parse the Presto error message from the connection
                     created via create_engine.
    engine = create_engine('presto://localhost:3506/silver') -
      gives an e.message as the str(dict)
    presto.connect('localhost', port=3506, catalog='silver') - as a dict.
    The latter version is parsed correctly by this function.
    """
    msg = ""
    if hasattr(ex, "message"):
        if isinstance(ex.message, dict):  # type: ignore
            msg = ex.message.get("message")  # type: ignore
        elif ex.message:  # type: ignore
            msg = ex.message  # type: ignore
    return msg or str(ex)


def markdown(raw: str, markup_wrap: Optional[bool] = False) -> str:
    safe_markdown_tags = [
        "h1",
        "h2",
        "h3",
        "h4",
        "h5",
        "h6",
        "b",
        "i",
        "strong",
        "em",
        "tt",
        "p",
        "br",
        "span",
        "div",
        "blockquote",
        "code",
        "hr",
        "ul",
        "ol",
        "li",
        "dd",
        "dt",
        "img",
        "a",
    ]
    safe_markdown_attrs = {
        "img": ["src", "alt", "title"],
        "a": ["href", "alt", "title"],
    }
    safe = md.markdown(
        raw or "",
        extensions=[
            "markdown.extensions.tables",
            "markdown.extensions.fenced_code",
            "markdown.extensions.codehilite",
        ],
    )
    safe = bleach.clean(safe, safe_markdown_tags, safe_markdown_attrs)
    if markup_wrap:
        safe = Markup(safe)
    return safe


def readfile(file_path: str) -> Optional[str]:
    with open(file_path) as f:
        content = f.read()
    return content


def generic_find_constraint_name(
    table: str, columns: Set[str], referenced: str, database: SQLA
) -> Optional[str]:
    """Utility to find a constraint name in alembic migrations"""
    tbl = sa.Table(
        table, database.metadata, autoload=True, autoload_with=database.engine
    )

    for fk in tbl.foreign_key_constraints:
        if fk.referred_table.name == referenced and set(fk.column_keys) == columns:
            return fk.name

    return None


def generic_find_fk_constraint_name(
    table: str, columns: Set[str], referenced: str, insp: Inspector
) -> Optional[str]:
    """Utility to find a foreign-key constraint name in alembic migrations"""
    for fk in insp.get_foreign_keys(table):
        if (
            fk["referred_table"] == referenced
            and set(fk["referred_columns"]) == columns
        ):
            return fk["name"]

    return None


def generic_find_fk_constraint_names(  # pylint: disable=invalid-name
    table: str, columns: Set[str], referenced: str, insp: Inspector
) -> Set[str]:
    """Utility to find foreign-key constraint names in alembic migrations"""
    names = set()

    for fk in insp.get_foreign_keys(table):
        if (
            fk["referred_table"] == referenced
            and set(fk["referred_columns"]) == columns
        ):
            names.add(fk["name"])

    return names


def generic_find_uq_constraint_name(
    table: str, columns: Set[str], insp: Inspector
) -> Optional[str]:
    """Utility to find a unique constraint name in alembic migrations"""

    for uq in insp.get_unique_constraints(table):
        if columns == set(uq["column_names"]):
            return uq["name"]

    return None


def get_datasource_full_name(
    database_name: str, datasource_name: str, schema: Optional[str] = None
) -> str:
    if not schema:
        return "[{}].[{}]".format(database_name, datasource_name)
    return "[{}].[{}].[{}]".format(database_name, schema, datasource_name)


def validate_json(obj: Union[bytes, bytearray, str]) -> None:
    if obj:
        try:
            json.loads(obj)
        except Exception as ex:
            logger.error("JSON is not valid %s", str(ex), exc_info=True)
            raise SupersetException("JSON is not valid") from ex


class SigalrmTimeout:
    """
    To be used in a ``with`` block and timeout its content.
    """

    def __init__(self, seconds: int = 1, error_message: str = "Timeout") -> None:
        self.seconds = seconds
        self.error_message = error_message

    def handle_timeout(  # pylint: disable=unused-argument
        self, signum: int, frame: Any
    ) -> None:
        logger.error("Process timed out", exc_info=True)
        raise SupersetTimeoutException(
            error_type=SupersetErrorType.BACKEND_TIMEOUT_ERROR,
            message=self.error_message,
            level=ErrorLevel.ERROR,
            extra={"timeout": self.seconds},
        )

    def __enter__(self) -> None:
        try:
            if threading.current_thread() == threading.main_thread():
                signal.signal(signal.SIGALRM, self.handle_timeout)
                signal.alarm(self.seconds)
        except ValueError as ex:
            logger.warning("timeout can't be used in the current context")
            logger.exception(ex)

    def __exit__(  # pylint: disable=redefined-outer-name,redefined-builtin
        self, type: Any, value: Any, traceback: TracebackType
    ) -> None:
        try:
            signal.alarm(0)
        except ValueError as ex:
            logger.warning("timeout can't be used in the current context")
            logger.exception(ex)


class TimerTimeout:
    def __init__(self, seconds: int = 1, error_message: str = "Timeout") -> None:
        self.seconds = seconds
        self.error_message = error_message
        self.timer = threading.Timer(seconds, _thread.interrupt_main)

    def __enter__(self) -> None:
        self.timer.start()

    def __exit__(  # pylint: disable=redefined-outer-name,redefined-builtin
        self, type: Any, value: Any, traceback: TracebackType
    ) -> None:
        self.timer.cancel()
        if type is KeyboardInterrupt:  # raised by _thread.interrupt_main
            raise SupersetTimeoutException(
                error_type=SupersetErrorType.BACKEND_TIMEOUT_ERROR,
                message=self.error_message,
                level=ErrorLevel.ERROR,
                extra={"timeout": self.seconds},
            )


# Windows has no support for SIGALRM, so we use the timer based timeout
timeout: Union[Type[TimerTimeout], Type[SigalrmTimeout]] = (
    TimerTimeout if platform.system() == "Windows" else SigalrmTimeout
)


def pessimistic_connection_handling(some_engine: Engine) -> None:
    @event.listens_for(some_engine, "engine_connect")
    def ping_connection(connection: Connection, branch: bool) -> None:
        if branch:
            # 'branch' refers to a sub-connection of a connection,
            # we don't want to bother pinging on these.
            return

        # turn off 'close with result'.  This flag is only used with
        # 'connectionless' execution, otherwise will be False in any case
        save_should_close_with_result = connection.should_close_with_result
        connection.should_close_with_result = False

        try:
            # run a SELECT 1.   use a core select() so that
            # the SELECT of a scalar value without a table is
            # appropriately formatted for the backend
            connection.scalar(select([1]))
        except exc.DBAPIError as err:
            # catch SQLAlchemy's DBAPIError, which is a wrapper
            # for the DBAPI's exception.  It includes a .connection_invalidated
            # attribute which specifies if this connection is a 'disconnect'
            # condition, which is based on inspection of the original exception
            # by the dialect in use.
            if err.connection_invalidated:
                # run the same SELECT again - the connection will re-validate
                # itself and establish a new connection.  The disconnect detection
                # here also causes the whole connection pool to be invalidated
                # so that all stale connections are discarded.
                connection.scalar(select([1]))
            else:
                raise
        finally:
            # restore 'close with result'
            connection.should_close_with_result = save_should_close_with_result


def notify_user_about_perm_udate(  # pylint: disable=too-many-arguments
    granter: User,
    user: User,
    role: Role,
    datasource: "BaseDatasource",
    tpl_name: str,
    config: Dict[str, Any],
) -> None:
    msg = render_template(
        tpl_name, granter=granter, user=user, role=role, datasource=datasource
    )
    logger.info(msg)
    subject = __(
        "[Superset] Access to the datasource %(name)s was granted",
        name=datasource.full_name,
    )
    send_email_smtp(
        user.email,
        subject,
        msg,
        config,
        bcc=granter.email,
        dryrun=not config["EMAIL_NOTIFICATIONS"],
    )


def send_email_smtp(  # pylint: disable=invalid-name,too-many-arguments,too-many-locals
    to: str,
    subject: str,
    html_content: str,
    config: Dict[str, Any],
    files: Optional[List[str]] = None,
    data: Optional[Dict[str, str]] = None,
    images: Optional[Dict[str, bytes]] = None,
    dryrun: bool = False,
    cc: Optional[str] = None,
    bcc: Optional[str] = None,
    mime_subtype: str = "mixed",
) -> None:
    """
    Send an email with html content, eg:
    send_email_smtp(
        'test@example.com', 'foo', '<b>Foo</b> bar',['/dev/null'], dryrun=True)
    """
    smtp_mail_from = config["SMTP_MAIL_FROM"]
    smtp_mail_to = get_email_address_list(to)

    msg = MIMEMultipart(mime_subtype)
    msg["Subject"] = subject
    msg["From"] = smtp_mail_from
    msg["To"] = ", ".join(smtp_mail_to)
    msg.preamble = "This is a multi-part message in MIME format."

    recipients = smtp_mail_to
    if cc:
        smtp_mail_cc = get_email_address_list(cc)
        msg["CC"] = ", ".join(smtp_mail_cc)
        recipients = recipients + smtp_mail_cc

    if bcc:
        # don't add bcc in header
        smtp_mail_bcc = get_email_address_list(bcc)
        recipients = recipients + smtp_mail_bcc

    msg["Date"] = formatdate(localtime=True)
    mime_text = MIMEText(html_content, "html")
    msg.attach(mime_text)

    # Attach files by reading them from disk
    for fname in files or []:
        basename = os.path.basename(fname)
        with open(fname, "rb") as f:
            msg.attach(
                MIMEApplication(
                    f.read(),
                    Content_Disposition="attachment; filename='%s'" % basename,
                    Name=basename,
                )
            )

    # Attach any files passed directly
    for name, body in (data or {}).items():
        msg.attach(
            MIMEApplication(
                body, Content_Disposition="attachment; filename='%s'" % name, Name=name
            )
        )

    # Attach any inline images, which may be required for display in
    # HTML content (inline)
    for msgid, imgdata in (images or {}).items():
        formatted_time = formatdate(localtime=True)
        file_name = f"{subject} {formatted_time}"
        image = MIMEImage(imgdata, name=file_name)
        image.add_header("Content-ID", "<%s>" % msgid)
        image.add_header("Content-Disposition", "inline")
        msg.attach(image)

    send_mime_email(smtp_mail_from, recipients, msg, config, dryrun=dryrun)


def send_mime_email(
    e_from: str,
    e_to: List[str],
    mime_msg: MIMEMultipart,
    config: Dict[str, Any],
    dryrun: bool = False,
) -> None:
    smtp_host = config["SMTP_HOST"]
    smtp_port = config["SMTP_PORT"]
    smtp_user = config["SMTP_USER"]
    smtp_password = config["SMTP_PASSWORD"]
    smtp_starttls = config["SMTP_STARTTLS"]
    smtp_ssl = config["SMTP_SSL"]

    if not dryrun:
        smtp = (
            smtplib.SMTP_SSL(smtp_host, smtp_port)
            if smtp_ssl
            else smtplib.SMTP(smtp_host, smtp_port)
        )
        if smtp_starttls:
            smtp.starttls()
        if smtp_user and smtp_password:
            smtp.login(smtp_user, smtp_password)
        logger.debug("Sent an email to %s", str(e_to))
        smtp.sendmail(e_from, e_to, mime_msg.as_string())
        smtp.quit()
    else:
        logger.info("Dryrun enabled, email notification content is below:")
        logger.info(mime_msg.as_string())


def get_email_address_list(address_string: str) -> List[str]:
    address_string_list: List[str] = []
    if isinstance(address_string, str):
        address_string_list = re.split(r",|\s|;", address_string)
    return [x.strip() for x in address_string_list if x.strip()]


def get_email_address_str(address_string: str) -> str:
    address_list = get_email_address_list(address_string)
    address_list_str = ", ".join(address_list)

    return address_list_str


def choicify(values: Iterable[Any]) -> List[Tuple[Any, Any]]:
    """Takes an iterable and makes an iterable of tuples with it"""
    return [(v, v) for v in values]


def zlib_compress(data: Union[bytes, str]) -> bytes:
    """
    Compress things in a py2/3 safe fashion
    >>> json_str = '{"test": 1}'
    >>> blob = zlib_compress(json_str)
    """
    if isinstance(data, str):
        return zlib.compress(bytes(data, "utf-8"))
    return zlib.compress(data)


def zlib_decompress(blob: bytes, decode: Optional[bool] = True) -> Union[bytes, str]:
    """
    Decompress things to a string in a py2/3 safe fashion
    >>> json_str = '{"test": 1}'
    >>> blob = zlib_compress(json_str)
    >>> got_str = zlib_decompress(blob)
    >>> got_str == json_str
    True
    """
    if isinstance(blob, bytes):
        decompressed = zlib.decompress(blob)
    else:
        decompressed = zlib.decompress(bytes(blob, "utf-8"))
    return decompressed.decode("utf-8") if decode else decompressed


def simple_filter_to_adhoc(
    filter_clause: QueryObjectFilterClause,
    clause: str = "where",
) -> AdhocFilterClause:
    result: AdhocFilterClause = {
        "clause": clause.upper(),
        "expressionType": "SIMPLE",
        "comparator": filter_clause.get("val"),
        "operator": filter_clause["op"],
        "subject": filter_clause["col"],
    }
    if filter_clause.get("isExtra"):
        result["isExtra"] = True
    result["filterOptionName"] = md5_sha_from_dict(cast(Dict[Any, Any], result))

    return result


def form_data_to_adhoc(form_data: Dict[str, Any], clause: str) -> AdhocFilterClause:
    if clause not in ("where", "having"):
        raise ValueError(__("Unsupported clause type: %(clause)s", clause=clause))
    result: AdhocFilterClause = {
        "clause": clause.upper(),
        "expressionType": "SQL",
        "sqlExpression": form_data.get(clause),
    }
    result["filterOptionName"] = md5_sha_from_dict(cast(Dict[Any, Any], result))

    return result


def merge_extra_form_data(form_data: Dict[str, Any]) -> None:
    """
    Merge extra form data (appends and overrides) into the main payload
    and add applied time extras to the payload.
    """
    filter_keys = ["filters", "adhoc_filters"]
    extra_form_data = form_data.pop("extra_form_data", {})
    append_filters: List[QueryObjectFilterClause] = extra_form_data.get("filters", None)

    # merge append extras
    for key in [key for key in EXTRA_FORM_DATA_APPEND_KEYS if key not in filter_keys]:
        extra_value = getattr(extra_form_data, key, {})
        form_value = getattr(form_data, key, {})
        form_value.update(extra_value)
        if form_value:
            form_data["key"] = extra_value

    # map regular extras that apply to form data properties
    for src_key, target_key in EXTRA_FORM_DATA_OVERRIDE_REGULAR_MAPPINGS.items():
        value = extra_form_data.get(src_key)
        if value is not None:
            form_data[target_key] = value

    # map extras that apply to form data extra properties
    extras = form_data.get("extras", {})
    for key in EXTRA_FORM_DATA_OVERRIDE_EXTRA_KEYS:
        value = extra_form_data.get(key)
        if value is not None:
            extras[key] = value
    if extras:
        form_data["extras"] = extras

    adhoc_filters: List[AdhocFilterClause] = form_data.get("adhoc_filters", [])
    form_data["adhoc_filters"] = adhoc_filters
    append_adhoc_filters: List[AdhocFilterClause] = extra_form_data.get(
        "adhoc_filters", []
    )
    adhoc_filters.extend(
        {"isExtra": True, **fltr} for fltr in append_adhoc_filters  # type: ignore
    )
    if append_filters:
        for key, value in form_data.items():
            if re.match("adhoc_filter.*", key):
                value.extend(
                    simple_filter_to_adhoc({"isExtra": True, **fltr})  # type: ignore
                    for fltr in append_filters
                    if fltr
                )


def merge_extra_filters(form_data: Dict[str, Any]) -> None:
    # extra_filters are temporary/contextual filters (using the legacy constructs)
    # that are external to the slice definition. We use those for dynamic
    # interactive filters like the ones emitted by the "Filter Box" visualization.
    # Note extra_filters only support simple filters.
    applied_time_extras: Dict[str, str] = {}
    form_data["applied_time_extras"] = applied_time_extras
    adhoc_filters = form_data.get("adhoc_filters", [])
    form_data["adhoc_filters"] = adhoc_filters
    merge_extra_form_data(form_data)
    if "extra_filters" in form_data:
        # __form and __to are special extra_filters that target time
        # boundaries. The rest of extra_filters are simple
        # [column_name in list_of_values]. `__` prefix is there to avoid
        # potential conflicts with column that would be named `from` or `to`
        date_options = {
            "__time_range": "time_range",
            "__time_col": "granularity_sqla",
            "__time_grain": "time_grain_sqla",
            "__time_origin": "druid_time_origin",
            "__granularity": "granularity",
        }
        # Grab list of existing filters 'keyed' on the column and operator

        def get_filter_key(f: Dict[str, Any]) -> str:
            if "expressionType" in f:
                return "{}__{}".format(f["subject"], f["operator"])

            return "{}__{}".format(f["col"], f["op"])

        existing_filters = {}
        for existing in adhoc_filters:
            if (
                existing["expressionType"] == "SIMPLE"
                and existing.get("comparator") is not None
                and existing.get("subject") is not None
            ):
                existing_filters[get_filter_key(existing)] = existing["comparator"]

        for filtr in form_data[  # pylint: disable=too-many-nested-blocks
            "extra_filters"
        ]:
            filtr["isExtra"] = True
            # Pull out time filters/options and merge into form data
            filter_column = filtr["col"]
            time_extra = date_options.get(filter_column)
            if time_extra:
                time_extra_value = filtr.get("val")
                if time_extra_value and time_extra_value != NO_TIME_RANGE:
                    form_data[time_extra] = time_extra_value
                    applied_time_extras[filter_column] = time_extra_value
            elif filtr["val"]:
                # Merge column filters
                filter_key = get_filter_key(filtr)
                if filter_key in existing_filters:
                    # Check if the filter already exists
                    if isinstance(filtr["val"], list):
                        if isinstance(existing_filters[filter_key], list):
                            # Add filters for unequal lists
                            # order doesn't matter
                            if set(existing_filters[filter_key]) != set(filtr["val"]):
                                adhoc_filters.append(simple_filter_to_adhoc(filtr))
                        else:
                            adhoc_filters.append(simple_filter_to_adhoc(filtr))
                    else:
                        # Do not add filter if same value already exists
                        if filtr["val"] != existing_filters[filter_key]:
                            adhoc_filters.append(simple_filter_to_adhoc(filtr))
                else:
                    # Filter not found, add it
                    adhoc_filters.append(simple_filter_to_adhoc(filtr))
        # Remove extra filters from the form data since no longer needed
        del form_data["extra_filters"]


def merge_request_params(form_data: Dict[str, Any], params: Dict[str, Any]) -> None:
    """
    Merge request parameters to the key `url_params` in form_data. Only updates
    or appends parameters to `form_data` that are defined in `params; pre-existing
    parameters not defined in params are left unchanged.

    :param form_data: object to be updated
    :param params: request parameters received via query string
    """
    url_params = form_data.get("url_params", {})
    for key, value in params.items():
        if key in ("form_data", "r"):
            continue
        url_params[key] = value
    form_data["url_params"] = url_params


def user_label(user: User) -> Optional[str]:
    """Given a user ORM FAB object, returns a label"""
    if user:
        if user.first_name and user.last_name:
            return user.first_name + " " + user.last_name

        return user.username

    return None


def get_example_default_schema() -> Optional[str]:
    """
    Return the default schema of the examples database, if any.
    """
    database = get_example_database()
    engine = database.get_sqla_engine()
    return inspect(engine).default_schema_name


def backend() -> str:
    return get_example_database().backend


def is_adhoc_metric(metric: Metric) -> TypeGuard[AdhocMetric]:
    return isinstance(metric, dict) and "expressionType" in metric


def is_adhoc_column(column: Column) -> TypeGuard[AdhocColumn]:
    return isinstance(column, dict)


def get_column_name(
    column: Column, verbose_map: Optional[Dict[str, Any]] = None
) -> str:
    """
    Extract label from column

    :param column: object to extract label from
    :param verbose_map: verbose_map from dataset for optional mapping from
                        raw name to verbose name
    :return: String representation of column
    :raises ValueError: if metric object is invalid
    """
    if isinstance(column, dict):
        label = column.get("label")
        if label:
            return label
        expr = column.get("sqlExpression")
        if expr:
            return expr
        raise ValueError("Missing label")
    verbose_map = verbose_map or {}
    return verbose_map.get(column, column)


def get_metric_name(
    metric: Metric, verbose_map: Optional[Dict[str, Any]] = None
) -> str:
    """
    Extract label from metric

    :param metric: object to extract label from
    :param verbose_map: verbose_map from dataset for optional mapping from
                        raw name to verbose name
    :return: String representation of metric
    :raises ValueError: if metric object is invalid
    """
    if is_adhoc_metric(metric):
        label = metric.get("label")
        if label:
            return label
        expression_type = metric.get("expressionType")
        if expression_type == "SQL":
            sql_expression = metric.get("sqlExpression")
            if sql_expression:
                return sql_expression
        if expression_type == "SIMPLE":
            column: AdhocMetricColumn = metric.get("column") or {}
            column_name = column.get("column_name")
            aggregate = metric.get("aggregate")
            if column and aggregate:
                return f"{aggregate}({column_name})"
            if column_name:
                return column_name

    if isinstance(metric, str):
        verbose_map = verbose_map or {}
        return verbose_map.get(metric, metric)

    raise ValueError(__("Invalid metric object: %(metric)s", metric=str(metric)))


def get_column_names(
    columns: Optional[Sequence[Column]],
    verbose_map: Optional[Dict[str, Any]] = None,
) -> List[str]:
    return [
        column
        for column in [get_column_name(column, verbose_map) for column in columns or []]
        if column
    ]


def get_metric_names(
    metrics: Optional[Sequence[Metric]],
    verbose_map: Optional[Dict[str, Any]] = None,
) -> List[str]:
    return [
        metric
        for metric in [get_metric_name(metric, verbose_map) for metric in metrics or []]
        if metric
    ]


def get_first_metric_name(
    metrics: Optional[Sequence[Metric]],
    verbose_map: Optional[Dict[str, Any]] = None,
) -> Optional[str]:
    metric_labels = get_metric_names(metrics, verbose_map)
    return metric_labels[0] if metric_labels else None


def ensure_path_exists(path: str) -> None:
    try:
        os.makedirs(path)
    except OSError as ex:
        if not (os.path.isdir(path) and ex.errno == errno.EEXIST):
            raise


def convert_legacy_filters_into_adhoc(  # pylint: disable=invalid-name
    form_data: FormData,
) -> None:
    mapping = {"having": "having_filters", "where": "filters"}

    if not form_data.get("adhoc_filters"):
        adhoc_filters: List[AdhocFilterClause] = []
        form_data["adhoc_filters"] = adhoc_filters

        for clause, filters in mapping.items():
            if clause in form_data and form_data[clause] != "":
                adhoc_filters.append(form_data_to_adhoc(form_data, clause))

            if filters in form_data:
                for filt in filter(lambda x: x is not None, form_data[filters]):
                    adhoc_filters.append(simple_filter_to_adhoc(filt, clause))

    for key in ("filters", "having", "having_filters", "where"):
        if key in form_data:
            del form_data[key]


def split_adhoc_filters_into_base_filters(  # pylint: disable=invalid-name
    form_data: FormData,
) -> None:
    """
    Mutates form data to restructure the adhoc filters in the form of the four base
    filters, `where`, `having`, `filters`, and `having_filters` which represent
    free form where sql, free form having sql, structured where clauses and structured
    having clauses.
    """
    adhoc_filters = form_data.get("adhoc_filters")
    if isinstance(adhoc_filters, list):
        simple_where_filters = []
        simple_having_filters = []
        sql_where_filters = []
        sql_having_filters = []
        for adhoc_filter in adhoc_filters:
            expression_type = adhoc_filter.get("expressionType")
            clause = adhoc_filter.get("clause")
            if expression_type == "SIMPLE":
                if clause == "WHERE":
                    simple_where_filters.append(
                        {
                            "col": adhoc_filter.get("subject"),
                            "op": adhoc_filter.get("operator"),
                            "val": adhoc_filter.get("comparator"),
                        }
                    )
                elif clause == "HAVING":
                    simple_having_filters.append(
                        {
                            "col": adhoc_filter.get("subject"),
                            "op": adhoc_filter.get("operator"),
                            "val": adhoc_filter.get("comparator"),
                        }
                    )
            elif expression_type == "SQL":
                sql_expression = adhoc_filter.get("sqlExpression")
                sql_expression = sanitize_clause(sql_expression)
                if clause == "WHERE":
                    sql_where_filters.append(sql_expression)
                elif clause == "HAVING":
                    sql_having_filters.append(sql_expression)
        form_data["where"] = " AND ".join(
            ["({})".format(sql) for sql in sql_where_filters]
        )
        form_data["having"] = " AND ".join(
            ["({})".format(sql) for sql in sql_having_filters]
        )
        form_data["having_filters"] = simple_having_filters
        form_data["filters"] = simple_where_filters


def get_username() -> Optional[str]:
    """Get username if within the flask context, otherwise return noffin'"""
    try:
        return g.user.username
    except Exception:  # pylint: disable=broad-except
        return None


@contextmanager
def override_user(user: Optional[User]) -> Iterator[Any]:
    """
    Temporarily override the current user (if defined) per `flask.g`.

    Sometimes, often in the context of async Celery tasks, it is useful to switch the
    current user (which may be undefined) to different one, execute some SQLAlchemy
    tasks and then revert back to the original one.

    :param user: The override user
    """

    # pylint: disable=assigning-non-slot
    if hasattr(g, "user"):
        current = g.user
        g.user = user
        yield
        g.user = current
    else:
        g.user = user
        yield
        delattr(g, "user")


def parse_ssl_cert(certificate: str) -> _Certificate:
    """
    Parses the contents of a certificate and returns a valid certificate object
    if valid.

    :param certificate: Contents of certificate file
    :return: Valid certificate instance
    :raises CertificateException: If certificate is not valid/unparseable
    """
    try:
        return x509.load_pem_x509_certificate(
            certificate.encode("utf-8"), default_backend()
        )
    except ValueError as ex:
        raise CertificateException("Invalid certificate") from ex


def create_ssl_cert_file(certificate: str) -> str:
    """
    This creates a certificate file that can be used to validate HTTPS
    sessions. A certificate is only written to disk once; on subsequent calls,
    only the path of the existing certificate is returned.

    :param certificate: The contents of the certificate
    :return: The path to the certificate file
    :raises CertificateException: If certificate is not valid/unparseable
    """
    filename = f"{md5_sha_from_str(certificate)}.crt"
    cert_dir = current_app.config["SSL_CERT_PATH"]
    path = cert_dir if cert_dir else tempfile.gettempdir()
    path = os.path.join(path, filename)
    if not os.path.exists(path):
        # Validate certificate prior to persisting to temporary directory
        parse_ssl_cert(certificate)
        with open(path, "w") as cert_file:
            cert_file.write(certificate)
    return path


def time_function(
    func: Callable[..., FlaskResponse], *args: Any, **kwargs: Any
) -> Tuple[float, Any]:
    """
    Measures the amount of time a function takes to execute in ms

    :param func: The function execution time to measure
    :param args: args to be passed to the function
    :param kwargs: kwargs to be passed to the function
    :return: A tuple with the duration and response from the function
    """
    start = default_timer()
    response = func(*args, **kwargs)
    stop = default_timer()
    return (stop - start) * 1000.0, response


def MediumText() -> Variant:  # pylint:disable=invalid-name
    return Text().with_variant(MEDIUMTEXT(), "mysql")


def shortid() -> str:
    return "{}".format(uuid.uuid4())[-12:]


class DatasourceName(NamedTuple):
    table: str
    schema: str


def get_stacktrace() -> Optional[str]:
    if current_app.config["SHOW_STACKTRACE"]:
        return traceback.format_exc()
    return None


def split(
    string: str, delimiter: str = " ", quote: str = '"', escaped_quote: str = r"\""
) -> Iterator[str]:
    """
    A split function that is aware of quotes and parentheses.

    :param string: string to split
    :param delimiter: string defining where to split, usually a comma or space
    :param quote: string, either a single or a double quote
    :param escaped_quote: string representing an escaped quote
    :return: list of strings
    """
    parens = 0
    quotes = False
    i = 0
    for j, character in enumerate(string):
        complete = parens == 0 and not quotes
        if complete and character == delimiter:
            yield string[i:j]
            i = j + len(delimiter)
        elif character == "(":
            parens += 1
        elif character == ")":
            parens -= 1
        elif character == quote:
            if quotes and string[j - len(escaped_quote) + 1 : j + 1] != escaped_quote:
                quotes = False
            elif not quotes:
                quotes = True
    yield string[i:]


def get_iterable(x: Any) -> List[Any]:
    """
    Get an iterable (list) representation of the object.

    :param x: The object
    :returns: An iterable representation
    """
    return x if isinstance(x, list) else [x]


def get_form_data_token(form_data: Dict[str, Any]) -> str:
    """
    Return the token contained within form data or generate a new one.

    :param form_data: chart form data
    :return: original token if predefined, otherwise new uuid4 based token
    """
    return form_data.get("token") or "token_" + uuid.uuid4().hex[:8]


def get_column_name_from_column(column: Column) -> Optional[str]:
    """
    Extract the physical column that a column is referencing. If the column is
    an adhoc column, always returns `None`.

    :param column: Physical and ad-hoc column
    :return: column name if physical column, otherwise None
    """
    if is_adhoc_column(column):
        return None
    return column  # type: ignore


def get_column_names_from_columns(columns: List[Column]) -> List[str]:
    """
    Extract the physical columns that a list of columns are referencing. Ignore
    adhoc columns

    :param columns: Physical and adhoc columns
    :return: column names of all physical columns
    """
    return [col for col in map(get_column_name_from_column, columns) if col]


def get_column_name_from_metric(metric: Metric) -> Optional[str]:
    """
    Extract the column that a metric is referencing. If the metric isn't
    a simple metric, always returns `None`.

    :param metric: Ad-hoc metric
    :return: column name if simple metric, otherwise None
    """
    if is_adhoc_metric(metric):
        metric = cast(AdhocMetric, metric)
        if metric["expressionType"] == AdhocMetricExpressionType.SIMPLE:
            return cast(Dict[str, Any], metric["column"])["column_name"]
    return None


def get_column_names_from_metrics(metrics: List[Metric]) -> List[str]:
    """
    Extract the columns that a list of metrics are referencing. Expcludes all
    SQL metrics.

    :param metrics: Ad-hoc metric
    :return: column name if simple metric, otherwise None
    """
    return [col for col in map(get_column_name_from_metric, metrics) if col]


def extract_dataframe_dtypes(
    df: pd.DataFrame,
    datasource: Optional["BaseDatasource"] = None,
) -> List[GenericDataType]:
    """Serialize pandas/numpy dtypes to generic types"""

    # omitting string types as those will be the default type
    inferred_type_map: Dict[str, GenericDataType] = {
        "floating": GenericDataType.NUMERIC,
        "integer": GenericDataType.NUMERIC,
        "mixed-integer-float": GenericDataType.NUMERIC,
        "decimal": GenericDataType.NUMERIC,
        "boolean": GenericDataType.BOOLEAN,
        "datetime64": GenericDataType.TEMPORAL,
        "datetime": GenericDataType.TEMPORAL,
        "date": GenericDataType.TEMPORAL,
    }

    columns_by_name = (
        {column.column_name: column for column in datasource.columns}
        if datasource
        else {}
    )
    generic_types: List[GenericDataType] = []
    for column in df.columns:
        column_object = columns_by_name.get(column)
        series = df[column]
        inferred_type = infer_dtype(series)
<<<<<<< HEAD
        generic_type = (
            GenericDataType.TEMPORAL
            if column_object and column_object.is_dttm
            else inferred_type_map.get(inferred_type, GenericDataType.STRING)
        )
=======
        if isinstance(column_object, dict):
            generic_type = (
                GenericDataType.TEMPORAL
                if column_object and column_object.get("is_dttm")
                else inferred_type_map.get(inferred_type, GenericDataType.STRING)
            )
        else:
            generic_type = (
                GenericDataType.TEMPORAL
                if column_object and column_object.is_dttm
                else inferred_type_map.get(inferred_type, GenericDataType.STRING)
            )
>>>>>>> 667f4101
        generic_types.append(generic_type)

    return generic_types


def extract_column_dtype(col: "BaseColumn") -> GenericDataType:
    if col.is_temporal:
        return GenericDataType.TEMPORAL
    if col.is_numeric:
        return GenericDataType.NUMERIC
    # TODO: add check for boolean data type when proper support is added
    return GenericDataType.STRING


def indexed(
    items: List[Any], key: Union[str, Callable[[Any], Any]]
) -> Dict[Any, List[Any]]:
    """Build an index for a list of objects"""
    idx: Dict[Any, Any] = {}
    for item in items:
        key_ = getattr(item, key) if isinstance(key, str) else key(item)
        idx.setdefault(key_, []).append(item)
    return idx


def is_test() -> bool:
    return strtobool(os.environ.get("SUPERSET_TESTENV", "false"))


def get_time_filter_status(
    datasource: "BaseDatasource",
    applied_time_extras: Dict[str, str],
) -> Tuple[List[Dict[str, str]], List[Dict[str, str]]]:
    temporal_columns = {col.column_name for col in datasource.columns if col.is_dttm}
    applied: List[Dict[str, str]] = []
    rejected: List[Dict[str, str]] = []
    time_column = applied_time_extras.get(ExtraFiltersTimeColumnType.TIME_COL)
    if time_column:
        if time_column in temporal_columns:
            applied.append({"column": ExtraFiltersTimeColumnType.TIME_COL})
        else:
            rejected.append(
                {
                    "reason": ExtraFiltersReasonType.COL_NOT_IN_DATASOURCE,
                    "column": ExtraFiltersTimeColumnType.TIME_COL,
                }
            )

    if ExtraFiltersTimeColumnType.TIME_GRAIN in applied_time_extras:
        # are there any temporal columns to assign the time grain to?
        if temporal_columns:
            applied.append({"column": ExtraFiltersTimeColumnType.TIME_GRAIN})
        else:
            rejected.append(
                {
                    "reason": ExtraFiltersReasonType.NO_TEMPORAL_COLUMN,
                    "column": ExtraFiltersTimeColumnType.TIME_GRAIN,
                }
            )

    time_range = applied_time_extras.get(ExtraFiltersTimeColumnType.TIME_RANGE)
    if time_range:
        # are there any temporal columns to assign the time grain to?
        if temporal_columns:
            applied.append({"column": ExtraFiltersTimeColumnType.TIME_RANGE})
        else:
            rejected.append(
                {
                    "reason": ExtraFiltersReasonType.NO_TEMPORAL_COLUMN,
                    "column": ExtraFiltersTimeColumnType.TIME_RANGE,
                }
            )

    if ExtraFiltersTimeColumnType.TIME_ORIGIN in applied_time_extras:
        if datasource.type == "druid":
            applied.append({"column": ExtraFiltersTimeColumnType.TIME_ORIGIN})
        else:
            rejected.append(
                {
                    "reason": ExtraFiltersReasonType.NOT_DRUID_DATASOURCE,
                    "column": ExtraFiltersTimeColumnType.TIME_ORIGIN,
                }
            )

    if ExtraFiltersTimeColumnType.GRANULARITY in applied_time_extras:
        if datasource.type == "druid":
            applied.append({"column": ExtraFiltersTimeColumnType.GRANULARITY})
        else:
            rejected.append(
                {
                    "reason": ExtraFiltersReasonType.NOT_DRUID_DATASOURCE,
                    "column": ExtraFiltersTimeColumnType.GRANULARITY,
                }
            )

    return applied, rejected


def format_list(items: Sequence[str], sep: str = ", ", quote: str = '"') -> str:
    quote_escaped = "\\" + quote
    return sep.join(f"{quote}{x.replace(quote, quote_escaped)}{quote}" for x in items)


def find_duplicates(items: Iterable[InputType]) -> List[InputType]:
    """Find duplicate items in an iterable."""
    return [item for item, count in collections.Counter(items).items() if count > 1]


def remove_duplicates(
    items: Iterable[InputType], key: Optional[Callable[[InputType], Any]] = None
) -> List[InputType]:
    """Remove duplicate items in an iterable."""
    if not key:
        return list(dict.fromkeys(items).keys())
    seen = set()
    result = []
    for item in items:
        item_key = key(item)
        if item_key not in seen:
            seen.add(item_key)
            result.append(item)
    return result


def normalize_dttm_col(
    df: pd.DataFrame,
    timestamp_format: Optional[str],
    offset: int,
    time_shift: Optional[timedelta],
) -> None:
    if DTTM_ALIAS not in df.columns:
        return
    if timestamp_format in ("epoch_s", "epoch_ms"):
        dttm_col = df[DTTM_ALIAS]
        if is_numeric_dtype(dttm_col):
            # Column is formatted as a numeric value
            unit = timestamp_format.replace("epoch_", "")
            df[DTTM_ALIAS] = pd.to_datetime(
                dttm_col, utc=False, unit=unit, origin="unix", errors="coerce"
            )
        else:
            # Column has already been formatted as a timestamp.
            df[DTTM_ALIAS] = dttm_col.apply(pd.Timestamp)
    else:
        df[DTTM_ALIAS] = pd.to_datetime(
            df[DTTM_ALIAS], utc=False, format=timestamp_format, errors="coerce"
        )
    if offset:
        df[DTTM_ALIAS] += timedelta(hours=offset)
    if time_shift is not None:
        df[DTTM_ALIAS] += time_shift


def parse_boolean_string(bool_str: Optional[str]) -> bool:
    """
    Convert a string representation of a true/false value into a boolean

    >>> parse_boolean_string(None)
    False
    >>> parse_boolean_string('false')
    False
    >>> parse_boolean_string('true')
    True
    >>> parse_boolean_string('False')
    False
    >>> parse_boolean_string('True')
    True
    >>> parse_boolean_string('foo')
    False
    >>> parse_boolean_string('0')
    False
    >>> parse_boolean_string('1')
    True

    :param bool_str: string representation of a value that is assumed to be boolean
    :return: parsed boolean value
    """
    if bool_str is None:
        return False
    try:
        return bool(strtobool(bool_str.lower()))
    except ValueError:
        return False


def apply_max_row_limit(
    limit: int,
    max_limit: Optional[int] = None,
) -> int:
    """
    Override row limit if max global limit is defined

    :param limit: requested row limit
    :param max_limit: Maximum allowed row limit
    :return: Capped row limit

    >>> apply_max_row_limit(100000, 10)
    10
    >>> apply_max_row_limit(10, 100000)
    10
    >>> apply_max_row_limit(0, 10000)
    10000
    """
    if max_limit is None:
        max_limit = current_app.config["SQL_MAX_ROW"]
    if limit != 0:
        return min(max_limit, limit)
    return max_limit


def create_zip(files: Dict[str, Any]) -> BytesIO:
    buf = BytesIO()
    with ZipFile(buf, "w") as bundle:
        for filename, contents in files.items():
            with bundle.open(filename, "w") as fp:
                fp.write(contents)
    buf.seek(0)
    return buf<|MERGE_RESOLUTION|>--- conflicted
+++ resolved
@@ -1660,13 +1660,6 @@
         column_object = columns_by_name.get(column)
         series = df[column]
         inferred_type = infer_dtype(series)
-<<<<<<< HEAD
-        generic_type = (
-            GenericDataType.TEMPORAL
-            if column_object and column_object.is_dttm
-            else inferred_type_map.get(inferred_type, GenericDataType.STRING)
-        )
-=======
         if isinstance(column_object, dict):
             generic_type = (
                 GenericDataType.TEMPORAL
@@ -1679,7 +1672,6 @@
                 if column_object and column_object.is_dttm
                 else inferred_type_map.get(inferred_type, GenericDataType.STRING)
             )
->>>>>>> 667f4101
         generic_types.append(generic_type)
 
     return generic_types
