# Licensed to the Apache Software Foundation (ASF) under one
# or more contributor license agreements.  See the NOTICE file
# distributed with this work for additional information
# regarding copyright ownership.  The ASF licenses this file
# to you under the Apache License, Version 2.0 (the
# "License"); you may not use this file except in compliance
# with the License.  You may obtain a copy of the License at
#
#   http://www.apache.org/licenses/LICENSE-2.0
#
# Unless required by applicable law or agreed to in writing,
# software distributed under the License is distributed on an
# "AS IS" BASIS, WITHOUT WARRANTIES OR CONDITIONS OF ANY
# KIND, either express or implied.  See the License for the
# specific language governing permissions and limitations
# under the License.
from flask import Flask
from flask_caching import Cache

from superset.typing import CacheConfig


class CacheManager:
    def __init__(self) -> None:
        super().__init__()

        self._tables_cache = None
        self._cache = None
        self._thumbnail_cache = None

    def init_app(self, app: Flask) -> None:
        self._cache = self._setup_cache(app, app.config["CACHE_CONFIG"])
        self._tables_cache = self._setup_cache(
            app, app.config["TABLE_NAMES_CACHE_CONFIG"]
        )
        self._thumbnail_cache = self._setup_cache(
            app, app.config.get("THUMBNAIL_CACHE_CONFIG")
        )

    @staticmethod
    def _setup_cache(app: Flask, cache_config: CacheConfig) -> Cache:
        """Setup the flask-cache on a flask app"""
        if isinstance(cache_config, dict):
            return Cache(app, config=cache_config)

        # Accepts a custom cache initialization function, returning an object compatible
        # with Flask-Caching API.
        return cache_config(app)

    @property
    def tables_cache(self) -> Cache:
        return self._tables_cache

    @property
<<<<<<< HEAD
    def cache(self):
        return self._cache

    @property
    def thumbnail_cache(self):
        return self._thumbnail_cache
=======
    def cache(self) -> Cache:
        return self._cache
>>>>>>> aecc82e1
<|MERGE_RESOLUTION|>--- conflicted
+++ resolved
@@ -52,14 +52,9 @@
         return self._tables_cache
 
     @property
-<<<<<<< HEAD
-    def cache(self):
+    def cache(self) -> Cache:
         return self._cache
 
     @property
     def thumbnail_cache(self):
-        return self._thumbnail_cache
-=======
-    def cache(self) -> Cache:
-        return self._cache
->>>>>>> aecc82e1
+        return self._thumbnail_cache