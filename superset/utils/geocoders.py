--- conflicted
+++ resolved
@@ -63,11 +63,7 @@
         self.progress["success_counter"] = 0
         self.progress["doubt_counter"] = 0
         self.progress["failed_counter"] = 0
-<<<<<<< HEAD
-        self.progress["is_in_progress"] = False
-=======
         self.progress["is_in_progress"] = in_progress
->>>>>>> 9a6d2617
         self.progress["progress"] = 0
 
     def _set_result_precision_counters(self):
