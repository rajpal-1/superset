# Licensed to the Apache Software Foundation (ASF) under one
# or more contributor license agreements.  See the NOTICE file
# distributed with this work for additional information
# regarding copyright ownership.  The ASF licenses this file
# to you under the Apache License, Version 2.0 (the
# "License"); you may not use this file except in compliance
# with the License.  You may obtain a copy of the License at
#
#   http://www.apache.org/licenses/LICENSE-2.0
#
# Unless required by applicable law or agreed to in writing,
# software distributed under the License is distributed on an
# "AS IS" BASIS, WITHOUT WARRANTIES OR CONDITIONS OF ANY
# KIND, either express or implied.  See the License for the
# specific language governing permissions and limitations
# under the License.
import calendar
import logging
import re
from datetime import datetime, timedelta
from time import struct_time
from typing import Dict, List, Optional, Tuple

import pandas as pd
import parsedatetime
from dateutil.parser import parse
from dateutil.relativedelta import relativedelta
from flask_babel import lazy_gettext as _
from holidays import CountryHoliday
from pyparsing import (
    CaselessKeyword,
    Forward,
    Group,
    Optional as ppOptional,
    ParseException,
    ParserElement,
    ParseResults,
    pyparsing_common,
    quotedString,
    Suppress,
)

from superset.charts.commands.exceptions import (
    TimeDeltaAmbiguousError,
    TimeRangeAmbiguousError,
    TimeRangeParseFailError,
)
from superset.utils.core import NO_TIME_RANGE
from superset.utils.memoized import memoized
from superset import app

ParserElement.enablePackrat()

logger = logging.getLogger(__name__)


def parse_human_datetime(human_readable: str) -> datetime:
    """Returns ``datetime.datetime`` from human readable strings"""
    x_periods = r"^\s*([0-9]+)\s+(second|minute|hour|day|week|month|quarter|year)s?\s*$"
    if re.search(x_periods, human_readable, re.IGNORECASE):
        raise TimeRangeAmbiguousError(human_readable)
    try:
        default = datetime(year=datetime.now().year, month=1, day=1)
        dttm = parse(human_readable, default=default)
    except (ValueError, OverflowError) as ex:
        cal = parsedatetime.Calendar()
        parsed_dttm, parsed_flags = cal.parseDT(human_readable)
        # 0 == not parsed at all
        if parsed_flags == 0:
            logger.debug(ex)
            raise TimeRangeParseFailError(human_readable) from ex
        # when time is not extracted, we 'reset to midnight'
        if parsed_flags & 2 == 0:
            parsed_dttm = parsed_dttm.replace(hour=0, minute=0, second=0)
        dttm = dttm_from_timetuple(parsed_dttm.utctimetuple())
    return dttm


def normalize_time_delta(human_readable: str) -> Dict[str, int]:
    x_unit = r"^\s*([0-9]+)\s+(second|minute|hour|day|week|month|quarter|year)s?\s+(ago|later)*$"  # pylint: disable=line-too-long,useless-suppression
    matched = re.match(x_unit, human_readable, re.IGNORECASE)
    if not matched:
        raise TimeDeltaAmbiguousError(human_readable)

    key = matched[2] + "s"
    value = int(matched[1])
    value = -value if matched[3] == "ago" else value
    return {key: value}


def dttm_from_timetuple(date_: struct_time) -> datetime:
    return datetime(
        date_.tm_year,
        date_.tm_mon,
        date_.tm_mday,
        date_.tm_hour,
        date_.tm_min,
        date_.tm_sec,
    )


def get_past_or_future(
    human_readable: Optional[str],
    source_time: Optional[datetime] = None,
) -> datetime:
    cal = parsedatetime.Calendar()
    source_dttm = dttm_from_timetuple(
        source_time.timetuple() if source_time else datetime.now().timetuple()
    )
    return dttm_from_timetuple(cal.parse(human_readable or "", source_dttm)[0])


def parse_human_timedelta(
    human_readable: Optional[str],
    source_time: Optional[datetime] = None,
) -> timedelta:
    """
    Returns ``datetime.timedelta`` from natural language time deltas

    >>> parse_human_timedelta('1 day') == timedelta(days=1)
    True
    """
    source_dttm = dttm_from_timetuple(
        source_time.timetuple() if source_time else datetime.now().timetuple()
    )
    return get_past_or_future(human_readable, source_time) - source_dttm


def parse_past_timedelta(
    delta_str: str, source_time: Optional[datetime] = None
) -> timedelta:
    """
    Takes a delta like '1 year' and finds the timedelta for that period in
    the past, then represents that past timedelta in positive terms.

    parse_human_timedelta('1 year') find the timedelta 1 year in the future.
    parse_past_timedelta('1 year') returns -datetime.timedelta(-365)
    or datetime.timedelta(365).
    """
    return -parse_human_timedelta(
        delta_str if delta_str.startswith("-") else f"-{delta_str}",
        source_time,
    )


def get_since_until(  # pylint: disable=too-many-arguments,too-many-locals,too-many-branches
    time_range: Optional[str] = None,
    since: Optional[str] = None,
    until: Optional[str] = None,
    time_shift: Optional[str] = None,
    relative_start: Optional[str] = None,
    relative_end: Optional[str] = None,
) -> Tuple[Optional[datetime], Optional[datetime]]:
    """Return `since` and `until` date time tuple from string representations of
    time_range, since, until and time_shift.

    This functiom supports both reading the keys separately (from `since` and
    `until`), as well as the new `time_range` key. Valid formats are:

        - ISO 8601
        - X days/years/hours/day/year/weeks
        - X days/years/hours/day/year/weeks ago
        - X days/years/hours/day/year/weeks from now
        - freeform

    Additionally, for `time_range` (these specify both `since` and `until`):

        - Last day
        - Last week
        - Last month
        - Last quarter
        - Last year
        - No filter
        - Last X seconds/minutes/hours/days/weeks/months/years
        - Next X seconds/minutes/hours/days/weeks/months/years

    """
    config = app.config
    default_relative_start = config["DEFAULT_RELATIVE_START_TIME"]
    default_relative_end = config["DEFAULT_RELATIVE_END_TIME"]

    separator = " : "
    _relative_start = relative_start if relative_start else default_relative_start
    _relative_end = relative_end if relative_end else default_relative_end

    if time_range == NO_TIME_RANGE:
        return None, None

    if time_range and time_range.startswith("Last") and separator not in time_range:
        time_range = time_range + separator + _relative_end

    if time_range and time_range.startswith("Next") and separator not in time_range:
        time_range = _relative_start + separator + time_range

    if (
        time_range
        and time_range.startswith("previous calendar week")
        and separator not in time_range
    ):
<<<<<<< HEAD
        time_range = f"DATETRUNC(DATEADD(DATETIME('{_relative_start}'), -1, WEEK), WEEK) : DATETRUNC(DATETIME('{_relative_end}'), WEEK)"  # pylint: disable=line-too-long
=======
        time_range = "DATETRUNC(DATEADD(DATETIME('today'), -1, WEEK), WEEK) : DATETRUNC(DATETIME('today'), WEEK)"  # pylint: disable=line-too-long,useless-suppression
>>>>>>> dba4610f
    if (
        time_range
        and time_range.startswith("previous calendar month")
        and separator not in time_range
    ):
<<<<<<< HEAD
        time_range = f"DATETRUNC(DATEADD(DATETIME('{_relative_start}'), -1, MONTH), MONTH) : DATETRUNC(DATETIME('{_relative_end}'), MONTH)"  # pylint: disable=line-too-long
=======
        time_range = "DATETRUNC(DATEADD(DATETIME('today'), -1, MONTH), MONTH) : DATETRUNC(DATETIME('today'), MONTH)"  # pylint: disable=line-too-long,useless-suppression
>>>>>>> dba4610f
    if (
        time_range
        and time_range.startswith("previous calendar year")
        and separator not in time_range
    ):
<<<<<<< HEAD
        time_range = f"DATETRUNC(DATEADD(DATETIME('{_relative_start}'), -1, YEAR), YEAR) : DATETRUNC(DATETIME('{_relative_end}'), YEAR)"  # pylint: disable=line-too-long
=======
        time_range = "DATETRUNC(DATEADD(DATETIME('today'), -1, YEAR), YEAR) : DATETRUNC(DATETIME('today'), YEAR)"  # pylint: disable=line-too-long,useless-suppression
>>>>>>> dba4610f

    if time_range and separator in time_range:
        time_range_lookup = [
            (
                r"^last\s+(day|week|month|quarter|year)$",
                lambda unit: f"DATEADD(DATETIME('{_relative_start}'), -1, {unit})",
            ),
            (
                r"^last\s+([0-9]+)\s+(second|minute|hour|day|week|month|year)s?$",
                lambda delta, unit: f"DATEADD(DATETIME('{_relative_start}'), -{int(delta)}, {unit})",  # pylint: disable=line-too-long,useless-suppression
            ),
            (
                r"^next\s+([0-9]+)\s+(second|minute|hour|day|week|month|year)s?$",
                lambda delta, unit: f"DATEADD(DATETIME('{_relative_end}'), {int(delta)}, {unit})",  # pylint: disable=line-too-long,useless-suppression
            ),
            (
                r"^(DATETIME.*|DATEADD.*|DATETRUNC.*|LASTDAY.*|HOLIDAY.*)$",
                lambda text: text,
            ),
        ]

        since_and_until_partition = [_.strip() for _ in time_range.split(separator, 1)]
        since_and_until: List[Optional[str]] = []
        for part in since_and_until_partition:
            if not part:
                # if since or until is "", set as None
                since_and_until.append(None)
                continue

            # Is it possible to match to time_range_lookup
            matched = False
            for pattern, fn in time_range_lookup:
                result = re.search(pattern, part, re.IGNORECASE)
                if result:
                    matched = True
                    # converted matched time_range to "formal time expressions"
                    since_and_until.append(fn(*result.groups()))  # type: ignore
            if not matched:
                # default matched case
                since_and_until.append(f"DATETIME('{part}')")

        _since, _until = map(datetime_eval, since_and_until)
    else:
        since = since or ""
        if since:
            since = add_ago_to_since(since)
        _since = parse_human_datetime(since) if since else None
        _until = (
            parse_human_datetime(until)
            if until
            else parse_human_datetime(_relative_end)
        )

    if time_shift:
        time_delta = parse_past_timedelta(time_shift)
        _since = _since if _since is None else (_since - time_delta)
        _until = _until if _until is None else (_until - time_delta)

    if _since and _until and _since > _until:
        raise ValueError(_("From date cannot be larger than to date"))

    return _since, _until


def add_ago_to_since(since: str) -> str:
    """
    Backwards compatibility hack. Without this slices with since: 7 days will
    be treated as 7 days in the future.

    :param str since:
    :returns: Since with ago added if necessary
    :rtype: str
    """
    since_words = since.split(" ")
    grains = ["days", "years", "hours", "day", "year", "weeks"]
    if len(since_words) == 2 and since_words[1] in grains:
        since += " ago"
    return since


class EvalText:  # pylint: disable=too-few-public-methods
    def __init__(self, tokens: ParseResults) -> None:
        self.value = tokens[0]

    def eval(self) -> str:
        # strip quotes
        return self.value[1:-1]


class EvalDateTimeFunc:  # pylint: disable=too-few-public-methods
    def __init__(self, tokens: ParseResults) -> None:
        self.value = tokens[1]

    def eval(self) -> datetime:
        return parse_human_datetime(self.value.eval())


class EvalDateAddFunc:  # pylint: disable=too-few-public-methods
    def __init__(self, tokens: ParseResults) -> None:
        self.value = tokens[1]

    def eval(self) -> datetime:
        dttm_expression, delta, unit = self.value
        dttm = dttm_expression.eval()
        if unit.lower() == "quarter":
            delta = delta * 3
            unit = "month"
        return dttm + parse_human_timedelta(f"{delta} {unit}s", dttm)


class EvalDateTruncFunc:  # pylint: disable=too-few-public-methods
    def __init__(self, tokens: ParseResults) -> None:
        self.value = tokens[1]

    def eval(self) -> datetime:
        dttm_expression, unit = self.value
        dttm = dttm_expression.eval()
        if unit == "year":
            dttm = dttm.replace(
                month=1, day=1, hour=0, minute=0, second=0, microsecond=0
            )
        if unit == "quarter":
            dttm = (
                pd.Period(pd.Timestamp(dttm), freq="Q").to_timestamp().to_pydatetime()
            )
        elif unit == "month":
            dttm = dttm.replace(day=1, hour=0, minute=0, second=0, microsecond=0)
        elif unit == "week":
            dttm -= relativedelta(days=dttm.weekday())
            dttm = dttm.replace(hour=0, minute=0, second=0, microsecond=0)
        elif unit == "day":
            dttm = dttm.replace(hour=0, minute=0, second=0, microsecond=0)
        elif unit == "hour":
            dttm = dttm.replace(minute=0, second=0, microsecond=0)
        elif unit == "minute":
            dttm = dttm.replace(second=0, microsecond=0)
        else:
            dttm = dttm.replace(microsecond=0)
        return dttm


class EvalLastDayFunc:  # pylint: disable=too-few-public-methods
    def __init__(self, tokens: ParseResults) -> None:
        self.value = tokens[1]

    def eval(self) -> datetime:
        dttm_expression, unit = self.value
        dttm = dttm_expression.eval()
        if unit == "year":
            return dttm.replace(
                month=12, day=31, hour=0, minute=0, second=0, microsecond=0
            )
        if unit == "month":
            return dttm.replace(
                day=calendar.monthrange(dttm.year, dttm.month)[1],
                hour=0,
                minute=0,
                second=0,
                microsecond=0,
            )
        # unit == "week":
        mon = dttm - relativedelta(days=dttm.weekday())
        mon = mon.replace(hour=0, minute=0, second=0, microsecond=0)
        return mon + relativedelta(days=6)


class EvalHolidayFunc:  # pylint: disable=too-few-public-methods
    def __init__(self, tokens: ParseResults) -> None:
        self.value = tokens[1]

    def eval(self) -> datetime:
        holiday = self.value[0].eval()
        dttm, country = [None, None]
        if len(self.value) >= 2:
            dttm = self.value[1].eval()
        if len(self.value) == 3:
            country = self.value[2]
        holiday_year = dttm.year if dttm else parse_human_datetime("today").year
        country = country.eval() if country else "US"

        holiday_lookup = CountryHoliday(country, years=[holiday_year], observed=False)
        searched_result = holiday_lookup.get_named(holiday)
        if len(searched_result) == 1:
            return dttm_from_timetuple(searched_result[0].timetuple())
        raise ValueError(
            _("Unable to find such a holiday: [%(holiday)s]", holiday=holiday)
        )


@memoized
def datetime_parser() -> ParseResults:  # pylint: disable=too-many-locals
    (  # pylint: disable=invalid-name
        DATETIME,
        DATEADD,
        DATETRUNC,
        LASTDAY,
        HOLIDAY,
        YEAR,
        QUARTER,
        MONTH,
        WEEK,
        DAY,
        HOUR,
        MINUTE,
        SECOND,
    ) = map(
        CaselessKeyword,
        "datetime dateadd datetrunc lastday holiday "
        "year quarter month week day hour minute second".split(),
    )
    lparen, rparen, comma = map(Suppress, "(),")
    int_operand = pyparsing_common.signed_integer().setName("int_operand")
    text_operand = quotedString.setName("text_operand").setParseAction(EvalText)

    # allow expression to be used recursively
    datetime_func = Forward().setName("datetime")
    dateadd_func = Forward().setName("dateadd")
    datetrunc_func = Forward().setName("datetrunc")
    lastday_func = Forward().setName("lastday")
    holiday_func = Forward().setName("holiday")
    date_expr = (
        datetime_func | dateadd_func | datetrunc_func | lastday_func | holiday_func
    )

    datetime_func <<= (DATETIME + lparen + text_operand + rparen).setParseAction(
        EvalDateTimeFunc
    )
    dateadd_func <<= (
        DATEADD
        + lparen
        + Group(
            date_expr
            + comma
            + int_operand
            + comma
            + (YEAR | QUARTER | MONTH | WEEK | DAY | HOUR | MINUTE | SECOND)
            + ppOptional(comma)
        )
        + rparen
    ).setParseAction(EvalDateAddFunc)
    datetrunc_func <<= (
        DATETRUNC
        + lparen
        + Group(
            date_expr
            + comma
            + (YEAR | QUARTER | MONTH | WEEK | DAY | HOUR | MINUTE | SECOND)
            + ppOptional(comma)
        )
        + rparen
    ).setParseAction(EvalDateTruncFunc)
    lastday_func <<= (
        LASTDAY
        + lparen
        + Group(date_expr + comma + (YEAR | MONTH | WEEK) + ppOptional(comma))
        + rparen
    ).setParseAction(EvalLastDayFunc)
    holiday_func <<= (
        HOLIDAY
        + lparen
        + Group(
            text_operand
            + ppOptional(comma)
            + ppOptional(date_expr)
            + ppOptional(comma)
            + ppOptional(text_operand)
            + ppOptional(comma)
        )
        + rparen
    ).setParseAction(EvalHolidayFunc)

    return date_expr


def datetime_eval(datetime_expression: Optional[str] = None) -> Optional[datetime]:
    if datetime_expression:
        try:
            return datetime_parser().parseString(datetime_expression)[0].eval()
        except ParseException as ex:
            raise ValueError(ex) from ex
    return None


class DateRangeMigration:  # pylint: disable=too-few-public-methods
    x_dateunit_in_since = (
        r'"time_range":\s*"\s*[0-9]+\s+(day|week|month|quarter|year)s?\s*\s:\s'
    )
    x_dateunit_in_until = (
        r'"time_range":\s*".*\s:\s*[0-9]+\s+(day|week|month|quarter|year)s?\s*"'
    )
    x_dateunit = r"^\s*[0-9]+\s+(day|week|month|quarter|year)s?\s*$"<|MERGE_RESOLUTION|>--- conflicted
+++ resolved
@@ -197,31 +197,19 @@
         and time_range.startswith("previous calendar week")
         and separator not in time_range
     ):
-<<<<<<< HEAD
         time_range = f"DATETRUNC(DATEADD(DATETIME('{_relative_start}'), -1, WEEK), WEEK) : DATETRUNC(DATETIME('{_relative_end}'), WEEK)"  # pylint: disable=line-too-long
-=======
-        time_range = "DATETRUNC(DATEADD(DATETIME('today'), -1, WEEK), WEEK) : DATETRUNC(DATETIME('today'), WEEK)"  # pylint: disable=line-too-long,useless-suppression
->>>>>>> dba4610f
     if (
         time_range
         and time_range.startswith("previous calendar month")
         and separator not in time_range
     ):
-<<<<<<< HEAD
         time_range = f"DATETRUNC(DATEADD(DATETIME('{_relative_start}'), -1, MONTH), MONTH) : DATETRUNC(DATETIME('{_relative_end}'), MONTH)"  # pylint: disable=line-too-long
-=======
-        time_range = "DATETRUNC(DATEADD(DATETIME('today'), -1, MONTH), MONTH) : DATETRUNC(DATETIME('today'), MONTH)"  # pylint: disable=line-too-long,useless-suppression
->>>>>>> dba4610f
     if (
         time_range
         and time_range.startswith("previous calendar year")
         and separator not in time_range
     ):
-<<<<<<< HEAD
         time_range = f"DATETRUNC(DATEADD(DATETIME('{_relative_start}'), -1, YEAR), YEAR) : DATETRUNC(DATETIME('{_relative_end}'), YEAR)"  # pylint: disable=line-too-long
-=======
-        time_range = "DATETRUNC(DATEADD(DATETIME('today'), -1, YEAR), YEAR) : DATETRUNC(DATETIME('today'), YEAR)"  # pylint: disable=line-too-long,useless-suppression
->>>>>>> dba4610f
 
     if time_range and separator in time_range:
         time_range_lookup = [
