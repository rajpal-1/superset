--- conflicted
+++ resolved
@@ -47,12 +47,7 @@
     TimeRangeAmbiguousError,
     TimeRangeParseFailError,
 )
-<<<<<<< HEAD
-from superset.constants import NO_TIME_RANGE
-from superset.utils.memoized import memoized
-=======
 from superset.constants import LRU_CACHE_MAX_SIZE, NO_TIME_RANGE
->>>>>>> 2817aebd
 
 ParserElement.enablePackrat()
 
