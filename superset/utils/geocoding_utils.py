--- conflicted
+++ resolved
@@ -54,18 +54,12 @@
         :param data: the addresses to be geocoded as a list of tuples
         :return: a dictionary containing the addresses and their long,lat values
         """
-<<<<<<< HEAD
-        geocoded_data = [()]
-        data_length = len(data)
-        counter = 0
-=======
+        
         if not self.conf["MAPTILER_API_KEY"]:
             raise NoAPIKeySuppliedException("No API Key for MapTiler was supplied")
-        errors: list = []
         geocoded_data: list = []
         data_length: int = len(data)
         counter: int = 0
->>>>>>> f638bae4
         self.progress["success_counter"] = 0
         self.progress["doubt_counter"] = 0
         self.progress["failed_counter"] = 0
