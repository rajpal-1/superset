--- conflicted
+++ resolved
@@ -382,15 +382,9 @@
             is_feature_enabled("SQLLAB_BACKEND_PERSISTENCE") and not query.select_as_cta
         )
 
-<<<<<<< HEAD
     def _create_payload_from_execution_context(  # pylint: disable=invalid-name
-        self, status: SqlJsonExecutionStatus,
-=======
-    def _create_payload_from_execution_context(
-        # pylint: disable=invalid-name
-        self,
+        self, 
         status: SqlJsonExecutionStatus,
->>>>>>> ad60c0c4
     ) -> str:
 
         if status == SqlJsonExecutionStatus.HAS_RESULTS:
