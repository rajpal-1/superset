--- conflicted
+++ resolved
@@ -982,8 +982,6 @@
         return result
 
     @classmethod
-<<<<<<< HEAD
-=======
     def _is_column_name_quoted(cls, column_name: str) -> bool:
         """
         Check if column name is in quotes
@@ -1063,21 +1061,10 @@
         return filtered_cols
 
     @classmethod
->>>>>>> b1aface0
     def select_star(cls, my_db, table_name: str, engine: Engine, schema: str = None,
                     limit: int = 100, show_cols: bool = False, indent: bool = True,
                     latest_partition: bool = True, cols: List[dict] = []) -> str:
         """
-<<<<<<< HEAD
-        Temporary method until we have a function that can handle row and array columns
-        """
-        presto_cols = cols
-        if show_cols:
-            dot_regex = r'\.(?=(?:[^\"]*\"[^\"]*\")*[^\"]*$)'
-            presto_cols = [
-                col for col in presto_cols if re.search(dot_regex, col['name']) is None]
-        return BaseEngineSpec.select_star(
-=======
         Include selecting properties of row objects. We cannot easily break arrays into
         rows, so render the whole array in its own row and skip columns that correspond
         to an array's contents.
@@ -1086,7 +1073,6 @@
         if show_cols:
             presto_cols = cls._filter_presto_cols(cols)
         return super(PrestoEngineSpec, cls).select_star(
->>>>>>> b1aface0
             my_db, table_name, engine, schema, limit,
             show_cols, indent, latest_partition, presto_cols,
         )
