"""Loads datasets, dashboards and slices in a new superset instance"""
from __future__ import absolute_import
from __future__ import division
from __future__ import print_function
from __future__ import unicode_literals

import datetime
import gzip
import json
import os
import random
import textwrap

import pandas as pd
from sqlalchemy import BigInteger, Date, DateTime, Float, String, Text
import geohash
import polyline

from superset import app, db, utils
from superset.connectors.connector_registry import ConnectorRegistry
from superset.models import core as models
from superset.security import get_or_create_main_db

# Shortcuts
DB = models.Database
Slice = models.Slice
Dash = models.Dashboard

TBL = ConnectorRegistry.sources['table']

config = app.config

DATA_FOLDER = os.path.join(config.get("BASE_DIR"), 'data')

misc_dash_slices = []  # slices assembled in a "Misc Chart" dashboard


def merge_slice(slc):
    o = db.session.query(Slice).filter_by(slice_name=slc.slice_name).first()
    if o:
        db.session.delete(o)
    db.session.add(slc)
    db.session.commit()


def get_slice_json(defaults, **kwargs):
    d = defaults.copy()
    d.update(kwargs)
    return json.dumps(d, indent=4, sort_keys=True)


def load_energy():
    """Loads an energy related dataset to use with sankey and graphs"""
    tbl_name = 'energy_usage'
    with gzip.open(os.path.join(DATA_FOLDER, 'energy.json.gz')) as f:
        pdf = pd.read_json(f)
    pdf.to_sql(
        tbl_name,
        db.engine,
        if_exists='replace',
        chunksize=500,
        dtype={
            'source': String(255),
            'target': String(255),
            'value': Float(),
        },
        index=False)

    print("Creating table [wb_health_population] reference")
    tbl = db.session.query(TBL).filter_by(table_name=tbl_name).first()
    if not tbl:
        tbl = TBL(table_name=tbl_name)
    tbl.description = "Energy consumption"
    tbl.database = get_or_create_main_db()
    db.session.merge(tbl)
    db.session.commit()
    tbl.fetch_metadata()

    slc = Slice(
        slice_name="Energy Sankey",
        viz_type='sankey',
        datasource_type='table',
        datasource_id=tbl.id,
        params=textwrap.dedent("""\
        {
            "collapsed_fieldsets": "",
            "groupby": [
                "source",
                "target"
            ],
            "having": "",
            "metric": "sum__value",
            "row_limit": "5000",
            "slice_name": "Energy Sankey",
            "viz_type": "sankey",
            "where": ""
        }
        """),
    )
    misc_dash_slices.append(slc.slice_name)
    merge_slice(slc)

    slc = Slice(
        slice_name="Energy Force Layout",
        viz_type='directed_force',
        datasource_type='table',
        datasource_id=tbl.id,
        params=textwrap.dedent("""\
        {
            "charge": "-500",
            "collapsed_fieldsets": "",
            "groupby": [
                "source",
                "target"
            ],
            "having": "",
            "link_length": "200",
            "metric": "sum__value",
            "row_limit": "5000",
            "slice_name": "Force",
            "viz_type": "directed_force",
            "where": ""
        }
        """),
    )
    misc_dash_slices.append(slc.slice_name)
    merge_slice(slc)

    slc = Slice(
        slice_name="Heatmap",
        viz_type='heatmap',
        datasource_type='table',
        datasource_id=tbl.id,
        params=textwrap.dedent("""\
        {
            "all_columns_x": "source",
            "all_columns_y": "target",
            "canvas_image_rendering": "pixelated",
            "collapsed_fieldsets": "",
            "having": "",
            "linear_color_scheme": "blue_white_yellow",
            "metric": "sum__value",
            "normalize_across": "heatmap",
            "slice_name": "Heatmap",
            "viz_type": "heatmap",
            "where": "",
            "xscale_interval": "1",
            "yscale_interval": "1"
        }
        """),
    )
    misc_dash_slices.append(slc.slice_name)
    merge_slice(slc)


def load_world_bank_health_n_pop():
    """Loads the world bank health dataset, slices and a dashboard"""
    tbl_name = 'wb_health_population'
    with gzip.open(os.path.join(DATA_FOLDER, 'countries.json.gz')) as f:
        pdf = pd.read_json(f)
    pdf.columns = [col.replace('.', '_') for col in pdf.columns]
    pdf.year = pd.to_datetime(pdf.year)
    pdf.to_sql(
        tbl_name,
        db.engine,
        if_exists='replace',
        chunksize=50,
        dtype={
            'year': DateTime(),
            'country_code': String(3),
            'country_name': String(255),
            'region': String(255),
        },
        index=False)

    print("Creating table [wb_health_population] reference")
    tbl = db.session.query(TBL).filter_by(table_name=tbl_name).first()
    if not tbl:
        tbl = TBL(table_name=tbl_name)
    tbl.description = utils.readfile(os.path.join(DATA_FOLDER, 'countries.md'))
    tbl.main_dttm_col = 'year'
    tbl.database = get_or_create_main_db()
    tbl.filter_select_enabled = True
    db.session.merge(tbl)
    db.session.commit()
    tbl.fetch_metadata()

    defaults = {
        "compare_lag": "10",
        "compare_suffix": "o10Y",
        "limit": "25",
        "granularity": "year",
        "groupby": [],
        "metric": 'sum__SP_POP_TOTL',
        "metrics": ["sum__SP_POP_TOTL"],
        "row_limit": config.get("ROW_LIMIT"),
        "since": "2014-01-01",
        "until": "2014-01-02",
        "where": "",
        "markup_type": "markdown",
        "country_fieldtype": "cca3",
        "secondary_metric": "sum__SP_POP_TOTL",
        "entity": "country_code",
        "show_bubbles": True,
    }

    print("Creating slices")
    slices = [
        Slice(
            slice_name="Region Filter",
            viz_type='filter_box',
            datasource_type='table',
            datasource_id=tbl.id,
            params=get_slice_json(
                defaults,
                viz_type='filter_box',
                groupby=['region', 'country_name'])),
        Slice(
            slice_name="World's Population",
            viz_type='big_number',
            datasource_type='table',
            datasource_id=tbl.id,
            params=get_slice_json(
                defaults,
                since='2000',
                viz_type='big_number',
                compare_lag="10",
                metric='sum__SP_POP_TOTL',
                compare_suffix="over 10Y")),
        Slice(
            slice_name="Most Populated Countries",
            viz_type='table',
            datasource_type='table',
            datasource_id=tbl.id,
            params=get_slice_json(
                defaults,
                viz_type='table',
                metrics=["sum__SP_POP_TOTL"],
                groupby=['country_name'])),
        Slice(
            slice_name="Growth Rate",
            viz_type='line',
            datasource_type='table',
            datasource_id=tbl.id,
            params=get_slice_json(
                defaults,
                viz_type='line',
                since="1960-01-01",
                metrics=["sum__SP_POP_TOTL"],
                num_period_compare="10",
                groupby=['country_name'])),
        Slice(
            slice_name="% Rural",
            viz_type='world_map',
            datasource_type='table',
            datasource_id=tbl.id,
            params=get_slice_json(
                defaults,
                viz_type='world_map',
                metric="sum__SP_RUR_TOTL_ZS",
                num_period_compare="10")),
        Slice(
            slice_name="Life Expectancy VS Rural %",
            viz_type='bubble',
            datasource_type='table',
            datasource_id=tbl.id,
            params=get_slice_json(
                defaults,
                viz_type='bubble',
                since="2011-01-01",
                until="2011-01-02",
                series="region",
                limit=0,
                entity="country_name",
                x="sum__SP_RUR_TOTL_ZS",
                y="sum__SP_DYN_LE00_IN",
                size="sum__SP_POP_TOTL",
                max_bubble_size="50",
                filters=[{
                    "col": "country_code",
                    "val": [
                        "TCA", "MNP", "DMA", "MHL", "MCO", "SXM", "CYM",
                        "TUV", "IMY", "KNA", "ASM", "ADO", "AMA", "PLW",
                    ],
                    "op": "not in"}],
                )),
        Slice(
            slice_name="Rural Breakdown",
            viz_type='sunburst',
            datasource_type='table',
            datasource_id=tbl.id,
            params=get_slice_json(
                defaults,
                viz_type='sunburst',
                groupby=["region", "country_name"],
                secondary_metric="sum__SP_RUR_TOTL",
                since="2011-01-01",
                until="2011-01-01",)),
        Slice(
            slice_name="World's Pop Growth",
            viz_type='area',
            datasource_type='table',
            datasource_id=tbl.id,
            params=get_slice_json(
                defaults,
                since="1960-01-01",
                until="now",
                viz_type='area',
                groupby=["region"],)),
        Slice(
            slice_name="Box plot",
            viz_type='box_plot',
            datasource_type='table',
            datasource_id=tbl.id,
            params=get_slice_json(
                defaults,
                since="1960-01-01",
                until="now",
                whisker_options="Min/max (no outliers)",
                viz_type='box_plot',
                groupby=["region"],)),
        Slice(
            slice_name="Treemap",
            viz_type='treemap',
            datasource_type='table',
            datasource_id=tbl.id,
            params=get_slice_json(
                defaults,
                since="1960-01-01",
                until="now",
                viz_type='treemap',
                metrics=["sum__SP_POP_TOTL"],
                groupby=["region", "country_code"],)),
        Slice(
            slice_name="Parallel Coordinates",
            viz_type='para',
            datasource_type='table',
            datasource_id=tbl.id,
            params=get_slice_json(
                defaults,
                since="2011-01-01",
                until="2011-01-01",
                viz_type='para',
                limit=100,
                metrics=[
                    "sum__SP_POP_TOTL",
                    'sum__SP_RUR_TOTL_ZS',
                    'sum__SH_DYN_AIDS'],
                secondary_metric='sum__SP_POP_TOTL',
                series="country_name",)),
    ]
    misc_dash_slices.append(slices[-1].slice_name)
    for slc in slices:
        merge_slice(slc)

    print("Creating a World's Health Bank dashboard")
    dash_name = "World's Bank Data"
    slug = "world_health"
    dash = db.session.query(Dash).filter_by(slug=slug).first()

    if not dash:
        dash = Dash()
    js = textwrap.dedent("""\
    [
        {
            "col": 1,
            "row": 0,
            "size_x": 2,
            "size_y": 2,
            "slice_id": "1231"
        },
        {
            "col": 1,
            "row": 2,
            "size_x": 2,
            "size_y": 2,
            "slice_id": "1232"
        },
        {
            "col": 10,
            "row": 0,
            "size_x": 3,
            "size_y": 7,
            "slice_id": "1233"
        },
        {
            "col": 1,
            "row": 4,
            "size_x": 6,
            "size_y": 3,
            "slice_id": "1234"
        },
        {
            "col": 3,
            "row": 0,
            "size_x": 7,
            "size_y": 4,
            "slice_id": "1235"
        },
        {
            "col": 5,
            "row": 7,
            "size_x": 8,
            "size_y": 4,
            "slice_id": "1236"
        },
        {
            "col": 7,
            "row": 4,
            "size_x": 3,
            "size_y": 3,
            "slice_id": "1237"
        },
        {
            "col": 1,
            "row": 7,
            "size_x": 4,
            "size_y": 4,
            "slice_id": "1238"
        },
        {
            "col": 9,
            "row": 11,
            "size_x": 4,
            "size_y": 4,
            "slice_id": "1239"
        },
        {
            "col": 1,
            "row": 11,
            "size_x": 8,
            "size_y": 4,
            "slice_id": "1240"
        }
    ]
    """)
    l = json.loads(js)
    for i, pos in enumerate(l):
        pos['slice_id'] = str(slices[i].id)

    dash.dashboard_title = dash_name
    dash.position_json = json.dumps(l, indent=4)
    dash.slug = slug

    dash.slices = slices[:-1]
    db.session.merge(dash)
    db.session.commit()


def load_css_templates():
    """Loads 2 css templates to demonstrate the feature"""
    print('Creating default CSS templates')
    CSS = models.CssTemplate  # noqa

    obj = db.session.query(CSS).filter_by(template_name='Flat').first()
    if not obj:
        obj = CSS(template_name="Flat")
    css = textwrap.dedent("""\
    .gridster div.widget {
        transition: background-color 0.5s ease;
        background-color: #FAFAFA;
        border: 1px solid #CCC;
        box-shadow: none;
        border-radius: 0px;
    }
    .gridster div.widget:hover {
        border: 1px solid #000;
        background-color: #EAEAEA;
    }
    .navbar {
        transition: opacity 0.5s ease;
        opacity: 0.05;
    }
    .navbar:hover {
        opacity: 1;
    }
    .chart-header .header{
        font-weight: normal;
        font-size: 12px;
    }
    /*
    var bnbColors = [
        //rausch    hackb      kazan      babu      lima        beach     tirol
        '#ff5a5f', '#7b0051', '#007A87', '#00d1c1', '#8ce071', '#ffb400', '#b4a76c',
        '#ff8083', '#cc0086', '#00a1b3', '#00ffeb', '#bbedab', '#ffd266', '#cbc29a',
        '#ff3339', '#ff1ab1', '#005c66', '#00b3a5', '#55d12e', '#b37e00', '#988b4e',
     ];
    */
    """)
    obj.css = css
    db.session.merge(obj)
    db.session.commit()

    obj = (
        db.session.query(CSS).filter_by(template_name='Courier Black').first())
    if not obj:
        obj = CSS(template_name="Courier Black")
    css = textwrap.dedent("""\
    .gridster div.widget {
        transition: background-color 0.5s ease;
        background-color: #EEE;
        border: 2px solid #444;
        border-radius: 15px;
        box-shadow: none;
    }
    h2 {
        color: white;
        font-size: 52px;
    }
    .navbar {
        box-shadow: none;
    }
    .gridster div.widget:hover {
        border: 2px solid #000;
        background-color: #EAEAEA;
    }
    .navbar {
        transition: opacity 0.5s ease;
        opacity: 0.05;
    }
    .navbar:hover {
        opacity: 1;
    }
    .chart-header .header{
        font-weight: normal;
        font-size: 12px;
    }
    .nvd3 text {
        font-size: 12px;
        font-family: inherit;
    }
    body{
        background: #000;
        font-family: Courier, Monaco, monospace;;
    }
    /*
    var bnbColors = [
        //rausch    hackb      kazan      babu      lima        beach     tirol
        '#ff5a5f', '#7b0051', '#007A87', '#00d1c1', '#8ce071', '#ffb400', '#b4a76c',
        '#ff8083', '#cc0086', '#00a1b3', '#00ffeb', '#bbedab', '#ffd266', '#cbc29a',
        '#ff3339', '#ff1ab1', '#005c66', '#00b3a5', '#55d12e', '#b37e00', '#988b4e',
     ];
    */
    """)
    obj.css = css
    db.session.merge(obj)
    db.session.commit()


def load_birth_names():
    """Loading birth name dataset from a zip file in the repo"""
    with gzip.open(os.path.join(DATA_FOLDER, 'birth_names.json.gz')) as f:
        pdf = pd.read_json(f)
    pdf.ds = pd.to_datetime(pdf.ds, unit='ms')
    pdf.to_sql(
        'birth_names',
        db.engine,
        if_exists='replace',
        chunksize=500,
        dtype={
            'ds': DateTime,
            'gender': String(16),
            'state': String(10),
            'name': String(255),
        },
        index=False)
    l = []
    print("Done loading table!")
    print("-" * 80)

    print("Creating table [birth_names] reference")
    obj = db.session.query(TBL).filter_by(table_name='birth_names').first()
    if not obj:
        obj = TBL(table_name='birth_names')
    obj.main_dttm_col = 'ds'
    obj.database = get_or_create_main_db()
    obj.filter_select_enabled = True
    db.session.merge(obj)
    db.session.commit()
    obj.fetch_metadata()
    tbl = obj

    defaults = {
        "compare_lag": "10",
        "compare_suffix": "o10Y",
        "limit": "25",
        "granularity": "ds",
        "groupby": [],
        "metric": 'sum__num',
        "metrics": ["sum__num"],
        "row_limit": config.get("ROW_LIMIT"),
        "since": "100 years ago",
        "until": "now",
        "viz_type": "table",
        "where": "",
        "markup_type": "markdown",
    }

    print("Creating some slices")
    slices = [
        Slice(
            slice_name="Girls",
            viz_type='table',
            datasource_type='table',
            datasource_id=tbl.id,
            params=get_slice_json(
                defaults,
                groupby=['name'],
                filters=[{
                    'col': 'gender',
                    'op': 'in',
                    'val': ['girl'],
                }],
                row_limit=50)),
        Slice(
            slice_name="Boys",
            viz_type='table',
            datasource_type='table',
            datasource_id=tbl.id,
            params=get_slice_json(
                defaults,
                groupby=['name'],
                filters=[{
                    'col': 'gender',
                    'op': 'in',
                    'val': ['boy'],
                }],
                row_limit=50)),
        Slice(
            slice_name="Participants",
            viz_type='big_number',
            datasource_type='table',
            datasource_id=tbl.id,
            params=get_slice_json(
                defaults,
                viz_type="big_number", granularity="ds",
                compare_lag="5", compare_suffix="over 5Y")),
        Slice(
            slice_name="Genders",
            viz_type='pie',
            datasource_type='table',
            datasource_id=tbl.id,
            params=get_slice_json(
                defaults,
                viz_type="pie", groupby=['gender'])),
        Slice(
            slice_name="Genders by State",
            viz_type='dist_bar',
            datasource_type='table',
            datasource_id=tbl.id,
            params=get_slice_json(
                defaults,
                filters=[{
                    'col': 'state',
                    'op': 'not in',
                    'val': ['other'],
                }],
                viz_type="dist_bar",
                metrics=['sum__sum_girls', 'sum__sum_boys'],
                groupby=['state'])),
        Slice(
            slice_name="Trends",
            viz_type='line',
            datasource_type='table',
            datasource_id=tbl.id,
            params=get_slice_json(
                defaults,
                viz_type="line", groupby=['name'],
                granularity='ds', rich_tooltip=True, show_legend=True)),
        Slice(
            slice_name="Average and Sum Trends",
            viz_type='dual_line',
            datasource_type='table',
            datasource_id=tbl.id,
            params=get_slice_json(
                defaults,
                viz_type="dual_line", metric='avg__num', metric_2='sum__num',
                granularity='ds')),
        Slice(
            slice_name="Title",
            viz_type='markup',
            datasource_type='table',
            datasource_id=tbl.id,
            params=get_slice_json(
                defaults,
                viz_type="markup", markup_type="html",
                code="""\
<div style="text-align:center">
    <h1>Birth Names Dashboard</h1>
    <p>
        The source dataset came from
        <a href="https://github.com/hadley/babynames" target="_blank">[here]</a>
    </p>
    <img src="/static/assets/images/babytux.jpg">
</div>
""")),
        Slice(
            slice_name="Name Cloud",
            viz_type='word_cloud',
            datasource_type='table',
            datasource_id=tbl.id,
            params=get_slice_json(
                defaults,
                viz_type="word_cloud", size_from="10",
                series='name', size_to="70", rotation="square",
                limit='100')),
        Slice(
            slice_name="Pivot Table",
            viz_type='pivot_table',
            datasource_type='table',
            datasource_id=tbl.id,
            params=get_slice_json(
                defaults,
                viz_type="pivot_table", metrics=['sum__num'],
                groupby=['name'], columns=['state'])),
        Slice(
            slice_name="Number of Girls",
            viz_type='big_number_total',
            datasource_type='table',
            datasource_id=tbl.id,
            params=get_slice_json(
                defaults,
                viz_type="big_number_total", granularity="ds",
                filters=[{
                    'col': 'gender',
                    'op': 'in',
                    'val': ['girl'],
                }],
                subheader='total female participants')),
    ]
    for slc in slices:
        merge_slice(slc)

    print("Creating a dashboard")
    dash = db.session.query(Dash).filter_by(dashboard_title="Births").first()

    if not dash:
        dash = Dash()
    js = textwrap.dedent("""\
    [
        {
            "col": 9,
            "row": 6,
            "size_x": 2,
            "size_y": 4,
            "slice_id": "1267"
        },
        {
            "col": 11,
            "row": 6,
            "size_x": 2,
            "size_y": 4,
            "slice_id": "1268"
        },
        {
            "col": 1,
            "row": 0,
            "size_x": 2,
            "size_y": 2,
            "slice_id": "1269"
        },
        {
            "col": 3,
            "row": 0,
            "size_x": 2,
            "size_y": 2,
            "slice_id": "1270"
        },
        {
            "col": 5,
            "row": 3,
            "size_x": 8,
            "size_y": 3,
            "slice_id": "1271"
        },
        {
            "col": 1,
            "row": 6,
            "size_x": 8,
            "size_y": 4,
            "slice_id": "1272"
        },
        {
            "col": 10,
            "row": 0,
            "size_x": 3,
            "size_y": 3,
            "slice_id": "1273"
        },
        {
            "col": 5,
            "row": 0,
            "size_x": 5,
            "size_y": 3,
            "slice_id": "1274"
        },
        {
            "col": 1,
            "row": 2,
            "size_x": 4,
            "size_y": 4,
            "slice_id": "1275"
        }
    ]
        """)
    l = json.loads(js)
    for i, pos in enumerate(l):
        pos['slice_id'] = str(slices[i].id)
    dash.dashboard_title = "Births"
    dash.position_json = json.dumps(l, indent=4)
    dash.slug = "births"
    dash.slices = slices[:-1]
    db.session.merge(dash)
    db.session.commit()


def load_unicode_test_data():
    """Loading unicode test dataset from a csv file in the repo"""
    df = pd.read_csv(os.path.join(DATA_FOLDER, 'unicode_utf8_unixnl_test.csv'),
                     encoding="utf-8")
    # generate date/numeric data
    df['date'] = datetime.datetime.now().date()
    df['value'] = [random.randint(1, 100) for _ in range(len(df))]
    df.to_sql(  # pylint: disable=no-member
        'unicode_test',
        db.engine,
        if_exists='replace',
        chunksize=500,
        dtype={
            'phrase': String(500),
            'short_phrase': String(10),
            'with_missing': String(100),
            'date': Date(),
            'value': Float(),
        },
        index=False)
    print("Done loading table!")
    print("-" * 80)

    print("Creating table [unicode_test] reference")
    obj = db.session.query(TBL).filter_by(table_name='unicode_test').first()
    if not obj:
        obj = TBL(table_name='unicode_test')
    obj.main_dttm_col = 'date'
    obj.database = get_or_create_main_db()
    db.session.merge(obj)
    db.session.commit()
    obj.fetch_metadata()
    tbl = obj

    slice_data = {
        "granularity": "date",
        "groupby": [],
        "metric": 'sum__value',
        "row_limit": config.get("ROW_LIMIT"),
        "since": "100 years ago",
        "until": "now",
        "where": "",
        "viz_type": "word_cloud",
        "size_from": "10",
        "series": "short_phrase",
        "size_to": "70",
        "rotation": "square",
        "limit": "100",
    }

    print("Creating a slice")
    slc = Slice(
        slice_name="Unicode Cloud",
        viz_type='word_cloud',
        datasource_type='table',
        datasource_id=tbl.id,
        params=get_slice_json(slice_data),
    )
    merge_slice(slc)

    print("Creating a dashboard")
    dash = (
        db.session.query(Dash)
        .filter_by(dashboard_title="Unicode Test")
        .first()
    )

    if not dash:
        dash = Dash()
    pos = {
        "size_y": 4,
        "size_x": 4,
        "col": 1,
        "row": 1,
        "slice_id": slc.id,
    }
    dash.dashboard_title = "Unicode Test"
    dash.position_json = json.dumps([pos], indent=4)
    dash.slug = "unicode-test"
    dash.slices = [slc]
    db.session.merge(dash)
    db.session.commit()


def load_random_time_series_data():
    """Loading random time series data from a zip file in the repo"""
    with gzip.open(os.path.join(DATA_FOLDER, 'random_time_series.json.gz')) as f:
        pdf = pd.read_json(f)
    pdf.ds = pd.to_datetime(pdf.ds, unit='s')
    pdf.to_sql(
        'random_time_series',
        db.engine,
        if_exists='replace',
        chunksize=500,
        dtype={
            'ds': DateTime,
        },
        index=False)
    print("Done loading table!")
    print("-" * 80)

    print("Creating table [random_time_series] reference")
    obj = db.session.query(TBL).filter_by(table_name='random_time_series').first()
    if not obj:
        obj = TBL(table_name='random_time_series')
    obj.main_dttm_col = 'ds'
    obj.database = get_or_create_main_db()
    db.session.merge(obj)
    db.session.commit()
    obj.fetch_metadata()
    tbl = obj

    slice_data = {
        "granularity": "day",
        "row_limit": config.get("ROW_LIMIT"),
        "since": "1 year ago",
        "until": "now",
        "metric": "count",
        "where": "",
        "viz_type": "cal_heatmap",
        "domain_granularity": "month",
        "subdomain_granularity": "day",
    }

    print("Creating a slice")
    slc = Slice(
        slice_name="Calendar Heatmap",
        viz_type='cal_heatmap',
        datasource_type='table',
        datasource_id=tbl.id,
        params=get_slice_json(slice_data),
    )
    merge_slice(slc)


def load_country_map_data():
    """Loading data for map with country map"""
    csv_path = os.path.join(DATA_FOLDER, 'birth_france_data_for_country_map.csv')
    data = pd.read_csv(csv_path, encoding="utf-8")
    data['date'] = datetime.datetime.now().date()
    data.to_sql(  # pylint: disable=no-member
        'birth_france_by_region',
        db.engine,
        if_exists='replace',
        chunksize=500,
        dtype={
            'DEPT_ID': String(10),
            '2003': BigInteger,
            '2004': BigInteger,
            '2005': BigInteger,
            '2006': BigInteger,
            '2007': BigInteger,
            '2008': BigInteger,
            '2009': BigInteger,
            '2010': BigInteger,
            '2011': BigInteger,
            '2012': BigInteger,
            '2013': BigInteger,
            '2014': BigInteger,
            'date': Date(),
        },
        index=False)
    print("Done loading table!")
    print("-" * 80)
    print("Creating table reference")
    obj = db.session.query(TBL).filter_by(table_name='birth_france_by_region').first()
    if not obj:
        obj = TBL(table_name='birth_france_by_region')
    obj.main_dttm_col = 'date'
    obj.database = get_or_create_main_db()
    db.session.merge(obj)
    db.session.commit()
    obj.fetch_metadata()
    tbl = obj

    slice_data = {
        "granularity": "",
        "since": "",
        "until": "",
        "where": "",
        "viz_type": "country_map",
        "entity": "DEPT_ID",
        "metric": "avg__2004",
        "row_limit": 500000,
    }

    print("Creating a slice")
    slc = Slice(
        slice_name="Birth in France by department in 2016",
        viz_type='country_map',
        datasource_type='table',
        datasource_id=tbl.id,
        params=get_slice_json(slice_data),
    )
    misc_dash_slices.append(slc.slice_name)
    merge_slice(slc)


def load_long_lat_data():
    """Loading lat/long data from a csv file in the repo"""
    with gzip.open(os.path.join(DATA_FOLDER, 'san_francisco.csv.gz')) as f:
        pdf = pd.read_csv(f, encoding="utf-8")
    pdf['date'] = datetime.datetime.now().date()
    pdf['occupancy'] = [random.randint(1, 6) for _ in range(len(pdf))]
    pdf['radius_miles'] = [random.uniform(1, 3) for _ in range(len(pdf))]
    pdf['geohash'] = pdf[['LAT', 'LON']].apply(
        lambda x: geohash.encode(*x), axis=1)
    pdf['delimited'] = pdf['LAT'].map(str).str.cat(pdf['LON'].map(str), sep=',')
    pdf.to_sql(  # pylint: disable=no-member
        'long_lat',
        db.engine,
        if_exists='replace',
        chunksize=500,
        dtype={
            'longitude': Float(),
            'latitude': Float(),
            'number': Float(),
            'street': String(100),
            'unit': String(10),
            'city': String(50),
            'district': String(50),
            'region': String(50),
            'postcode': Float(),
            'id': String(100),
            'date': Date(),
            'occupancy': Float(),
            'radius_miles': Float(),
            'geohash': String(12),
            'delimited': String(60),
        },
        index=False)
    print("Done loading table!")
    print("-" * 80)

    print("Creating table reference")
    obj = db.session.query(TBL).filter_by(table_name='long_lat').first()
    if not obj:
        obj = TBL(table_name='long_lat')
    obj.main_dttm_col = 'date'
    obj.database = get_or_create_main_db()
    db.session.merge(obj)
    db.session.commit()
    obj.fetch_metadata()
    tbl = obj

    slice_data = {
        "granularity": "day",
        "since": "2014-01-01",
        "until": "now",
        "where": "",
        "viz_type": "mapbox",
        "all_columns_x": "LON",
        "all_columns_y": "LAT",
        "mapbox_style": "mapbox://styles/mapbox/light-v9",
        "all_columns": ["occupancy"],
        "row_limit": 500000,
    }

    print("Creating a slice")
    slc = Slice(
        slice_name="Mapbox Long/Lat",
        viz_type='mapbox',
        datasource_type='table',
        datasource_id=tbl.id,
        params=get_slice_json(slice_data),
    )
    misc_dash_slices.append(slc.slice_name)
    merge_slice(slc)


def load_multiformat_time_series_data():

    """Loading time series data from a zip file in the repo"""
    with gzip.open(os.path.join(DATA_FOLDER, 'multiformat_time_series.json.gz')) as f:
        pdf = pd.read_json(f)
    pdf.ds = pd.to_datetime(pdf.ds, unit='s')
    pdf.ds2 = pd.to_datetime(pdf.ds2, unit='s')
    pdf.to_sql(
        'multiformat_time_series',
        db.engine,
        if_exists='replace',
        chunksize=500,
        dtype={
            "ds": Date,
            'ds2': DateTime,
            "epoch_s": BigInteger,
            "epoch_ms": BigInteger,
            "string0": String(100),
            "string1": String(100),
            "string2": String(100),
            "string3": String(100),
        },
        index=False)
    print("Done loading table!")
    print("-" * 80)
    print("Creating table [multiformat_time_series] reference")
    obj = db.session.query(TBL).filter_by(table_name='multiformat_time_series').first()
    if not obj:
        obj = TBL(table_name='multiformat_time_series')
    obj.main_dttm_col = 'ds'
    obj.database = get_or_create_main_db()
    dttm_and_expr_dict = {
        'ds': [None, None],
        'ds2': [None, None],
        'epoch_s': ['epoch_s', None],
        'epoch_ms': ['epoch_ms', None],
        'string2': ['%Y%m%d-%H%M%S', None],
        'string1': ['%Y-%m-%d^%H:%M:%S', None],
        'string0': ['%Y-%m-%d %H:%M:%S.%f', None],
        'string3': ['%Y/%m/%d%H:%M:%S.%f', None],
    }
    for col in obj.columns:
        dttm_and_expr = dttm_and_expr_dict[col.column_name]
        col.python_date_format = dttm_and_expr[0]
        col.dbatabase_expr = dttm_and_expr[1]
        col.is_dttm = True
    db.session.merge(obj)
    db.session.commit()
    obj.fetch_metadata()
    tbl = obj

    print("Creating some slices")
    for i, col in enumerate(tbl.columns):
        slice_data = {
            "metric": 'count',
            "granularity_sqla": col.column_name,
            "granularity": "day",
            "row_limit": config.get("ROW_LIMIT"),
            "since": "1 year ago",
            "until": "now",
            "where": "",
            "viz_type": "cal_heatmap",
            "domain_granularity": "month",
            "subdomain_granularity": "day",
        }

        slc = Slice(
            slice_name="Calendar Heatmap multiformat " + str(i),
            viz_type='cal_heatmap',
            datasource_type='table',
            datasource_id=tbl.id,
            params=get_slice_json(slice_data),
        )
        merge_slice(slc)
    misc_dash_slices.append(slc.slice_name)


def load_misc_dashboard():
    """Loading a dashboard featuring misc charts"""

    print("Creating the dashboard")
    db.session.expunge_all()
    DASH_SLUG = "misc_charts"
    dash = db.session.query(Dash).filter_by(slug=DASH_SLUG).first()

    if not dash:
        dash = Dash()
    js = textwrap.dedent("""\
    [
        {
            "col": 1,
            "row": 7,
            "size_x": 6,
            "size_y": 4,
            "slice_id": "442"
        },
        {
            "col": 1,
            "row": 2,
            "size_x": 6,
            "size_y": 5,
            "slice_id": "443"
        },
        {
            "col": 7,
            "row": 2,
            "size_x": 6,
            "size_y": 4,
            "slice_id": "444"
        },
        {
            "col": 9,
            "row": 0,
            "size_x": 4,
            "size_y": 2,
            "slice_id": "455"
        },
        {
            "col": 7,
            "row": 6,
            "size_x": 6,
            "size_y": 5,
            "slice_id": "467"
        },
        {
            "col": 1,
            "row": 0,
            "size_x": 8,
            "size_y": 2,
            "slice_id": "475"
        }
    ]
    """)
    l = json.loads(js)
    slices = (
        db.session
        .query(Slice)
        .filter(Slice.slice_name.in_(misc_dash_slices))
        .all()
    )
    slices = sorted(slices, key=lambda x: x.id)
    for i, pos in enumerate(l):
        pos['slice_id'] = str(slices[i].id)
    dash.dashboard_title = "Misc Charts"
    dash.position_json = json.dumps(l, indent=4)
    dash.slug = DASH_SLUG
    dash.slices = slices
    db.session.merge(dash)
    db.session.commit()


def load_deck_dash():
    print("Loading deck.gl dashboard")
    slices = []
    tbl = db.session.query(TBL).filter_by(table_name='long_lat').first()
    slice_data = {
        "spatial": {
            "type": "latlong",
            "lonCol": "LON",
            "latCol": "LAT",
        },
        "color_picker": {
            "r": 205,
            "g": 0,
            "b": 3,
            "a": 0.82,
        },
        "datasource": "5__table",
        "filters": [],
        "granularity_sqla": "date",
        "groupby": [],
        "having": "",
        "mapbox_style": "mapbox://styles/mapbox/light-v9",
        "multiplier": 10,
        "point_radius_fixed": {"type": "metric", "value": "count"},
        "point_unit": "square_m",
        "row_limit": 5000,
        "since": "2014-01-01",
        "size": "count",
        "time_grain_sqla": "Time Column",
        "until": "now",
        "viewport": {
            "bearing": -4.952916738791771,
            "latitude": 37.78926922909199,
            "longitude": -122.42613341901688,
            "pitch": 4.750411100577438,
            "zoom": 12.729132798697304,
        },
        "viz_type": "deck_scatter",
        "where": "",
    }

    print("Creating Scatterplot slice")
    slc = Slice(
        slice_name="Scatterplot",
        viz_type='deck_scatter',
        datasource_type='table',
        datasource_id=tbl.id,
        params=get_slice_json(slice_data),
    )
    merge_slice(slc)
    slices.append(slc)

    slice_data = {
        "point_unit": "square_m",
        "filters": [],
        "row_limit": 5000,
        "spatial": {
            "type": "latlong",
            "lonCol": "LON",
            "latCol": "LAT",
        },
        "mapbox_style": "mapbox://styles/mapbox/dark-v9",
        "granularity_sqla": "date",
        "size": "count",
        "viz_type": "deck_screengrid",
        "since": "2014-01-01",
        "point_radius": "Auto",
        "until": "now",
        "color_picker": {
            "a": 1,
            "r": 14,
            "b": 0,
            "g": 255,
        },
        "grid_size": 20,
        "where": "",
        "having": "",
        "viewport": {
            "zoom": 14.161641703941438,
            "longitude": -122.41827069521386,
            "bearing": -4.952916738791771,
            "latitude": 37.76024135844065,
            "pitch": 4.750411100577438,
        },
        "point_radius_fixed": {"type": "fix", "value": 2000},
        "datasource": "5__table",
        "time_grain_sqla": "Time Column",
        "groupby": [],
    }
    print("Creating Screen Grid slice")
    slc = Slice(
        slice_name="Screen grid",
        viz_type='deck_screengrid',
        datasource_type='table',
        datasource_id=tbl.id,
        params=get_slice_json(slice_data),
    )
    merge_slice(slc)
    slices.append(slc)

    slice_data = {
        "spatial": {
            "type": "latlong",
            "lonCol": "LON",
            "latCol": "LAT",
        },
        "filters": [],
        "row_limit": 5000,
        "mapbox_style": "mapbox://styles/mapbox/streets-v9",
        "granularity_sqla": "date",
        "size": "count",
        "viz_type": "deck_hex",
        "since": "2014-01-01",
        "point_radius_unit": "Pixels",
        "point_radius": "Auto",
        "until": "now",
        "color_picker": {
            "a": 1,
            "r": 14,
            "b": 0,
            "g": 255,
        },
        "grid_size": 40,
        "extruded": True,
        "having": "",
        "viewport": {
            "latitude": 37.789795085160335,
            "pitch": 54.08961642447763,
            "zoom": 13.835465702403654,
            "longitude": -122.40632230075536,
            "bearing": -2.3984797349335167,
        },
        "where": "",
        "point_radius_fixed": {"type": "fix", "value": 2000},
        "datasource": "5__table",
        "time_grain_sqla": "Time Column",
        "groupby": [],
    }
    print("Creating Hex slice")
    slc = Slice(
        slice_name="Hexagons",
        viz_type='deck_hex',
        datasource_type='table',
        datasource_id=tbl.id,
        params=get_slice_json(slice_data),
    )
    merge_slice(slc)
    slices.append(slc)

    slice_data = {
        "spatial": {
            "type": "latlong",
            "lonCol": "LON",
            "latCol": "LAT",
        },
        "filters": [],
        "row_limit": 5000,
        "mapbox_style": "mapbox://styles/mapbox/satellite-streets-v9",
        "granularity_sqla": "date",
        "size": "count",
        "viz_type": "deck_grid",
        "since": "2014-01-01",
        "point_radius_unit": "Pixels",
        "point_radius": "Auto",
        "until": "now",
        "color_picker": {
            "a": 1,
            "r": 14,
            "b": 0,
            "g": 255,
        },
        "grid_size": 120,
        "extruded": True,
        "having": "",
        "viewport": {
            "longitude": -122.42066918995666,
            "bearing": 155.80099696026355,
            "zoom": 12.699690845482069,
            "latitude": 37.7942314882596,
            "pitch": 53.470800300695146,
        },
        "where": "",
        "point_radius_fixed": {"type": "fix", "value": 2000},
        "datasource": "5__table",
        "time_grain_sqla": "Time Column",
        "groupby": [],
    }
    print("Creating Grid slice")
    slc = Slice(
        slice_name="Grid",
        viz_type='deck_grid',
        datasource_type='table',
        datasource_id=tbl.id,
        params=get_slice_json(slice_data),
    )
    merge_slice(slc)
    slices.append(slc)

    print("Creating a dashboard")
    title = "deck.gl Demo"
    dash = db.session.query(Dash).filter_by(dashboard_title=title).first()

    if not dash:
        dash = Dash()
    js = textwrap.dedent("""\
    [
        {
            "col": 1,
            "row": 0,
            "size_x": 6,
            "size_y": 4,
            "slice_id": "37"
        },
        {
            "col": 7,
            "row": 0,
            "size_x": 6,
            "size_y": 4,
            "slice_id": "38"
        },
        {
            "col": 7,
            "row": 4,
            "size_x": 6,
            "size_y": 4,
            "slice_id": "39"
        },
        {
            "col": 1,
            "row": 4,
            "size_x": 6,
            "size_y": 4,
            "slice_id": "40"
        }
    ]
    """)
    l = json.loads(js)
    for i, pos in enumerate(l):
        pos['slice_id'] = str(slices[i].id)
    dash.dashboard_title = title
    dash.position_json = json.dumps(l, indent=4)
    dash.slug = "deck"
    dash.slices = slices
    db.session.merge(dash)
    db.session.commit()


def load_flights():
    """Loading random time series data from a zip file in the repo"""
    with gzip.open(os.path.join(DATA_FOLDER, 'fligth_data.csv.gz')) as f:
        pdf = pd.read_csv(f, encoding='latin-1')

    # Loading airports info to join and get lat/long
    with gzip.open(os.path.join(DATA_FOLDER, 'airports.csv.gz')) as f:
        airports = pd.read_csv(f, encoding='latin-1')
    airports = airports.set_index('IATA_CODE')

    pdf['ds'] = pdf.YEAR.map(str) + '-0' + pdf.MONTH.map(str) + '-0' + pdf.DAY.map(str)
    pdf.ds = pd.to_datetime(pdf.ds)
    del pdf['YEAR']
    del pdf['MONTH']
    del pdf['DAY']

    pdf = pdf.join(airports, on='ORIGIN_AIRPORT', rsuffix='_ORIG')
    pdf = pdf.join(airports, on='DESTINATION_AIRPORT', rsuffix='_DEST')
    pdf.to_sql(
        'flights',
        db.engine,
        if_exists='replace',
        chunksize=500,
        dtype={
            'ds': DateTime,
        },
        index=False)
    print("Done loading table!")

    print("Creating table [random_time_series] reference")
    obj = db.session.query(TBL).filter_by(table_name='random_time_series').first()
    if not obj:
        obj = TBL(table_name='flights')
    obj.main_dttm_col = 'ds'
    obj.database = get_or_create_main_db()
    db.session.merge(obj)
    db.session.commit()
    obj.fetch_metadata()

<<<<<<< HEAD

def load_bart_lines():
    tbl_name = 'bart_lines'
    with gzip.open(os.path.join(DATA_FOLDER, 'bart-lines.json.gz')) as f:
        df = pd.read_json(f, encoding='latin-1')
        df['path_json'] = df.path.map(json.dumps)
        df['polyline'] = df.path.map(polyline.encode)
        del df['path']
=======
def load_paris_iris_geojson():
    tbl_name = 'paris_iris_mapping'

    with gzip.open(os.path.join(DATA_FOLDER, 'paris_iris.json.gz')) as f:
        df = pd.read_json(f)
        df['features'] = df.features.map(json.dumps)


>>>>>>> 36b47b72
    df.to_sql(
        tbl_name,
        db.engine,
        if_exists='replace',
        chunksize=500,
        dtype={
            'color': String(255),
            'name': String(255),
<<<<<<< HEAD
            'polyline': Text,
            'path_json': Text,
=======
            'features': Text,
            'type': Text,
>>>>>>> 36b47b72
        },
        index=False)
    print("Creating table {} reference".format(tbl_name))
    tbl = db.session.query(TBL).filter_by(table_name=tbl_name).first()
    if not tbl:
        tbl = TBL(table_name=tbl_name)
<<<<<<< HEAD
    tbl.description = "BART lines"
=======
    tbl.description = "Map of Paris"
>>>>>>> 36b47b72
    tbl.database = get_or_create_main_db()
    db.session.merge(tbl)
    db.session.commit()
    tbl.fetch_metadata()<|MERGE_RESOLUTION|>--- conflicted
+++ resolved
@@ -1521,16 +1521,7 @@
     db.session.commit()
     obj.fetch_metadata()
 
-<<<<<<< HEAD
-
-def load_bart_lines():
-    tbl_name = 'bart_lines'
-    with gzip.open(os.path.join(DATA_FOLDER, 'bart-lines.json.gz')) as f:
-        df = pd.read_json(f, encoding='latin-1')
-        df['path_json'] = df.path.map(json.dumps)
-        df['polyline'] = df.path.map(polyline.encode)
-        del df['path']
-=======
+
 def load_paris_iris_geojson():
     tbl_name = 'paris_iris_mapping'
 
@@ -1539,7 +1530,6 @@
         df['features'] = df.features.map(json.dumps)
 
 
->>>>>>> 36b47b72
     df.to_sql(
         tbl_name,
         db.engine,
@@ -1548,25 +1538,48 @@
         dtype={
             'color': String(255),
             'name': String(255),
-<<<<<<< HEAD
-            'polyline': Text,
-            'path_json': Text,
-=======
             'features': Text,
             'type': Text,
->>>>>>> 36b47b72
         },
         index=False)
     print("Creating table {} reference".format(tbl_name))
     tbl = db.session.query(TBL).filter_by(table_name=tbl_name).first()
     if not tbl:
         tbl = TBL(table_name=tbl_name)
-<<<<<<< HEAD
-    tbl.description = "BART lines"
-=======
     tbl.description = "Map of Paris"
->>>>>>> 36b47b72
     tbl.database = get_or_create_main_db()
     db.session.merge(tbl)
     db.session.commit()
-    tbl.fetch_metadata()+    tbl.fetch_metadata()
+ 
+
+def load_bart_lines():
+    tbl_name = 'bart_lines'
+    with gzip.open(os.path.join(DATA_FOLDER, 'bart-lines.json.gz')) as f:
+        df = pd.read_json(f, encoding='latin-1')
+        df['path_json'] = df.path.map(json.dumps)
+        df['polyline'] = df.path.map(polyline.encode)
+        del df['path']
+    df.to_sql(
+        tbl_name,
+        db.engine,
+        if_exists='replace',
+        chunksize=500,
+        dtype={
+            'color': String(255),
+            'name': String(255),
+            'polyline': Text,
+            'path_json': Text,
+        },
+        index=False)
+    print("Creating table {} reference".format(tbl_name))
+    tbl = db.session.query(TBL).filter_by(table_name=tbl_name).first()
+    if not tbl:
+        tbl = TBL(table_name=tbl_name)
+    tbl.description = "BART lines"
+    tbl.database = get_or_create_main_db()
+    db.session.merge(tbl)
+    db.session.commit()
+    tbl.fetch_metadata()
+
+
