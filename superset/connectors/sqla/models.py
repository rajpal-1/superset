# pylint: disable=C,R,W
from datetime import datetime
import logging

from flask import escape, Markup
from flask_appbuilder import Model
from flask_babel import lazy_gettext as _
import pandas as pd
import sqlalchemy as sa
import superset.utils.core as utils
from sqlalchemy import (
    and_, asc, Boolean, Column, DateTime, desc, ForeignKey, Integer, or_,
    select, String, Table, Text,
)
from sqlalchemy.exc import CompileError
from sqlalchemy.orm import backref, relationship
from sqlalchemy.schema import UniqueConstraint
from sqlalchemy.sql import column, literal_column, table, text
from sqlalchemy.sql.expression import TextAsFrom
import sqlparse

from superset import app, db, security_manager
from superset.connectors.base.models import BaseColumn, BaseDatasource, BaseMetric
from superset.jinja_context import get_template_processor
from superset.models.annotations import Annotation
from superset.models.core import Database
<<<<<<< HEAD
from superset.models.helpers import QueryResult, has_kerberos_ticket
from superset.models.helpers import set_perm
from superset.utils import DTTM_ALIAS, QueryStatus
=======
from superset.utils.core import (
    DTTM_ALIAS, QueryStatus
)
from superset.models.helpers import QueryResult, has_kerberos_ticket
>>>>>>> 85351018

config = app.config
metadata = Model.metadata  # pylint: disable=no-member


class AnnotationDatasource(BaseDatasource):
    """ Dummy object so we can query annotations using 'Viz' objects just like
        regular datasources.
    """

    cache_timeout = 0

    def query(self, query_obj):
        df = None
        error_message = None
        qry = db.session.query(Annotation)
        qry = qry.filter(Annotation.layer_id == query_obj['filter'][0]['val'])
        if query_obj['from_dttm']:
            qry = qry.filter(Annotation.start_dttm >= query_obj['from_dttm'])
        if query_obj['to_dttm']:
            qry = qry.filter(Annotation.end_dttm <= query_obj['to_dttm'])
        status = utils.QueryStatus.SUCCESS
        try:
            df = pd.read_sql_query(qry.statement, db.engine)
        except Exception as e:
            status = utils.QueryStatus.FAILED
            logging.exception(e)
            error_message = (
                utils.error_msg_from_exception(e))
        return QueryResult(
            status=status,
            df=df,
            duration=0,
            query='',
            error_message=error_message)

    def get_query_str(self, query_obj):
        raise NotImplementedError()

    def values_for_column(self, column_name, limit=10000):
        raise NotImplementedError()


class TableColumn(Model, BaseColumn):

    """ORM object for table columns, each table can have multiple columns"""

    __tablename__ = 'table_columns'
    __table_args__ = (UniqueConstraint('table_id', 'column_name'),)
    table_id = Column(Integer, ForeignKey('tables.id'))
    table = relationship(
        'SqlaTable',
        backref=backref('columns', cascade='all, delete-orphan'),
        foreign_keys=[table_id])
    is_dttm = Column(Boolean, default=False)
    expression = Column(Text, default='')
    python_date_format = Column(String(255))
    database_expression = Column(String(255))

    export_fields = (
        'table_id', 'column_name', 'verbose_name', 'is_dttm', 'is_active',
        'type', 'groupby', 'count_distinct', 'sum', 'avg', 'max', 'min',
        'filterable', 'expression', 'description', 'python_date_format',
        'database_expression',
    )

    update_from_object_fields = [
        s for s in export_fields if s not in ('table_id',)]
    export_parent = 'table'

    def get_sqla_col(self, label=None):
        db_engine_spec = self.table.database.db_engine_spec
        label = db_engine_spec.make_label_compatible(label if label else self.column_name)
        if not self.expression:
            col = column(self.column_name).label(label)
        else:
            col = literal_column(self.expression).label(label)
        return col

    @property
    def datasource(self):
        return self.table

    def get_time_filter(self, start_dttm, end_dttm):
        col = self.get_sqla_col(label='__time')
        l = []  # noqa: E741
        if start_dttm:
            l.append(col >= text(self.dttm_sql_literal(start_dttm)))
        if end_dttm:
            l.append(col <= text(self.dttm_sql_literal(end_dttm)))
        return and_(*l)

    def get_timestamp_expression(self, time_grain):
        """Getting the time component of the query"""
        pdf = self.python_date_format
        is_epoch = pdf in ('epoch_s', 'epoch_ms')
        if not self.expression and not time_grain and not is_epoch:
            return column(self.column_name, type_=DateTime).label(utils.DTTM_ALIAS)

        expr = self.expression or self.column_name
        if is_epoch:
            # if epoch, translate to DATE using db specific conf
            db_spec = self.table.database.db_engine_spec
            if pdf == 'epoch_s':
                expr = db_spec.epoch_to_dttm().format(col=expr)
            elif pdf == 'epoch_ms':
                expr = db_spec.epoch_ms_to_dttm().format(col=expr)
        if time_grain:
            grain = self.table.database.grains_dict().get(time_grain)
            if grain:
                expr = grain.function.format(col=expr)
        return literal_column(expr, type_=DateTime).label(utils.DTTM_ALIAS)

    @classmethod
    def import_obj(cls, i_column):
        def lookup_obj(lookup_column):
            return db.session.query(TableColumn).filter(
                TableColumn.table_id == lookup_column.table_id,
                TableColumn.column_name == lookup_column.column_name).first()
        return import_datasource.import_simple_obj(db.session, i_column, lookup_obj)

    def dttm_sql_literal(self, dttm):
        """Convert datetime object to a SQL expression string

        If database_expression is empty, the internal dttm
        will be parsed as the string with the pattern that
        the user inputted (python_date_format)
        If database_expression is not empty, the internal dttm
        will be parsed as the sql sentence for the database to convert
        """
        tf = self.python_date_format
        if self.database_expression:
            return self.database_expression.format(dttm.strftime('%Y-%m-%d %H:%M:%S'))
        elif tf:
            if tf == 'epoch_s':
                return str((dttm - datetime(1970, 1, 1)).total_seconds())
            elif tf == 'epoch_ms':
                return str((dttm - datetime(1970, 1, 1)).total_seconds() * 1000.0)
            return "'{}'".format(dttm.strftime(tf))
        else:
            s = self.table.database.db_engine_spec.convert_dttm(
                self.type or '', dttm)
            return s or "'{}'".format(dttm.strftime('%Y-%m-%d %H:%M:%S.%f'))

    def get_metrics(self):
        # TODO deprecate, this is not needed since MetricsControl
        metrics = []
        M = SqlMetric  # noqa
        quoted = self.column_name
        if self.sum:
            metrics.append(M(
                metric_name='sum__' + self.column_name,
                metric_type='sum',
                expression='SUM({})'.format(quoted),
            ))
        if self.avg:
            metrics.append(M(
                metric_name='avg__' + self.column_name,
                metric_type='avg',
                expression='AVG({})'.format(quoted),
            ))
        if self.max:
            metrics.append(M(
                metric_name='max__' + self.column_name,
                metric_type='max',
                expression='MAX({})'.format(quoted),
            ))
        if self.min:
            metrics.append(M(
                metric_name='min__' + self.column_name,
                metric_type='min',
                expression='MIN({})'.format(quoted),
            ))
        if self.count_distinct:
            metrics.append(M(
                metric_name='count_distinct__' + self.column_name,
                metric_type='count_distinct',
                expression='COUNT(DISTINCT {})'.format(quoted),
            ))
        return {m.metric_name: m for m in metrics}


class SqlMetric(Model, BaseMetric):

    """ORM object for metrics, each table can have multiple metrics"""

    __tablename__ = 'sql_metrics'
    __table_args__ = (UniqueConstraint('table_id', 'metric_name'),)
    table_id = Column(Integer, ForeignKey('tables.id'))
    table = relationship(
        'SqlaTable',
        backref=backref('metrics', cascade='all, delete-orphan'),
        foreign_keys=[table_id])
    expression = Column(Text)

    export_fields = (
        'metric_name', 'verbose_name', 'metric_type', 'table_id', 'expression',
        'description', 'is_restricted', 'd3format', 'warning_text')
    update_from_object_fields = list([
        s for s in export_fields if s not in ('table_id', )])
    export_parent = 'table'

    def get_sqla_col(self, label=None):
        db_engine_spec = self.table.database.db_engine_spec
        label = db_engine_spec.make_label_compatible(label if label else self.metric_name)
        return literal_column(self.expression).label(label)

    @property
    def perm(self):
        return (
            '{parent_name}.[{obj.metric_name}](id:{obj.id})'
        ).format(obj=self,
                 parent_name=self.table.full_name) if self.table else None

    def get_perm(self):
        return self.perm

    @classmethod
    def import_obj(cls, i_metric):
        def lookup_obj(lookup_metric):
            return db.session.query(SqlMetric).filter(
                SqlMetric.table_id == lookup_metric.table_id,
                SqlMetric.metric_name == lookup_metric.metric_name).first()
        return import_datasource.import_simple_obj(db.session, i_metric, lookup_obj)
<<<<<<< HEAD


sqlatable_user = Table(
    'sqlatable_user', metadata,
    Column('id', Integer, primary_key=True),
    Column('user_id', Integer, ForeignKey('ab_user.id')),
    Column('table_id', Integer, ForeignKey('tables.id')),
)
=======
>>>>>>> 85351018


class SqlaTable(Model, BaseDatasource):

    """An ORM object for SqlAlchemy table references"""

    type = 'table'
    query_language = 'sql'
    metric_class = SqlMetric
    column_class = TableColumn
    owner_class = security_manager.user_model

    __tablename__ = 'tables'
    __table_args__ = (UniqueConstraint('database_id', 'table_name'),)

    table_name = Column(String(250))
    main_dttm_col = Column(String(250))
    database_id = Column(Integer, ForeignKey('dbs.id'), nullable=False)
    fetch_values_predicate = Column(String(1000))
    owners = relationship(owner_class, secondary=sqlatable_user, backref='tables')
    database = relationship(
        'Database',
        backref=backref('tables', cascade='all, delete-orphan'),
        foreign_keys=[database_id])
    schema = Column(String(255))
    sql = Column(Text)
    is_sqllab_view = Column(Boolean, default=False)
    template_params = Column(Text)

    baselink = 'tablemodelview'

    export_fields = (
        'table_name', 'main_dttm_col', 'description', 'default_endpoint',
        'database_id', 'offset', 'cache_timeout', 'schema',
        'sql', 'params', 'template_params', 'filter_select_enabled',
        'fetch_values_predicate',
    )
    update_from_object_fields = [
        f for f in export_fields if f not in ('table_name', 'database_id')]
    export_parent = 'database'
    export_children = ['metrics', 'columns']

    sqla_aggregations = {
        'COUNT_DISTINCT': lambda column_name: sa.func.COUNT(sa.distinct(column_name)),
        'COUNT': sa.func.COUNT,
        'SUM': sa.func.SUM,
        'AVG': sa.func.AVG,
        'MIN': sa.func.MIN,
        'MAX': sa.func.MAX,
    }

    def __repr__(self):
        return self.name

    @property
    def connection(self):
        return str(self.database)

    @property
    def description_markeddown(self):
        return utils.markdown(self.description)

    @property
    def datasource_name(self):
        return self.table_name

    @property
    def database_name(self):
        return self.database.name

    @property
    def link(self):
        name = escape(self.name)
        anchor = f'<a target="_blank" href="{self.explore_url}">{name}</a>'
        return Markup(anchor)

    @property
    def schema_perm(self):
        """Returns schema permission if present, database one otherwise."""
        return security_manager.get_schema_perm(self.database, self.schema)

    def get_perm(self):
        return (
            '[{obj.database}].[{obj.table_name}]'
            '(id:{obj.id})').format(obj=self)

    @property
    def name(self):
        if not self.schema:
            return self.table_name
        return '{}.{}'.format(self.schema, self.table_name)

    @property
    def full_name(self):
        return utils.get_datasource_full_name(
            self.database, self.table_name, schema=self.schema)

    @property
    def dttm_cols(self):
        l = [c.column_name for c in self.columns if c.is_dttm]  # noqa: E741
        if self.main_dttm_col and self.main_dttm_col not in l:
            l.append(self.main_dttm_col)
        return l

    @property
    def num_cols(self):
        return [c.column_name for c in self.columns if c.is_num]

    @property
    def any_dttm_col(self):
        cols = self.dttm_cols
        if cols:
            return cols[0]

    @property
    def html(self):
        t = ((c.column_name, c.type) for c in self.columns)
        df = pd.DataFrame(t)
        df.columns = ['field', 'type']
        return df.to_html(
            index=False,
            classes=(
                'dataframe table table-striped table-bordered '
                'table-condensed'))

    @property
    def sql_url(self):
        return self.database.sql_url + '?table_name=' + str(self.table_name)

    def external_metadata(self):
        cols = self.database.get_columns(self.table_name, schema=self.schema)
        for col in cols:
            try:
                col['type'] = str(col['type'])
            except CompileError:
                col['type'] = 'UNKNOWN'
        return cols

    @property
    def time_column_grains(self):
        return {
            'time_columns': self.dttm_cols,
            'time_grains': [grain.name for grain in self.database.grains()],
        }

    @property
    def select_star(self):
        # show_cols and latest_partition set to false to avoid
        # the expensive cost of inspecting the DB
        return self.database.select_star(
            self.name, show_cols=False, latest_partition=False)

    def get_col(self, col_name):
        columns = self.columns
        for col in columns:
            if col_name == col.column_name:
                return col

    @property
    def data(self):
        d = super(SqlaTable, self).data
        if self.type == 'table':
            grains = self.database.grains() or []
            if grains:
                grains = [(g.duration, g.name) for g in grains]
            d['granularity_sqla'] = utils.choicify(self.dttm_cols)
            d['time_grain_sqla'] = grains
            d['main_dttm_col'] = self.main_dttm_col
            d['fetch_values_predicate'] = self.fetch_values_predicate
        return d

    def values_for_column(self, column_name, limit=10000):
        """Runs query against sqla to retrieve some
        sample values for the given column.
        """
        cols = {col.column_name: col for col in self.columns}
        target_col = cols[column_name]
        tp = self.get_template_processor()

        qry = (
            select([target_col.get_sqla_col()])
            .select_from(self.get_from_clause(tp))
            .distinct()
        )
        if limit:
            qry = qry.limit(limit)

        if self.fetch_values_predicate:
            tp = self.get_template_processor()
            qry = qry.where(tp.process_template(self.fetch_values_predicate))

        engine = self.database.get_sqla_engine()
        sql = '{}'.format(
            qry.compile(engine, compile_kwargs={'literal_binds': True}),
        )
        sql = self.mutate_query_from_config(sql)

        df = pd.read_sql_query(sql=sql, con=engine)
        return [row[0] for row in df.to_records(index=False)]

    def mutate_query_from_config(self, sql):
        """Apply config's SQL_QUERY_MUTATOR

        Typically adds comments to the query with context"""
        SQL_QUERY_MUTATOR = config.get('SQL_QUERY_MUTATOR')
        if SQL_QUERY_MUTATOR:
            username = utils.get_username()
            sql = SQL_QUERY_MUTATOR(sql, username, security_manager, self.database)
        return sql

    def get_template_processor(self, **kwargs):
        return get_template_processor(
            table=self, database=self.database, **kwargs)

    def get_query_str(self, query_obj):
        qry = self.get_sqla_query(**query_obj)
        sql = self.database.compile_sqla_query(qry)
        logging.info(sql)
        sql = sqlparse.format(sql, reindent=True)
        if query_obj['is_prequery']:
            query_obj['prequeries'].append(sql)
        sql = self.mutate_query_from_config(sql)
        return sql

    def get_sqla_table(self):
        tbl = table(self.table_name)
        if self.schema:
            tbl.schema = self.schema
        return tbl

    def get_from_clause(self, template_processor=None):
        # Supporting arbitrary SQL statements in place of tables
        if self.sql:
            from_sql = self.sql
            if template_processor:
                from_sql = template_processor.process_template(from_sql)
            from_sql = sqlparse.format(from_sql, strip_comments=True)
            return TextAsFrom(sa.text(from_sql), []).alias('expr_qry')
        return self.get_sqla_table()

    def adhoc_metric_to_sqla(self, metric, cols):
        """
        Turn an adhoc metric into a sqlalchemy column.

        :param dict metric: Adhoc metric definition
        :param dict cols: Columns for the current table
        :returns: The metric defined as a sqlalchemy column
        :rtype: sqlalchemy.sql.column
        """
        expression_type = metric.get('expressionType')
        db_engine_spec = self.database.db_engine_spec
        label = db_engine_spec.make_label_compatible(metric.get('label'))

        if expression_type == utils.ADHOC_METRIC_EXPRESSION_TYPES['SIMPLE']:
            column_name = metric.get('column').get('column_name')
            sqla_column = column(column_name)
            table_column = cols.get(column_name)

            if table_column:
                sqla_column = table_column.get_sqla_col()

            sqla_metric = self.sqla_aggregations[metric.get('aggregate')](sqla_column)
            sqla_metric = sqla_metric.label(label)
            return sqla_metric
        elif expression_type == utils.ADHOC_METRIC_EXPRESSION_TYPES['SQL']:
            sqla_metric = literal_column(metric.get('sqlExpression'))
            sqla_metric = sqla_metric.label(label)
            return sqla_metric
        else:
            return None

    def get_sqla_query(  # sqla
            self,
            groupby, metrics,
            granularity,
            from_dttm, to_dttm,
            filter=None,  # noqa
            is_timeseries=True,
            timeseries_limit=15,
            timeseries_limit_metric=None,
            row_limit=None,
            inner_from_dttm=None,
            inner_to_dttm=None,
            orderby=None,
            extras=None,
            columns=None,
            order_desc=True,
            prequeries=None,
            is_prequery=False,
        ):
        """Querying any sqla table from this common interface"""
        template_kwargs = {
            'from_dttm': from_dttm,
            'groupby': groupby,
            'metrics': metrics,
            'row_limit': row_limit,
            'to_dttm': to_dttm,
            'filter': filter,
            'columns': {col.column_name: col for col in self.columns},
        }
        template_kwargs.update(self.template_params_dict)
        template_processor = self.get_template_processor(**template_kwargs)
        db_engine_spec = self.database.db_engine_spec

        orderby = orderby or []

        # For backward compatibility
        if granularity not in self.dttm_cols:
            granularity = self.main_dttm_col

        # Database spec supports join-free timeslot grouping
        time_groupby_inline = db_engine_spec.time_groupby_inline

        cols = {col.column_name: col for col in self.columns}
        metrics_dict = {m.metric_name: m for m in self.metrics}

        if not granularity and is_timeseries:
            raise Exception(_(
                'Datetime column not provided as part table configuration '
                'and is required by this type of chart'))
        if not groupby and not metrics and not columns:
            raise Exception(_('Empty query?'))
        metrics_exprs = []
        for m in metrics:
            if utils.is_adhoc_metric(m):
                metrics_exprs.append(self.adhoc_metric_to_sqla(m, cols))
            elif m in metrics_dict:
                metrics_exprs.append(metrics_dict.get(m).get_sqla_col())
            else:
                raise Exception(_("Metric '{}' is not valid".format(m)))
        if metrics_exprs:
            main_metric_expr = metrics_exprs[0]
        else:
            main_metric_expr = literal_column('COUNT(*)').label(
                db_engine_spec.make_label_compatible('count'))

        select_exprs = []
        groupby_exprs = []

        if groupby:
            select_exprs = []
            inner_select_exprs = []
            inner_groupby_exprs = []
            for s in groupby:
                col = cols[s]
                outer = col.get_sqla_col()
                inner = col.get_sqla_col(col.column_name + '__')

                groupby_exprs.append(outer)
                select_exprs.append(outer)
                inner_groupby_exprs.append(inner)
                inner_select_exprs.append(inner)
        elif columns:
            for s in columns:
                select_exprs.append(cols[s].get_sqla_col())
            metrics_exprs = []

        if granularity:
            dttm_col = cols[granularity]
            time_grain = extras.get('time_grain_sqla')
            time_filters = []

            if is_timeseries:
                timestamp = dttm_col.get_timestamp_expression(time_grain)
                select_exprs += [timestamp]
                groupby_exprs += [timestamp]

            # Use main dttm column to support index with secondary dttm columns
            if db_engine_spec.time_secondary_columns and \
                    self.main_dttm_col in self.dttm_cols and \
                    self.main_dttm_col != dttm_col.column_name:
                time_filters.append(cols[self.main_dttm_col].
                                    get_time_filter(from_dttm, to_dttm))
            time_filters.append(dttm_col.get_time_filter(from_dttm, to_dttm))

        select_exprs += metrics_exprs
        qry = sa.select(select_exprs)

        tbl = self.get_from_clause(template_processor)

        if not columns:
            qry = qry.group_by(*groupby_exprs)

        where_clause_and = []
        having_clause_and = []
        for flt in filter:
            if not all([flt.get(s) for s in ['col', 'op']]):
                continue
            col = flt['col']
            op = flt['op']
            col_obj = cols.get(col)
            if col_obj:
                is_list_target = op in ('in', 'not in')
                eq = self.filter_values_handler(
                    flt.get('val'),
                    target_column_is_numeric=col_obj.is_num,
                    is_list_target=is_list_target)
                if op in ('in', 'not in'):
                    cond = col_obj.get_sqla_col().in_(eq)
                    if '<NULL>' in eq:
                        cond = or_(cond, col_obj.get_sqla_col() == None)  # noqa
                    if op == 'not in':
                        cond = ~cond
                    where_clause_and.append(cond)
                else:
                    if col_obj.is_num:
                        eq = utils.string_to_num(flt['val'])
                    if op == '==':
                        where_clause_and.append(col_obj.get_sqla_col() == eq)
                    elif op == '!=':
                        where_clause_and.append(col_obj.get_sqla_col() != eq)
                    elif op == '>':
                        where_clause_and.append(col_obj.get_sqla_col() > eq)
                    elif op == '<':
                        where_clause_and.append(col_obj.get_sqla_col() < eq)
                    elif op == '>=':
                        where_clause_and.append(col_obj.get_sqla_col() >= eq)
                    elif op == '<=':
                        where_clause_and.append(col_obj.get_sqla_col() <= eq)
                    elif op == 'LIKE':
                        where_clause_and.append(col_obj.get_sqla_col().like(eq))
                    elif op == 'IS NULL':
                        where_clause_and.append(col_obj.get_sqla_col() == None)  # noqa
                    elif op == 'IS NOT NULL':
                        where_clause_and.append(
                            col_obj.get_sqla_col() != None)  # noqa
        if extras:
            where = extras.get('where')
            if where:
                where = template_processor.process_template(where)
                where_clause_and += [sa.text('({})'.format(where))]
            having = extras.get('having')
            if having:
                having = template_processor.process_template(having)
                having_clause_and += [sa.text('({})'.format(having))]
        if granularity:
            qry = qry.where(and_(*(time_filters + where_clause_and)))
        else:
            qry = qry.where(and_(*where_clause_and))
        qry = qry.having(and_(*having_clause_and))

        if not orderby and not columns:
            orderby = [(main_metric_expr, not order_desc)]

        for col, ascending in orderby:
            direction = asc if ascending else desc
            if utils.is_adhoc_metric(col):
                col = self.adhoc_metric_to_sqla(col, cols)
            qry = qry.order_by(direction(col))

        if row_limit:
            qry = qry.limit(row_limit)

        if is_timeseries and \
                timeseries_limit and groupby and not time_groupby_inline:
            if self.database.db_engine_spec.inner_joins:
                # some sql dialects require for order by expressions
                # to also be in the select clause -- others, e.g. vertica,
                # require a unique inner alias
                inner_main_metric_expr = main_metric_expr.label('mme_inner__')
                inner_select_exprs += [inner_main_metric_expr]
                subq = select(inner_select_exprs)
                subq = subq.select_from(tbl)
                inner_time_filter = dttm_col.get_time_filter(
                    inner_from_dttm or from_dttm,
                    inner_to_dttm or to_dttm,
                )
                subq = subq.where(and_(*(where_clause_and + [inner_time_filter])))
                subq = subq.group_by(*inner_groupby_exprs)

                ob = inner_main_metric_expr
                if timeseries_limit_metric:
                    if utils.is_adhoc_metric(timeseries_limit_metric):
                        ob = self.adhoc_metric_to_sqla(timeseries_limit_metric, cols)
                    elif timeseries_limit_metric in metrics_dict:
                        timeseries_limit_metric = metrics_dict.get(
                            timeseries_limit_metric,
                        )
                        ob = timeseries_limit_metric.get_sqla_col()
                    else:
                        raise Exception(_("Metric '{}' is not valid".format(m)))
                direction = desc if order_desc else asc
                subq = subq.order_by(direction(ob))
                subq = subq.limit(timeseries_limit)

                on_clause = []
                for i, gb in enumerate(groupby):
                    on_clause.append(
                        groupby_exprs[i] == column(gb + '__'))

                tbl = tbl.join(subq.alias(), and_(*on_clause))
            else:
                # run subquery to get top groups
                subquery_obj = {
                    'prequeries': prequeries,
                    'is_prequery': True,
                    'is_timeseries': False,
                    'row_limit': timeseries_limit,
                    'groupby': groupby,
                    'metrics': metrics,
                    'granularity': granularity,
                    'from_dttm': inner_from_dttm or from_dttm,
                    'to_dttm': inner_to_dttm or to_dttm,
                    'filter': filter,
                    'orderby': orderby,
                    'extras': extras,
                    'columns': columns,
                    'order_desc': True,
                }
                result = self.query(subquery_obj)
                cols = {col.column_name: col for col in self.columns}
                dimensions = [
                    c for c in result.df.columns
                    if c not in metrics and c in cols
                ]
                top_groups = self._get_top_groups(result.df, dimensions)
                qry = qry.where(top_groups)

        return qry.select_from(tbl)

    def _get_top_groups(self, df, dimensions):
        cols = {col.column_name: col for col in self.columns}
        groups = []
        for unused, row in df.iterrows():
            group = []
            for dimension in dimensions:
                col_obj = cols.get(dimension)
                group.append(col_obj.get_sqla_col() == row[dimension])
            groups.append(and_(*group))

        return or_(*groups)

    def query(self, query_obj):
        qry_start_dttm = datetime.now()
        sql = self.get_query_str(query_obj)
        status = utils.QueryStatus.SUCCESS
        error_message = None
        df = None
        try:
            df = self.database.get_df(sql, self.schema)
        except Exception as e:
            status = utils.QueryStatus.FAILED
            logging.exception(e)
            error_message = (
                self.database.db_engine_spec.extract_error_message(e))

        # if this is a main query with prequeries, combine them together
        if not query_obj['is_prequery']:
            query_obj['prequeries'].append(sql)
            sql = ';\n\n'.join(query_obj['prequeries'])
        sql += ';'

        return QueryResult(
            status=status,
            df=df,
            duration=datetime.now() - qry_start_dttm,
            query=sql,
            error_message=error_message)

    def get_sqla_table_object(self):
        return self.database.get_table(self.table_name, schema=self.schema)

    def fetch_metadata(self):
        """Fetches the metadata for the table and merges it in"""
        try:
            has_kerberos_ticket()
            table = self.get_sqla_table_object()
        except Exception as e:
            logging.exception(e)
            raise Exception(_(
                "Table [{}] doesn't seem to exist in the specified database, "
                "couldn't fetch column information").format(self.table_name))

        M = SqlMetric  # noqa
        metrics = []
        any_date_col = None
        db_dialect = self.database.get_dialect()
        dbcols = (
            db.session.query(TableColumn)
            .filter(TableColumn.table == self)
            .filter(or_(TableColumn.column_name == col.name
                        for col in table.columns)))
        dbcols = {dbcol.column_name: dbcol for dbcol in dbcols}
        db_engine_spec = self.database.db_engine_spec

        for col in table.columns:
            try:
                datatype = col.type.compile(dialect=db_dialect).upper()
            except Exception as e:
                datatype = 'UNKNOWN'
                logging.error(
                    'Unrecognized data type in {}.{}'.format(table, col.name))
                logging.exception(e)
            dbcol = dbcols.get(col.name, None)
            if not dbcol:
                dbcol = TableColumn(column_name=col.name, type=datatype)
                dbcol.groupby = dbcol.is_string
                dbcol.filterable = dbcol.is_string
                dbcol.sum = dbcol.is_num
                dbcol.avg = dbcol.is_num
                dbcol.is_dttm = dbcol.is_time
            else:
                dbcol.type = datatype
            self.columns.append(dbcol)
            if not any_date_col and dbcol.is_time:
                any_date_col = col.name
            metrics += dbcol.get_metrics().values()

        metrics.append(M(
            metric_name='count',
            verbose_name='COUNT(*)',
            metric_type='count',
            expression='COUNT(*)',
        ))
        if not self.main_dttm_col:
            self.main_dttm_col = any_date_col
        for metric in metrics:
            metric.metric_name = db_engine_spec.mutate_expression_label(
                metric.metric_name)
        self.add_missing_metrics(metrics)
        db.session.merge(self)
        db.session.commit()

    @classmethod
    def import_obj(cls, i_datasource, import_time=None):
        """Imports the datasource from the object to the database.

         Metrics and columns and datasource will be overrided if exists.
         This function can be used to import/export dashboards between multiple
         superset instances. Audit metadata isn't copies over.
        """
        def lookup_sqlatable(table):
            return db.session.query(SqlaTable).join(Database).filter(
                SqlaTable.table_name == table.table_name,
                SqlaTable.schema == table.schema,
                Database.id == table.database_id,
            ).first()

        def lookup_database(table):
            return db.session.query(Database).filter_by(
                database_name=table.params_dict['database_name']).one()
        return import_datasource.import_datasource(
            db.session, i_datasource, lookup_database, lookup_sqlatable,
            import_time)

    @classmethod
    def query_datasources_by_name(
            cls, session, database, datasource_name, schema=None):
        query = (
            session.query(cls)
            .filter_by(database_id=database.id)
            .filter_by(table_name=datasource_name)
        )
        if schema:
            query = query.filter_by(schema=schema)
        return query.all()

    @staticmethod
    def default_query(qry):
        return qry.filter_by(is_sqllab_view=False)


sa.event.listen(SqlaTable, 'after_insert', security_manager.set_perm)
sa.event.listen(SqlaTable, 'after_update', security_manager.set_perm)<|MERGE_RESOLUTION|>--- conflicted
+++ resolved
@@ -24,16 +24,10 @@
 from superset.jinja_context import get_template_processor
 from superset.models.annotations import Annotation
 from superset.models.core import Database
-<<<<<<< HEAD
-from superset.models.helpers import QueryResult, has_kerberos_ticket
-from superset.models.helpers import set_perm
-from superset.utils import DTTM_ALIAS, QueryStatus
-=======
 from superset.utils.core import (
     DTTM_ALIAS, QueryStatus
 )
 from superset.models.helpers import QueryResult, has_kerberos_ticket
->>>>>>> 85351018
 
 config = app.config
 metadata = Model.metadata  # pylint: disable=no-member
@@ -258,7 +252,6 @@
                 SqlMetric.table_id == lookup_metric.table_id,
                 SqlMetric.metric_name == lookup_metric.metric_name).first()
         return import_datasource.import_simple_obj(db.session, i_metric, lookup_obj)
-<<<<<<< HEAD
 
 
 sqlatable_user = Table(
@@ -267,8 +260,6 @@
     Column('user_id', Integer, ForeignKey('ab_user.id')),
     Column('table_id', Integer, ForeignKey('tables.id')),
 )
-=======
->>>>>>> 85351018
 
 
 class SqlaTable(Model, BaseDatasource):
