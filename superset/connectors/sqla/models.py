# Licensed to the Apache Software Foundation (ASF) under one
# or more contributor license agreements.  See the NOTICE file
# distributed with this work for additional information
# regarding copyright ownership.  The ASF licenses this file
# to you under the Apache License, Version 2.0 (the
# "License"); you may not use this file except in compliance
# with the License.  You may obtain a copy of the License at
#
#   http://www.apache.org/licenses/LICENSE-2.0
#
# Unless required by applicable law or agreed to in writing,
# software distributed under the License is distributed on an
# "AS IS" BASIS, WITHOUT WARRANTIES OR CONDITIONS OF ANY
# KIND, either express or implied.  See the License for the
# specific language governing permissions and limitations
# under the License.
# pylint: disable=C,R,W
import logging
import re
from collections import OrderedDict
from datetime import datetime
from typing import Any, Dict, Hashable, List, NamedTuple, Optional, Tuple, Union

import pandas as pd
import sqlalchemy as sa
import sqlparse
from flask import escape, Markup
from flask_appbuilder import Model
from flask_babel import lazy_gettext as _
from sqlalchemy import (
    and_,
    asc,
    Boolean,
    Column,
    DateTime,
    desc,
    ForeignKey,
    Integer,
    or_,
    select,
    String,
    Table,
    Text,
)
from sqlalchemy.exc import CompileError
from sqlalchemy.orm import backref, Query, relationship, RelationshipProperty, Session
from sqlalchemy.orm.exc import NoResultFound
from sqlalchemy.schema import UniqueConstraint
from sqlalchemy.sql import column, ColumnElement, literal_column, table, text
from sqlalchemy.sql.expression import Label, Select, TextAsFrom

from superset import app, db, security_manager
from superset.connectors.base.models import BaseColumn, BaseDatasource, BaseMetric
from superset.constants import NULL_STRING
from superset.db_engine_specs.base import TimestampExpression
from superset.exceptions import DatabaseNotFound
from superset.jinja_context import get_template_processor
from superset.models.annotations import Annotation
from superset.models.core import Database
from superset.models.helpers import AuditMixinNullable, QueryResult
from superset.utils import core as utils, import_datasource

config = app.config
metadata = Model.metadata  # pylint: disable=no-member
logger = logging.getLogger(__name__)


class SqlaQuery(NamedTuple):
    extra_cache_keys: List[Any]
    labels_expected: List[str]
    prequeries: List[str]
    sqla_query: Select


class QueryStringExtended(NamedTuple):
    labels_expected: List[str]
    prequeries: List[str]
    sql: str


class AnnotationDatasource(BaseDatasource):
    """ Dummy object so we can query annotations using 'Viz' objects just like
        regular datasources.
    """

    cache_timeout = 0

    def query(self, query_obj: Dict[str, Any]) -> QueryResult:
        error_message = None
        qry = db.session.query(Annotation)
        qry = qry.filter(Annotation.layer_id == query_obj["filter"][0]["val"])
        if query_obj["from_dttm"]:
            qry = qry.filter(Annotation.start_dttm >= query_obj["from_dttm"])
        if query_obj["to_dttm"]:
            qry = qry.filter(Annotation.end_dttm <= query_obj["to_dttm"])
        status = utils.QueryStatus.SUCCESS
        try:
            df = pd.read_sql_query(qry.statement, db.engine)
        except Exception as e:
            df = pd.DataFrame()
            status = utils.QueryStatus.FAILED
            logger.exception(e)
            error_message = utils.error_msg_from_exception(e)
        return QueryResult(
            status=status, df=df, duration=0, query="", error_message=error_message
        )

    def get_query_str(self, query_obj):
        raise NotImplementedError()

    def values_for_column(self, column_name, limit=10000):
        raise NotImplementedError()


class TableColumn(Model, BaseColumn):

    """ORM object for table columns, each table can have multiple columns"""

    __tablename__ = "table_columns"
    __table_args__ = (UniqueConstraint("table_id", "column_name"),)
    table_id = Column(Integer, ForeignKey("tables.id"))
    table = relationship(
        "SqlaTable",
        backref=backref("columns", cascade="all, delete-orphan"),
        foreign_keys=[table_id],
    )
    is_dttm = Column(Boolean, default=False)
    expression = Column(Text)
    python_date_format = Column(String(255))

    export_fields = [
        "table_id",
        "column_name",
        "verbose_name",
        "is_dttm",
        "is_active",
        "type",
        "groupby",
        "filterable",
        "expression",
        "description",
        "python_date_format",
    ]

    update_from_object_fields = [s for s in export_fields if s not in ("table_id",)]
    export_parent = "table"

    @property
    def is_numeric(self) -> bool:
        db_engine_spec = self.table.database.db_engine_spec
        return db_engine_spec.is_db_column_type_match(
            self.type, utils.DbColumnType.NUMERIC
        )

    @property
    def is_string(self) -> bool:
        db_engine_spec = self.table.database.db_engine_spec
        return db_engine_spec.is_db_column_type_match(
            self.type, utils.DbColumnType.STRING
        )

    @property
    def is_temporal(self) -> bool:
        db_engine_spec = self.table.database.db_engine_spec
        return db_engine_spec.is_db_column_type_match(
            self.type, utils.DbColumnType.TEMPORAL
        )

    def get_sqla_col(self, label: Optional[str] = None) -> Column:
        label = label or self.column_name
        if self.expression:
            col = literal_column(self.expression)
        else:
            db_engine_spec = self.table.database.db_engine_spec
            type_ = db_engine_spec.get_sqla_column_type(self.type)
            col = column(self.column_name, type_=type_)
        col = self.table.make_sqla_column_compatible(col, label)
        return col

    @property
    def datasource(self) -> RelationshipProperty:
        return self.table

    def get_time_filter(
        self,
        start_dttm: DateTime,
        end_dttm: DateTime,
        time_range_endpoints: Optional[
            Tuple[utils.TimeRangeEndpoint, utils.TimeRangeEndpoint]
        ],
    ) -> ColumnElement:
        col = self.get_sqla_col(label="__time")
        l = []
        if start_dttm:
            l.append(
                col >= text(self.dttm_sql_literal(start_dttm, time_range_endpoints))
            )
        if end_dttm:
            if (
                time_range_endpoints
                and time_range_endpoints[1] == utils.TimeRangeEndpoint.EXCLUSIVE
            ):
                l.append(
                    col < text(self.dttm_sql_literal(end_dttm, time_range_endpoints))
                )
            else:
                l.append(col <= text(self.dttm_sql_literal(end_dttm, None)))
        return and_(*l)

    def get_timestamp_expression(
        self, time_grain: Optional[str]
    ) -> Union[TimestampExpression, Label]:
        """
        Return a SQLAlchemy Core element representation of self to be used in a query.

        :param time_grain: Optional time grain, e.g. P1Y
        :return: A TimeExpression object wrapped in a Label if supported by db
        """
        label = utils.DTTM_ALIAS

        db = self.table.database
        pdf = self.python_date_format
        is_epoch = pdf in ("epoch_s", "epoch_ms")
        if not self.expression and not time_grain and not is_epoch:
            sqla_col = column(self.column_name, type_=DateTime)
            return self.table.make_sqla_column_compatible(sqla_col, label)
        if self.expression:
            col = literal_column(self.expression)
        else:
            col = column(self.column_name)
        time_expr = db.db_engine_spec.get_timestamp_expr(
            col, pdf, time_grain, self.type
        )
        return self.table.make_sqla_column_compatible(time_expr, label)

    @classmethod
    def import_obj(cls, i_column):
        def lookup_obj(lookup_column):
            return (
                db.session.query(TableColumn)
                .filter(
                    TableColumn.table_id == lookup_column.table_id,
                    TableColumn.column_name == lookup_column.column_name,
                )
                .first()
            )

        return import_datasource.import_simple_obj(db.session, i_column, lookup_obj)

    def dttm_sql_literal(
        self,
        dttm: DateTime,
        time_range_endpoints: Optional[
            Tuple[utils.TimeRangeEndpoint, utils.TimeRangeEndpoint]
        ],
    ) -> str:
        """Convert datetime object to a SQL expression string"""
        sql = (
            self.table.database.db_engine_spec.convert_dttm(self.type, dttm)
            if self.type
            else None
        )

        if sql:
            return sql

        tf = self.python_date_format

        # Fallback to the default format (if defined) only if the SIP-15 time range
        # endpoints, i.e., [start, end) are enabled.
        if not tf and time_range_endpoints == (
            utils.TimeRangeEndpoint.INCLUSIVE,
            utils.TimeRangeEndpoint.EXCLUSIVE,
        ):
            tf = (
                self.table.database.get_extra()
                .get("python_date_format_by_column_name", {})
                .get(self.column_name)
            )

        if tf:
            if tf in ["epoch_ms", "epoch_s"]:
                seconds_since_epoch = int(dttm.timestamp())
                if tf == "epoch_s":
                    return str(seconds_since_epoch)
                return str(seconds_since_epoch * 1000)
            return f"'{dttm.strftime(tf)}'"

        # TODO(john-bodley): SIP-15 will explicitly require a type conversion.
        return f"""'{dttm.strftime("%Y-%m-%d %H:%M:%S.%f")}'"""


class SqlMetric(Model, BaseMetric):

    """ORM object for metrics, each table can have multiple metrics"""

    __tablename__ = "sql_metrics"
    __table_args__ = (UniqueConstraint("table_id", "metric_name"),)
    table_id = Column(Integer, ForeignKey("tables.id"))
    table = relationship(
        "SqlaTable",
        backref=backref("metrics", cascade="all, delete-orphan"),
        foreign_keys=[table_id],
    )
    expression = Column(Text, nullable=False)

    export_fields = [
        "metric_name",
        "verbose_name",
        "metric_type",
        "table_id",
        "expression",
        "description",
        "d3format",
        "warning_text",
    ]
    update_from_object_fields = list(
        [s for s in export_fields if s not in ("table_id",)]
    )
    export_parent = "table"

    def get_sqla_col(self, label: Optional[str] = None) -> Column:
        label = label or self.metric_name
        sqla_col = literal_column(self.expression)
        return self.table.make_sqla_column_compatible(sqla_col, label)

    @property
    def perm(self) -> Optional[str]:
        return (
            ("{parent_name}.[{obj.metric_name}](id:{obj.id})").format(
                obj=self, parent_name=self.table.full_name
            )
            if self.table
            else None
        )

    def get_perm(self) -> Optional[str]:
        return self.perm

    @classmethod
    def import_obj(cls, i_metric):
        def lookup_obj(lookup_metric):
            return (
                db.session.query(SqlMetric)
                .filter(
                    SqlMetric.table_id == lookup_metric.table_id,
                    SqlMetric.metric_name == lookup_metric.metric_name,
                )
                .first()
            )

        return import_datasource.import_simple_obj(db.session, i_metric, lookup_obj)


sqlatable_user = Table(
    "sqlatable_user",
    metadata,
    Column("id", Integer, primary_key=True),
    Column("user_id", Integer, ForeignKey("ab_user.id")),
    Column("table_id", Integer, ForeignKey("tables.id")),
)


class SqlaTable(Model, BaseDatasource):

    """An ORM object for SqlAlchemy table references"""

    type = "table"
    query_language = "sql"
    metric_class = SqlMetric
    column_class = TableColumn
    owner_class = security_manager.user_model

    __tablename__ = "tables"
    __table_args__ = (UniqueConstraint("database_id", "table_name"),)

    table_name = Column(String(250), nullable=False)
    main_dttm_col = Column(String(250))
    database_id = Column(Integer, ForeignKey("dbs.id"), nullable=False)
    fetch_values_predicate = Column(String(1000))
    owners = relationship(owner_class, secondary=sqlatable_user, backref="tables")
    database = relationship(
        "Database",
        backref=backref("tables", cascade="all, delete-orphan"),
        foreign_keys=[database_id],
    )
    schema = Column(String(255))
    sql = Column(Text)
    is_sqllab_view = Column(Boolean, default=False)
    template_params = Column(Text)

    baselink = "tablemodelview"

    export_fields = [
        "table_name",
        "main_dttm_col",
        "description",
        "default_endpoint",
        "database_id",
        "offset",
        "cache_timeout",
        "schema",
        "sql",
        "params",
        "template_params",
        "filter_select_enabled",
        "fetch_values_predicate",
    ]
    update_from_object_fields = [
        f for f in export_fields if f not in ("table_name", "database_id")
    ]
    export_parent = "database"
    export_children = ["metrics", "columns"]

    sqla_aggregations = {
        "COUNT_DISTINCT": lambda column_name: sa.func.COUNT(sa.distinct(column_name)),
        "COUNT": sa.func.COUNT,
        "SUM": sa.func.SUM,
        "AVG": sa.func.AVG,
        "MIN": sa.func.MIN,
        "MAX": sa.func.MAX,
    }

    def make_sqla_column_compatible(
        self, sqla_col: Column, label: Optional[str] = None
    ) -> Column:
        """Takes a sqlalchemy column object and adds label info if supported by engine.
        :param sqla_col: sqlalchemy column instance
        :param label: alias/label that column is expected to have
        :return: either a sql alchemy column or label instance if supported by engine
        """
        label_expected = label or sqla_col.name
        db_engine_spec = self.database.db_engine_spec
        if db_engine_spec.allows_column_aliases:
            label = db_engine_spec.make_label_compatible(label_expected)
            sqla_col = sqla_col.label(label)
        sqla_col._df_label_expected = label_expected
        return sqla_col

    def __repr__(self):
        return self.name

    @property
    def changed_by_name(self) -> str:
        if not self.changed_by:
            return ""
        return str(self.changed_by)

    @property
    def changed_by_url(self) -> str:
        if not self.changed_by:
            return ""
        return f"/superset/profile/{self.changed_by.username}"

    @property
    def connection(self) -> str:
        return str(self.database)

    @property
    def description_markeddown(self) -> str:
        return utils.markdown(self.description)

    @property
    def datasource_name(self) -> str:
        return self.table_name

    @property
    def database_name(self) -> str:
        return self.database.name

    @classmethod
    def get_datasource_by_name(
        cls,
        session: Session,
        datasource_name: str,
        schema: Optional[str],
        database_name: str,
    ) -> Optional["SqlaTable"]:
        schema = schema or None
        query = (
            session.query(cls)
            .join(Database)
            .filter(cls.table_name == datasource_name)
            .filter(Database.database_name == database_name)
        )
        # Handling schema being '' or None, which is easier to handle
        # in python than in the SQLA query in a multi-dialect way
        for tbl in query.all():
            if schema == (tbl.schema or None):
                return tbl
        return None

    @property
    def link(self) -> Markup:
        name = escape(self.name)
<<<<<<< HEAD
        anchor = '<a href="{self.explore_url}">{name}</a>'
        return Markup(anchor.format(**locals()))
=======
        anchor = f'<a target="_blank" href="{self.explore_url}">{name}</a>'
        return Markup(anchor)
>>>>>>> 801e2f17

    def get_schema_perm(self) -> Optional[str]:
        """Returns schema permission if present, database one otherwise."""
        return security_manager.get_schema_perm(self.database, self.schema)

    def get_perm(self) -> str:
        return ("[{obj.database}].[{obj.table_name}]" "(id:{obj.id})").format(obj=self)

    @property
    def name(self) -> str:  # type: ignore
        if not self.schema:
            return self.table_name
        return "{}.{}".format(self.schema, self.table_name)

    @property
    def full_name(self) -> str:
        return utils.get_datasource_full_name(
            self.database, self.table_name, schema=self.schema
        )

    @property
    def dttm_cols(self) -> List:
        l = [c.column_name for c in self.columns if c.is_dttm]
        if self.main_dttm_col and self.main_dttm_col not in l:
            l.append(self.main_dttm_col)
        return l

    @property
    def num_cols(self) -> List:
        return [c.column_name for c in self.columns if c.is_numeric]

    @property
    def any_dttm_col(self) -> Optional[str]:
        cols = self.dttm_cols
        return cols[0] if cols else None

    @property
    def html(self) -> str:
        t = ((c.column_name, c.type) for c in self.columns)
        df = pd.DataFrame(t)
        df.columns = ["field", "type"]
        return df.to_html(
            index=False,
            classes=("dataframe table table-striped table-bordered " "table-condensed"),
        )

    @property
    def sql_url(self) -> str:
        return self.database.sql_url + "?table_name=" + str(self.table_name)

    def external_metadata(self):
        cols = self.database.get_columns(self.table_name, schema=self.schema)
        for col in cols:
            try:
                col["type"] = str(col["type"])
            except CompileError:
                col["type"] = "UNKNOWN"
        return cols

    @property
    def time_column_grains(self) -> Dict[str, Any]:
        return {
            "time_columns": self.dttm_cols,
            "time_grains": [grain.name for grain in self.database.grains()],
        }

    @property
    def select_star(self) -> str:
        # show_cols and latest_partition set to false to avoid
        # the expensive cost of inspecting the DB
        return self.database.select_star(
            self.table_name, schema=self.schema, show_cols=False, latest_partition=False
        )

    @property
    def data(self) -> Dict:
        d = super().data
        if self.type == "table":
            grains = self.database.grains() or []
            if grains:
                grains = [(g.duration, g.name) for g in grains]
            d["granularity_sqla"] = utils.choicify(self.dttm_cols)
            d["time_grain_sqla"] = grains
            d["main_dttm_col"] = self.main_dttm_col
            d["fetch_values_predicate"] = self.fetch_values_predicate
            d["template_params"] = self.template_params
        return d

    def values_for_column(self, column_name: str, limit: int = 10000) -> List:
        """Runs query against sqla to retrieve some
        sample values for the given column.
        """
        cols = {col.column_name: col for col in self.columns}
        target_col = cols[column_name]
        tp = self.get_template_processor()

        qry = (
            select([target_col.get_sqla_col()])
            .select_from(self.get_from_clause(tp))
            .distinct()
        )
        if limit:
            qry = qry.limit(limit)

        if self.fetch_values_predicate:
            tp = self.get_template_processor()
            qry = qry.where(tp.process_template(self.fetch_values_predicate))

        engine = self.database.get_sqla_engine()
        sql = "{}".format(qry.compile(engine, compile_kwargs={"literal_binds": True}))
        sql = self.mutate_query_from_config(sql)

        df = pd.read_sql_query(sql=sql, con=engine)
        return df[column_name].to_list()

    def mutate_query_from_config(self, sql: str) -> str:
        """Apply config's SQL_QUERY_MUTATOR

        Typically adds comments to the query with context"""
        SQL_QUERY_MUTATOR = config["SQL_QUERY_MUTATOR"]
        if SQL_QUERY_MUTATOR:
            username = utils.get_username()
            sql = SQL_QUERY_MUTATOR(sql, username, security_manager, self.database)
        return sql

    def get_template_processor(self, **kwargs):
        return get_template_processor(table=self, database=self.database, **kwargs)

    def get_query_str_extended(self, query_obj: Dict[str, Any]) -> QueryStringExtended:
        sqlaq = self.get_sqla_query(**query_obj)
        sql = self.database.compile_sqla_query(sqlaq.sqla_query)
        logger.info(sql)
        sql = sqlparse.format(sql, reindent=True)
        sql = self.mutate_query_from_config(sql)
        return QueryStringExtended(
            labels_expected=sqlaq.labels_expected, sql=sql, prequeries=sqlaq.prequeries
        )

    def get_query_str(self, query_obj: Dict[str, Any]) -> str:
        query_str_ext = self.get_query_str_extended(query_obj)
        all_queries = query_str_ext.prequeries + [query_str_ext.sql]
        return ";\n\n".join(all_queries) + ";"

    def get_sqla_table(self):
        tbl = table(self.table_name)
        if self.schema:
            tbl.schema = self.schema
        return tbl

    def get_from_clause(self, template_processor=None):
        # Supporting arbitrary SQL statements in place of tables
        if self.sql:
            from_sql = self.sql
            if template_processor:
                from_sql = template_processor.process_template(from_sql)
            from_sql = sqlparse.format(from_sql, strip_comments=True)
            return TextAsFrom(sa.text(from_sql), []).alias("expr_qry")
        return self.get_sqla_table()

    def adhoc_metric_to_sqla(self, metric: Dict, cols: Dict) -> Optional[Column]:
        """
        Turn an adhoc metric into a sqlalchemy column.

        :param dict metric: Adhoc metric definition
        :param dict cols: Columns for the current table
        :returns: The metric defined as a sqlalchemy column
        :rtype: sqlalchemy.sql.column
        """
        expression_type = metric.get("expressionType")
        label = utils.get_metric_name(metric)

        if expression_type == utils.ADHOC_METRIC_EXPRESSION_TYPES["SIMPLE"]:
            column_name = metric["column"].get("column_name")
            table_column = cols.get(column_name)
            if table_column:
                sqla_column = table_column.get_sqla_col()
            else:
                sqla_column = column(column_name)
            sqla_metric = self.sqla_aggregations[metric["aggregate"]](sqla_column)
        elif expression_type == utils.ADHOC_METRIC_EXPRESSION_TYPES["SQL"]:
            sqla_metric = literal_column(metric.get("sqlExpression"))
        else:
            return None

        return self.make_sqla_column_compatible(sqla_metric, label)

    def _get_sqla_row_level_filters(self, template_processor) -> List[str]:
        """
        Return the appropriate row level security filters for this table and the current user.

        :param BaseTemplateProcessor template_processor: The template processor to apply to the filters.
        :returns: A list of SQL clauses to be ANDed together.
        :rtype: List[str]
        """
        return [
            text("({})".format(template_processor.process_template(f.clause)))
            for f in security_manager.get_rls_filters(self)
        ]

    def get_sqla_query(  # sqla
        self,
        groupby,
        metrics,
        granularity,
        from_dttm,
        to_dttm,
        filter=None,
        is_timeseries=True,
        timeseries_limit=15,
        timeseries_limit_metric=None,
        row_limit=None,
        inner_from_dttm=None,
        inner_to_dttm=None,
        orderby=None,
        extras=None,
        columns=None,
        order_desc=True,
    ) -> SqlaQuery:
        """Querying any sqla table from this common interface"""
        template_kwargs = {
            "from_dttm": from_dttm,
            "groupby": groupby,
            "metrics": metrics,
            "row_limit": row_limit,
            "to_dttm": to_dttm,
            "filter": filter,
            "columns": {col.column_name: col for col in self.columns},
        }
        template_kwargs.update(self.template_params_dict)
        extra_cache_keys: List[Any] = []
        template_kwargs["extra_cache_keys"] = extra_cache_keys
        template_processor = self.get_template_processor(**template_kwargs)
        db_engine_spec = self.database.db_engine_spec
        prequeries: List[str] = []

        orderby = orderby or []

        # For backward compatibility
        if granularity not in self.dttm_cols:
            granularity = self.main_dttm_col

        # Database spec supports join-free timeslot grouping
        time_groupby_inline = db_engine_spec.time_groupby_inline

        cols: Dict[str, Column] = {col.column_name: col for col in self.columns}
        metrics_dict: Dict[str, SqlMetric] = {m.metric_name: m for m in self.metrics}

        if not granularity and is_timeseries:
            raise Exception(
                _(
                    "Datetime column not provided as part table configuration "
                    "and is required by this type of chart"
                )
            )
        if not groupby and not metrics and not columns:
            raise Exception(_("Empty query?"))
        metrics_exprs: List[ColumnElement] = []
        for m in metrics:
            if utils.is_adhoc_metric(m):
                metrics_exprs.append(self.adhoc_metric_to_sqla(m, cols))
            elif m in metrics_dict:
                metrics_exprs.append(metrics_dict[m].get_sqla_col())
            else:
                raise Exception(_("Metric '%(metric)s' does not exist", metric=m))
        if metrics_exprs:
            main_metric_expr = metrics_exprs[0]
        else:
            main_metric_expr, label = literal_column("COUNT(*)"), "ccount"
            main_metric_expr = self.make_sqla_column_compatible(main_metric_expr, label)

        select_exprs: List[Column] = []
        groupby_exprs_sans_timestamp: OrderedDict = OrderedDict()

        if groupby:
            # dedup columns while preserving order
            groupby = list(dict.fromkeys(groupby))

            select_exprs = []
            for s in groupby:
                if s in cols:
                    outer = cols[s].get_sqla_col()
                else:
                    outer = literal_column(f"({s})")
                    outer = self.make_sqla_column_compatible(outer, s)

                groupby_exprs_sans_timestamp[outer.name] = outer
                select_exprs.append(outer)
        elif columns:
            for s in columns:
                select_exprs.append(
                    cols[s].get_sqla_col()
                    if s in cols
                    else self.make_sqla_column_compatible(literal_column(s))
                )
            metrics_exprs = []

        time_range_endpoints = extras.get("time_range_endpoints")
        groupby_exprs_with_timestamp = OrderedDict(groupby_exprs_sans_timestamp.items())
        if granularity:
            dttm_col = cols[granularity]
            time_grain = extras.get("time_grain_sqla")
            time_filters = []

            if is_timeseries:
                timestamp = dttm_col.get_timestamp_expression(time_grain)
                select_exprs += [timestamp]
                groupby_exprs_with_timestamp[timestamp.name] = timestamp

            # Use main dttm column to support index with secondary dttm columns.
            if (
                db_engine_spec.time_secondary_columns
                and self.main_dttm_col in self.dttm_cols
                and self.main_dttm_col != dttm_col.column_name
            ):
                time_filters.append(
                    cols[self.main_dttm_col].get_time_filter(
                        from_dttm, to_dttm, time_range_endpoints
                    )
                )
            time_filters.append(
                dttm_col.get_time_filter(from_dttm, to_dttm, time_range_endpoints)
            )

        select_exprs += metrics_exprs

        labels_expected = [c._df_label_expected for c in select_exprs]

        select_exprs = db_engine_spec.make_select_compatible(
            groupby_exprs_with_timestamp.values(), select_exprs
        )
        qry = sa.select(select_exprs)

        tbl = self.get_from_clause(template_processor)

        if not columns:
            qry = qry.group_by(*groupby_exprs_with_timestamp.values())

        where_clause_and = []
        having_clause_and: List = []
        for flt in filter:
            if not all([flt.get(s) for s in ["col", "op"]]):
                continue
            col = flt["col"]
            op = flt["op"]
            col_obj = cols.get(col)
            if col_obj:
                is_list_target = op in ("in", "not in")
                eq = self.filter_values_handler(
                    flt.get("val"),
                    target_column_is_numeric=col_obj.is_numeric,
                    is_list_target=is_list_target,
                )
                if op in ("in", "not in"):
                    cond = col_obj.get_sqla_col().in_(eq)
                    if NULL_STRING in eq:
                        cond = or_(cond, col_obj.get_sqla_col() == None)
                    if op == "not in":
                        cond = ~cond
                    where_clause_and.append(cond)
                else:
                    if col_obj.is_numeric:
                        eq = utils.string_to_num(flt["val"])
                    if op == "==":
                        where_clause_and.append(col_obj.get_sqla_col() == eq)
                    elif op == "!=":
                        where_clause_and.append(col_obj.get_sqla_col() != eq)
                    elif op == ">":
                        where_clause_and.append(col_obj.get_sqla_col() > eq)
                    elif op == "<":
                        where_clause_and.append(col_obj.get_sqla_col() < eq)
                    elif op == ">=":
                        where_clause_and.append(col_obj.get_sqla_col() >= eq)
                    elif op == "<=":
                        where_clause_and.append(col_obj.get_sqla_col() <= eq)
                    elif op == "LIKE":
                        where_clause_and.append(col_obj.get_sqla_col().like(eq))
                    elif op == "IS NULL":
                        where_clause_and.append(col_obj.get_sqla_col() == None)
                    elif op == "IS NOT NULL":
                        where_clause_and.append(col_obj.get_sqla_col() != None)

        where_clause_and += self._get_sqla_row_level_filters(template_processor)
        if extras:
            where = extras.get("where")
            if where:
                where = template_processor.process_template(where)
                where_clause_and += [sa.text("({})".format(where))]
            having = extras.get("having")
            if having:
                having = template_processor.process_template(having)
                having_clause_and += [sa.text("({})".format(having))]
        if granularity:
            qry = qry.where(and_(*(time_filters + where_clause_and)))
        else:
            qry = qry.where(and_(*where_clause_and))
        qry = qry.having(and_(*having_clause_and))

        if not orderby and not columns:
            orderby = [(main_metric_expr, not order_desc)]

        # To ensure correct handling of the ORDER BY labeling we need to reference the
        # metric instance if defined in the SELECT clause.
        metrics_exprs_by_label = {m._label: m for m in metrics_exprs}

        for col, ascending in orderby:
            direction = asc if ascending else desc
            if utils.is_adhoc_metric(col):
                col = self.adhoc_metric_to_sqla(col, cols)
            elif col in cols:
                col = cols[col].get_sqla_col()

            if isinstance(col, Label) and col._label in metrics_exprs_by_label:
                col = metrics_exprs_by_label[col._label]

            qry = qry.order_by(direction(col))

        if row_limit:
            qry = qry.limit(row_limit)

        if is_timeseries and timeseries_limit and groupby and not time_groupby_inline:
            if self.database.db_engine_spec.allows_joins:
                # some sql dialects require for order by expressions
                # to also be in the select clause -- others, e.g. vertica,
                # require a unique inner alias
                inner_main_metric_expr = self.make_sqla_column_compatible(
                    main_metric_expr, "mme_inner__"
                )
                inner_groupby_exprs = []
                inner_select_exprs = []
                for gby_name, gby_obj in groupby_exprs_sans_timestamp.items():
                    inner = self.make_sqla_column_compatible(gby_obj, gby_name + "__")
                    inner_groupby_exprs.append(inner)
                    inner_select_exprs.append(inner)

                inner_select_exprs += [inner_main_metric_expr]
                subq = select(inner_select_exprs).select_from(tbl)
                inner_time_filter = dttm_col.get_time_filter(
                    inner_from_dttm or from_dttm,
                    inner_to_dttm or to_dttm,
                    time_range_endpoints,
                )
                subq = subq.where(and_(*(where_clause_and + [inner_time_filter])))
                subq = subq.group_by(*inner_groupby_exprs)

                ob = inner_main_metric_expr
                if timeseries_limit_metric:
                    ob = self._get_timeseries_orderby(
                        timeseries_limit_metric, metrics_dict, cols
                    )
                direction = desc if order_desc else asc
                subq = subq.order_by(direction(ob))
                subq = subq.limit(timeseries_limit)

                on_clause = []
                for gby_name, gby_obj in groupby_exprs_sans_timestamp.items():
                    # in this case the column name, not the alias, needs to be
                    # conditionally mutated, as it refers to the column alias in
                    # the inner query
                    col_name = db_engine_spec.make_label_compatible(gby_name + "__")
                    on_clause.append(gby_obj == column(col_name))

                tbl = tbl.join(subq.alias(), and_(*on_clause))
            else:
                if timeseries_limit_metric:
                    orderby = [
                        (
                            self._get_timeseries_orderby(
                                timeseries_limit_metric, metrics_dict, cols
                            ),
                            False,
                        )
                    ]

                # run prequery to get top groups
                prequery_obj = {
                    "is_timeseries": False,
                    "row_limit": timeseries_limit,
                    "groupby": groupby,
                    "metrics": metrics,
                    "granularity": granularity,
                    "from_dttm": inner_from_dttm or from_dttm,
                    "to_dttm": inner_to_dttm or to_dttm,
                    "filter": filter,
                    "orderby": orderby,
                    "extras": extras,
                    "columns": columns,
                    "order_desc": True,
                }
                result = self.query(prequery_obj)
                prequeries.append(result.query)
                dimensions = [
                    c
                    for c in result.df.columns
                    if c not in metrics and c in groupby_exprs_sans_timestamp
                ]
                top_groups = self._get_top_groups(
                    result.df, dimensions, groupby_exprs_sans_timestamp
                )
                qry = qry.where(top_groups)
        return SqlaQuery(
            extra_cache_keys=extra_cache_keys,
            labels_expected=labels_expected,
            sqla_query=qry.select_from(tbl),
            prequeries=prequeries,
        )

    def _get_timeseries_orderby(self, timeseries_limit_metric, metrics_dict, cols):
        if utils.is_adhoc_metric(timeseries_limit_metric):
            ob = self.adhoc_metric_to_sqla(timeseries_limit_metric, cols)
        elif timeseries_limit_metric in metrics_dict:
            timeseries_limit_metric = metrics_dict.get(timeseries_limit_metric)
            ob = timeseries_limit_metric.get_sqla_col()
        else:
            raise Exception(
                _("Metric '%(metric)s' does not exist", metric=timeseries_limit_metric)
            )

        return ob

    def _get_top_groups(
        self, df: pd.DataFrame, dimensions: List, groupby_exprs: OrderedDict
    ) -> ColumnElement:
        groups = []
        for unused, row in df.iterrows():
            group = []
            for dimension in dimensions:
                group.append(groupby_exprs[dimension] == row[dimension])
            groups.append(and_(*group))

        return or_(*groups)

    def query(self, query_obj: Dict[str, Any]) -> QueryResult:
        qry_start_dttm = datetime.now()
        query_str_ext = self.get_query_str_extended(query_obj)
        sql = query_str_ext.sql
        status = utils.QueryStatus.SUCCESS
        error_message = None

        def mutator(df: pd.DataFrame) -> None:
            """
            Some engines change the case or generate bespoke column names, either by
            default or due to lack of support for aliasing. This function ensures that
            the column names in the DataFrame correspond to what is expected by
            the viz components.

            :param df: Original DataFrame returned by the engine
            """

            labels_expected = query_str_ext.labels_expected
            if df is not None and not df.empty:
                if len(df.columns) != len(labels_expected):
                    raise Exception(
                        f"For {sql}, df.columns: {df.columns}"
                        f" differs from {labels_expected}"
                    )
                else:
                    df.columns = labels_expected

        try:
            df = self.database.get_df(sql, self.schema, mutator)
        except Exception as e:
            df = pd.DataFrame()
            status = utils.QueryStatus.FAILED
            logger.exception(f"Query {sql} on schema {self.schema} failed")
            db_engine_spec = self.database.db_engine_spec
            error_message = db_engine_spec.extract_error_message(e)

        return QueryResult(
            status=status,
            df=df,
            duration=datetime.now() - qry_start_dttm,
            query=sql,
            error_message=error_message,
        )

    def get_sqla_table_object(self) -> Table:
        return self.database.get_table(self.table_name, schema=self.schema)

    def fetch_metadata(self, commit=True) -> None:
        """Fetches the metadata for the table and merges it in"""
        try:
            table = self.get_sqla_table_object()
        except Exception as e:
            logger.exception(e)
            raise Exception(
                _(
                    "Table [{}] doesn't seem to exist in the specified database, "
                    "couldn't fetch column information"
                ).format(self.table_name)
            )

        metrics = []
        any_date_col = None
        db_engine_spec = self.database.db_engine_spec
        db_dialect = self.database.get_dialect()
        dbcols = (
            db.session.query(TableColumn)
            .filter(TableColumn.table == self)
            .filter(or_(TableColumn.column_name == col.name for col in table.columns))
        )
        dbcols = {dbcol.column_name: dbcol for dbcol in dbcols}

        for col in table.columns:
            try:
                datatype = db_engine_spec.column_datatype_to_string(
                    col.type, db_dialect
                )
            except Exception as e:
                datatype = "UNKNOWN"
                logger.error("Unrecognized data type in {}.{}".format(table, col.name))
                logger.exception(e)
            dbcol = dbcols.get(col.name, None)
            if not dbcol:
                dbcol = TableColumn(column_name=col.name, type=datatype, table=self)
                dbcol.sum = dbcol.is_numeric
                dbcol.avg = dbcol.is_numeric
                dbcol.is_dttm = dbcol.is_temporal
                db_engine_spec.alter_new_orm_column(dbcol)
            else:
                dbcol.type = datatype
            dbcol.groupby = True
            dbcol.filterable = True
            self.columns.append(dbcol)
            if not any_date_col and dbcol.is_temporal:
                any_date_col = col.name

        metrics.append(
            SqlMetric(
                metric_name="count",
                verbose_name="COUNT(*)",
                metric_type="count",
                expression="COUNT(*)",
            )
        )
        if not self.main_dttm_col:
            self.main_dttm_col = any_date_col
        self.add_missing_metrics(metrics)
        db.session.merge(self)
        if commit:
            db.session.commit()

    @classmethod
    def import_obj(cls, i_datasource, import_time=None) -> int:
        """Imports the datasource from the object to the database.

         Metrics and columns and datasource will be overrided if exists.
         This function can be used to import/export dashboards between multiple
         superset instances. Audit metadata isn't copies over.
        """

        def lookup_sqlatable(table):
            return (
                db.session.query(SqlaTable)
                .join(Database)
                .filter(
                    SqlaTable.table_name == table.table_name,
                    SqlaTable.schema == table.schema,
                    Database.id == table.database_id,
                )
                .first()
            )

        def lookup_database(table):
            try:
                return (
                    db.session.query(Database)
                    .filter_by(database_name=table.params_dict["database_name"])
                    .one()
                )
            except NoResultFound:
                raise DatabaseNotFound(
                    _(
                        "Database '%(name)s' is not found",
                        name=table.params_dict["database_name"],
                    )
                )

        return import_datasource.import_datasource(
            db.session, i_datasource, lookup_database, lookup_sqlatable, import_time
        )

    @classmethod
    def query_datasources_by_name(
        cls, session: Session, database: Database, datasource_name: str, schema=None
    ) -> List["SqlaTable"]:
        query = (
            session.query(cls)
            .filter_by(database_id=database.id)
            .filter_by(table_name=datasource_name)
        )
        if schema:
            query = query.filter_by(schema=schema)
        return query.all()

    @staticmethod
    def default_query(qry) -> Query:
        return qry.filter_by(is_sqllab_view=False)

    def has_calls_to_cache_key_wrapper(self, query_obj: Dict[str, Any]) -> bool:
        """
        Detects the presence of calls to `cache_key_wrapper` in items in query_obj that
        can be templated. If any are present, the query must be evaluated to extract
        additional keys for the cache key. This method is needed to avoid executing
        the template code unnecessarily, as it may contain expensive calls, e.g. to
        extract the latest partition of a database.

        :param query_obj: query object to analyze
        :return: True if at least one item calls `cache_key_wrapper`, otherwise False
        """
        regex = re.compile(r"\{\{.*cache_key_wrapper\(.*\).*\}\}")
        templatable_statements: List[str] = []
        if self.sql:
            templatable_statements.append(self.sql)
        if self.fetch_values_predicate:
            templatable_statements.append(self.fetch_values_predicate)
        extras = query_obj.get("extras", {})
        if "where" in extras:
            templatable_statements.append(extras["where"])
        if "having" in extras:
            templatable_statements.append(extras["having"])
        for statement in templatable_statements:
            if regex.search(statement):
                return True
        return False

    def get_extra_cache_keys(self, query_obj: Dict[str, Any]) -> List[Hashable]:
        """
        The cache key of a SqlaTable needs to consider any keys added by the parent class
        and any keys added via `cache_key_wrapper`.

        :param query_obj: query object to analyze
        :return: True if at least one item calls `cache_key_wrapper`, otherwise False
        """
        extra_cache_keys = super().get_extra_cache_keys(query_obj)
        if self.has_calls_to_cache_key_wrapper(query_obj):
            sqla_query = self.get_sqla_query(**query_obj)
            extra_cache_keys += sqla_query.extra_cache_keys
        return extra_cache_keys


sa.event.listen(SqlaTable, "after_insert", security_manager.set_perm)
sa.event.listen(SqlaTable, "after_update", security_manager.set_perm)


RLSFilterRoles = Table(
    "rls_filter_roles",
    metadata,
    Column("id", Integer, primary_key=True),
    Column("role_id", Integer, ForeignKey("ab_role.id"), nullable=False),
    Column("rls_filter_id", Integer, ForeignKey("row_level_security_filters.id")),
)


class RowLevelSecurityFilter(Model, AuditMixinNullable):
    """
    Custom where clauses attached to Tables and Roles.
    """

    __tablename__ = "row_level_security_filters"
    id = Column(Integer, primary_key=True)  # pylint: disable=invalid-name
    roles = relationship(
        security_manager.role_model,
        secondary=RLSFilterRoles,
        backref="row_level_security_filters",
    )

    table_id = Column(Integer, ForeignKey("tables.id"), nullable=False)
    table = relationship(SqlaTable, backref="row_level_security_filters")
    clause = Column(Text, nullable=False)<|MERGE_RESOLUTION|>--- conflicted
+++ resolved
@@ -493,13 +493,8 @@
     @property
     def link(self) -> Markup:
         name = escape(self.name)
-<<<<<<< HEAD
-        anchor = '<a href="{self.explore_url}">{name}</a>'
-        return Markup(anchor.format(**locals()))
-=======
         anchor = f'<a target="_blank" href="{self.explore_url}">{name}</a>'
         return Markup(anchor)
->>>>>>> 801e2f17
 
     def get_schema_perm(self) -> Optional[str]:
         """Returns schema permission if present, database one otherwise."""
