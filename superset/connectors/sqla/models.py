# Licensed to the Apache Software Foundation (ASF) under one
# or more contributor license agreements.  See the NOTICE file
# distributed with this work for additional information
# regarding copyright ownership.  The ASF licenses this file
# to you under the Apache License, Version 2.0 (the
# "License"); you may not use this file except in compliance
# with the License.  You may obtain a copy of the License at
#
#   http://www.apache.org/licenses/LICENSE-2.0
#
# Unless required by applicable law or agreed to in writing,
# software distributed under the License is distributed on an
# "AS IS" BASIS, WITHOUT WARRANTIES OR CONDITIONS OF ANY
# KIND, either express or implied.  See the License for the
# specific language governing permissions and limitations
# under the License.
# pylint: disable=too-many-lines, redefined-outer-name
import dataclasses
import json
import logging
import re
from collections import defaultdict
from dataclasses import dataclass, field
from datetime import datetime, timedelta
from typing import (
    Any,
    cast,
    Dict,
    Hashable,
    List,
    NamedTuple,
    Optional,
    Tuple,
    Type,
    Union,
)

import dateutil.parser
import numpy as np
import pandas as pd
import sqlalchemy as sa
import sqlparse
from flask import escape, Markup
from flask_appbuilder import Model
from flask_babel import lazy_gettext as _
from jinja2.exceptions import TemplateError
from sqlalchemy import (
    and_,
    asc,
    Boolean,
    Column,
    DateTime,
    desc,
    Enum,
    ForeignKey,
    inspect,
    Integer,
    or_,
    select,
    String,
    Table,
    Text,
    update,
)
from sqlalchemy.engine.base import Connection
from sqlalchemy.orm import backref, Query, relationship, RelationshipProperty, Session
from sqlalchemy.orm.mapper import Mapper
from sqlalchemy.schema import UniqueConstraint
from sqlalchemy.sql import column, ColumnElement, literal_column, table
from sqlalchemy.sql.elements import ColumnClause, TextClause
from sqlalchemy.sql.expression import Label, Select, TextAsFrom
from sqlalchemy.sql.selectable import Alias, TableClause

from superset import app, db, is_feature_enabled, security_manager
from superset.columns.models import Column as NewColumn
from superset.common.db_query_status import QueryStatus
from superset.connectors.base.models import BaseColumn, BaseDatasource, BaseMetric
from superset.connectors.sqla.utils import (
    get_physical_table_metadata,
    get_virtual_table_metadata,
    load_or_create_tables,
    validate_adhoc_subquery,
)
from superset.datasets.models import Dataset as NewDataset
from superset.db_engine_specs.base import BaseEngineSpec, CTE_ALIAS, TimestampExpression
from superset.exceptions import (
    QueryClauseValidationException,
    QueryObjectValidationError,
)
from superset.jinja_context import (
    BaseTemplateProcessor,
    ExtraCache,
    get_template_processor,
)
from superset.models.annotations import Annotation
from superset.models.core import Database
from superset.models.helpers import (
    AuditMixinNullable,
    CertificationMixin,
    clone_model,
    QueryResult,
)
from superset.sql_parse import ParsedQuery, sanitize_clause
from superset.superset_typing import (
    AdhocColumn,
    AdhocMetric,
    Metric,
    OrderBy,
    QueryObjectDict,
)
from superset.tables.models import Table as NewTable
from superset.utils import core as utils
from superset.utils.core import (
    GenericDataType,
    get_column_name,
    is_adhoc_column,
    QueryObjectFilterClause,
    remove_duplicates,
)

config = app.config
metadata = Model.metadata  # pylint: disable=no-member
logger = logging.getLogger(__name__)

VIRTUAL_TABLE_ALIAS = "virtual_table"

# a non-exhaustive set of additive metrics
ADDITIVE_METRIC_TYPES = {
    "count",
    "sum",
    "doubleSum",
}


class SqlaQuery(NamedTuple):
    applied_template_filters: List[str]
    cte: Optional[str]
    extra_cache_keys: List[Any]
    labels_expected: List[str]
    prequeries: List[str]
    sqla_query: Select


class QueryStringExtended(NamedTuple):
    applied_template_filters: Optional[List[str]]
    labels_expected: List[str]
    prequeries: List[str]
    sql: str


@dataclass
class MetadataResult:
    added: List[str] = field(default_factory=list)
    removed: List[str] = field(default_factory=list)
    modified: List[str] = field(default_factory=list)


class AnnotationDatasource(BaseDatasource):
    """Dummy object so we can query annotations using 'Viz' objects just like
    regular datasources.
    """

    cache_timeout = 0
    changed_on = None
    type = "annotation"
    column_names = [
        "created_on",
        "changed_on",
        "id",
        "start_dttm",
        "end_dttm",
        "layer_id",
        "short_descr",
        "long_descr",
        "json_metadata",
        "created_by_fk",
        "changed_by_fk",
    ]

    def query(self, query_obj: QueryObjectDict) -> QueryResult:
        error_message = None
        qry = db.session.query(Annotation)
        qry = qry.filter(Annotation.layer_id == query_obj["filter"][0]["val"])
        if query_obj["from_dttm"]:
            qry = qry.filter(Annotation.start_dttm >= query_obj["from_dttm"])
        if query_obj["to_dttm"]:
            qry = qry.filter(Annotation.end_dttm <= query_obj["to_dttm"])
        status = QueryStatus.SUCCESS
        try:
            df = pd.read_sql_query(qry.statement, db.engine)
        except Exception as ex:  # pylint: disable=broad-except
            df = pd.DataFrame()
            status = QueryStatus.FAILED
            logger.exception(ex)
            error_message = utils.error_msg_from_exception(ex)
        return QueryResult(
            status=status,
            df=df,
            duration=timedelta(0),
            query="",
            error_message=error_message,
        )

    def get_query_str(self, query_obj: QueryObjectDict) -> str:
        raise NotImplementedError()

    def values_for_column(self, column_name: str, limit: int = 10000) -> List[Any]:
        raise NotImplementedError()


class TableColumn(Model, BaseColumn, CertificationMixin):

    """ORM object for table columns, each table can have multiple columns"""

    __tablename__ = "table_columns"
    __table_args__ = (UniqueConstraint("table_id", "column_name"),)
    table_id = Column(Integer, ForeignKey("tables.id"))
    table = relationship(
        "SqlaTable",
        backref=backref("columns", cascade="all, delete-orphan"),
        foreign_keys=[table_id],
    )
    is_dttm = Column(Boolean, default=False)
    expression = Column(Text)
    python_date_format = Column(String(255))
    extra = Column(Text)

    export_fields = [
        "table_id",
        "column_name",
        "verbose_name",
        "is_dttm",
        "is_active",
        "type",
        "groupby",
        "filterable",
        "expression",
        "description",
        "python_date_format",
        "extra",
    ]

    update_from_object_fields = [s for s in export_fields if s not in ("table_id",)]
    export_parent = "table"

    @property
    def is_boolean(self) -> bool:
        """
        Check if the column has a boolean datatype.
        """
        return self.type_generic == GenericDataType.BOOLEAN

    @property
    def is_numeric(self) -> bool:
        """
        Check if the column has a numeric datatype.
        """
        return self.type_generic == GenericDataType.NUMERIC

    @property
    def is_string(self) -> bool:
        """
        Check if the column has a string datatype.
        """
        return self.type_generic == GenericDataType.STRING

    @property
    def is_temporal(self) -> bool:
        """
        Check if the column has a temporal datatype. If column has been set as
        temporal/non-temporal (`is_dttm` is True or False respectively), return that
        value. This usually happens during initial metadata fetching or when a column
        is manually set as temporal (for this `python_date_format` needs to be set).
        """
        if self.is_dttm is not None:
            return self.is_dttm
        return self.type_generic == GenericDataType.TEMPORAL

    @property
    def db_engine_spec(self) -> Type[BaseEngineSpec]:
        return self.table.db_engine_spec

    @property
    def db_extra(self) -> Dict[str, Any]:
        return self.table.database.get_extra()

    @property
    def type_generic(self) -> Optional[utils.GenericDataType]:
        if self.is_dttm:
            return GenericDataType.TEMPORAL
        column_spec = self.db_engine_spec.get_column_spec(
            self.type, db_extra=self.db_extra
        )
        return column_spec.generic_type if column_spec else None

    def get_sqla_col(self, label: Optional[str] = None) -> Column:
        label = label or self.column_name
        db_engine_spec = self.db_engine_spec
        column_spec = db_engine_spec.get_column_spec(self.type, db_extra=self.db_extra)
        type_ = column_spec.sqla_type if column_spec else None
        if self.expression:
            tp = self.table.get_template_processor()
            expression = tp.process_template(self.expression)
            col = literal_column(expression, type_=type_)
        else:
            col = column(self.column_name, type_=type_)
        col = self.table.make_sqla_column_compatible(col, label)
        return col

    @property
    def datasource(self) -> RelationshipProperty:
        return self.table

    def get_time_filter(
        self,
        start_dttm: DateTime,
        end_dttm: DateTime,
    ) -> ColumnElement:
        col = self.get_sqla_col(label="__time")
        l = []
        if start_dttm:
            l.append(col >= self.table.text(self.dttm_sql_literal(start_dttm)))
        if end_dttm:
            l.append(col < self.table.text(self.dttm_sql_literal(end_dttm)))
        return and_(*l)

    def get_timestamp_expression(
        self,
        time_grain: Optional[str],
        label: Optional[str] = None,
        template_processor: Optional[BaseTemplateProcessor] = None,
    ) -> Union[TimestampExpression, Label]:
        """
        Return a SQLAlchemy Core element representation of self to be used in a query.

        :param time_grain: Optional time grain, e.g. P1Y
        :param label: alias/label that column is expected to have
        :return: A TimeExpression object wrapped in a Label if supported by db
        """
        label = label or utils.DTTM_ALIAS

        pdf = self.python_date_format
        is_epoch = pdf in ("epoch_s", "epoch_ms")
        column_spec = self.db_engine_spec.get_column_spec(
            self.type, db_extra=self.db_extra
        )
        type_ = column_spec.sqla_type if column_spec else DateTime
        if not self.expression and not time_grain and not is_epoch:
            sqla_col = column(self.column_name, type_=type_)
            return self.table.make_sqla_column_compatible(sqla_col, label)
        if self.expression:
            expression = self.expression
            if template_processor:
                expression = template_processor.process_template(self.expression)
            col = literal_column(expression, type_=type_)
        else:
            col = column(self.column_name, type_=type_)
        time_expr = self.db_engine_spec.get_timestamp_expr(
            col, pdf, time_grain, self.type
        )
        return self.table.make_sqla_column_compatible(time_expr, label)

    def dttm_sql_literal(self, dttm: DateTime) -> str:
        """Convert datetime object to a SQL expression string"""
        sql = (
            self.db_engine_spec.convert_dttm(self.type, dttm, db_extra=self.db_extra)
            if self.type
            else None
        )

        if sql:
            return sql

        tf = self.python_date_format

        # Fallback to the default format (if defined).
        if not tf:
            tf = self.db_extra.get("python_date_format_by_column_name", {}).get(
                self.column_name
            )

        if tf:
            if tf in ["epoch_ms", "epoch_s"]:
                seconds_since_epoch = int(dttm.timestamp())
                if tf == "epoch_s":
                    return str(seconds_since_epoch)
                return str(seconds_since_epoch * 1000)
            return f"'{dttm.strftime(tf)}'"

        # TODO(john-bodley): SIP-15 will explicitly require a type conversion.
        return f"""'{dttm.strftime("%Y-%m-%d %H:%M:%S.%f")}'"""

    @property
    def data(self) -> Dict[str, Any]:
        attrs = (
            "id",
            "column_name",
            "verbose_name",
            "description",
            "expression",
            "filterable",
            "groupby",
            "is_dttm",
            "type",
            "type_generic",
            "python_date_format",
            "is_certified",
            "certified_by",
            "certification_details",
            "warning_markdown",
        )

        attr_dict = {s: getattr(self, s) for s in attrs if hasattr(self, s)}

        attr_dict.update(super().data)

        return attr_dict


class SqlMetric(Model, BaseMetric, CertificationMixin):

    """ORM object for metrics, each table can have multiple metrics"""

    __tablename__ = "sql_metrics"
    __table_args__ = (UniqueConstraint("table_id", "metric_name"),)
    table_id = Column(Integer, ForeignKey("tables.id"))
    table = relationship(
        "SqlaTable",
        backref=backref("metrics", cascade="all, delete-orphan"),
        foreign_keys=[table_id],
    )
    expression = Column(Text, nullable=False)
    extra = Column(Text)

    export_fields = [
        "metric_name",
        "verbose_name",
        "metric_type",
        "table_id",
        "expression",
        "description",
        "d3format",
        "extra",
        "warning_text",
    ]
    update_from_object_fields = list(s for s in export_fields if s != "table_id")
    export_parent = "table"

    def get_sqla_col(self, label: Optional[str] = None) -> Column:
        label = label or self.metric_name
        tp = self.table.get_template_processor()
        sqla_col: ColumnClause = literal_column(tp.process_template(self.expression))
        return self.table.make_sqla_column_compatible(sqla_col, label)

    @property
    def perm(self) -> Optional[str]:
        return (
            ("{parent_name}.[{obj.metric_name}](id:{obj.id})").format(
                obj=self, parent_name=self.table.full_name
            )
            if self.table
            else None
        )

    def get_perm(self) -> Optional[str]:
        return self.perm

    @property
    def data(self) -> Dict[str, Any]:
        attrs = (
            "is_certified",
            "certified_by",
            "certification_details",
            "warning_markdown",
        )
        attr_dict = {s: getattr(self, s) for s in attrs}

        attr_dict.update(super().data)
        return attr_dict


sqlatable_user = Table(
    "sqlatable_user",
    metadata,
    Column("id", Integer, primary_key=True),
    Column("user_id", Integer, ForeignKey("ab_user.id")),
    Column("table_id", Integer, ForeignKey("tables.id")),
)


class SqlaTable(Model, BaseDatasource):  # pylint: disable=too-many-public-methods
    """An ORM object for SqlAlchemy table references"""

    type = "table"
    query_language = "sql"
    is_rls_supported = True
    columns: List[TableColumn] = []
    metrics: List[SqlMetric] = []
    metric_class = SqlMetric
    column_class = TableColumn
    owner_class = security_manager.user_model

    __tablename__ = "tables"

    # Note this uniqueness constraint is not part of the physical schema, i.e., it does
    # not exist in the migrations, but is required by `import_from_dict` to ensure the
    # correct filters are applied in order to identify uniqueness.
    #
    # The reason it does not physically exist is MySQL, PostgreSQL, etc. have a
    # different interpretation of uniqueness when it comes to NULL which is problematic
    # given the schema is optional.
    __table_args__ = (UniqueConstraint("database_id", "schema", "table_name"),)

    table_name = Column(String(250), nullable=False)
    main_dttm_col = Column(String(250))
    database_id = Column(Integer, ForeignKey("dbs.id"), nullable=False)
    fetch_values_predicate = Column(Text)
    owners = relationship(owner_class, secondary=sqlatable_user, backref="tables")
    database: Database = relationship(
        "Database",
        backref=backref("tables", cascade="all, delete-orphan"),
        foreign_keys=[database_id],
    )
    schema = Column(String(255))
    sql = Column(Text)
    is_sqllab_view = Column(Boolean, default=False)
    template_params = Column(Text)
    extra = Column(Text)

    baselink = "tablemodelview"

    export_fields = [
        "table_name",
        "main_dttm_col",
        "description",
        "default_endpoint",
        "database_id",
        "offset",
        "cache_timeout",
        "schema",
        "sql",
        "params",
        "template_params",
        "filter_select_enabled",
        "fetch_values_predicate",
        "extra",
    ]
    update_from_object_fields = [f for f in export_fields if f != "database_id"]
    export_parent = "database"
    export_children = ["metrics", "columns"]

    sqla_aggregations = {
        "COUNT_DISTINCT": lambda column_name: sa.func.COUNT(sa.distinct(column_name)),
        "COUNT": sa.func.COUNT,
        "SUM": sa.func.SUM,
        "AVG": sa.func.AVG,
        "MIN": sa.func.MIN,
        "MAX": sa.func.MAX,
    }

    def __repr__(self) -> str:
        return self.name

    @staticmethod
    def _apply_cte(sql: str, cte: Optional[str]) -> str:
        """
        Append a CTE before the SELECT statement if defined

        :param sql: SELECT statement
        :param cte: CTE statement
        :return:
        """
        if cte:
            sql = f"{cte}\n{sql}"
        return sql

    @property
    def db_engine_spec(self) -> Type[BaseEngineSpec]:
        return self.database.db_engine_spec

    @property
    def changed_by_name(self) -> str:
        if not self.changed_by:
            return ""
        return str(self.changed_by)

    @property
    def changed_by_url(self) -> str:
        if not self.changed_by:
            return ""
        return f"/superset/profile/{self.changed_by.username}"

    @property
    def connection(self) -> str:
        return str(self.database)

    @property
    def description_markeddown(self) -> str:
        return utils.markdown(self.description)

    @property
    def datasource_name(self) -> str:
        return self.table_name

    @property
    def datasource_type(self) -> str:
        return self.type

    @property
    def database_name(self) -> str:
        return self.database.name

    @classmethod
    def get_datasource_by_name(
        cls,
        session: Session,
        datasource_name: str,
        schema: Optional[str],
        database_name: str,
    ) -> Optional["SqlaTable"]:
        schema = schema or None
        query = (
            session.query(cls)
            .join(Database)
            .filter(cls.table_name == datasource_name)
            .filter(Database.database_name == database_name)
        )
        # Handling schema being '' or None, which is easier to handle
        # in python than in the SQLA query in a multi-dialect way
        for tbl in query.all():
            if schema == (tbl.schema or None):
                return tbl
        return None

    @property
    def link(self) -> Markup:
        name = escape(self.name)
        anchor = f'<a target="_blank" href="{self.explore_url}">{name}</a>'
        return Markup(anchor)

    def get_schema_perm(self) -> Optional[str]:
        """Returns schema permission if present, database one otherwise."""
        return security_manager.get_schema_perm(self.database, self.schema)

    def get_perm(self) -> str:
        return f"[{self.database}].[{self.table_name}](id:{self.id})"

    @property
    def name(self) -> str:
        if not self.schema:
            return self.table_name
        return "{}.{}".format(self.schema, self.table_name)

    @property
    def full_name(self) -> str:
        return utils.get_datasource_full_name(
            self.database, self.table_name, schema=self.schema
        )

    @property
    def dttm_cols(self) -> List[str]:
        l = [c.column_name for c in self.columns if c.is_dttm]
        if self.main_dttm_col and self.main_dttm_col not in l:
            l.append(self.main_dttm_col)
        return l

    @property
    def num_cols(self) -> List[str]:
        return [c.column_name for c in self.columns if c.is_numeric]

    @property
    def any_dttm_col(self) -> Optional[str]:
        cols = self.dttm_cols
        return cols[0] if cols else None

    @property
    def html(self) -> str:
        df = pd.DataFrame((c.column_name, c.type) for c in self.columns)
        df.columns = ["field", "type"]
        return df.to_html(
            index=False,
            classes=("dataframe table table-striped table-bordered " "table-condensed"),
        )

    @property
    def sql_url(self) -> str:
        return self.database.sql_url + "?table_name=" + str(self.table_name)

    def external_metadata(self) -> List[Dict[str, str]]:
        if self.sql:
            return get_virtual_table_metadata(dataset=self)
        return get_physical_table_metadata(
            database=self.database,
            table_name=self.table_name,
            schema_name=self.schema,
        )

    @property
    def time_column_grains(self) -> Dict[str, Any]:
        return {
            "time_columns": self.dttm_cols,
            "time_grains": [grain.name for grain in self.database.grains()],
        }

    @property
    def select_star(self) -> Optional[str]:
        # show_cols and latest_partition set to false to avoid
        # the expensive cost of inspecting the DB
        return self.database.select_star(
            self.table_name, schema=self.schema, show_cols=False, latest_partition=False
        )

    @property
    def health_check_message(self) -> Optional[str]:
        check = config["DATASET_HEALTH_CHECK"]
        return check(self) if check else None

    @property
    def data(self) -> Dict[str, Any]:
        data_ = super().data
        if self.type == "table":
            data_["granularity_sqla"] = utils.choicify(self.dttm_cols)
            data_["time_grain_sqla"] = [
                (g.duration, g.name) for g in self.database.grains() or []
            ]
            data_["main_dttm_col"] = self.main_dttm_col
            data_["fetch_values_predicate"] = self.fetch_values_predicate
            data_["template_params"] = self.template_params
            data_["is_sqllab_view"] = self.is_sqllab_view
            data_["health_check_message"] = self.health_check_message
            data_["extra"] = self.extra
        return data_

    @property
    def extra_dict(self) -> Dict[str, Any]:
        try:
            return json.loads(self.extra)
        except (TypeError, json.JSONDecodeError):
            return {}

    def get_fetch_values_predicate(self) -> TextClause:
        tp = self.get_template_processor()
        try:
            return self.text(tp.process_template(self.fetch_values_predicate))
        except TemplateError as ex:
            raise QueryObjectValidationError(
                _(
                    "Error in jinja expression in fetch values predicate: %(msg)s",
                    msg=ex.message,
                )
            ) from ex

    def values_for_column(self, column_name: str, limit: int = 10000) -> List[Any]:
        """Runs query against sqla to retrieve some
        sample values for the given column.
        """
        cols = {col.column_name: col for col in self.columns}
        target_col = cols[column_name]
        tp = self.get_template_processor()
        tbl, cte = self.get_from_clause(tp)

        qry = select([target_col.get_sqla_col()]).select_from(tbl).distinct()
        if limit:
            qry = qry.limit(limit)

        if self.fetch_values_predicate:
            qry = qry.where(self.get_fetch_values_predicate())

        engine = self.database.get_sqla_engine()
        sql = qry.compile(engine, compile_kwargs={"literal_binds": True})
        sql = self._apply_cte(sql, cte)
        sql = self.mutate_query_from_config(sql)

        df = pd.read_sql_query(sql=sql, con=engine)
        return df[column_name].to_list()

    def mutate_query_from_config(self, sql: str) -> str:
        """Apply config's SQL_QUERY_MUTATOR

        Typically adds comments to the query with context"""
        sql_query_mutator = config["SQL_QUERY_MUTATOR"]
        if sql_query_mutator:
            username = utils.get_username()
            sql = sql_query_mutator(
                sql,
                user_name=username,
                security_manager=security_manager,
                database=self.database,
            )
        return sql

    def get_template_processor(self, **kwargs: Any) -> BaseTemplateProcessor:
        return get_template_processor(table=self, database=self.database, **kwargs)

    def get_query_str_extended(self, query_obj: QueryObjectDict) -> QueryStringExtended:
        sqlaq = self.get_sqla_query(**query_obj)
        sql = self.database.compile_sqla_query(sqlaq.sqla_query)
        sql = self._apply_cte(sql, sqlaq.cte)
        sql = sqlparse.format(sql, reindent=True)
        sql = self.mutate_query_from_config(sql)
        return QueryStringExtended(
            applied_template_filters=sqlaq.applied_template_filters,
            labels_expected=sqlaq.labels_expected,
            prequeries=sqlaq.prequeries,
            sql=sql,
        )

    def get_query_str(self, query_obj: QueryObjectDict) -> str:
        query_str_ext = self.get_query_str_extended(query_obj)
        all_queries = query_str_ext.prequeries + [query_str_ext.sql]
        return ";\n\n".join(all_queries) + ";"

    def get_sqla_table(self) -> TableClause:
        tbl = table(self.table_name)
        if self.schema:
            tbl.schema = self.schema
        return tbl

    def get_from_clause(
        self, template_processor: Optional[BaseTemplateProcessor] = None
    ) -> Tuple[Union[TableClause, Alias], Optional[str]]:
        """
        Return where to select the columns and metrics from. Either a physical table
        or a virtual table with it's own subquery. If the FROM is referencing a
        CTE, the CTE is returned as the second value in the return tuple.
        """
        if not self.is_virtual:
            return self.get_sqla_table(), None

        from_sql = self.get_rendered_sql(template_processor)
        parsed_query = ParsedQuery(from_sql)
        if not (
            parsed_query.is_unknown()
            or self.db_engine_spec.is_readonly_query(parsed_query)
        ):
            raise QueryObjectValidationError(
                _("Virtual dataset query must be read-only")
            )

        cte = self.db_engine_spec.get_cte_query(from_sql)
        from_clause = (
            table(CTE_ALIAS)
            if cte
            else TextAsFrom(self.text(from_sql), []).alias(VIRTUAL_TABLE_ALIAS)
        )

        return from_clause, cte

    def get_rendered_sql(
        self, template_processor: Optional[BaseTemplateProcessor] = None
    ) -> str:
        """
        Render sql with template engine (Jinja).
        """

        sql = self.sql
        if template_processor:
            try:
                sql = template_processor.process_template(sql)
            except TemplateError as ex:
                raise QueryObjectValidationError(
                    _(
                        "Error while rendering virtual dataset query: %(msg)s",
                        msg=ex.message,
                    )
                ) from ex
        sql = sqlparse.format(sql.strip("\t\r\n; "), strip_comments=True)
        if not sql:
            raise QueryObjectValidationError(_("Virtual dataset query cannot be empty"))
        if len(sqlparse.split(sql)) > 1:
            raise QueryObjectValidationError(
                _("Virtual dataset query cannot consist of multiple statements")
            )
        return sql

    def adhoc_metric_to_sqla(
        self, metric: AdhocMetric, columns_by_name: Dict[str, TableColumn]
    ) -> ColumnElement:
        """
        Turn an adhoc metric into a sqlalchemy column.

        :param dict metric: Adhoc metric definition
        :param dict columns_by_name: Columns for the current table
        :returns: The metric defined as a sqlalchemy column
        :rtype: sqlalchemy.sql.column
        """
        expression_type = metric.get("expressionType")
        label = utils.get_metric_name(metric)

        if expression_type == utils.AdhocMetricExpressionType.SIMPLE:
            metric_column = metric.get("column") or {}
            column_name = cast(str, metric_column.get("column_name"))
            table_column: Optional[TableColumn] = columns_by_name.get(column_name)
            if table_column:
                sqla_column = table_column.get_sqla_col()
            else:
                sqla_column = column(column_name)
            sqla_metric = self.sqla_aggregations[metric["aggregate"]](sqla_column)
        elif expression_type == utils.AdhocMetricExpressionType.SQL:
            tp = self.get_template_processor()
            expression = tp.process_template(cast(str, metric["sqlExpression"]))
            expression = validate_adhoc_subquery(
                expression,
                self.database_id,
                self.schema,
            )
            try:
                expression = sanitize_clause(expression)
            except QueryClauseValidationException as ex:
                raise QueryObjectValidationError(ex.message) from ex
            sqla_metric = literal_column(expression)
        else:
            raise QueryObjectValidationError("Adhoc metric expressionType is invalid")

        return self.make_sqla_column_compatible(sqla_metric, label)

    def adhoc_column_to_sqla(
        self,
        col: AdhocColumn,
        template_processor: Optional[BaseTemplateProcessor] = None,
    ) -> ColumnElement:
        """
        Turn an adhoc column into a sqlalchemy column.

        :param col: Adhoc column definition
        :param template_processor: template_processor instance
        :returns: The metric defined as a sqlalchemy column
        :rtype: sqlalchemy.sql.column
        """
        label = utils.get_column_name(col)
        expression = col["sqlExpression"]
        if template_processor and expression:
            expression = template_processor.process_template(expression)
        if expression:
            expression = validate_adhoc_subquery(
                expression,
                self.database_id,
                self.schema,
            )
            try:
                expression = sanitize_clause(expression)
            except QueryClauseValidationException as ex:
                raise QueryObjectValidationError(ex.message) from ex
        sqla_metric = literal_column(expression)
        return self.make_sqla_column_compatible(sqla_metric, label)

    def make_sqla_column_compatible(
        self, sqla_col: ColumnElement, label: Optional[str] = None
    ) -> ColumnElement:
        """Takes a sqlalchemy column object and adds label info if supported by engine.
        :param sqla_col: sqlalchemy column instance
        :param label: alias/label that column is expected to have
        :return: either a sql alchemy column or label instance if supported by engine
        """
        label_expected = label or sqla_col.name
        db_engine_spec = self.db_engine_spec
        # add quotes to tables
        if db_engine_spec.allows_alias_in_select:
            label = db_engine_spec.make_label_compatible(label_expected)
            sqla_col = sqla_col.label(label)
        sqla_col.key = label_expected
        return sqla_col

    def make_orderby_compatible(
        self, select_exprs: List[ColumnElement], orderby_exprs: List[ColumnElement]
    ) -> None:
        """
        If needed, make sure aliases for selected columns are not used in
        `ORDER BY`.

        In some databases (e.g. Presto), `ORDER BY` clause is not able to
        automatically pick the source column if a `SELECT` clause alias is named
        the same as a source column. In this case, we update the SELECT alias to
        another name to avoid the conflict.
        """
        if self.db_engine_spec.allows_alias_to_source_column:
            return

        def is_alias_used_in_orderby(col: ColumnElement) -> bool:
            if not isinstance(col, Label):
                return False
            regexp = re.compile(f"\\(.*\\b{re.escape(col.name)}\\b.*\\)", re.IGNORECASE)
            return any(regexp.search(str(x)) for x in orderby_exprs)

        # Iterate through selected columns, if column alias appears in orderby
        # use another `alias`. The final output columns will still use the
        # original names, because they are updated by `labels_expected` after
        # querying.
        for col in select_exprs:
            if is_alias_used_in_orderby(col):
                col.name = f"{col.name}__"

    def get_sqla_row_level_filters(
        self, template_processor: BaseTemplateProcessor
    ) -> List[TextClause]:
        """
        Return the appropriate row level security filters for
        this table and the current user.

        :param BaseTemplateProcessor template_processor: The template
        processor to apply to the filters.
        :returns: A list of SQL clauses to be ANDed together.
        """
        all_filters: List[TextClause] = []
        filter_groups: Dict[Union[int, str], List[TextClause]] = defaultdict(list)
        try:
            for filter_ in security_manager.get_rls_filters(self):
                clause = self.text(
                    f"({template_processor.process_template(filter_.clause)})"
                )
                if filter_.group_key:
                    filter_groups[filter_.group_key].append(clause)
                else:
                    all_filters.append(clause)

            if is_feature_enabled("EMBEDDED_SUPERSET"):
                for rule in security_manager.get_guest_rls_filters(self):
                    clause = self.text(
                        f"({template_processor.process_template(rule['clause'])})"
                    )
                    all_filters.append(clause)

            grouped_filters = [or_(*clauses) for clauses in filter_groups.values()]
            all_filters.extend(grouped_filters)
            return all_filters
        except TemplateError as ex:
            raise QueryObjectValidationError(
                _(
                    "Error in jinja expression in RLS filters: %(msg)s",
                    msg=ex.message,
                )
            ) from ex

    def text(self, clause: str) -> TextClause:
        return self.db_engine_spec.get_text_clause(clause)

    def get_sqla_query(  # pylint: disable=too-many-arguments,too-many-locals,too-many-branches,too-many-statements
        self,
        apply_fetch_values_predicate: bool = False,
        columns: Optional[List[Column]] = None,
        extras: Optional[Dict[str, Any]] = None,
        filter: Optional[  # pylint: disable=redefined-builtin
            List[QueryObjectFilterClause]
        ] = None,
        from_dttm: Optional[datetime] = None,
        granularity: Optional[str] = None,
        groupby: Optional[List[Column]] = None,
        inner_from_dttm: Optional[datetime] = None,
        inner_to_dttm: Optional[datetime] = None,
        is_rowcount: bool = False,
        is_timeseries: bool = True,
        metrics: Optional[List[Metric]] = None,
        orderby: Optional[List[OrderBy]] = None,
        order_desc: bool = True,
        to_dttm: Optional[datetime] = None,
        series_columns: Optional[List[Column]] = None,
        series_limit: Optional[int] = None,
        series_limit_metric: Optional[Metric] = None,
        row_limit: Optional[int] = None,
        row_offset: Optional[int] = None,
        timeseries_limit: Optional[int] = None,
        timeseries_limit_metric: Optional[Metric] = None,
    ) -> SqlaQuery:
        """Querying any sqla table from this common interface"""
        if granularity not in self.dttm_cols and granularity is not None:
            granularity = self.main_dttm_col

        extras = extras or {}
        time_grain = extras.get("time_grain_sqla")

        template_kwargs = {
            "columns": columns,
            "from_dttm": from_dttm.isoformat() if from_dttm else None,
            "groupby": groupby,
            "metrics": metrics,
            "row_limit": row_limit,
            "row_offset": row_offset,
            "time_column": granularity,
            "time_grain": time_grain,
            "to_dttm": to_dttm.isoformat() if to_dttm else None,
            "table_columns": [col.column_name for col in self.columns],
            "filter": filter,
        }
        columns = columns or []
        groupby = groupby or []
        series_column_names = utils.get_column_names(series_columns or [])
        # deprecated, to be removed in 2.0
        if is_timeseries and timeseries_limit:
            series_limit = timeseries_limit
        series_limit_metric = series_limit_metric or timeseries_limit_metric
        template_kwargs.update(self.template_params_dict)
        extra_cache_keys: List[Any] = []
        template_kwargs["extra_cache_keys"] = extra_cache_keys
        removed_filters: List[str] = []
        applied_template_filters: List[str] = []
        template_kwargs["removed_filters"] = removed_filters
        template_kwargs["applied_filters"] = applied_template_filters
        template_processor = self.get_template_processor(**template_kwargs)
        db_engine_spec = self.db_engine_spec
        prequeries: List[str] = []
        orderby = orderby or []
        need_groupby = bool(metrics is not None or groupby)
        metrics = metrics or []

        # For backward compatibility
        if granularity not in self.dttm_cols and granularity is not None:
            granularity = self.main_dttm_col

        columns_by_name: Dict[str, TableColumn] = {
            col.column_name: col for col in self.columns
        }

        metrics_by_name: Dict[str, SqlMetric] = {m.metric_name: m for m in self.metrics}

        if not granularity and is_timeseries:
            raise QueryObjectValidationError(
                _(
                    "Datetime column not provided as part table configuration "
                    "and is required by this type of chart"
                )
            )
        if not metrics and not columns and not groupby:
            raise QueryObjectValidationError(_("Empty query?"))

        metrics_exprs: List[ColumnElement] = []
        for metric in metrics:
            if utils.is_adhoc_metric(metric):
                assert isinstance(metric, dict)
                metrics_exprs.append(self.adhoc_metric_to_sqla(metric, columns_by_name))
            elif isinstance(metric, str) and metric in metrics_by_name:
                metrics_exprs.append(metrics_by_name[metric].get_sqla_col())
            else:
                raise QueryObjectValidationError(
                    _("Metric '%(metric)s' does not exist", metric=metric)
                )

        if metrics_exprs:
            main_metric_expr = metrics_exprs[0]
        else:
            main_metric_expr, label = literal_column("COUNT(*)"), "ccount"
            main_metric_expr = self.make_sqla_column_compatible(main_metric_expr, label)

        # To ensure correct handling of the ORDER BY labeling we need to reference the
        # metric instance if defined in the SELECT clause.
        # use the key of the ColumnClause for the expected label
        metrics_exprs_by_label = {m.key: m for m in metrics_exprs}
        metrics_exprs_by_expr = {str(m): m for m in metrics_exprs}

        # Since orderby may use adhoc metrics, too; we need to process them first
        orderby_exprs: List[ColumnElement] = []
        for orig_col, ascending in orderby:
            col: Union[AdhocMetric, ColumnElement] = orig_col
            if isinstance(col, dict):
                col = cast(AdhocMetric, col)
                if col.get("sqlExpression"):
                    col["sqlExpression"] = validate_adhoc_subquery(
                        cast(str, col["sqlExpression"]),
                        self.database_id,
                        self.schema,
                    )
                if utils.is_adhoc_metric(col):
                    # add adhoc sort by column to columns_by_name if not exists
                    col = self.adhoc_metric_to_sqla(col, columns_by_name)
                    # if the adhoc metric has been defined before
                    # use the existing instance.
                    col = metrics_exprs_by_expr.get(str(col), col)
                    need_groupby = True
            elif col in columns_by_name:
                col = columns_by_name[col].get_sqla_col()
            elif col in metrics_exprs_by_label:
                col = metrics_exprs_by_label[col]
                need_groupby = True
            elif col in metrics_by_name:
                col = metrics_by_name[col].get_sqla_col()
                need_groupby = True

            if isinstance(col, ColumnElement):
                orderby_exprs.append(col)
            else:
                # Could not convert a column reference to valid ColumnElement
                raise QueryObjectValidationError(
                    _("Unknown column used in orderby: %(col)s", col=orig_col)
                )

        select_exprs: List[Union[Column, Label]] = []
        groupby_all_columns = {}
        groupby_series_columns = {}

        # filter out the pseudo column  __timestamp from columns
        columns = [col for col in columns if col != utils.DTTM_ALIAS]
        dttm_col = columns_by_name.get(granularity) if granularity else None

        if need_groupby:
            # dedup columns while preserving order
            columns = groupby or columns
            for selected in columns:
                if isinstance(selected, str):
                    # if groupby field/expr equals granularity field/expr
                    if selected == granularity:
                        table_col = columns_by_name[selected]
                        outer = table_col.get_timestamp_expression(
                            time_grain=time_grain,
                            label=selected,
                            template_processor=template_processor,
                        )
                    # if groupby field equals a selected column
                    elif selected in columns_by_name:
                        outer = columns_by_name[selected].get_sqla_col()
                    else:
                        selected = validate_adhoc_subquery(
                            selected,
                            self.database_id,
                            self.schema,
                        )
                        outer = literal_column(f"({selected})")
                        outer = self.make_sqla_column_compatible(outer, selected)
                else:
                    outer = self.adhoc_column_to_sqla(
                        col=selected, template_processor=template_processor
                    )
                groupby_all_columns[outer.name] = outer
                if not series_column_names or outer.name in series_column_names:
                    groupby_series_columns[outer.name] = outer
                select_exprs.append(outer)
        elif columns:
            for selected in columns:
                selected = validate_adhoc_subquery(
                    selected,
                    self.database_id,
                    self.schema,
                )
                select_exprs.append(
                    columns_by_name[selected].get_sqla_col()
                    if selected in columns_by_name
                    else self.make_sqla_column_compatible(literal_column(selected))
                )
            metrics_exprs = []

        if granularity:
            if granularity not in columns_by_name or not dttm_col:
                raise QueryObjectValidationError(
                    _(
                        'Time column "%(col)s" does not exist in dataset',
                        col=granularity,
                    )
                )
            time_filters = []

            if is_timeseries:
                timestamp = dttm_col.get_timestamp_expression(
                    time_grain=time_grain, template_processor=template_processor
                )
                # always put timestamp as the first column
                select_exprs.insert(0, timestamp)
                groupby_all_columns[timestamp.name] = timestamp

            # Use main dttm column to support index with secondary dttm columns.
            if (
                db_engine_spec.time_secondary_columns
                and self.main_dttm_col in self.dttm_cols
                and self.main_dttm_col != dttm_col.column_name
            ):
                time_filters.append(
                    columns_by_name[self.main_dttm_col].get_time_filter(
                        from_dttm,
                        to_dttm,
                    )
                )
            time_filters.append(dttm_col.get_time_filter(from_dttm, to_dttm))

        # Always remove duplicates by column name, as sometimes `metrics_exprs`
        # can have the same name as a groupby column (e.g. when users use
        # raw columns as custom SQL adhoc metric).
        select_exprs = remove_duplicates(
            select_exprs + metrics_exprs, key=lambda x: x.name
        )

        # Expected output columns
        labels_expected = [c.key for c in select_exprs]

        # Order by columns are "hidden" columns, some databases require them
        # always be present in SELECT if an aggregation function is used
        if not db_engine_spec.allows_hidden_ordeby_agg:
            select_exprs = remove_duplicates(select_exprs + orderby_exprs)

        qry = sa.select(select_exprs)

        tbl, cte = self.get_from_clause(template_processor)

        if groupby_all_columns:
            qry = qry.group_by(*groupby_all_columns.values())

        where_clause_and = []
        having_clause_and = []

        for flt in filter:  # type: ignore
            if not all(flt.get(s) for s in ["col", "op"]):
                continue
            flt_col = flt["col"]
            val = flt.get("val")
            op = flt["op"].upper()
            col_obj: Optional[TableColumn] = None
            sqla_col: Optional[Column] = None
            if flt_col == utils.DTTM_ALIAS and is_timeseries and dttm_col:
                col_obj = dttm_col
            elif is_adhoc_column(flt_col):
                sqla_col = self.adhoc_column_to_sqla(flt_col)
            else:
                col_obj = columns_by_name.get(flt_col)
            filter_grain = flt.get("grain")

            if is_feature_enabled("ENABLE_TEMPLATE_REMOVE_FILTERS"):
                if get_column_name(flt_col) in removed_filters:
                    # Skip generating SQLA filter when the jinja template handles it.
                    continue

            if col_obj or sqla_col is not None:
                if sqla_col is not None:
                    pass
                elif col_obj and filter_grain:
                    sqla_col = col_obj.get_timestamp_expression(
                        time_grain=filter_grain, template_processor=template_processor
                    )
                elif col_obj:
                    sqla_col = col_obj.get_sqla_col()
                col_spec = db_engine_spec.get_column_spec(
                    col_obj.type if col_obj else None
                )
                is_list_target = op in (
                    utils.FilterOperator.IN.value,
                    utils.FilterOperator.NOT_IN.value,
                )
                if col_spec:
                    target_type = col_spec.generic_type
                else:
                    target_type = GenericDataType.STRING
                eq = self.filter_values_handler(
                    values=val,
                    target_column_type=target_type,
                    is_list_target=is_list_target,
                )
                if is_list_target:
                    assert isinstance(eq, (tuple, list))
                    if len(eq) == 0:
                        raise QueryObjectValidationError(
                            _("Filter value list cannot be empty")
                        )
                    if None in eq:
                        eq = [x for x in eq if x is not None]
                        is_null_cond = sqla_col.is_(None)
                        if eq:
                            cond = or_(is_null_cond, sqla_col.in_(eq))
                        else:
                            cond = is_null_cond
                    else:
                        cond = sqla_col.in_(eq)
                    if op == utils.FilterOperator.NOT_IN.value:
                        cond = ~cond
                    where_clause_and.append(cond)
                elif op == utils.FilterOperator.IS_NULL.value:
                    where_clause_and.append(sqla_col.is_(None))
                elif op == utils.FilterOperator.IS_NOT_NULL.value:
                    where_clause_and.append(sqla_col.isnot(None))
                elif op == utils.FilterOperator.IS_TRUE.value:
                    where_clause_and.append(sqla_col.is_(True))
                elif op == utils.FilterOperator.IS_FALSE.value:
                    where_clause_and.append(sqla_col.is_(False))
                else:
                    if eq is None:
                        raise QueryObjectValidationError(
                            _(
                                "Must specify a value for filters "
                                "with comparison operators"
                            )
                        )
                    if op == utils.FilterOperator.EQUALS.value:
                        where_clause_and.append(sqla_col == eq)
                    elif op == utils.FilterOperator.NOT_EQUALS.value:
                        where_clause_and.append(sqla_col != eq)
                    elif op == utils.FilterOperator.GREATER_THAN.value:
                        where_clause_and.append(sqla_col > eq)
                    elif op == utils.FilterOperator.LESS_THAN.value:
                        where_clause_and.append(sqla_col < eq)
                    elif op == utils.FilterOperator.GREATER_THAN_OR_EQUALS.value:
                        where_clause_and.append(sqla_col >= eq)
                    elif op == utils.FilterOperator.LESS_THAN_OR_EQUALS.value:
                        where_clause_and.append(sqla_col <= eq)
                    elif op == utils.FilterOperator.LIKE.value:
                        where_clause_and.append(sqla_col.like(eq))
                    elif op == utils.FilterOperator.ILIKE.value:
                        where_clause_and.append(sqla_col.ilike(eq))
                    else:
                        raise QueryObjectValidationError(
                            _("Invalid filter operation type: %(op)s", op=op)
                        )
<<<<<<< HEAD
        where_clause_and += self._get_sqla_row_level_filters(template_processor)
=======
        if is_feature_enabled("ROW_LEVEL_SECURITY"):
            where_clause_and += self.get_sqla_row_level_filters(template_processor)
>>>>>>> 6828624f
        if extras:
            where = extras.get("where")
            if where:
                try:
                    where = template_processor.process_template(f"({where})")
                except TemplateError as ex:
                    raise QueryObjectValidationError(
                        _(
                            "Error in jinja expression in WHERE clause: %(msg)s",
                            msg=ex.message,
                        )
                    ) from ex
                where_clause_and += [self.text(where)]
            having = extras.get("having")
            if having:
                try:
                    having = template_processor.process_template(f"({having})")
                except TemplateError as ex:
                    raise QueryObjectValidationError(
                        _(
                            "Error in jinja expression in HAVING clause: %(msg)s",
                            msg=ex.message,
                        )
                    ) from ex
                having_clause_and += [self.text(having)]
        if apply_fetch_values_predicate and self.fetch_values_predicate:
            qry = qry.where(self.get_fetch_values_predicate())
        if granularity:
            qry = qry.where(and_(*(time_filters + where_clause_and)))
        else:
            qry = qry.where(and_(*where_clause_and))
        qry = qry.having(and_(*having_clause_and))

        self.make_orderby_compatible(select_exprs, orderby_exprs)

        for col, (orig_col, ascending) in zip(orderby_exprs, orderby):
            if not db_engine_spec.allows_alias_in_orderby and isinstance(col, Label):
                # if engine does not allow using SELECT alias in ORDER BY
                # revert to the underlying column
                col = col.element

            if (
                db_engine_spec.allows_alias_in_select
                and db_engine_spec.allows_hidden_cc_in_orderby
                and col.name in [select_col.name for select_col in select_exprs]
            ):
                col = literal_column(col.name)
            direction = asc if ascending else desc
            qry = qry.order_by(direction(col))

        if row_limit:
            qry = qry.limit(row_limit)
        if row_offset:
            qry = qry.offset(row_offset)

        if series_limit and groupby_series_columns:
            if db_engine_spec.allows_joins and db_engine_spec.allows_subqueries:
                # some sql dialects require for order by expressions
                # to also be in the select clause -- others, e.g. vertica,
                # require a unique inner alias
                inner_main_metric_expr = self.make_sqla_column_compatible(
                    main_metric_expr, "mme_inner__"
                )
                inner_groupby_exprs = []
                inner_select_exprs = []
                for gby_name, gby_obj in groupby_series_columns.items():
                    label = get_column_name(gby_name)
                    inner = self.make_sqla_column_compatible(gby_obj, gby_name + "__")
                    inner_groupby_exprs.append(inner)
                    inner_select_exprs.append(inner)

                inner_select_exprs += [inner_main_metric_expr]
                subq = select(inner_select_exprs).select_from(tbl)
                inner_time_filter = []

                if dttm_col and not db_engine_spec.time_groupby_inline:
                    inner_time_filter = [
                        dttm_col.get_time_filter(
                            inner_from_dttm or from_dttm,
                            inner_to_dttm or to_dttm,
                        )
                    ]
                subq = subq.where(and_(*(where_clause_and + inner_time_filter)))
                subq = subq.group_by(*inner_groupby_exprs)

                ob = inner_main_metric_expr
                if series_limit_metric:
                    ob = self._get_series_orderby(
                        series_limit_metric, metrics_by_name, columns_by_name
                    )
                direction = desc if order_desc else asc
                subq = subq.order_by(direction(ob))
                subq = subq.limit(series_limit)

                on_clause = []
                for gby_name, gby_obj in groupby_series_columns.items():
                    # in this case the column name, not the alias, needs to be
                    # conditionally mutated, as it refers to the column alias in
                    # the inner query
                    col_name = db_engine_spec.make_label_compatible(gby_name + "__")
                    on_clause.append(gby_obj == column(col_name))

                tbl = tbl.join(subq.alias(), and_(*on_clause))
            else:
                if series_limit_metric:
                    orderby = [
                        (
                            self._get_series_orderby(
                                series_limit_metric,
                                metrics_by_name,
                                columns_by_name,
                            ),
                            not order_desc,
                        )
                    ]

                # run prequery to get top groups
                prequery_obj = {
                    "is_timeseries": False,
                    "row_limit": series_limit,
                    "metrics": metrics,
                    "granularity": granularity,
                    "groupby": groupby,
                    "from_dttm": inner_from_dttm or from_dttm,
                    "to_dttm": inner_to_dttm or to_dttm,
                    "filter": filter,
                    "orderby": orderby,
                    "extras": extras,
                    "columns": columns,
                    "order_desc": True,
                }

                result = self.query(prequery_obj)
                prequeries.append(result.query)
                dimensions = [
                    c
                    for c in result.df.columns
                    if c not in metrics and c in groupby_series_columns
                ]
                top_groups = self._get_top_groups(
                    result.df, dimensions, groupby_series_columns, columns_by_name
                )
                qry = qry.where(top_groups)

        qry = qry.select_from(tbl)

        if is_rowcount:
            if not db_engine_spec.allows_subqueries:
                raise QueryObjectValidationError(
                    _("Database does not support subqueries")
                )
            label = "rowcount"
            col = self.make_sqla_column_compatible(literal_column("COUNT(*)"), label)
            qry = select([col]).select_from(qry.alias("rowcount_qry"))
            labels_expected = [label]

        return SqlaQuery(
            applied_template_filters=applied_template_filters,
            cte=cte,
            extra_cache_keys=extra_cache_keys,
            labels_expected=labels_expected,
            sqla_query=qry,
            prequeries=prequeries,
        )

    def _get_series_orderby(
        self,
        series_limit_metric: Metric,
        metrics_by_name: Dict[str, SqlMetric],
        columns_by_name: Dict[str, TableColumn],
    ) -> Column:
        if utils.is_adhoc_metric(series_limit_metric):
            assert isinstance(series_limit_metric, dict)
            ob = self.adhoc_metric_to_sqla(series_limit_metric, columns_by_name)
        elif (
            isinstance(series_limit_metric, str)
            and series_limit_metric in metrics_by_name
        ):
            ob = metrics_by_name[series_limit_metric].get_sqla_col()
        else:
            raise QueryObjectValidationError(
                _("Metric '%(metric)s' does not exist", metric=series_limit_metric)
            )
        return ob

    def _normalize_prequery_result_type(
        self,
        row: pd.Series,
        dimension: str,
        columns_by_name: Dict[str, TableColumn],
    ) -> Union[str, int, float, bool, Text]:
        """
        Convert a prequery result type to its equivalent Python type.

        Some databases like Druid will return timestamps as strings, but do not perform
        automatic casting when comparing these strings to a timestamp. For cases like
        this we convert the value via the appropriate SQL transform.

        :param row: A prequery record
        :param dimension: The dimension name
        :param columns_by_name: The mapping of columns by name
        :return: equivalent primitive python type
        """

        value = row[dimension]

        if isinstance(value, np.generic):
            value = value.item()

        column_ = columns_by_name[dimension]
        db_extra: Dict[str, Any] = self.database.get_extra()

        if column_.type and column_.is_temporal and isinstance(value, str):
            sql = self.db_engine_spec.convert_dttm(
                column_.type, dateutil.parser.parse(value), db_extra=db_extra
            )

            if sql:
                value = self.text(sql)

        return value

    def _get_top_groups(
        self,
        df: pd.DataFrame,
        dimensions: List[str],
        groupby_exprs: Dict[str, Any],
        columns_by_name: Dict[str, TableColumn],
    ) -> ColumnElement:
        groups = []
        for _unused, row in df.iterrows():
            group = []
            for dimension in dimensions:
                value = self._normalize_prequery_result_type(
                    row,
                    dimension,
                    columns_by_name,
                )

                group.append(groupby_exprs[dimension] == value)
            groups.append(and_(*group))

        return or_(*groups)

    def query(self, query_obj: QueryObjectDict) -> QueryResult:
        qry_start_dttm = datetime.now()
        query_str_ext = self.get_query_str_extended(query_obj)
        sql = query_str_ext.sql
        status = QueryStatus.SUCCESS
        errors = None
        error_message = None

        def assign_column_label(df: pd.DataFrame) -> Optional[pd.DataFrame]:
            """
            Some engines change the case or generate bespoke column names, either by
            default or due to lack of support for aliasing. This function ensures that
            the column names in the DataFrame correspond to what is expected by
            the viz components.

            Sometimes a query may also contain only order by columns that are not used
            as metrics or groupby columns, but need to present in the SQL `select`,
            filtering by `labels_expected` make sure we only return columns users want.

            :param df: Original DataFrame returned by the engine
            :return: Mutated DataFrame
            """
            labels_expected = query_str_ext.labels_expected
            if df is not None and not df.empty:
                if len(df.columns) < len(labels_expected):
                    raise QueryObjectValidationError(
                        _("Db engine did not return all queried columns")
                    )
                if len(df.columns) > len(labels_expected):
                    df = df.iloc[:, 0 : len(labels_expected)]
                df.columns = labels_expected
            return df

        try:
            df = self.database.get_df(sql, self.schema, mutator=assign_column_label)
        except Exception as ex:  # pylint: disable=broad-except
            df = pd.DataFrame()
            status = QueryStatus.FAILED
            logger.warning(
                "Query %s on schema %s failed", sql, self.schema, exc_info=True
            )
            db_engine_spec = self.db_engine_spec
            errors = [
                dataclasses.asdict(error) for error in db_engine_spec.extract_errors(ex)
            ]
            error_message = utils.error_msg_from_exception(ex)

        return QueryResult(
            applied_template_filters=query_str_ext.applied_template_filters,
            status=status,
            df=df,
            duration=datetime.now() - qry_start_dttm,
            query=sql,
            errors=errors,
            error_message=error_message,
        )

    def get_sqla_table_object(self) -> Table:
        return self.database.get_table(self.table_name, schema=self.schema)

    def fetch_metadata(self, commit: bool = True) -> MetadataResult:
        """
        Fetches the metadata for the table and merges it in

        :param commit: should the changes be committed or not.
        :return: Tuple with lists of added, removed and modified column names.
        """
        new_columns = self.external_metadata()
        metrics = []
        any_date_col = None
        db_engine_spec = self.db_engine_spec
        old_columns = db.session.query(TableColumn).filter(TableColumn.table == self)

        old_columns_by_name: Dict[str, TableColumn] = {
            col.column_name: col for col in old_columns
        }
        results = MetadataResult(
            removed=[
                col
                for col in old_columns_by_name
                if col not in {col["name"] for col in new_columns}
            ]
        )

        # clear old columns before adding modified columns back
        self.columns = []
        for col in new_columns:
            old_column = old_columns_by_name.pop(col["name"], None)
            if not old_column:
                results.added.append(col["name"])
                new_column = TableColumn(
                    column_name=col["name"], type=col["type"], table=self
                )
                new_column.is_dttm = new_column.is_temporal
                db_engine_spec.alter_new_orm_column(new_column)
            else:
                new_column = old_column
                if new_column.type != col["type"]:
                    results.modified.append(col["name"])
                new_column.type = col["type"]
                new_column.expression = ""
            new_column.groupby = True
            new_column.filterable = True
            self.columns.append(new_column)
            if not any_date_col and new_column.is_temporal:
                any_date_col = col["name"]
        self.columns.extend(
            [col for col in old_columns_by_name.values() if col.expression]
        )
        metrics.append(
            SqlMetric(
                metric_name="count",
                verbose_name="COUNT(*)",
                metric_type="count",
                expression="COUNT(*)",
            )
        )
        if not self.main_dttm_col:
            self.main_dttm_col = any_date_col
        self.add_missing_metrics(metrics)

        # Apply config supplied mutations.
        config["SQLA_TABLE_MUTATOR"](self)

        db.session.merge(self)
        if commit:
            db.session.commit()
        return results

    @classmethod
    def query_datasources_by_name(
        cls,
        session: Session,
        database: Database,
        datasource_name: str,
        schema: Optional[str] = None,
    ) -> List["SqlaTable"]:
        query = (
            session.query(cls)
            .filter_by(database_id=database.id)
            .filter_by(table_name=datasource_name)
        )
        if schema:
            query = query.filter_by(schema=schema)
        return query.all()

    @staticmethod
    def default_query(qry: Query) -> Query:
        return qry.filter_by(is_sqllab_view=False)

    def has_extra_cache_key_calls(self, query_obj: QueryObjectDict) -> bool:
        """
        Detects the presence of calls to `ExtraCache` methods in items in query_obj that
        can be templated. If any are present, the query must be evaluated to extract
        additional keys for the cache key. This method is needed to avoid executing the
        template code unnecessarily, as it may contain expensive calls, e.g. to extract
        the latest partition of a database.

        :param query_obj: query object to analyze
        :return: True if there are call(s) to an `ExtraCache` method, False otherwise
        """
        templatable_statements: List[str] = []
        if self.sql:
            templatable_statements.append(self.sql)
        if self.fetch_values_predicate:
            templatable_statements.append(self.fetch_values_predicate)
        extras = query_obj.get("extras", {})
        if "where" in extras:
            templatable_statements.append(extras["where"])
        if "having" in extras:
            templatable_statements.append(extras["having"])
        if self.is_rls_supported:
            templatable_statements += [
                f.clause for f in security_manager.get_rls_filters(self)
            ]
        for statement in templatable_statements:
            if ExtraCache.regex.search(statement):
                return True
        return False

    def get_extra_cache_keys(self, query_obj: QueryObjectDict) -> List[Hashable]:
        """
        The cache key of a SqlaTable needs to consider any keys added by the parent
        class and any keys added via `ExtraCache`.

        :param query_obj: query object to analyze
        :return: The extra cache keys
        """
        extra_cache_keys = super().get_extra_cache_keys(query_obj)
        if self.has_extra_cache_key_calls(query_obj):
            sqla_query = self.get_sqla_query(**query_obj)
            extra_cache_keys += sqla_query.extra_cache_keys
        return extra_cache_keys

    @staticmethod
    def before_update(
        mapper: Mapper,  # pylint: disable=unused-argument
        connection: Connection,  # pylint: disable=unused-argument
        target: "SqlaTable",
    ) -> None:
        """
        Check before update if the target table already exists.

        Note this listener is called when any fields are being updated and thus it is
        necessary to first check whether the reference table is being updated.

        Note this logic is temporary, given uniqueness is handled via the dataset DAO,
        but is necessary until both the legacy datasource editor and datasource/save
        endpoints are deprecated.

        :param mapper: The table mapper
        :param connection: The DB-API connection
        :param target: The mapped instance being persisted
        :raises Exception: If the target table is not unique
        """

        # pylint: disable=import-outside-toplevel
        from superset.datasets.commands.exceptions import get_dataset_exist_error_msg
        from superset.datasets.dao import DatasetDAO

        # Check whether the relevant attributes have changed.
        state = db.inspect(target)  # pylint: disable=no-member

        for attr in ["database_id", "schema", "table_name"]:
            history = state.get_history(attr, True)
            if history.has_changes():
                break
        else:
            return None

        if not DatasetDAO.validate_uniqueness(
            target.database_id, target.schema, target.table_name, target.id
        ):
            raise Exception(get_dataset_exist_error_msg(target.full_name))

    @staticmethod
    def update_table(  # pylint: disable=unused-argument
        mapper: Mapper, connection: Connection, target: Union[SqlMetric, TableColumn]
    ) -> None:
        """
        Forces an update to the table's changed_on value when a metric or column on the
        table is updated. This busts the cache key for all charts that use the table.

        :param mapper: Unused.
        :param connection: Unused.
        :param target: The metric or column that was updated.
        """
        inspector = inspect(target)
        session = inspector.session

        # get DB-specific conditional quoter for expressions that point to columns or
        # table names
        database = (
            target.table.database
            or session.query(Database).filter_by(id=target.database_id).one()
        )
        engine = database.get_sqla_engine(schema=target.table.schema)
        conditional_quote = engine.dialect.identifier_preparer.quote

        session.execute(update(SqlaTable).where(SqlaTable.id == target.table.id))

        dataset = (
            session.query(NewDataset)
            .filter_by(sqlatable_id=target.table.id)
            .one_or_none()
        )

        if not dataset:
            # if dataset is not found create a new copy
            # of the dataset instead of updating the existing

            SqlaTable.write_shadow_dataset(target.table, database, session)
            return

        # update ``Column`` model as well
        if isinstance(target, TableColumn):
            columns = [
                column
                for column in dataset.columns
                if column.name == target.column_name
            ]
            if not columns:
                return

            column = columns[0]
            extra_json = json.loads(target.extra or "{}")
            for attr in {"groupby", "filterable", "verbose_name", "python_date_format"}:
                value = getattr(target, attr)
                if value:
                    extra_json[attr] = value

            column.name = target.column_name
            column.type = target.type or "Unknown"
            column.expression = target.expression or conditional_quote(
                target.column_name
            )
            column.description = target.description
            column.is_temporal = target.is_dttm
            column.is_physical = target.expression is None
            column.extra_json = json.dumps(extra_json) if extra_json else None

        else:  # SqlMetric
            columns = [
                column
                for column in dataset.columns
                if column.name == target.metric_name
            ]
            if not columns:
                return

            column = columns[0]
            extra_json = json.loads(target.extra or "{}")
            for attr in {"verbose_name", "metric_type", "d3format"}:
                value = getattr(target, attr)
                if value:
                    extra_json[attr] = value

            is_additive = (
                target.metric_type
                and target.metric_type.lower() in ADDITIVE_METRIC_TYPES
            )

            column.name = target.metric_name
            column.expression = target.expression
            column.warning_text = target.warning_text
            column.description = target.description
            column.is_additive = is_additive
            column.extra_json = json.dumps(extra_json) if extra_json else None

    @staticmethod
    def after_insert(
        mapper: Mapper,
        connection: Connection,
        target: "SqlaTable",
    ) -> None:
        """
        Shadow write the dataset to new models.

        The ``SqlaTable`` model is currently being migrated to two new models, ``Table``
        and ``Dataset``. In the first phase of the migration the new models are populated
        whenever ``SqlaTable`` is modified (created, updated, or deleted).

        In the second phase of the migration reads will be done from the new models.
        Finally, in the third phase of the migration the old models will be removed.

        For more context: https://github.com/apache/superset/issues/14909
        """
        session = inspect(target).session
        # set permissions
        security_manager.set_perm(mapper, connection, target)

        # get DB-specific conditional quoter for expressions that point to columns or
        # table names
        database = (
            target.database
            or session.query(Database).filter_by(id=target.database_id).one()
        )

        SqlaTable.write_shadow_dataset(target, database, session)

    @staticmethod
    def after_delete(  # pylint: disable=unused-argument
        mapper: Mapper,
        connection: Connection,
        target: "SqlaTable",
    ) -> None:
        """
        Shadow write the dataset to new models.

        The ``SqlaTable`` model is currently being migrated to two new models, ``Table``
        and ``Dataset``. In the first phase of the migration the new models are populated
        whenever ``SqlaTable`` is modified (created, updated, or deleted).

        In the second phase of the migration reads will be done from the new models.
        Finally, in the third phase of the migration the old models will be removed.

        For more context: https://github.com/apache/superset/issues/14909
        """
        session = inspect(target).session
        dataset = (
            session.query(NewDataset).filter_by(sqlatable_id=target.id).one_or_none()
        )
        if dataset:
            session.delete(dataset)

    @staticmethod
    def after_update(  # pylint: disable=too-many-branches, too-many-locals, too-many-statements
        mapper: Mapper,
        connection: Connection,
        target: "SqlaTable",
    ) -> None:
        """
        Shadow write the dataset to new models.

        The ``SqlaTable`` model is currently being migrated to two new models, ``Table``
        and ``Dataset``. In the first phase of the migration the new models are populated
        whenever ``SqlaTable`` is modified (created, updated, or deleted).

        In the second phase of the migration reads will be done from the new models.
        Finally, in the third phase of the migration the old models will be removed.

        For more context: https://github.com/apache/superset/issues/14909
        """
        inspector = inspect(target)
        session = inspector.session

        # double-check that ``UPDATE``s are actually pending (this method is called even
        # for instances that have no net changes to their column-based attributes)
        if not session.is_modified(target, include_collections=True):
            return

        # set permissions
        security_manager.set_perm(mapper, connection, target)

        dataset = (
            session.query(NewDataset).filter_by(sqlatable_id=target.id).one_or_none()
        )
        if not dataset:
            return

        # get DB-specific conditional quoter for expressions that point to columns or
        # table names
        database = (
            target.database
            or session.query(Database).filter_by(id=target.database_id).one()
        )
        engine = database.get_sqla_engine(schema=target.schema)
        conditional_quote = engine.dialect.identifier_preparer.quote

        # update columns
        if inspector.attrs.columns.history.has_changes():
            # handle deleted columns
            if inspector.attrs.columns.history.deleted:
                column_names = {
                    column.column_name
                    for column in inspector.attrs.columns.history.deleted
                }
                dataset.columns = [
                    column
                    for column in dataset.columns
                    if column.name not in column_names
                ]

            # handle inserted columns
            for column in inspector.attrs.columns.history.added:
                # ``is_active`` might be ``None``, but it defaults to ``True``.
                if column.is_active is False:
                    continue

                extra_json = json.loads(column.extra or "{}")
                for attr in {
                    "groupby",
                    "filterable",
                    "verbose_name",
                    "python_date_format",
                }:
                    value = getattr(column, attr)
                    if value:
                        extra_json[attr] = value

                dataset.columns.append(
                    NewColumn(
                        name=column.column_name,
                        type=column.type or "Unknown",
                        expression=column.expression
                        or conditional_quote(column.column_name),
                        description=column.description,
                        is_temporal=column.is_dttm,
                        is_aggregation=False,
                        is_physical=column.expression is None,
                        is_spatial=False,
                        is_partition=False,
                        is_increase_desired=True,
                        extra_json=json.dumps(extra_json) if extra_json else None,
                        is_managed_externally=target.is_managed_externally,
                        external_url=target.external_url,
                    )
                )

        # update metrics
        if inspector.attrs.metrics.history.has_changes():
            # handle deleted metrics
            if inspector.attrs.metrics.history.deleted:
                column_names = {
                    metric.metric_name
                    for metric in inspector.attrs.metrics.history.deleted
                }
                dataset.columns = [
                    column
                    for column in dataset.columns
                    if column.name not in column_names
                ]

            # handle inserted metrics
            for metric in inspector.attrs.metrics.history.added:
                extra_json = json.loads(metric.extra or "{}")
                for attr in {"verbose_name", "metric_type", "d3format"}:
                    value = getattr(metric, attr)
                    if value:
                        extra_json[attr] = value

                is_additive = (
                    metric.metric_type
                    and metric.metric_type.lower() in ADDITIVE_METRIC_TYPES
                )

                dataset.columns.append(
                    NewColumn(
                        name=metric.metric_name,
                        type="Unknown",
                        expression=metric.expression,
                        warning_text=metric.warning_text,
                        description=metric.description,
                        is_aggregation=True,
                        is_additive=is_additive,
                        is_physical=False,
                        is_spatial=False,
                        is_partition=False,
                        is_increase_desired=True,
                        extra_json=json.dumps(extra_json) if extra_json else None,
                        is_managed_externally=target.is_managed_externally,
                        external_url=target.external_url,
                    )
                )

        # physical dataset
        if target.sql is None:
            physical_columns = [
                column for column in dataset.columns if column.is_physical
            ]

            # if the table name changed we should create a new table instance, instead
            # of reusing the original one
            if (
                inspector.attrs.table_name.history.has_changes()
                or inspector.attrs.schema.history.has_changes()
                or inspector.attrs.database_id.history.has_changes()
            ):
                # does the dataset point to an existing table?
                table = (
                    session.query(NewTable)
                    .filter_by(
                        database_id=target.database_id,
                        schema=target.schema,
                        name=target.table_name,
                    )
                    .first()
                )
                if not table:
                    # create new columns
                    physical_columns = [
                        clone_model(column, ignore=["uuid"])
                        for column in physical_columns
                    ]

                    # create new table
                    table = NewTable(
                        name=target.table_name,
                        schema=target.schema,
                        catalog=None,
                        database_id=target.database_id,
                        columns=physical_columns,
                        is_managed_externally=target.is_managed_externally,
                        external_url=target.external_url,
                    )
                dataset.tables = [table]
            elif dataset.tables:
                table = dataset.tables[0]
                table.columns = physical_columns

        # virtual dataset
        else:
            # mark all columns as virtual (not physical)
            for column in dataset.columns:
                column.is_physical = False

            # update referenced tables if SQL changed
            if inspector.attrs.sql.history.has_changes():
                parsed = ParsedQuery(target.sql)
                referenced_tables = parsed.tables

                predicate = or_(
                    *[
                        and_(
                            NewTable.schema == (table.schema or target.schema),
                            NewTable.name == table.table,
                        )
                        for table in referenced_tables
                    ]
                )
                dataset.tables = session.query(NewTable).filter(predicate).all()

        # update other attributes
        dataset.name = target.table_name
        dataset.expression = target.sql or conditional_quote(target.table_name)
        dataset.is_physical = target.sql is None

    @staticmethod
    def write_shadow_dataset(  # pylint: disable=too-many-locals
        dataset: "SqlaTable", database: Database, session: Session
    ) -> None:
        """
        Shadow write the dataset to new models.

        The ``SqlaTable`` model is currently being migrated to two new models, ``Table``
        and ``Dataset``. In the first phase of the migration the new models are populated
        whenever ``SqlaTable`` is modified (created, updated, or deleted).

        In the second phase of the migration reads will be done from the new models.
        Finally, in the third phase of the migration the old models will be removed.

        For more context: https://github.com/apache/superset/issues/14909
        """

        engine = database.get_sqla_engine(schema=dataset.schema)
        conditional_quote = engine.dialect.identifier_preparer.quote

        # create columns
        columns = []
        for column in dataset.columns:
            # ``is_active`` might be ``None`` at this point, but it defaults to ``True``.
            if column.is_active is False:
                continue

            try:
                extra_json = json.loads(column.extra or "{}")
            except json.decoder.JSONDecodeError:
                extra_json = {}
            for attr in {"groupby", "filterable", "verbose_name", "python_date_format"}:
                value = getattr(column, attr)
                if value:
                    extra_json[attr] = value

            columns.append(
                NewColumn(
                    name=column.column_name,
                    type=column.type or "Unknown",
                    expression=column.expression
                    or conditional_quote(column.column_name),
                    description=column.description,
                    is_temporal=column.is_dttm,
                    is_aggregation=False,
                    is_physical=column.expression is None,
                    is_spatial=False,
                    is_partition=False,
                    is_increase_desired=True,
                    extra_json=json.dumps(extra_json) if extra_json else None,
                    is_managed_externally=dataset.is_managed_externally,
                    external_url=dataset.external_url,
                ),
            )

        # create metrics
        for metric in dataset.metrics:
            try:
                extra_json = json.loads(metric.extra or "{}")
            except json.decoder.JSONDecodeError:
                extra_json = {}
            for attr in {"verbose_name", "metric_type", "d3format"}:
                value = getattr(metric, attr)
                if value:
                    extra_json[attr] = value

            is_additive = (
                metric.metric_type
                and metric.metric_type.lower() in ADDITIVE_METRIC_TYPES
            )

            columns.append(
                NewColumn(
                    name=metric.metric_name,
                    type="Unknown",  # figuring this out would require a type inferrer
                    expression=metric.expression,
                    warning_text=metric.warning_text,
                    description=metric.description,
                    is_aggregation=True,
                    is_additive=is_additive,
                    is_physical=False,
                    is_spatial=False,
                    is_partition=False,
                    is_increase_desired=True,
                    extra_json=json.dumps(extra_json) if extra_json else None,
                    is_managed_externally=dataset.is_managed_externally,
                    external_url=dataset.external_url,
                ),
            )

        # physical dataset
        if not dataset.sql:
            physical_columns = [column for column in columns if column.is_physical]

            # create table
            table = NewTable(
                name=dataset.table_name,
                schema=dataset.schema,
                catalog=None,  # currently not supported
                database_id=dataset.database_id,
                columns=physical_columns,
                is_managed_externally=dataset.is_managed_externally,
                external_url=dataset.external_url,
            )
            tables = [table]

        # virtual dataset
        else:
            # mark all columns as virtual (not physical)
            for column in columns:
                column.is_physical = False

            # find referenced tables
            parsed = ParsedQuery(dataset.sql)
            referenced_tables = parsed.tables
            tables = load_or_create_tables(
                session,
                dataset.database_id,
                dataset.schema,
                referenced_tables,
                conditional_quote,
                engine,
            )

        # create the new dataset
        new_dataset = NewDataset(
            sqlatable_id=dataset.id,
            name=dataset.table_name,
            expression=dataset.sql or conditional_quote(dataset.table_name),
            tables=tables,
            columns=columns,
            is_physical=not dataset.sql,
            is_managed_externally=dataset.is_managed_externally,
            external_url=dataset.external_url,
        )
        session.add(new_dataset)


sa.event.listen(SqlaTable, "before_update", SqlaTable.before_update)
sa.event.listen(SqlaTable, "after_insert", SqlaTable.after_insert)
sa.event.listen(SqlaTable, "after_delete", SqlaTable.after_delete)
sa.event.listen(SqlaTable, "after_update", SqlaTable.after_update)
sa.event.listen(SqlMetric, "after_update", SqlaTable.update_table)
sa.event.listen(TableColumn, "after_update", SqlaTable.update_table)

RLSFilterRoles = Table(
    "rls_filter_roles",
    metadata,
    Column("id", Integer, primary_key=True),
    Column("role_id", Integer, ForeignKey("ab_role.id"), nullable=False),
    Column("rls_filter_id", Integer, ForeignKey("row_level_security_filters.id")),
)

RLSFilterTables = Table(
    "rls_filter_tables",
    metadata,
    Column("id", Integer, primary_key=True),
    Column("table_id", Integer, ForeignKey("tables.id")),
    Column("rls_filter_id", Integer, ForeignKey("row_level_security_filters.id")),
)


class RowLevelSecurityFilter(Model, AuditMixinNullable):
    """
    Custom where clauses attached to Tables and Roles.
    """

    __tablename__ = "row_level_security_filters"
    id = Column(Integer, primary_key=True)
    filter_type = Column(
        Enum(*[filter_type.value for filter_type in utils.RowLevelSecurityFilterType])
    )
    group_key = Column(String(255), nullable=True)
    roles = relationship(
        security_manager.role_model,
        secondary=RLSFilterRoles,
        backref="row_level_security_filters",
    )
    tables = relationship(
        SqlaTable, secondary=RLSFilterTables, backref="row_level_security_filters"
    )

    clause = Column(Text, nullable=False)<|MERGE_RESOLUTION|>--- conflicted
+++ resolved
@@ -1393,12 +1393,7 @@
                         raise QueryObjectValidationError(
                             _("Invalid filter operation type: %(op)s", op=op)
                         )
-<<<<<<< HEAD
-        where_clause_and += self._get_sqla_row_level_filters(template_processor)
-=======
-        if is_feature_enabled("ROW_LEVEL_SECURITY"):
-            where_clause_and += self.get_sqla_row_level_filters(template_processor)
->>>>>>> 6828624f
+        where_clause_and += self.get_sqla_row_level_filters(template_processor)
         if extras:
             where = extras.get("where")
             if where:
