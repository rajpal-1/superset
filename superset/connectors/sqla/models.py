--- conflicted
+++ resolved
@@ -1439,7 +1439,6 @@
                 select_exprs.append(outer)
         elif columns:
             for selected in columns:
-<<<<<<< HEAD
                 selected_query = (
                     selected["sqlExpression"]
                     if "sqlExpression" in selected
@@ -1447,32 +1446,14 @@
                 )
                 selected_query = validate_adhoc_subquery(
                     selected_query,
-=======
-                if is_adhoc_column(selected):
-                    _sql = selected["sqlExpression"]
-                    _column_label = selected["label"]
-                elif isinstance(selected, str):
-                    _sql = selected
-                    _column_label = selected
-
-                selected = validate_adhoc_subquery(
-                    _sql,
->>>>>>> df3b5a83
                     self.database_id,
                     self.schema,
                 )
                 select_exprs.append(
-<<<<<<< HEAD
                     columns_by_name[selected_query].get_sqla_col()
                     if selected_query in columns_by_name
                     else self.make_sqla_column_compatible(
                         literal_column(selected_query)
-=======
-                    columns_by_name[selected].get_sqla_col()
-                    if isinstance(selected, str) and selected in columns_by_name
-                    else self.make_sqla_column_compatible(
-                        literal_column(selected), _column_label
->>>>>>> df3b5a83
                     )
                 )
             metrics_exprs = []
