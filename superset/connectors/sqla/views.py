# Licensed to the Apache Software Foundation (ASF) under one
# or more contributor license agreements.  See the NOTICE file
# distributed with this work for additional information
# regarding copyright ownership.  The ASF licenses this file
# to you under the Apache License, Version 2.0 (the
# "License"); you may not use this file except in compliance
# with the License.  You may obtain a copy of the License at
#
#   http://www.apache.org/licenses/LICENSE-2.0
#
# Unless required by applicable law or agreed to in writing,
# software distributed under the License is distributed on an
# "AS IS" BASIS, WITHOUT WARRANTIES OR CONDITIONS OF ANY
# KIND, either express or implied.  See the License for the
# specific language governing permissions and limitations
# under the License.
# pylint: disable=C,R,W
"""Views used by the SqlAlchemy connector"""
import logging
import re

from flask import flash, Markup, redirect
from flask_appbuilder import CompactCRUDMixin, expose
from flask_appbuilder.actions import action
from flask_appbuilder.fieldwidgets import Select2Widget
from flask_appbuilder.models.sqla.interface import SQLAInterface
from flask_appbuilder.security.decorators import has_access
from flask_babel import gettext as __, lazy_gettext as _
from wtforms.ext.sqlalchemy.fields import QuerySelectField
from wtforms.validators import Regexp

from superset import appbuilder, db, security_manager
from superset.connectors.base.views import DatasourceModelView
from superset.utils import core as utils
from superset.views.base import (
    DatasourceFilter,
    DeleteMixin,
    get_datasource_exist_error_msg,
    ListWidgetWithCheckboxes,
    SupersetModelView,
    YamlExportMixin,
)

from . import models

logger = logging.getLogger(__name__)


class TableColumnInlineView(CompactCRUDMixin, SupersetModelView):
    datamodel = SQLAInterface(models.TableColumn)

    list_title = _("Columns")
    show_title = _("Show Column")
    add_title = _("Add Column")
    edit_title = _("Edit Column")

    can_delete = False
    list_widget = ListWidgetWithCheckboxes
    edit_columns = [
        "column_name",
        "verbose_name",
        "description",
        "type",
        "groupby",
        "filterable",
        "table",
        "expression",
        "is_dttm",
        "python_date_format",
    ]
    add_columns = edit_columns
    list_columns = [
        "column_name",
        "verbose_name",
        "type",
        "groupby",
        "filterable",
        "is_dttm",
    ]
    page_size = 500
    description_columns = {
        "is_dttm": _(
            "Whether to make this column available as a "
            "[Time Granularity] option, column has to be DATETIME or "
            "DATETIME-like"
        ),
        "filterable": _(
            "Whether this column is exposed in the `Filters` section "
            "of the explore view."
        ),
        "type": _(
            "The data type that was inferred by the database. "
            "It may be necessary to input a type manually for "
            "expression-defined columns in some cases. In most case "
            "users should not need to alter this."
        ),
        "expression": utils.markdown(
            "a valid, *non-aggregating* SQL expression as supported by the "
            "underlying backend. Example: `substr(name, 1, 1)`",
            True,
        ),
        "python_date_format": utils.markdown(
            Markup(
                "The pattern of timestamp format. For strings use "
                '<a href="https://docs.python.org/2/library/'
                'datetime.html#strftime-strptime-behavior">'
                "python datetime string pattern</a> expression which needs to "
                'adhere to the <a href="https://en.wikipedia.org/wiki/ISO_8601">'
                "ISO 8601</a> standard to ensure that the lexicographical ordering "
                "coincides with the chronological ordering. If the timestamp "
                "format does not adhere to the ISO 8601 standard you will need to "
                "define an expression and type for transforming the string into a "
                "date or timestamp. Note currently time zones are not supported. "
                "If time is stored in epoch format, put `epoch_s` or `epoch_ms`."
                "If no pattern is specified we fall back to using the optional "
                "defaults on a per database/column name level via the extra parameter."
                ""
            ),
            True,
        ),
    }
    label_columns = {
        "column_name": _("Column"),
        "verbose_name": _("Verbose Name"),
        "description": _("Description"),
        "groupby": _("Groupable"),
        "filterable": _("Filterable"),
        "table": _("Table"),
        "expression": _("Expression"),
        "is_dttm": _("Is temporal"),
        "python_date_format": _("Datetime Format"),
        "type": _("Type"),
    }
    validators_columns = {
        "python_date_format": [
            # Restrict viable values to epoch_s, epoch_ms, or a strftime format
            # which adhere's to the ISO 8601 format (without time zone).
            Regexp(
                re.compile(
                    r"""
                    ^(
                        epoch_s|epoch_ms|
                        (?P<date>%Y(-%m(-%d)?)?)([\sT](?P<time>%H(:%M(:%S(\.%f)?)?)?))?
                    )$
                    """,
                    re.VERBOSE,
                ),
                message=_("Invalid date/timestamp format"),
            )
        ]
    }

    add_form_extra_fields = {
        "table": QuerySelectField(
            "Table",
            query_factory=lambda: db.session().query(models.SqlaTable),
            allow_blank=True,
            widget=Select2Widget(extra_classes="readonly"),
        )
    }

    edit_form_extra_fields = add_form_extra_fields


class SqlMetricInlineView(CompactCRUDMixin, SupersetModelView):
    datamodel = SQLAInterface(models.SqlMetric)

    list_title = _("Metrics")
    show_title = _("Show Metric")
    add_title = _("Add Metric")
    edit_title = _("Edit Metric")

    list_columns = ["metric_name", "verbose_name", "metric_type"]
    edit_columns = [
        "metric_name",
        "description",
        "verbose_name",
        "metric_type",
        "expression",
        "table",
        "d3format",
        "warning_text",
    ]
    description_columns = {
        "expression": utils.markdown(
            "a valid, *aggregating* SQL expression as supported by the "
            "underlying backend. Example: `count(DISTINCT userid)`",
            True,
        ),
        "d3format": utils.markdown(
            "d3 formatting string as defined [here]"
            "(https://github.com/d3/d3-format/blob/master/README.md#format). "
            "For instance, this default formatting applies in the Table "
            "visualization and allow for different metric to use different "
            "formats",
            True,
        ),
    }
    add_columns = edit_columns
    page_size = 500
    label_columns = {
        "metric_name": _("Metric"),
        "description": _("Description"),
        "verbose_name": _("Verbose Name"),
        "metric_type": _("Type"),
        "expression": _("SQL Expression"),
        "table": _("Table"),
        "d3format": _("D3 Format"),
        "warning_text": _("Warning Message"),
    }

    add_form_extra_fields = {
        "table": QuerySelectField(
            "Table",
            query_factory=lambda: db.session().query(models.SqlaTable),
            allow_blank=True,
            widget=Select2Widget(extra_classes="readonly"),
        )
    }

    edit_form_extra_fields = add_form_extra_fields


<<<<<<< HEAD
appbuilder.add_view_no_menu(SqlMetricInlineView)


class RowLevelSecurityFiltersModelView(SupersetModelView, DeleteMixin):
    datamodel = SQLAInterface(models.RowLevelSecurityFilter)

    list_title = _("Row level security filter")
    show_title = _("Show Row level security filter")
    add_title = _("Add Row level security filter")
    edit_title = _("Edit Row level security filter")

    list_columns = ["table", "roles", "clause", "creator", "modified"]
    order_columns = ["modified"]
    edit_columns = ["table", "roles", "clause"]
    show_columns = edit_columns
    search_columns = ("table", "roles", "clause")
    add_columns = edit_columns
    base_order = ("changed_on", "desc")
    description_columns = {
        "table": _("This is the table this filter will be applied to."),
        "roles": _("These are the roles this filter will be applied to."),
        "clause": _(
            "This is the condition that will be added to the WHERE clause. "
            "For example, to only return rows for a particular client, you might put in: client_id = 9"
        ),
    }
    label_columns = {
        "table": _("Table"),
        "roles": _("Roles"),
        "clause": _("Clause"),
        "creator": _("Creator"),
        "modified": _("Modified"),
    }


appbuilder.add_view(
    RowLevelSecurityFiltersModelView,
    "Row Level Security Filters",
    label=__("Row level security filters"),
    category="Security",
    category_label=__("Security"),
    icon="fa-lock",
)


=======
>>>>>>> 7ff18f06
class TableModelView(DatasourceModelView, DeleteMixin, YamlExportMixin):
    datamodel = SQLAInterface(models.SqlaTable)

    list_title = _("Tables")
    show_title = _("Show Table")
    add_title = _("Import a table definition")
    edit_title = _("Edit Table")

    list_columns = ["link", "database_name", "changed_by_", "modified"]
    order_columns = ["modified"]
    add_columns = ["database", "schema", "table_name"]
    edit_columns = [
        "table_name",
        "sql",
        "filter_select_enabled",
        "fetch_values_predicate",
        "database",
        "schema",
        "description",
        "owners",
        "main_dttm_col",
        "default_endpoint",
        "offset",
        "cache_timeout",
        "is_sqllab_view",
        "template_params",
    ]
    base_filters = [["id", DatasourceFilter, lambda: []]]
    show_columns = edit_columns + ["perm", "slices"]
    related_views = [
        TableColumnInlineView,
        SqlMetricInlineView,
        RowLevelSecurityFiltersModelView,
    ]
    base_order = ("changed_on", "desc")
    search_columns = ("database", "schema", "table_name", "owners", "is_sqllab_view")
    description_columns = {
        "slices": _(
            "The list of charts associated with this table. By "
            "altering this datasource, you may change how these associated "
            "charts behave. "
            "Also note that charts need to point to a datasource, so "
            "this form will fail at saving if removing charts from a "
            "datasource. If you want to change the datasource for a chart, "
            "overwrite the chart from the 'explore view'"
        ),
        "offset": _("Timezone offset (in hours) for this datasource"),
        "table_name": _("Name of the table that exists in the source database"),
        "schema": _(
            "Schema, as used only in some databases like Postgres, Redshift " "and DB2"
        ),
        "description": Markup(
            'Supports <a href="https://daringfireball.net/projects/markdown/">'
            "markdown</a>"
        ),
        "sql": _(
            "This fields acts a Superset view, meaning that Superset will "
            "run a query against this string as a subquery."
        ),
        "fetch_values_predicate": _(
            "Predicate applied when fetching distinct value to "
            "populate the filter control component. Supports "
            "jinja template syntax. Applies only when "
            "`Enable Filter Select` is on."
        ),
        "default_endpoint": _(
            "Redirects to this endpoint when clicking on the table "
            "from the table list"
        ),
        "filter_select_enabled": _(
            "Whether to populate the filter's dropdown in the explore "
            "view's filter section with a list of distinct values fetched "
            "from the backend on the fly"
        ),
        "is_sqllab_view": _(
            "Whether the table was generated by the 'Visualize' flow " "in SQL Lab"
        ),
        "template_params": _(
            "A set of parameters that become available in the query using "
            "Jinja templating syntax"
        ),
        "cache_timeout": _(
            "Duration (in seconds) of the caching timeout for this table. "
            "A timeout of 0 indicates that the cache never expires. "
            "Note this defaults to the database timeout if undefined."
        ),
    }
    label_columns = {
        "slices": _("Associated Charts"),
        "link": _("Table"),
        "changed_by_": _("Changed By"),
        "database": _("Database"),
        "database_name": _("Database"),
        "changed_on_": _("Last Changed"),
        "filter_select_enabled": _("Enable Filter Select"),
        "schema": _("Schema"),
        "default_endpoint": _("Default Endpoint"),
        "offset": _("Offset"),
        "cache_timeout": _("Cache Timeout"),
        "table_name": _("Table Name"),
        "fetch_values_predicate": _("Fetch Values Predicate"),
        "owners": _("Owners"),
        "main_dttm_col": _("Main Datetime Column"),
        "description": _("Description"),
        "is_sqllab_view": _("SQL Lab View"),
        "template_params": _("Template parameters"),
        "modified": _("Modified"),
    }
    edit_form_extra_fields = {
        "database": QuerySelectField(
            "Database",
            query_factory=lambda: db.session().query(models.Database),
            widget=Select2Widget(extra_classes="readonly"),
        )
    }

    def pre_add(self, table):
        with db.session.no_autoflush:
            table_query = db.session.query(models.SqlaTable).filter(
                models.SqlaTable.table_name == table.table_name,
                models.SqlaTable.schema == table.schema,
                models.SqlaTable.database_id == table.database.id,
            )
            if db.session.query(table_query.exists()).scalar():
                raise Exception(get_datasource_exist_error_msg(table.full_name))

        # Fail before adding if the table can't be found
        try:
            table.get_sqla_table_object()
        except Exception as e:
            logger.exception(f"Got an error in pre_add for {table.name}")
            raise Exception(
                _(
                    "Table [{}] could not be found, "
                    "please double check your "
                    "database connection, schema, and "
                    "table name, error: {}"
                ).format(table.name, str(e))
            )

    def post_add(self, table, flash_message=True):
        table.fetch_metadata()
        security_manager.add_permission_view_menu("datasource_access", table.get_perm())
        if table.schema:
            security_manager.add_permission_view_menu(
                "schema_access", table.schema_perm
            )

        if flash_message:
            flash(
                _(
                    "The table was created. "
                    "As part of this two-phase configuration "
                    "process, you should now click the edit button by "
                    "the new table to configure it."
                ),
                "info",
            )

    def post_update(self, table):
        self.post_add(table, flash_message=False)

    def _delete(self, pk):
        DeleteMixin._delete(self, pk)

    @expose("/edit/<pk>", methods=["GET", "POST"])
    @has_access
    def edit(self, pk):
        """Simple hack to redirect to explore view after saving"""
        resp = super(TableModelView, self).edit(pk)
        if isinstance(resp, str):
            return resp
        return redirect("/superset/explore/table/{}/".format(pk))

    @action(
        "refresh", __("Refresh Metadata"), __("Refresh column metadata"), "fa-refresh"
    )
    def refresh(self, tables):
        if not isinstance(tables, list):
            tables = [tables]
        successes = []
        failures = []
        for t in tables:
            try:
                t.fetch_metadata()
                successes.append(t)
            except Exception:
                failures.append(t)

        if len(successes) > 0:
            success_msg = _(
                "Metadata refreshed for the following table(s): %(tables)s",
                tables=", ".join([t.table_name for t in successes]),
            )
            flash(success_msg, "info")
        if len(failures) > 0:
            failure_msg = _(
                "Unable to retrieve metadata for the following table(s): %(tables)s",
                tables=", ".join([t.table_name for t in failures]),
            )
            flash(failure_msg, "danger")

        return redirect("/tablemodelview/list/")<|MERGE_RESOLUTION|>--- conflicted
+++ resolved
@@ -221,7 +221,7 @@
     edit_form_extra_fields = add_form_extra_fields
 
 
-<<<<<<< HEAD
+
 appbuilder.add_view_no_menu(SqlMetricInlineView)
 
 
@@ -267,8 +267,6 @@
 )
 
 
-=======
->>>>>>> 7ff18f06
 class TableModelView(DatasourceModelView, DeleteMixin, YamlExportMixin):
     datamodel = SQLAInterface(models.SqlaTable)
 
