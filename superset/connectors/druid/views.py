from datetime import datetime
import logging

import sqlalchemy as sqla

from flask import Markup, flash, redirect
from flask_appbuilder import CompactCRUDMixin, expose
from flask_appbuilder.models.sqla.interface import SQLAInterface

from flask_babel import lazy_gettext as _
from flask_babel import gettext as __

from superset import db, utils, appbuilder, sm, security
from superset.connectors.connector_registry import ConnectorRegistry
from superset.utils import has_access
from superset.connectors.base.views import DatasourceModelView
from superset.views.base import (
    BaseSupersetView,
    SupersetModelView, validate_json, DeleteMixin, ListWidgetWithCheckboxes,
    DatasourceFilter, get_datasource_exist_error_mgs)

from . import models


class DruidColumnInlineView(CompactCRUDMixin, SupersetModelView):  # noqa
    datamodel = SQLAInterface(models.DruidColumn)

    list_title = _('List Druid Column')
    show_title = _('Show Druid Column')
    add_title = _('Add Druid Column')
    edit_title = _('Edit Druid Column')

    edit_columns = [
        'column_name', 'description', 'dimension_spec_json', 'datasource',
        'groupby', 'filterable', 'count_distinct', 'sum', 'min', 'max']
    add_columns = edit_columns
    list_columns = [
        'column_name', 'verbose_name', 'type', 'groupby', 'filterable', 'count_distinct',
        'sum', 'min', 'max']
    can_delete = False
    page_size = 500
    label_columns = {
        'column_name': _("Column"),
        'type': _("Type"),
        'datasource': _("Datasource"),
        'groupby': _("Groupable"),
        'filterable': _("Filterable"),
        'count_distinct': _("Count Distinct"),
        'sum': _("Sum"),
        'min': _("Min"),
        'max': _("Max"),
    }
    description_columns = {
        'filterable': _(
            "Whether this column is exposed in the `Filters` section "
            "of the explore view."),
        'dimension_spec_json': utils.markdown(
            "this field can be used to specify  "
            "a `dimensionSpec` as documented [here]"
            "(http://druid.io/docs/latest/querying/dimensionspecs.html). "
            "Make sure to input valid JSON and that the "
            "`outputName` matches the `column_name` defined "
            "above.",
            True),
    }

    def post_update(self, col):
        col.generate_metrics()
        utils.validate_json(col.dimension_spec_json)

    def post_add(self, col):
        self.post_update(col)

appbuilder.add_view_no_menu(DruidColumnInlineView)


class DruidMetricInlineView(CompactCRUDMixin, SupersetModelView):  # noqa
    datamodel = SQLAInterface(models.DruidMetric)

    list_title = _('List Druid Metric')
    show_title = _('Show Druid Metric')
    add_title = _('Add Druid Metric')
    edit_title = _('Edit Druid Metric')

    list_columns = ['metric_name', 'verbose_name', 'metric_type']
    edit_columns = [
        'metric_name', 'description', 'verbose_name', 'metric_type', 'json',
        'datasource', 'd3format', 'is_restricted']
    add_columns = edit_columns
    page_size = 500
    validators_columns = {
        'json': [validate_json],
    }
    description_columns = {
        'metric_type': utils.markdown(
            "use `postagg` as the metric type if you are defining a "
            "[Druid Post Aggregation]"
            "(http://druid.io/docs/latest/querying/post-aggregations.html)",
            True),
        'is_restricted': _("Whether the access to this metric is restricted "
                           "to certain roles. Only roles with the permission "
                           "'metric access on XXX (the name of this metric)' "
                           "are allowed to access this metric"),
    }
    label_columns = {
        'metric_name': _("Metric"),
        'description': _("Description"),
        'verbose_name': _("Verbose Name"),
        'metric_type': _("Type"),
        'json': _("JSON"),
        'datasource': _("Druid Datasource"),
    }

    def post_add(self, metric):
        if metric.is_restricted:
            security.merge_perm(sm, 'metric_access', metric.get_perm())

    def post_update(self, metric):
        if metric.is_restricted:
            security.merge_perm(sm, 'metric_access', metric.get_perm())

appbuilder.add_view_no_menu(DruidMetricInlineView)


class DruidClusterModelView(SupersetModelView, DeleteMixin):  # noqa
    datamodel = SQLAInterface(models.DruidCluster)

    list_title = _('List Druid Cluster')
    show_title = _('Show Druid Cluster')
    add_title = _('Add Druid Cluster')
    edit_title = _('Edit Druid Cluster')

    add_columns = [
        'verbose_name', 'coordinator_host', 'coordinator_port',
        'coordinator_endpoint', 'broker_host', 'broker_port',
        'broker_endpoint', 'cache_timeout', 'cluster_name',
    ]
    edit_columns = add_columns
    list_columns = ['cluster_name', 'metadata_last_refreshed']
    search_columns = ('cluster_name',)
    label_columns = {
        'cluster_name': _("Cluster"),
        'coordinator_host': _("Coordinator Host"),
        'coordinator_port': _("Coordinator Port"),
        'coordinator_endpoint': _("Coordinator Endpoint"),
        'broker_host': _("Broker Host"),
        'broker_port': _("Broker Port"),
        'broker_endpoint': _("Broker Endpoint"),
    }

    def pre_add(self, cluster):
        security.merge_perm(sm, 'database_access', cluster.perm)

    def pre_update(self, cluster):
        self.pre_add(cluster)

    def _delete(self, pk):
        DeleteMixin._delete(self, pk)

appbuilder.add_view(
    DruidClusterModelView,
    name="Druid Clusters",
    label=__("Druid Clusters"),
    icon="fa-cubes",
    category="Sources",
    category_label=__("Sources"),
    category_icon='fa-database',)


class DruidDatasourceModelView(DatasourceModelView, DeleteMixin):  # noqa
    datamodel = SQLAInterface(models.DruidDatasource)

    list_title = _('List Druid Datasource')
    show_title = _('Show Druid Datasource')
    add_title = _('Add Druid Datasource')
    edit_title = _('Edit Druid Datasource')

    list_widget = ListWidgetWithCheckboxes
    list_columns = [
<<<<<<< HEAD
        'datasource_link', 'verbose_name', 'cluster', 'changed_by_', 'modified']
    order_columns = [
        'datasource_link', 'changed_on_', 'offset']
=======
        'datasource_link', 'cluster', 'changed_by_', 'modified']
>>>>>>> e31ad22f
    related_views = [DruidColumnInlineView, DruidMetricInlineView]
    edit_columns = [
        'datasource_name', 'verbose_name', 'cluster', 'slices', 'description', 'owner',
        'is_hidden',
        'filter_select_enabled', 'fetch_values_from',
        'default_endpoint', 'offset', 'cache_timeout']
    search_columns = (
        'datasource_name', 'verbose_name', 'cluster', 'description', 'owner'
    )
    add_columns = edit_columns
    show_columns = add_columns + ['perm']
    page_size = 500
    base_order = ('datasource_name', 'asc')
    description_columns = {
        'slices': _(
            "The list of slices associated with this table. By "
            "altering this datasource, you may change how these associated "
            "slices behave. "
            "Also note that slices need to point to a datasource, so "
            "this form will fail at saving if removing slices from a "
            "datasource. If you want to change the datasource for a slice, "
            "overwrite the slice from the 'explore view'"),
        'offset': _("Timezone offset (in hours) for this datasource"),
        'description': Markup(
            "Supports <a href='"
            "https://daringfireball.net/projects/markdown/'>markdown</a>"),
        'fetch_values_from': _(
            "Time expression to use as a predicate when retrieving "
            "distinct values to populate the filter component. "
            "Only applies when `Enable Filter Select` is on. If "
            "you enter `7 days ago`, the distinct list of values in "
            "the filter will be populated based on the distinct value over "
            "the past week"),
        'filter_select_enabled': _(
            "Whether to populate the filter's dropdown in the explore "
            "view's filter section with a list of distinct values fetched "
            "from the backend on the fly"),
        'default_endpoint': _(
            "Redirects to this endpoint when clicking on the datasource "
            "from the datasource list"),
    }
    base_filters = [['id', DatasourceFilter, lambda: []]]
    label_columns = {
        'slices': _("Associated Slices"),
        'datasource_link': _("Data Source"),
        'verbose_name': _("Verbose Name"),
        'cluster': _("Cluster"),
        'description': _("Description"),
        'owner': _("Owner"),
        'is_hidden': _("Is Hidden"),
        'filter_select_enabled': _("Enable Filter Select"),
        'default_endpoint': _("Default Endpoint"),
        'offset': _("Time Offset"),
        'cache_timeout': _("Cache Timeout"),
    }

    def pre_add(self, datasource):
        number_of_existing_datasources = db.session.query(
            sqla.func.count('*')).filter(
            models.DruidDatasource.datasource_name ==
                datasource.datasource_name,
            models.DruidDatasource.cluster_name == datasource.cluster.id
        ).scalar()

        # table object is already added to the session
        if number_of_existing_datasources > 1:
            raise Exception(get_datasource_exist_error_mgs(
                datasource.full_name))

    def post_add(self, datasource):
        datasource.generate_metrics()
        security.merge_perm(sm, 'datasource_access', datasource.get_perm())
        if datasource.schema:
            security.merge_perm(sm, 'schema_access', datasource.schema_perm)

    def post_update(self, datasource):
        self.post_add(datasource)

    def _delete(self, pk):
        DeleteMixin._delete(self, pk)

appbuilder.add_view(
    DruidDatasourceModelView,
    "Druid Datasources",
    label=__("Druid Datasources"),
    category="Sources",
    category_label=__("Sources"),
    icon="fa-cube")


class Druid(BaseSupersetView):
    """The base views for Superset!"""

    @has_access
    @expose("/refresh_datasources/")
    def refresh_datasources(self):
        """endpoint that refreshes druid datasources metadata"""
        session = db.session()
        DruidCluster = ConnectorRegistry.sources['druid'].cluster_class
        for cluster in session.query(DruidCluster).all():
            cluster_name = cluster.cluster_name
            try:
                cluster.refresh_datasources()
            except Exception as e:
                flash(
                    "Error while processing cluster '{}'\n{}".format(
                        cluster_name, utils.error_msg_from_exception(e)),
                    "danger")
                logging.exception(e)
                return redirect('/druidclustermodelview/list/')
            cluster.metadata_last_refreshed = datetime.now()
            flash(
                "Refreshed metadata from cluster "
                "[" + cluster.cluster_name + "]",
                'info')
        session.commit()
        return redirect("/druiddatasourcemodelview/list/")

appbuilder.add_view_no_menu(Druid)

appbuilder.add_link(
    "Refresh Druid Metadata",
    label=__("Refresh Druid Metadata"),
    href='/druid/refresh_datasources/',
    category='Sources',
    category_label=__("Sources"),
    category_icon='fa-database',
    icon="fa-cog")


appbuilder.add_separator("Sources", )<|MERGE_RESOLUTION|>--- conflicted
+++ resolved
@@ -35,8 +35,8 @@
         'groupby', 'filterable', 'count_distinct', 'sum', 'min', 'max']
     add_columns = edit_columns
     list_columns = [
-        'column_name', 'verbose_name', 'type', 'groupby', 'filterable', 'count_distinct',
-        'sum', 'min', 'max']
+        'column_name', 'verbose_name', 'type', 'groupby', 'filterable',
+        'count_distinct', 'sum', 'min', 'max']
     can_delete = False
     page_size = 500
     label_columns = {
@@ -177,18 +177,11 @@
 
     list_widget = ListWidgetWithCheckboxes
     list_columns = [
-<<<<<<< HEAD
         'datasource_link', 'verbose_name', 'cluster', 'changed_by_', 'modified']
-    order_columns = [
-        'datasource_link', 'changed_on_', 'offset']
-=======
-        'datasource_link', 'cluster', 'changed_by_', 'modified']
->>>>>>> e31ad22f
     related_views = [DruidColumnInlineView, DruidMetricInlineView]
     edit_columns = [
-        'datasource_name', 'verbose_name', 'cluster', 'slices', 'description', 'owner',
-        'is_hidden',
-        'filter_select_enabled', 'fetch_values_from',
+        'datasource_name', 'verbose_name', 'cluster', 'slices', 'description',
+        'owner', 'is_hidden', 'filter_select_enabled', 'fetch_values_from',
         'default_endpoint', 'offset', 'cache_timeout']
     search_columns = (
         'datasource_name', 'verbose_name', 'cluster', 'description', 'owner'
