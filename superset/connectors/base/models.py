# Licensed to the Apache Software Foundation (ASF) under one
# or more contributor license agreements.  See the NOTICE file
# distributed with this work for additional information
# regarding copyright ownership.  The ASF licenses this file
# to you under the Apache License, Version 2.0 (the
# "License"); you may not use this file except in compliance
# with the License.  You may obtain a copy of the License at
#
#   http://www.apache.org/licenses/LICENSE-2.0
#
# Unless required by applicable law or agreed to in writing,
# software distributed under the License is distributed on an
# "AS IS" BASIS, WITHOUT WARRANTIES OR CONDITIONS OF ANY
# KIND, either express or implied.  See the License for the
# specific language governing permissions and limitations
# under the License.
from __future__ import annotations

import json
from datetime import datetime
from enum import Enum
from typing import Any, Dict, Hashable, List, Optional, Set, Type, TYPE_CHECKING, Union

from flask_appbuilder.security.sqla.models import User
from sqlalchemy import and_, Boolean, Column, Integer, String, Text
from sqlalchemy.ext.declarative import declared_attr
from sqlalchemy.orm import foreign, Query, relationship, RelationshipProperty, Session
from sqlalchemy.sql import literal_column

from superset import is_feature_enabled, security_manager
from superset.constants import EMPTY_STRING, NULL_STRING
from superset.datasets.commands.exceptions import DatasetNotFoundError
from superset.models.helpers import AuditMixinNullable, ImportExportMixin, QueryResult
from superset.models.slice import Slice
from superset.superset_typing import FilterValue, FilterValues, QueryObjectDict
from superset.utils import core as utils
from superset.utils.core import GenericDataType, MediumText

if TYPE_CHECKING:
    from superset.db_engine_specs.base import BaseEngineSpec

METRIC_FORM_DATA_PARAMS = [
    "metric",
    "metric_2",
    "metrics",
    "metrics_b",
    "percent_metrics",
    "secondary_metric",
    "size",
    "timeseries_limit_metric",
    "x",
    "y",
]

COLUMN_FORM_DATA_PARAMS = [
    "all_columns",
    "all_columns_x",
    "columns",
    "entity",
    "groupby",
    "order_by_cols",
    "series",
]


class DatasourceKind(str, Enum):
    VIRTUAL = "virtual"
    PHYSICAL = "physical"


class BaseDatasource(
    AuditMixinNullable, ImportExportMixin
):  # pylint: disable=too-many-public-methods
    """A common interface to objects that are queryable
    (tables and datasources)"""

    # ---------------------------------------------------------------
    # class attributes to define when deriving BaseDatasource
    # ---------------------------------------------------------------
    __tablename__: Optional[str] = None  # {connector_name}_datasource
    baselink: Optional[str] = None  # url portion pointing to ModelView endpoint

    @property
    def column_class(self) -> Type["BaseColumn"]:
        # link to derivative of BaseColumn
        raise NotImplementedError()

    @property
    def metric_class(self) -> Type["BaseMetric"]:
        # link to derivative of BaseMetric
        raise NotImplementedError()

    owner_class: Optional[User] = None

    # Used to do code highlighting when displaying the query in the UI
    query_language: Optional[str] = None

    # Only some datasources support Row Level Security
    is_rls_supported: bool = False

    @property
    def name(self) -> str:
        # can be a Column or a property pointing to one
        raise NotImplementedError()

    # ---------------------------------------------------------------

    # Columns
    id = Column(Integer, primary_key=True)
    description = Column(Text)
    default_endpoint = Column(Text)
    is_featured = Column(Boolean, default=False)  # TODO deprecating
    filter_select_enabled = Column(Boolean, default=is_feature_enabled("UX_BETA"))
    offset = Column(Integer, default=0)
    cache_timeout = Column(Integer)
    params = Column(String(1000))
    perm = Column(String(1000))
    schema_perm = Column(String(1000))
    is_managed_externally = Column(Boolean, nullable=False, default=False)
    external_url = Column(Text, nullable=True)

    sql: Optional[str] = None
    owners: List[User]
    update_from_object_fields: List[str]

    extra_import_fields = ["is_managed_externally", "external_url"]

    @property
    def kind(self) -> DatasourceKind:
        return DatasourceKind.VIRTUAL if self.sql else DatasourceKind.PHYSICAL

    @property
    def owners_data(self) -> List[Dict[str, Any]]:
        return [
            {
                "first_name": o.first_name,
                "last_name": o.last_name,
                "username": o.username,
                "id": o.id,
            }
            for o in self.owners
        ]

    @property
    def is_virtual(self) -> bool:
        return self.kind == DatasourceKind.VIRTUAL

    @declared_attr
    def slices(self) -> RelationshipProperty:
        return relationship(
            "Slice",
            primaryjoin=lambda: and_(
                foreign(Slice.datasource_id) == self.id,
                foreign(Slice.datasource_type) == self.type,
            ),
        )

    columns: List["BaseColumn"] = []
    metrics: List["BaseMetric"] = []

    @property
    def type(self) -> str:
        raise NotImplementedError()

    @property
    def uid(self) -> str:
        """Unique id across datasource types"""
        return f"{self.id}__{self.type}"

    @property
    def column_names(self) -> List[str]:
        return sorted([c.column_name for c in self.columns], key=lambda x: x or "")

    @property
    def columns_types(self) -> Dict[str, str]:
        return {c.column_name: c.type for c in self.columns}

    @property
    def main_dttm_col(self) -> str:
        return "timestamp"

    @property
    def datasource_name(self) -> str:
        raise NotImplementedError()

    @property
    def connection(self) -> Optional[str]:
        """String representing the context of the Datasource"""
        return None

    @property
    def schema(self) -> Optional[str]:
        """String representing the schema of the Datasource (if it applies)"""
        return None

    @property
    def filterable_column_names(self) -> List[str]:
        return sorted([c.column_name for c in self.columns if c.filterable])

    @property
    def dttm_cols(self) -> List[str]:
        return []

    @property
    def url(self) -> str:
        return "/{}/edit/{}".format(self.baselink, self.id)

    @property
    def explore_url(self) -> str:
        if self.default_endpoint:
            return self.default_endpoint
        return f"/superset/explore/{self.type}/{self.id}/"

    @property
    def column_formats(self) -> Dict[str, Optional[str]]:
        return {m.metric_name: m.d3format for m in self.metrics if m.d3format}

    def add_missing_metrics(self, metrics: List["BaseMetric"]) -> None:
        existing_metrics = {m.metric_name for m in self.metrics}
        for metric in metrics:
            if metric.metric_name not in existing_metrics:
                metric.table_id = self.id
                self.metrics.append(metric)

    @property
    def short_data(self) -> Dict[str, Any]:
        """Data representation of the datasource sent to the frontend"""
        return {
            "edit_url": self.url,
            "id": self.id,
            "uid": self.uid,
            "schema": self.schema,
            "name": self.name,
            "type": self.type,
            "connection": self.connection,
            "creator": str(self.created_by),
        }

    @property
    def select_star(self) -> Optional[str]:
        pass

    @property
    def data(self) -> Dict[str, Any]:
        """Data representation of the datasource sent to the frontend"""
        order_by_choices = []
        # self.column_names return sorted column_names
        for column_name in self.column_names:
            column_name = str(column_name or "")
            order_by_choices.append(
                (json.dumps([column_name, True]), column_name + " [asc]")
            )
            order_by_choices.append(
                (json.dumps([column_name, False]), column_name + " [desc]")
            )

        verbose_map = {"__timestamp": "Time"}
        verbose_map.update(
            {o.metric_name: o.verbose_name or o.metric_name for o in self.metrics}
        )
        verbose_map.update(
            {o.column_name: o.verbose_name or o.column_name for o in self.columns}
        )
        return {
            # simple fields
            "id": self.id,
            "uid": self.uid,
            "column_formats": self.column_formats,
            "description": self.description,
            "database": self.database.data,  # pylint: disable=no-member
            "default_endpoint": self.default_endpoint,
            "filter_select": self.filter_select_enabled,  # TODO deprecate
            "filter_select_enabled": self.filter_select_enabled,
            "name": self.name,
            "datasource_name": self.datasource_name,
            "table_name": self.datasource_name,
            "type": self.type,
            "schema": self.schema,
            "offset": self.offset,
            "cache_timeout": self.cache_timeout,
            "params": self.params,
            "perm": self.perm,
            "edit_url": self.url,
            # sqla-specific
            "sql": self.sql,
            # one to many
            "columns": [o.data for o in self.columns],
            "metrics": [o.data for o in self.metrics],
            # TODO deprecate, move logic to JS
            "order_by_choices": order_by_choices,
            "owners": [owner.id for owner in self.owners],
            "verbose_map": verbose_map,
            "select_star": self.select_star,
        }

    def data_for_slices(  # pylint: disable=too-many-locals
        self, slices: List[Slice]
    ) -> Dict[str, Any]:
        """
        The representation of the datasource containing only the required data
        to render the provided slices.

        Used to reduce the payload when loading a dashboard.
        """
        data = self.data
        metric_names = set()
        column_names = set()
        for slc in slices:
            form_data = slc.form_data
            # pull out all required metrics from the form_data
            for metric_param in METRIC_FORM_DATA_PARAMS:
                for metric in utils.get_iterable(form_data.get(metric_param) or []):
                    metric_names.add(utils.get_metric_name(metric))
                    if utils.is_adhoc_metric(metric):
                        column_names.add(
                            (metric.get("column") or {}).get("column_name")
                        )

            # Columns used in query filters
            column_names.update(
                filter_["subject"]
                for filter_ in form_data.get("adhoc_filters") or []
                if filter_.get("clause") == "WHERE" and filter_.get("subject")
            )

            # columns used by Filter Box
            column_names.update(
                filter_config["column"]
                for filter_config in form_data.get("filter_configs") or []
                if "column" in filter_config
            )

            # for legacy dashboard imports which have the wrong query_context in them
            try:
                query_context = slc.get_query_context()
            except DatasetNotFoundError:
                query_context = None

            # legacy charts don't have query_context charts
            if query_context:
                column_names.update(
                    [
                        utils.get_column_name(column)
                        for query in query_context.queries
                        for column in query.columns
                    ]
                    or []
                )
            else:
                _columns = [
                    utils.get_column_name(column)
                    if utils.is_adhoc_column(column)
                    else column
                    for column_param in COLUMN_FORM_DATA_PARAMS
                    for column in utils.get_iterable(form_data.get(column_param) or [])
                ]
                column_names.update(_columns)

        filtered_metrics = [
            metric
            for metric in data["metrics"]
            if metric["metric_name"] in metric_names
        ]

        filtered_columns: List[Column] = []
        column_types: Set[GenericDataType] = set()
        for column in data["columns"]:
            generic_type = column.get("type_generic")
            if generic_type is not None:
                column_types.add(generic_type)
            if column["column_name"] in column_names:
                filtered_columns.append(column)

        data["column_types"] = list(column_types)
        del data["description"]
        data.update({"metrics": filtered_metrics})
        data.update({"columns": filtered_columns})
        verbose_map = {"__timestamp": "Time"}
        verbose_map.update(
            {
                metric["metric_name"]: metric["verbose_name"] or metric["metric_name"]
                for metric in filtered_metrics
            }
        )
        verbose_map.update(
            {
                column["column_name"]: column["verbose_name"] or column["column_name"]
                for column in filtered_columns
            }
        )
        data["verbose_map"] = verbose_map

        return data

    @staticmethod
    def filter_values_handler(  # pylint: disable=too-many-arguments
        values: Optional[FilterValues],
        target_generic_type: GenericDataType,
        target_native_type: Optional[str] = None,
        is_list_target: bool = False,
        db_engine_spec: Optional[Type[BaseEngineSpec]] = None,
        db_extra: Optional[Dict[str, Any]] = None,
    ) -> Optional[FilterValues]:
        if values is None:
            return None

        def handle_single_value(value: Optional[FilterValue]) -> Optional[FilterValue]:
            if (
                isinstance(value, (float, int))
                and target_generic_type == utils.GenericDataType.TEMPORAL
                and target_native_type is not None
                and db_engine_spec is not None
            ):
                value = db_engine_spec.convert_dttm(
                    target_type=target_native_type,
                    dttm=datetime.utcfromtimestamp(value / 1000),
                    db_extra=db_extra,
                )
                value = literal_column(value)
            if isinstance(value, str):
                value = value.strip("\t\n")

                if target_generic_type == utils.GenericDataType.NUMERIC:
                    # For backwards compatibility and edge cases
                    # where a column data type might have changed
                    return utils.cast_to_num(value)
                if value == NULL_STRING:
                    return None
                if value == EMPTY_STRING:
                    return ""
            if target_generic_type == utils.GenericDataType.BOOLEAN:
                return utils.cast_to_boolean(value)
            return value

        if isinstance(values, (list, tuple)):
            values = [handle_single_value(v) for v in values]  # type: ignore
        else:
            values = handle_single_value(values)
        if is_list_target and not isinstance(values, (tuple, list)):
            values = [values]  # type: ignore
        elif not is_list_target and isinstance(values, (tuple, list)):
            values = values[0] if values else None
        return values

    def external_metadata(self) -> List[Dict[str, str]]:
        """Returns column information from the external system"""
        raise NotImplementedError()

    def get_query_str(self, query_obj: QueryObjectDict) -> str:
        """Returns a query as a string

        This is used to be displayed to the user so that they can
        understand what is taking place behind the scene"""
        raise NotImplementedError()

    def query(self, query_obj: QueryObjectDict) -> QueryResult:
        """Executes the query and returns a dataframe

        query_obj is a dictionary representing Superset's query interface.
        Should return a ``superset.models.helpers.QueryResult``
        """
        raise NotImplementedError()

    def values_for_column(self, column_name: str, limit: int = 10000) -> List[Any]:
        """Given a column, returns an iterable of distinct values

        This is used to populate the dropdown showing a list of
        values in filters in the explore view"""
        raise NotImplementedError()

    @staticmethod
    def default_query(qry: Query) -> Query:
        return qry

    def get_column(self, column_name: Optional[str]) -> Optional["BaseColumn"]:
        if not column_name:
            return None
        for col in self.columns:
            if col.column_name == column_name:
                return col
        return None

    @staticmethod
    def get_fk_many_from_list(
        object_list: List[Any],
        fkmany: List[Column],
        fkmany_class: Type[Union["BaseColumn", "BaseMetric"]],
        key_attr: str,
    ) -> List[Column]:
        """Update ORM one-to-many list from object list

        Used for syncing metrics and columns using the same code"""

        object_dict = {o.get(key_attr): o for o in object_list}

        # delete fks that have been removed
        fkmany = [o for o in fkmany if getattr(o, key_attr) in object_dict]

        # sync existing fks
        for fk in fkmany:
            obj = object_dict.get(getattr(fk, key_attr))
            if obj:
                for attr in fkmany_class.update_from_object_fields:
                    setattr(fk, attr, obj.get(attr))

        # create new fks
        new_fks = []
        orm_keys = [getattr(o, key_attr) for o in fkmany]
        for obj in object_list:
            key = obj.get(key_attr)
            if key not in orm_keys:
                del obj["id"]
                orm_kwargs = {}
                for k in obj:
                    if k in fkmany_class.update_from_object_fields and k in obj:
                        orm_kwargs[k] = obj[k]
                new_obj = fkmany_class(**orm_kwargs)
                new_fks.append(new_obj)
        fkmany += new_fks
        return fkmany

    def update_from_object(self, obj: Dict[str, Any]) -> None:
        """Update datasource from a data structure

        The UI's table editor crafts a complex data structure that
        contains most of the datasource's properties as well as
        an array of metrics and columns objects. This method
        receives the object from the UI and syncs the datasource to
        match it. Since the fields are different for the different
        connectors, the implementation uses ``update_from_object_fields``
        which can be defined for each connector and
        defines which fields should be synced"""
        for attr in self.update_from_object_fields:
            setattr(self, attr, obj.get(attr))

        self.owners = obj.get("owners", [])

        # Syncing metrics
        metrics = (
            self.get_fk_many_from_list(
                obj["metrics"], self.metrics, self.metric_class, "metric_name"
            )
            if self.metric_class and "metrics" in obj
            else []
        )
        self.metrics = metrics

        # Syncing columns
        self.columns = (
            self.get_fk_many_from_list(
                obj["columns"], self.columns, self.column_class, "column_name"
            )
            if self.column_class and "columns" in obj
            else []
        )

    def get_extra_cache_keys(  # pylint: disable=no-self-use
        self, query_obj: QueryObjectDict  # pylint: disable=unused-argument
    ) -> List[Hashable]:
        """If a datasource needs to provide additional keys for calculation of
        cache keys, those can be provided via this method

        :param query_obj: The dict representation of a query object
        :return: list of keys
        """
        return []

    def __hash__(self) -> int:
        return hash(self.uid)

    def __eq__(self, other: object) -> bool:
        if not isinstance(other, BaseDatasource):
            return NotImplemented
        return self.uid == other.uid

    def raise_for_access(self) -> None:
        """
        Raise an exception if the user cannot access the resource.

        :raises SupersetSecurityException: If the user cannot access the resource
        """

        security_manager.raise_for_access(datasource=self)

    @classmethod
    def get_datasource_by_name(
        cls, session: Session, datasource_name: str, schema: str, database_name: str
    ) -> Optional["BaseDatasource"]:
        raise NotImplementedError()


class BaseColumn(AuditMixinNullable, ImportExportMixin):
    """Interface for column"""

    __tablename__: Optional[str] = None  # {connector_name}_column

    id = Column(Integer, primary_key=True)
    column_name = Column(String(255), nullable=False)
    verbose_name = Column(String(1024))
    is_active = Column(Boolean, default=True)
    business_type = Column(String(255))
    type = Column(Text)
    advanced_data_type = Column(String(255))
    groupby = Column(Boolean, default=True)
    filterable = Column(Boolean, default=True)
    description = Column(MediumText())
    is_dttm = None

    # [optional] Set this to support import/export functionality
    export_fields: List[Any] = []

    def __repr__(self) -> str:
        return str(self.column_name)

    bool_types = ("BOOL",)
    num_types = (
        "DOUBLE",
        "FLOAT",
        "INT",
        "BIGINT",
        "NUMBER",
        "LONG",
        "REAL",
        "NUMERIC",
        "DECIMAL",
        "MONEY",
    )
    date_types = ("DATE", "TIME")
    str_types = ("VARCHAR", "STRING", "CHAR")

    @property
    def is_numeric(self) -> bool:
        return self.type and any(map(lambda t: t in self.type.upper(), self.num_types))

    @property
    def is_temporal(self) -> bool:
        return self.type and any(map(lambda t: t in self.type.upper(), self.date_types))

    @property
    def is_string(self) -> bool:
        return self.type and any(map(lambda t: t in self.type.upper(), self.str_types))

    @property
    def is_boolean(self) -> bool:
        return self.type and any(map(lambda t: t in self.type.upper(), self.bool_types))

    @property
    def type_generic(self) -> Optional[utils.GenericDataType]:
        if self.is_string:
            return utils.GenericDataType.STRING
        if self.is_boolean:
            return utils.GenericDataType.BOOLEAN
        if self.is_numeric:
            return utils.GenericDataType.NUMERIC
        if self.is_temporal:
            return utils.GenericDataType.TEMPORAL
        return None

    @property
    def expression(self) -> Column:
        raise NotImplementedError()

    @property
    def python_date_format(self) -> Column:
        raise NotImplementedError()

    @property
    def data(self) -> Dict[str, Any]:
        attrs = (
            "id",
            "column_name",
            "verbose_name",
            "description",
            "expression",
            "filterable",
            "groupby",
            "is_dttm",
            "type",
<<<<<<< HEAD
            "business_type",
=======
            "advanced_data_type",
>>>>>>> 16654034
        )
        return {s: getattr(self, s) for s in attrs if hasattr(self, s)}


class BaseMetric(AuditMixinNullable, ImportExportMixin):
    """Interface for Metrics"""

    __tablename__: Optional[str] = None  # {connector_name}_metric

    id = Column(Integer, primary_key=True)
    metric_name = Column(String(255), nullable=False)
    verbose_name = Column(String(1024))
    metric_type = Column(String(32))
    description = Column(MediumText())
    d3format = Column(String(128))
    warning_text = Column(Text)

    """
    The interface should also declare a datasource relationship pointing
    to a derivative of BaseDatasource, along with a FK

    datasource_name = Column(
        String(255),
        ForeignKey('datasources.datasource_name'))
    datasource = relationship(
        # needs to be altered to point to {Connector}Datasource
        'BaseDatasource',
        backref=backref('metrics', cascade='all, delete-orphan'),
        enable_typechecks=False)
    """

    @property
    def perm(self) -> Optional[str]:
        raise NotImplementedError()

    @property
    def expression(self) -> Column:
        raise NotImplementedError()

    @property
    def data(self) -> Dict[str, Any]:
        attrs = (
            "id",
            "metric_name",
            "verbose_name",
            "description",
            "expression",
            "warning_text",
            "d3format",
        )
        return {s: getattr(self, s) for s in attrs}<|MERGE_RESOLUTION|>--- conflicted
+++ resolved
@@ -676,11 +676,7 @@
             "groupby",
             "is_dttm",
             "type",
-<<<<<<< HEAD
-            "business_type",
-=======
             "advanced_data_type",
->>>>>>> 16654034
         )
         return {s: getattr(self, s) for s in attrs if hasattr(self, s)}
 
