# Licensed to the Apache Software Foundation (ASF) under one
# or more contributor license agreements.  See the NOTICE file
# distributed with this work for additional information
# regarding copyright ownership.  The ASF licenses this file
# to you under the Apache License, Version 2.0 (the
# "License"); you may not use this file except in compliance
# with the License.  You may obtain a copy of the License at
#
#   http://www.apache.org/licenses/LICENSE-2.0
#
# Unless required by applicable law or agreed to in writing,
# software distributed under the License is distributed on an
# "AS IS" BASIS, WITHOUT WARRANTIES OR CONDITIONS OF ANY
# KIND, either express or implied.  See the License for the
# specific language governing permissions and limitations
# under the License.
import logging
import uuid
from contextlib import closing
from datetime import datetime
<<<<<<< HEAD
import logging
import os
from sys import getsizeof
from typing import Optional, Tuple, Union
import uuid
from ais_service_discovery import call
from json import loads
=======
from sys import getsizeof
from typing import Any, cast, Dict, List, Optional, Tuple, Union
>>>>>>> 387d9330

import backoff
import msgpack
import pyarrow as pa
import simplejson as json
from celery.exceptions import SoftTimeLimitExceeded
from celery.task.base import Task
from flask_babel import lazy_gettext as _
from sqlalchemy.orm import Session
from werkzeug.local import LocalProxy

from superset import app, results_backend, results_backend_use_msgpack, security_manager
from superset.dataframe import df_to_records
from superset.db_engine_specs import BaseEngineSpec
from superset.extensions import celery_app
from superset.models.core import Database
from superset.models.sql_lab import LimitingFactor, Query
from superset.result_set import SupersetResultSet
from superset.sql_parse import CtasMethod, ParsedQuery
from superset.utils.celery import session_scope
from superset.utils.core import (
    json_iso_dttm_ser,
    QuerySource,
    QueryStatus,
    zlib_compress,
)
from superset.utils.dates import now_as_float
from superset.utils.decorators import stats_timing


# pylint: disable=unused-argument, redefined-outer-name
def dummy_sql_query_mutator(
    sql: str,
    user_name: Optional[str],
    security_manager: LocalProxy,
    database: Database,
) -> str:
    """A no-op version of SQL_QUERY_MUTATOR"""
    return sql


config = app.config
stats_logger = config["STATS_LOGGER"]
SQLLAB_TIMEOUT = config["SQLLAB_ASYNC_TIME_LIMIT_SEC"]
SQLLAB_HARD_TIMEOUT = SQLLAB_TIMEOUT + 60
SQL_MAX_ROW = config["SQL_MAX_ROW"]
SQLLAB_CTAS_NO_LIMIT = config["SQLLAB_CTAS_NO_LIMIT"]
SQL_QUERY_MUTATOR = config.get("SQL_QUERY_MUTATOR") or dummy_sql_query_mutator
log_query = config["QUERY_LOGGER"]
logger = logging.getLogger(__name__)

# Celery Queue variables
TENANT = os.environ['TENANT']
STAGE = os.environ['STAGE']
CELERY_QUEUE = '{}-{}'.format(STAGE, TENANT)


class SqlLabException(Exception):
    pass


class SqlLabSecurityException(SqlLabException):
    pass


class SqlLabTimeoutException(SqlLabException):
    pass


def handle_query_error(
    msg: str, query: Query, session: Session, payload: Optional[Dict[str, Any]] = None
) -> Dict[str, Any]:
    """Local method handling error while processing the SQL"""
    payload = payload or {}
    troubleshooting_link = config["TROUBLESHOOTING_LINK"]
    query.error_message = msg
    query.status = QueryStatus.FAILED
    query.tmp_table_name = None
    session.commit()
    payload.update({"status": query.status, "error": msg})
    if troubleshooting_link:
        payload["link"] = troubleshooting_link
    return payload


def get_query_backoff_handler(details: Dict[Any, Any]) -> None:
    query_id = details["kwargs"]["query_id"]
    logger.error("Query with id `%s` could not be retrieved", str(query_id))
    stats_logger.incr("error_attempting_orm_query_{}".format(details["tries"] - 1))
    logger.error("Query %s: Sleeping for a sec before retrying...", str(query_id))


def get_query_giveup_handler(_: Any) -> None:
    stats_logger.incr("error_failed_at_getting_orm_query")


@backoff.on_exception(
    backoff.constant,
    SqlLabException,
    interval=1,
    on_backoff=get_query_backoff_handler,
    on_giveup=get_query_giveup_handler,
    max_tries=5,
)
def get_query(query_id: int, session: Session) -> Query:
    """attempts to get the query and retry if it cannot"""
    try:
        return session.query(Query).filter_by(id=query_id).one()
    except Exception:
        raise SqlLabException("Failed at getting query")


@celery_app.task(
    name="sql_lab.get_sql_results",
    bind=True,
    queue=CELERY_QUEUE,
    time_limit=SQLLAB_HARD_TIMEOUT,
    soft_time_limit=SQLLAB_TIMEOUT,
)
def get_sql_results(  # pylint: disable=too-many-arguments
    ctask: Task,
    query_id: int,
    rendered_query: str,
    return_results: bool = True,
    store_results: bool = False,
    user_name: Optional[str] = None,
    start_time: Optional[float] = None,
    expand_data: bool = False,
    log_params: Optional[Dict[str, Any]] = None,
) -> Optional[Dict[str, Any]]:
    """Executes the sql query returns the results."""
    with session_scope(not ctask.request.called_directly) as session:

        try:
            return execute_sql_statements(
                query_id,
                rendered_query,
                return_results,
                store_results,
                user_name,
                session=session,
                start_time=start_time,
                expand_data=expand_data,
                log_params=log_params,
            )
        except SoftTimeLimitExceeded as ex:
            logger.warning("Query %d: Time limit exceeded", query_id)
            logger.debug("Query %d: %s", query_id, ex)
            raise SqlLabTimeoutException(
                _(
                    "SQL Lab timeout. This environment's policy is to kill queries "
                    "after {} seconds.".format(SQLLAB_TIMEOUT)
                )
            )
        except Exception as ex:  # pylint: disable=broad-except
            logger.debug("Query %d: %s", query_id, ex)
            stats_logger.incr("error_sqllab_unhandled")
            query = get_query(query_id, session)
<<<<<<< HEAD
            logging.info(
             f"calling service disovery function for query_id: {query_id}"
            )
            loads(call(
                'ais-{}'.format(STAGE),
                'sql-editor',
                'superset-async-response',
                {
                  'status': 'failed',
                  'queryId': query_id,
                  'tenant': TENANT,
                  },
                {'InvocationType': 'Event'}))
            logging.info(
              f"service disovery function called successfully for query_id: {query_id}"
            )
            return handle_query_error(str(e), query, session)


def execute_sql_statement(sql_statement, query, user_name, session, cursor):
=======
            return handle_query_error(str(ex), query, session)


# pylint: disable=too-many-arguments, too-many-locals
def execute_sql_statement(
    sql_statement: str,
    query: Query,
    user_name: Optional[str],
    session: Session,
    cursor: Any,
    log_params: Optional[Dict[str, Any]],
    apply_ctas: bool = False,
) -> SupersetResultSet:
>>>>>>> 387d9330
    """Executes a single SQL statement"""
    database = query.database
    db_engine_spec = database.db_engine_spec
    parsed_query = ParsedQuery(sql_statement)
    sql = parsed_query.stripped()
    # This is a test to see if the query is being
    # limited by either the dropdown or the sql.
    # We are testing to see if more rows exist than the limit.
    increased_limit = None if query.limit is None else query.limit + 1

    if not db_engine_spec.is_readonly_query(parsed_query) and not database.allow_dml:
        raise SqlLabSecurityException(
            _("Only `SELECT` statements are allowed against this database")
        )
    if apply_ctas:
        if not query.tmp_table_name:
            start_dttm = datetime.fromtimestamp(query.start_time)
            query.tmp_table_name = "tmp_{}_table_{}".format(
                query.user_id, start_dttm.strftime("%Y_%m_%d_%H_%M_%S")
            )
        sql = parsed_query.as_create_table(
            query.tmp_table_name,
            schema_name=query.tmp_schema_name,
            method=query.ctas_method,
        )
        query.select_as_cta_used = True

    # Do not apply limit to the CTA queries when SQLLAB_CTAS_NO_LIMIT is set to true
    if parsed_query.is_select() and not (
        query.select_as_cta_used and SQLLAB_CTAS_NO_LIMIT
    ):
        if SQL_MAX_ROW and (not query.limit or query.limit > SQL_MAX_ROW):
            query.limit = SQL_MAX_ROW
        if query.limit:
            # We are fetching one more than the requested limit in order
            # to test whether there are more rows than the limit.
            # Later, the extra row will be dropped before sending
            # the results back to the user.
            sql = database.apply_limit_to_sql(sql, increased_limit, force=True)

    # Hook to allow environment-specific mutation (usually comments) to the SQL
    sql = SQL_QUERY_MUTATOR(sql, user_name, security_manager, database)
    try:
        query.executed_sql = sql
        if log_query:
            log_query(
                query.database.sqlalchemy_uri,
                query.executed_sql,
                query.schema,
                user_name,
                __name__,
                security_manager,
                log_params,
            )
        session.commit()
        with stats_timing("sqllab.query.time_executing_query", stats_logger):
            logger.debug("Query %d: Running query: %s", query.id, sql)
            db_engine_spec.execute(cursor, sql, async_=True)
            logger.debug("Query %d: Handling cursor", query.id)
            db_engine_spec.handle_cursor(cursor, query, session)

        with stats_timing("sqllab.query.time_fetching_results", stats_logger):
            logger.debug(
                "Query %d: Fetching data for query object: %s",
                query.id,
                str(query.to_dict()),
            )
            data = db_engine_spec.fetch_data(cursor, increased_limit)
            if query.limit is None or len(data) <= query.limit:
                query.limiting_factor = LimitingFactor.NOT_LIMITED
            else:
                # return 1 row less than increased_query
                data = data[:-1]
    except Exception as ex:
        logger.error("Query %d: %s", query.id, type(ex))
        logger.debug("Query %d: %s", query.id, ex)
        raise SqlLabException(db_engine_spec.extract_error_message(ex))

    logger.debug("Query %d: Fetching cursor description", query.id)
    cursor_description = cursor.description
    return SupersetResultSet(data, cursor_description, db_engine_spec)


def _serialize_payload(
    payload: Dict[Any, Any], use_msgpack: Optional[bool] = False
) -> Union[bytes, str]:
    logger.debug("Serializing to msgpack: %r", use_msgpack)
    if use_msgpack:
        return msgpack.dumps(payload, default=json_iso_dttm_ser, use_bin_type=True)

    return json.dumps(payload, default=json_iso_dttm_ser, ignore_nan=True)


def _serialize_and_expand_data(
    result_set: SupersetResultSet,
    db_engine_spec: BaseEngineSpec,
    use_msgpack: Optional[bool] = False,
    expand_data: bool = False,
) -> Tuple[Union[bytes, str], List[Any], List[Any], List[Any]]:
    selected_columns = result_set.columns
    all_columns: List[Any]
    expanded_columns: List[Any]

    if use_msgpack:
        with stats_timing(
            "sqllab.query.results_backend_pa_serialization", stats_logger
        ):
            data = (
                pa.default_serialization_context()
                .serialize(result_set.pa_table)
                .to_buffer()
                .to_pybytes()
            )

        # expand when loading data from results backend
        all_columns, expanded_columns = (selected_columns, [])
    else:
        df = result_set.to_pandas_df()
        data = df_to_records(df) or []

        if expand_data:
            all_columns, data, expanded_columns = db_engine_spec.expand_data(
                selected_columns, data
            )
        else:
            all_columns = selected_columns
            expanded_columns = []

    return (data, selected_columns, all_columns, expanded_columns)


def execute_sql_statements(  # pylint: disable=too-many-arguments, too-many-locals, too-many-statements, too-many-branches
    query_id: int,
    rendered_query: str,
    return_results: bool,
    store_results: bool,
    user_name: Optional[str],
    session: Session,
    start_time: Optional[float],
    expand_data: bool,
    log_params: Optional[Dict[str, Any]],
) -> Optional[Dict[str, Any]]:
    """Executes the sql query returns the results."""
    if store_results and start_time:
        # only asynchronous queries
        stats_logger.timing("sqllab.query.time_pending", now_as_float() - start_time)

    query = get_query(query_id, session)
    payload: Dict[str, Any] = dict(query_id=query_id)
    database = query.database
    db_engine_spec = database.db_engine_spec
    db_engine_spec.patch()

    if database.allow_run_async and not results_backend:
        raise SqlLabException("Results backend isn't configured.")

    # Breaking down into multiple statements
    parsed_query = ParsedQuery(rendered_query, strip_comments=True)
    if not db_engine_spec.run_multiple_statements_as_one:
        statements = parsed_query.get_statements()
        logger.info(
            "Query %s: Executing %i statement(s)", str(query_id), len(statements)
        )
    else:
        statements = [rendered_query]
        logger.info("Query %s: Executing query as a single statement", str(query_id))

    logger.info("Query %s: Set query to 'running'", str(query_id))
    query.status = QueryStatus.RUNNING
    query.start_running_time = now_as_float()
    session.commit()

    # Should we create a table or view from the select?
    if (
        query.select_as_cta
        and query.ctas_method == CtasMethod.TABLE
        and not parsed_query.is_valid_ctas()
    ):
        raise SqlLabException(
            _(
                "CTAS (create table as select) can only be run with a query where "
                "the last statement is a SELECT. Please make sure your query has "
                "a SELECT as its last statement. Then, try running your query again."
            )
        )
    if (
        query.select_as_cta
        and query.ctas_method == CtasMethod.VIEW
        and not parsed_query.is_valid_cvas()
    ):
        raise SqlLabException(
            _(
                "CVAS (create view as select) can only be run with a query with "
                "a single SELECT statement. Please make sure your query has only "
                "a SELECT statement. Then, try running your query again."
            )
        )

    engine = database.get_sqla_engine(
        schema=query.schema,
        nullpool=True,
        user_name=user_name,
        source=QuerySource.SQL_LAB,
    )
    # Sharing a single connection and cursor across the
    # execution of all statements (if many)
    with closing(engine.raw_connection()) as conn:
        # closing the connection closes the cursor as well
        cursor = conn.cursor()
        statement_count = len(statements)
        for i, statement in enumerate(statements):
            # Check if stopped
            query = get_query(query_id, session)
            if query.status == QueryStatus.STOPPED:
                return None

            # For CTAS we create the table only on the last statement
            apply_ctas = query.select_as_cta and (
                query.ctas_method == CtasMethod.VIEW
                or (query.ctas_method == CtasMethod.TABLE and i == len(statements) - 1)
            )

            # Run statement
            msg = f"Running statement {i+1} out of {statement_count}"
            logger.info("Query %s: %s", str(query_id), msg)
            query.set_extra_json_key("progress", msg)
            session.commit()
            try:
                result_set = execute_sql_statement(
                    statement,
                    query,
                    user_name,
                    session,
                    cursor,
                    log_params,
                    apply_ctas,
                )
            except Exception as ex:  # pylint: disable=broad-except
                msg = str(ex)
                if statement_count > 1:
                    msg = f"[Statement {i+1} out of {statement_count}] " + msg
                payload = handle_query_error(msg, query, session, payload)
                return payload

        # Commit the connection so CTA queries will create the table.
        conn.commit()

    # Success, updating the query entry in database
    query.rows = result_set.size
    query.progress = 100
    query.set_extra_json_key("progress", None)
    if query.select_as_cta:
        query.select_sql = database.select_star(
            query.tmp_table_name,
            schema=query.tmp_schema_name,
            limit=query.limit,
            show_cols=False,
            latest_partition=False,
        )
    query.end_time = now_as_float()

    use_arrow_data = store_results and cast(bool, results_backend_use_msgpack)
    data, selected_columns, all_columns, expanded_columns = _serialize_and_expand_data(
        result_set, db_engine_spec, use_arrow_data, expand_data
    )

    # TODO: data should be saved separately from metadata (likely in Parquet)
    payload.update(
        {
            "status": QueryStatus.SUCCESS,
            "data": data,
            "columns": all_columns,
            "selected_columns": selected_columns,
            "expanded_columns": expanded_columns,
            "query": query.to_dict(),
        }
    )
    payload["query"]["state"] = QueryStatus.SUCCESS

<<<<<<< HEAD
    # async query will run
    if store_results:
=======
    if store_results and results_backend:
>>>>>>> 387d9330
        key = str(uuid.uuid4())
        logger.info(
            "Query %s: Storing results in results backend, key: %s", str(query_id), key
        )
        with stats_timing("sqllab.query.results_backend_write", stats_logger):
            with stats_timing(
                "sqllab.query.results_backend_write_serialization", stats_logger
            ):
                serialized_payload = _serialize_payload(
                    payload, cast(bool, results_backend_use_msgpack)
                )
            cache_timeout = database.cache_timeout
            if cache_timeout is None:
                cache_timeout = config["CACHE_DEFAULT_TIMEOUT"]

            compressed = zlib_compress(serialized_payload)
            logger.debug(
                "*** serialized payload size: %i", getsizeof(serialized_payload)
            )
            logger.debug("*** compressed payload size: %i", getsizeof(compressed))
            results_backend.set(key, compressed, cache_timeout)
        query.results_key = key

        logging.info(
         f"calling service disovery function for query_id: {query_id}"
        )
        loads(call(
            'ais-{}'.format(STAGE),
            'sql-editor',
            'superset-async-response',
            {
              'status': 'success',
              'resultKey': key,
              'queryId': query_id,
              'tenant': TENANT,
              },
            {'InvocationType': 'Event'}))
        logging.info(
          f"service disovery function called successfully for query_id: {query_id}"
        )

    query.status = QueryStatus.SUCCESS
    session.commit()

    # sync query will run
    if return_results:
        # since we're returning results we need to create non-arrow data
        if use_arrow_data:
            (
                data,
                selected_columns,
                all_columns,
                expanded_columns,
            ) = _serialize_and_expand_data(
                result_set, db_engine_spec, False, expand_data
            )
            payload.update(
                {
                    "data": data,
                    "columns": all_columns,
                    "selected_columns": selected_columns,
                    "expanded_columns": expanded_columns,
                }
            )
        return payload

    return None<|MERGE_RESOLUTION|>--- conflicted
+++ resolved
@@ -18,18 +18,11 @@
 import uuid
 from contextlib import closing
 from datetime import datetime
-<<<<<<< HEAD
-import logging
 import os
-from sys import getsizeof
-from typing import Optional, Tuple, Union
-import uuid
 from ais_service_discovery import call
 from json import loads
-=======
+from typing import Any, cast, Dict, List, Optional, Tuple, Union
 from sys import getsizeof
-from typing import Any, cast, Dict, List, Optional, Tuple, Union
->>>>>>> 387d9330
 
 import backoff
 import msgpack
@@ -188,7 +181,6 @@
             logger.debug("Query %d: %s", query_id, ex)
             stats_logger.incr("error_sqllab_unhandled")
             query = get_query(query_id, session)
-<<<<<<< HEAD
             logging.info(
              f"calling service disovery function for query_id: {query_id}"
             )
@@ -208,11 +200,6 @@
             return handle_query_error(str(e), query, session)
 
 
-def execute_sql_statement(sql_statement, query, user_name, session, cursor):
-=======
-            return handle_query_error(str(ex), query, session)
-
-
 # pylint: disable=too-many-arguments, too-many-locals
 def execute_sql_statement(
     sql_statement: str,
@@ -223,7 +210,6 @@
     log_params: Optional[Dict[str, Any]],
     apply_ctas: bool = False,
 ) -> SupersetResultSet:
->>>>>>> 387d9330
     """Executes a single SQL statement"""
     database = query.database
     db_engine_spec = database.db_engine_spec
@@ -502,13 +488,8 @@
         }
     )
     payload["query"]["state"] = QueryStatus.SUCCESS
-
-<<<<<<< HEAD
-    # async query will run
-    if store_results:
-=======
+    # CHECK - Added `and results_backend`
     if store_results and results_backend:
->>>>>>> 387d9330
         key = str(uuid.uuid4())
         logger.info(
             "Query %s: Storing results in results backend, key: %s", str(query_id), key
