--- conflicted
+++ resolved
@@ -165,12 +165,6 @@
     session.merge(query)
     session.commit()
     logging.info("Set query to 'running'")
-<<<<<<< HEAD
-=======
-
-    engine = database.get_sqla_engine(
-        schema=query.schema, nullpool=not ctask.request.called_directly, user_name=user_name)
->>>>>>> c5252d0f
     try:
         engine = database.get_sqla_engine(
             schema=query.schema, nullpool=not ctask.request.called_directly, user_name=user_name)
