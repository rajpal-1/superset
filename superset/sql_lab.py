# Licensed to the Apache Software Foundation (ASF) under one
# or more contributor license agreements.  See the NOTICE file
# distributed with this work for additional information
# regarding copyright ownership.  The ASF licenses this file
# to you under the Apache License, Version 2.0 (the
# "License"); you may not use this file except in compliance
# with the License.  You may obtain a copy of the License at
#
#   http://www.apache.org/licenses/LICENSE-2.0
#
# Unless required by applicable law or agreed to in writing,
# software distributed under the License is distributed on an
# "AS IS" BASIS, WITHOUT WARRANTIES OR CONDITIONS OF ANY
# KIND, either express or implied.  See the License for the
# specific language governing permissions and limitations
# under the License.
import logging
import uuid
from contextlib import closing
from datetime import datetime
from sys import getsizeof
from typing import Optional, Tuple, Union

import backoff
import msgpack
import pyarrow as pa
import simplejson as json
import sqlalchemy
from celery.exceptions import SoftTimeLimitExceeded
from contextlib2 import contextmanager
from flask_babel import lazy_gettext as _
from sqlalchemy.orm import sessionmaker
from sqlalchemy.pool import NullPool

from superset import (
    app,
    db,
    results_backend,
    results_backend_use_msgpack,
    security_manager,
)
from superset.dataframe import df_to_dict
from superset.db_engine_specs import BaseEngineSpec
from superset.extensions import celery_app
from superset.models.sql_lab import Query
from superset.sql_parse import ParsedQuery
from superset.table import SupersetTable
from superset.utils.core import json_iso_dttm_ser, QueryStatus, sources, zlib_compress
from superset.utils.dates import now_as_float
from superset.utils.decorators import stats_timing

config = app.config
stats_logger = config["STATS_LOGGER"]
SQLLAB_TIMEOUT = config["SQLLAB_ASYNC_TIME_LIMIT_SEC"]
SQLLAB_HARD_TIMEOUT = SQLLAB_TIMEOUT + 60
SQL_MAX_ROW = config["SQL_MAX_ROW"]
SQL_QUERY_MUTATOR = config["SQL_QUERY_MUTATOR"]
log_query = config["QUERY_LOGGER"]
logger = logging.getLogger(__name__)


class SqlLabException(Exception):
    pass


class SqlLabSecurityException(SqlLabException):
    pass


class SqlLabTimeoutException(SqlLabException):
    pass


def handle_query_error(msg, query, session, payload=None):
    """Local method handling error while processing the SQL"""
    payload = payload or {}
    troubleshooting_link = config["TROUBLESHOOTING_LINK"]
    query.error_message = msg
    query.status = QueryStatus.FAILED
    query.tmp_table_name = None
    session.commit()
    payload.update({"status": query.status, "error": msg})
    if troubleshooting_link:
        payload["link"] = troubleshooting_link
    return payload


def get_query_backoff_handler(details):
    query_id = details["kwargs"]["query_id"]
    logger.error(f"Query with id `{query_id}` could not be retrieved")
    stats_logger.incr("error_attempting_orm_query_{}".format(details["tries"] - 1))
    logger.error(f"Query {query_id}: Sleeping for a sec before retrying...")


def get_query_giveup_handler(_):
    stats_logger.incr("error_failed_at_getting_orm_query")


@backoff.on_exception(
    backoff.constant,
    SqlLabException,
    interval=1,
    on_backoff=get_query_backoff_handler,
    on_giveup=get_query_giveup_handler,
    max_tries=5,
)
def get_query(query_id, session):
    """attempts to get the query and retry if it cannot"""
    try:
        return session.query(Query).filter_by(id=query_id).one()
    except Exception:
        raise SqlLabException("Failed at getting query")


@contextmanager
def session_scope(nullpool):
    """Provide a transactional scope around a series of operations."""
    if nullpool:
        engine = sqlalchemy.create_engine(
            app.config["SQLALCHEMY_DATABASE_URI"], poolclass=NullPool
        )
        session_class = sessionmaker()
        session_class.configure(bind=engine)
        session = session_class()
    else:
        session = db.session()
        session.commit()  # HACK

    try:
        yield session
        session.commit()
    except Exception as e:
        session.rollback()
        logger.exception(e)
        raise
    finally:
        session.close()


@celery_app.task(
    name="sql_lab.get_sql_results",
    bind=True,
    time_limit=SQLLAB_HARD_TIMEOUT,
    soft_time_limit=SQLLAB_TIMEOUT,
)
def get_sql_results(  # pylint: disable=too-many-arguments
    ctask,
    query_id,
    rendered_query,
    return_results=True,
    store_results=False,
    user_name=None,
    start_time=None,
    expand_data=False,
    log_params=None,
):
    """Executes the sql query returns the results."""
    with session_scope(not ctask.request.called_directly) as session:

        try:
            return execute_sql_statements(
                query_id,
                rendered_query,
                return_results,
                store_results,
                user_name,
                session=session,
                start_time=start_time,
                expand_data=expand_data,
                log_params=log_params,
            )
        except Exception as e:  # pylint: disable=broad-except
            logger.exception(f"Query {query_id}: {e}")
            stats_logger.incr("error_sqllab_unhandled")
            query = get_query(query_id, session)
            return handle_query_error(str(e), query, session)


# pylint: disable=too-many-arguments
def execute_sql_statement(sql_statement, query, user_name, session, cursor, log_params):
    """Executes a single SQL statement"""
    database = query.database
    db_engine_spec = database.db_engine_spec
    parsed_query = ParsedQuery(sql_statement)
    sql = parsed_query.stripped()

    if not parsed_query.is_readonly() and not database.allow_dml:
        raise SqlLabSecurityException(
            _("Only `SELECT` statements are allowed against this database")
        )
    if query.select_as_cta:
        if not parsed_query.is_select():
            raise SqlLabException(
                _(
                    "Only `SELECT` statements can be used with the CREATE TABLE "
                    "feature."
                )
            )
        if not query.tmp_table_name:
            start_dttm = datetime.fromtimestamp(query.start_time)
            query.tmp_table_name = "tmp_{}_table_{}".format(
                query.user_id, start_dttm.strftime("%Y_%m_%d_%H_%M_%S")
            )
        sql = parsed_query.as_create_table(query.tmp_table_name)
        query.select_as_cta_used = True
    if parsed_query.is_select():
        if SQL_MAX_ROW and (not query.limit or query.limit > SQL_MAX_ROW):
            query.limit = SQL_MAX_ROW
        if query.limit:
            sql = database.apply_limit_to_sql(sql, query.limit)

    # Hook to allow environment-specific mutation (usually comments) to the SQL
    if SQL_QUERY_MUTATOR:
        sql = SQL_QUERY_MUTATOR(sql, user_name, security_manager, database)

    try:
        if log_query:
            log_query(
                query.database.sqlalchemy_uri,
                query.executed_sql,
                query.schema,
                user_name,
                __name__,
                security_manager,
                log_params,
            )
        query.executed_sql = sql
        session.commit()
        with stats_timing("sqllab.query.time_executing_query", stats_logger):
            logger.info(f"Query {query.id}: Running query: \n{sql}")
            db_engine_spec.execute(cursor, sql, async_=True)
            logger.info(f"Query {query.id}: Handling cursor")
            db_engine_spec.handle_cursor(cursor, query, session)

        with stats_timing("sqllab.query.time_fetching_results", stats_logger):
            logger.debug(
                "Query %d: Fetching data for query object: %s",
                query.id,
                str(query.to_dict()),
            )
            data = db_engine_spec.fetch_data(cursor, query.limit)

    except SoftTimeLimitExceeded as e:
        logger.exception(f"Query {query.id}: {e}")
        raise SqlLabTimeoutException(
            "SQL Lab timeout. This environment's policy is to kill queries "
            "after {} seconds.".format(SQLLAB_TIMEOUT)
        )
    except Exception as e:
        logger.exception(f"Query {query.id}: {e}")
        raise SqlLabException(db_engine_spec.extract_error_message(e))

    logger.debug(f"Query {query.id}: Fetching cursor description")
    cursor_description = cursor.description
    return SupersetTable(data, cursor_description, db_engine_spec)


def _serialize_payload(
    payload: dict, use_msgpack: Optional[bool] = False
) -> Union[bytes, str]:
    logger.debug(f"Serializing to msgpack: {use_msgpack}")
    if use_msgpack:
        return msgpack.dumps(payload, default=json_iso_dttm_ser, use_bin_type=True)

    return json.dumps(payload, default=json_iso_dttm_ser, ignore_nan=True)


def _serialize_and_expand_data(
    result_table: SupersetTable,
    db_engine_spec: BaseEngineSpec,
    use_msgpack: Optional[bool] = False,
    expand_data: bool = False,
) -> Tuple[Union[bytes, str], list, list, list]:
    selected_columns: list = result_table.columns
    expanded_columns: list

    if use_msgpack:
        with stats_timing(
            "sqllab.query.results_backend_pa_serialization", stats_logger
        ):
            data = (
                pa.default_serialization_context()
                .serialize(result_table.pa_table)
                .to_buffer()
                .to_pybytes()
            )

        # expand when loading data from results backend
        all_columns, expanded_columns = (selected_columns, [])
    else:
        df = result_table.to_pandas_df()
        data = df_to_dict(df) or []

        if expand_data:
            all_columns, data, expanded_columns = db_engine_spec.expand_data(
                selected_columns, data
            )
        else:
            all_columns = selected_columns
            expanded_columns = []

    return (data, selected_columns, all_columns, expanded_columns)


def execute_sql_statements(
    query_id,
    rendered_query,
    return_results=True,
    store_results=False,
    user_name=None,
    session=None,
    start_time=None,
    expand_data=False,
    log_params=None,
):  # pylint: disable=too-many-arguments, too-many-locals, too-many-statements
    """Executes the sql query returns the results."""
    if store_results and start_time:
        # only asynchronous queries
        stats_logger.timing("sqllab.query.time_pending", now_as_float() - start_time)

    query = get_query(query_id, session)
    payload = dict(query_id=query_id)
    database = query.database
    db_engine_spec = database.db_engine_spec
    db_engine_spec.patch()

    if database.allow_run_async and not results_backend:
        raise SqlLabException("Results backend isn't configured.")

    # Breaking down into multiple statements
    parsed_query = ParsedQuery(rendered_query)
    statements = parsed_query.get_statements()
    logger.info(f"Query {query_id}: Executing {len(statements)} statement(s)")

    logger.info(f"Query {query_id}: Set query to 'running'")
    query.status = QueryStatus.RUNNING
    query.start_running_time = now_as_float()
    session.commit()

    engine = database.get_sqla_engine(
        schema=query.schema,
        nullpool=True,
        user_name=user_name,
        source=sources.get("sql_lab", None),
    )
    # Sharing a single connection and cursor across the
    # execution of all statements (if many)
    with closing(engine.raw_connection()) as conn:
        with closing(conn.cursor()) as cursor:
            statement_count = len(statements)
            for i, statement in enumerate(statements):
                # Check if stopped
                query = get_query(query_id, session)
                if query.status == QueryStatus.STOPPED:
                    return None

                # Run statement
                msg = f"Running statement {i+1} out of {statement_count}"
                logger.info(f"Query {query_id}: {msg}")
                query.set_extra_json_key("progress", msg)
                session.commit()
                try:
<<<<<<< HEAD
                    result_table = execute_sql_statement(
                        statement, query, user_name, session, cursor
=======
                    cdf = execute_sql_statement(
                        statement, query, user_name, session, cursor, log_params
>>>>>>> 36c6f4ca
                    )
                except Exception as e:  # pylint: disable=broad-except
                    msg = str(e)
                    if statement_count > 1:
                        msg = f"[Statement {i+1} out of {statement_count}] " + msg
                    payload = handle_query_error(msg, query, session, payload)
                    return payload

    # Success, updating the query entry in database
    query.rows = result_table.size
    query.progress = 100
    query.set_extra_json_key("progress", None)
    if query.select_as_cta:
        query.select_sql = database.select_star(
            query.tmp_table_name,
            limit=query.limit,
            schema=database.force_ctas_schema,
            show_cols=False,
            latest_partition=False,
        )
    query.end_time = now_as_float()

    data, selected_columns, all_columns, expanded_columns = _serialize_and_expand_data(
        result_table,
        db_engine_spec,
        store_results and results_backend_use_msgpack,
        expand_data,
    )

    # TODO: data should be saved separately from metadata (likely in Parquet)
    payload.update(
        {
            "status": QueryStatus.SUCCESS,
            "data": data,
            "columns": all_columns,
            "selected_columns": selected_columns,
            "expanded_columns": expanded_columns,
            "query": query.to_dict(),
        }
    )
    payload["query"]["state"] = QueryStatus.SUCCESS

    if store_results and results_backend:
        key = str(uuid.uuid4())
        logger.info(f"Query {query_id}: Storing results in results backend, key: {key}")
        with stats_timing("sqllab.query.results_backend_write", stats_logger):
            with stats_timing(
                "sqllab.query.results_backend_write_serialization", stats_logger
            ):
                serialized_payload = _serialize_payload(
                    payload, results_backend_use_msgpack
                )
            cache_timeout = database.cache_timeout
            if cache_timeout is None:
                cache_timeout = config["CACHE_DEFAULT_TIMEOUT"]

            compressed = zlib_compress(serialized_payload)
            logger.debug(
                f"*** serialized payload size: {getsizeof(serialized_payload)}"
            )
            logger.debug(f"*** compressed payload size: {getsizeof(compressed)}")
            results_backend.set(key, compressed, cache_timeout)
        query.results_key = key

    query.status = QueryStatus.SUCCESS
    session.commit()

    if return_results:
        return payload

    return None<|MERGE_RESOLUTION|>--- conflicted
+++ resolved
@@ -360,13 +360,8 @@
                 query.set_extra_json_key("progress", msg)
                 session.commit()
                 try:
-<<<<<<< HEAD
                     result_table = execute_sql_statement(
-                        statement, query, user_name, session, cursor
-=======
-                    cdf = execute_sql_statement(
                         statement, query, user_name, session, cursor, log_params
->>>>>>> 36c6f4ca
                     )
                 except Exception as e:  # pylint: disable=broad-except
                     msg = str(e)
