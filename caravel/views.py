--- conflicted
+++ resolved
@@ -33,12 +33,8 @@
 
 import caravel
 from caravel import (
-<<<<<<< HEAD
-    appbuilder, db, models, viz, utils, app, sm,
-    ascii_art, sql_lab, src_registry
-=======
-    appbuilder, cache, db, models, viz, utils, app, sm, ascii_art, sql_lab
->>>>>>> e8088d5c
+    appbuilder, cache, db, models, viz, utils, app, 
+    sm, ascii_art, sql_lab, src_registry
 )
 
 config = app.config
