"""Materializing permission

Revision ID: c3a8f8611885
Revises: 4fa88fe24e94
Create Date: 2016-04-25 08:54:04.303859

"""

# revision identifiers, used by Alembic.
revision = 'c3a8f8611885'
down_revision = '4fa88fe24e94'

from alembic import op
import sqlalchemy as sa
from caravel import db
from sqlalchemy.ext.declarative import declarative_base
from sqlalchemy import (
    Column, Integer, String, ForeignKey)

Base = declarative_base()

class Slice(Base):
    """Declarative class to do query in upgrade"""
    __tablename__ = 'slices'
    id = Column(Integer, primary_key=True)
    slice_name = Column(String(250))
    druid_datasource_id = Column(Integer, ForeignKey('datasources.id'))
    table_id = Column(Integer, ForeignKey('tables.id'))
    perm = Column(String(2000))
<<<<<<< HEAD

=======
    
>>>>>>> 5618df78
def upgrade():
    bind = op.get_bind()
    op.add_column('slices', sa.Column('perm', sa.String(length=2000), nullable=True))
    session = db.Session(bind=bind)

    # Use Slice class defined here instead of models.Slice
    for slc in session.query(Slice).all():
        if slc.datasource:
            slc.perm = slc.datasource.perm
            session.merge(slc)
            session.commit()
    db.session.close()


def downgrade():
    # Use batch_alter_table because dropping columns is not supported in SQLite
    with op.batch_alter_table('slices') as batch_op:
        batch_op.drop_column('perm')<|MERGE_RESOLUTION|>--- conflicted
+++ resolved
@@ -27,11 +27,7 @@
     druid_datasource_id = Column(Integer, ForeignKey('datasources.id'))
     table_id = Column(Integer, ForeignKey('tables.id'))
     perm = Column(String(2000))
-<<<<<<< HEAD
-
-=======
     
->>>>>>> 5618df78
 def upgrade():
     bind = op.get_bind()
     op.add_column('slices', sa.Column('perm', sa.String(length=2000), nullable=True))
