--- conflicted
+++ resolved
@@ -14,13 +14,6 @@
   var colorKey = 'key';
 
   var render = function () {
-<<<<<<< HEAD
-    $.getJSON(slice.jsonEndpoint(), function (payload) {
-      var fd = payload.form_data;
-      var viz_type = fd.viz_type;
-      var f = d3.format('.3s');
-      slice.container.html('');
-=======
     d3.json(slice.jsonEndpoint(), function (error, payload) {
       var width = slice.width();
       var barchartWidth = function () {
@@ -43,11 +36,7 @@
       var fd = payload.form_data;
       var viz_type = fd.viz_type;
       var f = d3.format('.3s');
-<<<<<<< HEAD
->>>>>>> upstream/master
-=======
       var reduceXTicks = fd.reduce_x_ticks || false;
->>>>>>> 55c549d8
 
       nv.addGraph(function () {
         switch (viz_type) {
@@ -55,12 +44,7 @@
             if (fd.show_brush) {
               chart = nv.models.lineWithFocusChart();
               chart.lines2.xScale(d3.time.scale.utc());
-<<<<<<< HEAD
-              chart
-              .x2Axis
-=======
               chart.x2Axis
->>>>>>> upstream/master
               .showMaxMin(fd.x_axis_showminmax)
               .staggerLabels(false);
             } else {
@@ -175,105 +159,6 @@
 
           default:
             throw new Error("Unrecognized visualization for nvd3" + viz_type);
-<<<<<<< HEAD
-      }
-
-      if ("showLegend" in chart && typeof fd.show_legend !== 'undefined') {
-        chart.showLegend(fd.show_legend);
-      }
-
-      var height = slice.height();
-      height -= 15;  // accounting for the staggered xAxis
-
-      chart.height(height);
-      slice.container.css('height', height + 'px');
-
-      if ((viz_type === "line" || viz_type === "area") && fd.rich_tooltip) {
-        chart.useInteractiveGuideline(true);
-      }
-      if (fd.y_axis_zero) {
-        chart.forceY([0]);
-      } else if (fd.y_log_scale) {
-        chart.yScale(d3.scale.log());
-      }
-      if (fd.x_log_scale) {
-        chart.xScale(d3.scale.log());
-      }
-      var xAxisFormatter = null;
-      if (viz_type === 'bubble') {
-        xAxisFormatter = d3.format('.3s');
-      } else if (fd.x_axis_format === 'smart_date') {
-        xAxisFormatter = px.formatDate;
-        chart.xAxis.tickFormat(xAxisFormatter);
-      } else if (fd.x_axis_format !== undefined) {
-        xAxisFormatter = px.timeFormatFactory(fd.x_axis_format);
-        chart.xAxis.tickFormat(xAxisFormatter);
-      }
-
-      if (chart.hasOwnProperty("x2Axis")) {
-        chart.x2Axis.tickFormat(xAxisFormatter);
-        height += 30;
-      }
-
-      if (viz_type === 'bubble') {
-        chart.xAxis.tickFormat(d3.format('.3s'));
-      } else if (fd.x_axis_format === 'smart_date') {
-        chart.xAxis.tickFormat(px.formatDate);
-      } else if (fd.x_axis_format !== undefined) {
-        chart.xAxis.tickFormat(px.timeFormatFactory(fd.x_axis_format));
-      }
-      if (chart.yAxis !== undefined) {
-        chart.yAxis.tickFormat(d3.format('.3s'));
-      }
-
-      if (fd.contribution || fd.num_period_compare || viz_type === 'compare') {
-        chart.yAxis.tickFormat(d3.format('.3p'));
-        if (chart.y2Axis !== undefined) {
-          chart.y2Axis.tickFormat(d3.format('.3p'));
-        }
-      } else if (fd.y_axis_format) {
-        chart.yAxis.tickFormat(d3.format(fd.y_axis_format));
-
-        if (chart.y2Axis !== undefined) {
-          chart.y2Axis.tickFormat(d3.format(fd.y_axis_format));
-        }
-      }
-      chart.color(function (d, i) {
-        return px.color.category21(d[colorKey]);
-      });
-
-      var svg = d3.select(slice.selector).select("svg");
-      if (svg.empty()) {
-        svg = d3.select(slice.selector).append("svg");
-      }
-
-      svg
-      .datum(payload.data)
-      .transition().duration(500)
-      .attr('height', height)
-      .call(chart);
-
-      return chart;
-    });
-
-    slice.done(payload);
-  })
-  .fail(function (xhr) {
-    slice.error(xhr.responseText);
-  });
-};
-
-var update = function () {
-  if (chart && chart.update) {
-    chart.update();
-  }
-};
-
-return {
-  render: render,
-  resize: update
-};
-=======
         }
 
         if ("showLegend" in chart && typeof fd.show_legend !== 'undefined') {
@@ -385,7 +270,6 @@
     render: render,
     resize: update
   };
->>>>>>> upstream/master
 }
 
 module.exports = nvd3Vis;