--- conflicted
+++ resolved
@@ -102,17 +102,11 @@
 Mako = "==1.0.7"
 PyYAML = "==3.13"
 SQLAlchemy = "==1.2.2"
-<<<<<<< HEAD
 Unidecode = "==1.0.22"
 Werkzeug = "==0.14.1"
 Flask-AppBuilder = "==1.12.1"
 Flask-Babel = "==0.11.1"
-=======
-SQLAlchemy-Utils = "==0.32.21"
-thrift_sasl = "==0.3.0"
-pipenv = "*"
 python-ldap = "==3.1.0"
->>>>>>> 86fe9bd9
 
 [dev-packages]
 console-log = "==0.2.10"
