---
title: Configuring Superset
hide_title: true
sidebar_position: 4
version: 1
---

## Configuring Superset

### Configuration

To configure your application, you need to create a file `superset_config.py`. Add this file to your

`PYTHONPATH` or create an environment variable `SUPERSET_CONFIG_PATH` specifying the full path of the `superset_config.py`.

For example, if deploying on Superset directly on a Linux-based system where your `superset_config.py` is under `/app` directory, you can run:

```bash
export SUPERSET_CONFIG_PATH=/app/superset_config.py
```

If you are using your own custom Dockerfile with official Superset image as base image, then you can add your overrides as shown below:

```bash
COPY --chown=superset superset_config.py /app/
ENV SUPERSET_CONFIG_PATH /app/superset_config.py
```

Docker compose deployments handle application configuration differently. See [https://github.com/apache/superset/tree/master/docker#readme](https://github.com/apache/superset/tree/master/docker#readme) for details.

The following is an example of just a few of the parameters you can set in your `superset_config.py` file:

```
# Superset specific config
ROW_LIMIT = 5000

# Flask App Builder configuration
# Your App secret key will be used for securely signing the session cookie
# and encrypting sensitive information on the database
# Make sure you are changing this key for your deployment with a strong key.
# Alternatively you can set it with `SUPERSET_SECRET_KEY` environment variable.
# You MUST set this for production environments or the server will not refuse
# to start and you will see an error in the logs accordingly.
SECRET_KEY = 'YOUR_OWN_RANDOM_GENERATED_SECRET_KEY'

# The SQLAlchemy connection string to your database backend
# This connection defines the path to the database that stores your
# superset metadata (slices, connections, tables, dashboards, ...).
# Note that the connection information to connect to the datasources
# you want to explore are managed directly in the web UI
# The check_same_thread=false property ensures the sqlite client does not attempt
# to enforce single-threaded access, which may be problematic in some edge cases
SQLALCHEMY_DATABASE_URI = 'sqlite:////path/to/superset.db?check_same_thread=false'

# Flask-WTF flag for CSRF
WTF_CSRF_ENABLED = True
# Add endpoints that need to be exempt from CSRF protection
WTF_CSRF_EXEMPT_LIST = []
# A CSRF token that expires in 1 year
WTF_CSRF_TIME_LIMIT = 60 * 60 * 24 * 365

# Set this API key to enable Mapbox visualizations
MAPBOX_API_KEY = ''
```

All the parameters and default values defined in
[https://github.com/apache/superset/blob/master/superset/config.py](https://github.com/apache/superset/blob/master/superset/config.py)
can be altered in your local `superset_config.py`. Administrators will want to read through the file
to understand what can be configured locally as well as the default values in place.

Since `superset_config.py` acts as a Flask configuration module, it can be used to alter the
settings Flask itself, as well as Flask extensions like `flask-wtf`, `flask-caching`, `flask-migrate`,
and `flask-appbuilder`. Flask App Builder, the web framework used by Superset, offers many
configuration settings. Please consult the
[Flask App Builder Documentation](https://flask-appbuilder.readthedocs.org/en/latest/config.html)
for more information on how to configure it.

Make sure to change:

- `SQLALCHEMY_DATABASE_URI`: by default it is stored at ~/.superset/superset.db
- `SECRET_KEY`: to a long random string

If you need to exempt endpoints from CSRF (e.g. if you are running a custom auth postback endpoint),
you can add the endpoints to `WTF_CSRF_EXEMPT_LIST`:

```
WTF_CSRF_EXEMPT_LIST = [‘’]
```

### Specifying a SECRET_KEY

#### Adding an initial SECRET_KEY

Superset requires a user-specified SECRET_KEY to start up. This requirement was [added in version 2.1.0 to force secure configurations](https://preset.io/blog/superset-security-update-default-secret_key-vulnerability/). Add a strong SECRET_KEY to your `superset_config.py` file like:

```python
SECRET_KEY = 'YOUR_OWN_RANDOM_GENERATED_SECRET_KEY'
```

You can generate a strong secure key with `openssl rand -base64 42`.

#### Rotating to a newer SECRET_KEY

If you wish to change your existing SECRET_KEY, add the existing SECRET_KEY to your `superset_config.py` file as
`PREVIOUS_SECRET_KEY = `and provide your new key as `SECRET_KEY =`. You can find your current SECRET_KEY with these
commands - if running Superset with Docker, execute from within the Superset application container:

```python
superset shell
from flask import current_app; print(current_app.config["SECRET_KEY"])
```

Save your `superset_config.py` with these values and then run `superset re-encrypt-secrets`.

### Using a production metastore

By default, Superset is configured to use SQLite, which is a simple and fast way to get started
(without requiring any installation). However, for production environments,
using SQLite is highly discouraged due to security, scalability, and data integrity reasons.
It's important to use only the supported database engines and consider using a different
database engine on a separate host or container.

Superset supports the following database engines/versions:

| Database Engine                           | Supported Versions                 |
| ----------------------------------------- | ---------------------------------- |
| [PostgreSQL](https://www.postgresql.org/) | 10.X, 11.X, 12.X, 13.X, 14.X, 15.X |
| [MySQL](https://www.mysql.com/)           | 5.7, 8.X                           |

Use the following database drivers and connection strings:

| Database                                  | PyPI package              | Connection String                                                      |
| ----------------------------------------- | ------------------------- | ---------------------------------------------------------------------- |
| [PostgreSQL](https://www.postgresql.org/) | `pip install psycopg2`    | `postgresql://<UserName>:<DBPassword>@<Database Host>/<Database Name>` |
| [MySQL](https://www.mysql.com/)           | `pip install mysqlclient` | `mysql://<UserName>:<DBPassword>@<Database Host>/<Database Name>`      |

To configure Superset metastore set `SQLALCHEMY_DATABASE_URI` config key on `superset_config`
to the appropriate connection string.

### Running on a WSGI HTTP Server

While you can run Superset on NGINX or Apache, we recommend using Gunicorn in async mode. This
enables impressive concurrency even and is fairly easy to install and configure. Please refer to the
documentation of your preferred technology to set up this Flask WSGI application in a way that works
well in your environment. Here’s an async setup known to work well in production:

```
      -w 10 \
      -k gevent \
      --worker-connections 1000 \
      --timeout 120 \
      -b  0.0.0.0:6666 \
      --limit-request-line 0 \
      --limit-request-field_size 0 \
      --statsd-host localhost:8125 \
      "superset.app:create_app()"
```

Refer to the [Gunicorn documentation](https://docs.gunicorn.org/en/stable/design.html) for more
information. _Note that the development web server (`superset run` or `flask run`) is not intended
for production use._

If you're not using Gunicorn, you may want to disable the use of `flask-compress` by setting
`COMPRESS_REGISTER = False` in your `superset_config.py`.

Currently, Google BigQuery python sdk is not compatible with `gevent`, due to some dynamic monkeypatching on python core library by `gevent`.
So, when you use `BigQuery` datasource on Superset, you have to use `gunicorn` worker type except `gevent`.

### HTTPS Configuration

You can configure HTTPS upstream via a load balancer or a reverse proxy (such as nginx) and do SSL/TLS Offloading before traffic reaches the Superset application. In this setup, local traffic from a Celery worker taking a snapshot of a chart for Alerts & Reports can access Superset at a `http://` URL, from behind the ingress point.
You can also configure [SSL in Gunicorn](https://docs.gunicorn.org/en/stable/settings.html#ssl) (the Python webserver) if you are using an official Superset Docker image.

### Configuration Behind a Load Balancer

If you are running superset behind a load balancer or reverse proxy (e.g. NGINX or ELB on AWS), you
may need to utilize a healthcheck endpoint so that your load balancer knows if your superset
instance is running. This is provided at `/health` which will return a 200 response containing “OK”
if the webserver is running.

If the load balancer is inserting `X-Forwarded-For/X-Forwarded-Proto` headers, you should set
`ENABLE_PROXY_FIX = True` in the superset config file (`superset_config.py`) to extract and use the
headers.

In case the reverse proxy is used for providing SSL encryption, an explicit definition of the
`X-Forwarded-Proto` may be required. For the Apache webserver this can be set as follows:

```
RequestHeader set X-Forwarded-Proto "https"
```

### Custom OAuth2 Configuration

Superset is built on Flask-AppBuilder (FAB), which supports many providers out of the box
(GitHub, Twitter, LinkedIn, Google, Azure, etc). Beyond those, Superset can be configured to connect
with other OAuth2 Authorization Server implementations that support “code” authorization.

Make sure the pip package [`Authlib`](https://authlib.org/) is installed on the webserver.

First, configure authorization in Superset `superset_config.py`.

```python
from flask_appbuilder.security.manager import AUTH_OAUTH

# Set the authentication type to OAuth
AUTH_TYPE = AUTH_OAUTH

OAUTH_PROVIDERS = [
    {   'name':'egaSSO',
        'token_key':'access_token', # Name of the token in the response of access_token_url
        'icon':'fa-address-card',   # Icon for the provider
        'remote_app': {
            'client_id':'myClientId',  # Client Id (Identify Superset application)
            'client_secret':'MySecret', # Secret for this Client Id (Identify Superset application)
            'client_kwargs':{
                'scope': 'read'               # Scope for the Authorization
            },
            'access_token_method':'POST',    # HTTP Method to call access_token_url
            'access_token_params':{        # Additional parameters for calls to access_token_url
                'client_id':'myClientId'
            },
            'jwks_uri':'https://myAuthorizationServe/adfs/discovery/keys', # may be required to generate token
            'access_token_headers':{    # Additional headers for calls to access_token_url
                'Authorization': 'Basic Base64EncodedClientIdAndSecret'
            },
            'api_base_url':'https://myAuthorizationServer/oauth2AuthorizationServer/',
            'access_token_url':'https://myAuthorizationServer/oauth2AuthorizationServer/token',
            'authorize_url':'https://myAuthorizationServer/oauth2AuthorizationServer/authorize'
        }
    }
]

# Will allow user self registration, allowing to create Flask users from Authorized User
AUTH_USER_REGISTRATION = True

# The default user self registration role
AUTH_USER_REGISTRATION_ROLE = "Public"
```

Then, create a `CustomSsoSecurityManager` that extends `SupersetSecurityManager` and overrides
`oauth_user_info`:

```python
import logging
from superset.security import SupersetSecurityManager

class CustomSsoSecurityManager(SupersetSecurityManager):

    def oauth_user_info(self, provider, response=None):
        logging.debug("Oauth2 provider: {0}.".format(provider))
        if provider == 'egaSSO':
            # As example, this line request a GET to base_url + '/' + userDetails with Bearer  Authentication,
    # and expects that authorization server checks the token, and response with user details
            me = self.appbuilder.sm.oauth_remotes[provider].get('userDetails').data
            logging.debug("user_data: {0}".format(me))
            return { 'name' : me['name'], 'email' : me['email'], 'id' : me['user_name'], 'username' : me['user_name'], 'first_name':'', 'last_name':''}
    ...
```

This file must be located at the same directory than `superset_config.py` with the name
`custom_sso_security_manager.py`. Finally, add the following 2 lines to `superset_config.py`:

```
from custom_sso_security_manager import CustomSsoSecurityManager
CUSTOM_SECURITY_MANAGER = CustomSsoSecurityManager
```

**Notes**

- The redirect URL will be `https://<superset-webserver>/oauth-authorized/<provider-name>`
  When configuring an OAuth2 authorization provider if needed. For instance, the redirect URL will
  be `https://<superset-webserver>/oauth-authorized/egaSSO` for the above configuration.

- If an OAuth2 authorization server supports OpenID Connect 1.0, you could configure its configuration
  document URL only without providing `api_base_url`, `access_token_url`, `authorize_url` and other
  required options like user info endpoint, jwks uri etc. For instance:
  ```python
  OAUTH_PROVIDERS = [
    {   'name':'egaSSO',
        'token_key':'access_token', # Name of the token in the response of access_token_url
        'icon':'fa-address-card',   # Icon for the provider
        'remote_app': {
            'client_id':'myClientId',  # Client Id (Identify Superset application)
            'client_secret':'MySecret', # Secret for this Client Id (Identify Superset application)
            'server_metadata_url': 'https://myAuthorizationServer/.well-known/openid-configuration'
        }
    }
  ]
  ```

### LDAP Authentication

FAB supports authenticating user credentials against an LDAP server.
To use LDAP you must install the [python-ldap](https://www.python-ldap.org/en/latest/installing.html) package.
See [FAB's LDAP documentation](https://flask-appbuilder.readthedocs.io/en/latest/security.html#authentication-ldap)
for details.

### Mapping LDAP or OAUTH groups to Superset roles

AUTH_ROLES_MAPPING in Flask-AppBuilder is a dictionary that maps from LDAP/OAUTH group names to FAB roles.
It is used to assign roles to users who authenticate using LDAP or OAuth.

#### Mapping OAUTH groups to Superset roles

The following AUTH_ROLES_MAPPING dictionary would map the OAUTH group "superset_users" to the Superset roles "Gamma" as well as "Alpha", and the OAUTH group "superset_admins" to the Superset role "Admin".

AUTH_ROLES_MAPPING = {
"superset_users": ["Gamma","Alpha"],
"superset_admins": ["Admin"],
}

#### Mapping LDAP groups to Superset roles

The following AUTH_ROLES_MAPPING dictionary would map the LDAP DN "cn=superset_users,ou=groups,dc=example,dc=com" to the Superset roles "Gamma" as well as "Alpha", and the LDAP DN "cn=superset_admins,ou=groups,dc=example,dc=com" to the Superset role "Admin".

AUTH_ROLES_MAPPING = {
"cn=superset_users,ou=groups,dc=example,dc=com": ["Gamma","Alpha"],
"cn=superset_admins,ou=groups,dc=example,dc=com": ["Admin"],
}

Note: This requires AUTH_LDAP_SEARCH to be set. For more details, Please refer (FAB Security documentation)[https://flask-appbuilder.readthedocs.io/en/latest/security.html].

#### Syncing roles at login

You can also use the AUTH_ROLES_SYNC_AT_LOGIN configuration variable to control how often Flask-AppBuilder syncs the user's roles with the LDAP/OAUTH groups. If AUTH_ROLES_SYNC_AT_LOGIN is set to True, Flask-AppBuilder will sync the user's roles each time they log in. If AUTH_ROLES_SYNC_AT_LOGIN is set to False, Flask-AppBuilder will only sync the user's roles when they first register.

### Flask app Configuration Hook

`FLASK_APP_MUTATOR` is a configuration function that can be provided in your environment, receives
the app object and can alter it in any way. For example, add `FLASK_APP_MUTATOR` into your
`superset_config.py` to setup session cookie expiration time to 24 hours:

```python
from flask import session
from flask import Flask


def make_session_permanent():
    '''
    Enable maxAge for the cookie 'session'
    '''
    session.permanent = True

# Set up max age of session to 24 hours
PERMANENT_SESSION_LIFETIME = timedelta(hours=24)
def FLASK_APP_MUTATOR(app: Flask) -> None:
    app.before_request_funcs.setdefault(None, []).append(make_session_permanent)
```

### Feature Flags

To support a diverse set of users, Superset has some features that are not enabled by default. For
example, some users have stronger security restrictions, while some others may not. So Superset
allow users to enable or disable some features by config. For feature owners, you can add optional
functionalities in Superset, but will be only affected by a subset of users.

You can enable or disable features with flag from `superset_config.py`:

```python
FEATURE_FLAGS = {
<<<<<<< HEAD
    'CLIENT_CACHE': False,
    'DASHBOARD_RBAC': False,
=======
    'ENABLE_EXPLORE_JSON_CSRF_PROTECTION': False,
>>>>>>> 7fccea15
    'PRESTO_EXPAND_DATA': False,
}
```

A current list of feature flags can be found in [RESOURCES/FEATURE_FLAGS.md](https://github.com/apache/superset/blob/master/RESOURCES/FEATURE_FLAGS.md).<|MERGE_RESOLUTION|>--- conflicted
+++ resolved
@@ -358,12 +358,6 @@
 
 ```python
 FEATURE_FLAGS = {
-<<<<<<< HEAD
-    'CLIENT_CACHE': False,
-    'DASHBOARD_RBAC': False,
-=======
-    'ENABLE_EXPLORE_JSON_CSRF_PROTECTION': False,
->>>>>>> 7fccea15
     'PRESTO_EXPAND_DATA': False,
 }
 ```
