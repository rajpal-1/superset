--- conflicted
+++ resolved
@@ -37,14 +37,11 @@
   projectName: 'superset', // Usually your repo name.
   themes: ['@saucelabs/theme-github-codeblock'],
   plugins: [
-<<<<<<< HEAD
-=======
     ["docusaurus-plugin-less", {
       lessOptions: {
         javascriptEnabled: true,
       }
     }],
->>>>>>> 16654034
     [
       '@docusaurus/plugin-client-redirects',
       {
