--- conflicted
+++ resolved
@@ -18,13 +18,8 @@
   },
   "dependencies": {
     "@algolia/client-search": "^4.24.0",
-<<<<<<< HEAD
     "@ant-design/icons": "^5.4.0",
-    "@docsearch/react": "^3.6.0",
-=======
-    "@ant-design/icons": "^5.3.7",
     "@docsearch/react": "^3.6.1",
->>>>>>> f0fa96fc
     "@docusaurus/core": "^3.4.0",
     "@docusaurus/plugin-client-redirects": "^3.4.0",
     "@docusaurus/preset-classic": "^3.4.0",
