--- conflicted
+++ resolved
@@ -42,12 +42,9 @@
 - [26636](https://github.com/apache/superset/issues/26636): Sets the `DASHBOARD_VIRTUALIZATION` feature flag to `True` by default. This feature was introduced by [21438](https://github.com/apache/superset/pull/21438) and will enable virtualization when rendering a dashboard's charts in an attempt to reduce the number of elements (DOM nodes) rendered at once. This is especially useful for large dashboards.
 - [26637](https://github.com/apache/superset/issues/26637): Sets the `DRILL_BY` feature flag to `True` by default given that the feature has been tested for a while and reached a stable state.
 - [26462](https://github.com/apache/superset/issues/26462): Removes the Profile feature given that it's not actively maintained and not widely used.
-<<<<<<< HEAD
-- [25510](https://github.com/apache/superset/pull/25510): (re)Restriction that only ISO 8601 formats are acceptable (enforced by way of validation at the API and database level) and that dataset owners will need to use a SQL expression instead to convert their string columns of the form %Y/%m/%d etc. to a DATE, DATETIME, etc. type.
-=======
 - [26377](https://github.com/apache/superset/pull/26377): Removes the deprecated Redirect API that supported short URLs used before the permalink feature.
 - [26329](https://github.com/apache/superset/issues/26329): Removes the deprecated `DASHBOARD_NATIVE_FILTERS` feature flag. The previous value of the feature flag was `True` and now the feature is permanently enabled.
->>>>>>> 04445a34
+- [25510](https://github.com/apache/superset/pull/25510): Reenforces that any newly defined Python data format (other than epoch) must adhere to the ISO 8601 standard (enforced by way of validation at the API and database level) after a previous relaxation to include slashes in addition to dashes. From now on when specifying new columns, dataset owners will need to use a SQL expression instead to convert their string columns of the form %Y/%m/%d etc. to a `DATE`, `DATETIME`, etc. type.
 
 ### Potential Downtime
 
