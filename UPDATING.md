<!--
Licensed to the Apache Software Foundation (ASF) under one
or more contributor license agreements.  See the NOTICE file
distributed with this work for additional information
regarding copyright ownership.  The ASF licenses this file
to you under the Apache License, Version 2.0 (the
"License"); you may not use this file except in compliance
with the License.  You may obtain a copy of the License at

  http://www.apache.org/licenses/LICENSE-2.0

Unless required by applicable law or agreed to in writing,
software distributed under the License is distributed on an
"AS IS" BASIS, WITHOUT WARRANTIES OR CONDITIONS OF ANY
KIND, either express or implied.  See the License for the
specific language governing permissions and limitations
under the License.
-->
# Updating Superset

This file documents any backwards-incompatible changes in Superset and
assists people when migrating to a new version.

## Next

<<<<<<< HEAD
* [10241](https://github.com/apache/incubator-superset/pull/10241): change on Alpha role, users started to have access to "Annotation Layers", "Css Templates" and "Import Dashboards".
=======
* [10324](https://github.com/apache/incubator-superset/pull/10324): Facebook Prophet has been introduced as an optional dependency to add support for timeseries forecasting in the chart data API. To enable this feature, install Superset with the optional dependency `prophet` or directly `pip install fbprophet`.
>>>>>>> 5b6ff494

* [10320](https://github.com/apache/incubator-superset/pull/10320): References to blacklst/whitelist language have been replaced with more appropriate alternatives. All configs refencing containing `WHITE`/`BLACK` have been replaced with `ALLOW`/`DENY`. Affected config variables that need to be updated: `TIME_GRAIN_BLACKLIST`, `VIZ_TYPE_BLACKLIST`, `DRUID_DATA_SOURCE_BLACKLIST`.

* [9964](https://github.com/apache/incubator-superset/pull/9964): Breaking change on Flask-AppBuilder 3. If you're using OAuth, find out what needs to be changed [here](https://github.com/dpgaspar/Flask-AppBuilder/blob/master/README.rst#change-log).

* [10233](https://github.com/apache/incubator-superset/pull/10233): a change which deprecates the `ENABLE_FLASK_COMPRESS` config option in favor of the Flask-Compress `COMPRESS_REGISTER` config option which serves the same purpose.

* [10222](https://github.com/apache/incubator-superset/pull/10222): a change which changes how payloads are cached. Previous cached objects cannot be decoded and thus will be reloaded from source.

* [10130](https://github.com/apache/incubator-superset/pull/10130): a change which deprecates the `dbs.perm` column in favor of SQLAlchemy [hybird attributes](https://docs.sqlalchemy.org/en/13/orm/extensions/hybrid.html).

* [10034](https://github.com/apache/incubator-superset/pull/10034): a change which deprecates the public security manager  `assert_datasource_permission`, `assert_query_context_permission`, `assert_viz_permission`, and `rejected_tables` methods with the `raise_for_access` method which also handles assertion logic for SQL tables.

* [10031](https://github.com/apache/incubator-superset/pull/10030): a change which renames the following public security manager methods: `can_access_datasource` to `can_access_table`, `all_datasource_access` to `can_access_all_datasources`, `all_database_access` to `can_access_all_databases`, `database_access` to `can_access_database`, `schema_access` to `can_access_schema`, and
`datasource_access` to `can_access_datasource`. Regrettably it is not viable to provide aliases for the deprecated methods as this would result in a name clash. Finally the `can_access_table` (previously `can_access_database`) method signature has changed, i.e., the optional `schema` argument no longer exists.

* [10030](https://github.com/apache/incubator-superset/pull/10030): a change which renames the public security manager `schemas_accessible_by_user` method to `get_schemas_accessible_by_user`.

* [9786](https://github.com/apache/incubator-superset/pull/9786): with the upgrade of `werkzeug` from version `0.16.0` to `1.0.1`, the `werkzeug.contrib.cache` module has been moved to a standalone package [cachelib](https://pypi.org/project/cachelib/). For example, to import the `RedisCache` class, please use the following import: `from cachelib.redis import RedisCache`.

* [9794](https://github.com/apache/incubator-superset/pull/9794): introduces `create view as` functionality in the sqllab. This change will require the `query` table migration and potential service downtime as that table has quite some traffic.

* [9572](https://github.com/apache/incubator-superset/pull/9572): a change which by default means that the Jinja `current_user_id`, `current_username`, and `url_param` context calls no longer need to be wrapped via `cache_key_wrapper` in order to be included in the cache key. The `cache_key_wrapper` function should only be required for Jinja add-ons.

## 0.36.0

* [8867](https://github.com/apache/incubator-superset/pull/8867): a change which adds the `tmp_schema_name` column to the `query` table which requires locking the table. Given the `query` table is heavily used performance may be degraded during the migration. Scheduled downtime may be advised.

* [9238](https://github.com/apache/incubator-superset/pull/9238): the config option `TIME_GRAIN_FUNCTIONS` has been renamed to `TIME_GRAIN_EXPRESSIONS` to better reflect the content of the dictionary.

* [9218](https://github.com/apache/incubator-superset/pull/9218): SQLite connections have been disabled by default
for analytics databases. You can optionally enable SQLite by setting `PREVENT_UNSAFE_DB_CONNECTIONS` to `False`.
It is not recommended to change this setting, as arbitrary SQLite connections can lead to security vulnerabilities.

* [9133](https://github.com/apache/incubator-superset/pull/9133): Security list of permissions and list views has been
disable by default. You can optionally enable them back again by setting the following config keys:
`FAB_ADD_SECURITY_PERMISSION_VIEW`, `FAB_ADD_SECURITY_VIEW_MENU_VIEW`, `FAB_ADD_SECURITY_PERMISSION_VIEWS_VIEW` to `True`.

* [9173](https://github.com/apache/incubator-superset/pull/9173): Changes the encoding of the query source from an int to an enum.

* [9120](https://github.com/apache/incubator-superset/pull/9120): Changes the default behavior of ad-hoc sharing of
queries in SQLLab to one that links to the saved query rather than one that copies the query data into the KVStore
model and links to the record there. This is a security-related change that makes SQLLab query
sharing respect the existing role-based access controls. Should you wish to retain the existing behavior, set two feature flags:
`"KV_STORE": True` will re-enable the `/kv/` and `/kv/store/` endpoints, and `"SHARE_QUERIES_VIA_KV_STORE": True`
will tell the front-end to utilize them for query sharing.

* [9109](https://github.com/apache/incubator-superset/pull/9109): Expire `filter_immune_slices` and
`filter_immune_filter_fields` to favor dashboard scoped filter metadata `filter_scopes`.

* [9046](https://github.com/apache/incubator-superset/pull/9046): Replaces `can_only_access_owned_queries` by
`all_query_access` favoring a white list approach. Since a new permission is introduced use `superset init`
to create and associate it by default to the `Admin` role. Note that, by default, all non `Admin` users will
not be able to access queries they do not own.

* [8901](https://github.com/apache/incubator-superset/pull/8901): The datasource's update
timestamp has been added to the query object's cache key to ensure updates to
datasources are always reflected in associated query results. As a consequence all
previously cached results will be invalidated when updating to the next version.

* [8699](https://github.com/apache/incubator-superset/pull/8699): A `row_level_security_filters`
table has been added, which is many-to-many with `tables` and `ab_roles`.  The applicable filters
are added to the sqla query, and the RLS ids are added to the query cache keys. If RLS is enabled in config.py (`ENABLE_ROW_LEVEL_SECURITY = True`; by default, it is disabled), they can be
accessed through the `Security` menu, or when editting a table.

* [8732](https://github.com/apache/incubator-superset/pull/8732): Swagger user interface is now enabled by default.
A new permission `show on SwaggerView` is created by `superset init` and given to the `Admin` Role. To disable the UI,
set `FAB_API_SWAGGER_UI = False` on config.

* [8721](https://github.com/apache/incubator-superset/pull/8721): When using the cache
warmup Celery task you should now specify the `SUPERSET_WEBSERVER_PROTOCOL` variable
in your configuration (probably either "http" or "https"). This defaults to "http".

* [8512](https://github.com/apache/incubator-superset/pull/8512): `DRUID_IS_ACTIVE` now
defaults to False. To enable Druid-API-based functionality, override the
`DRUID_IS_ACTIVE` configuration variable by setting it to `True` for your deployment.

* [8450](https://github.com/apache/incubator-superset/pull/8450): The time range picker
now uses UTC for the tooltips and default placeholder timestamps (sans timezone).

* [8418](https://github.com/apache/incubator-superset/pull/8418): FLASK_APP / Worker App
have changed. FLASK_APP should be updated to `superset.app:create_app()` and Celery Workers
should be started with `--app=superset.tasks.celery_app:app`

* [9017](https://github.com/apache/incubator-superset/pull/9017): `SIP_15_ENABLED` now
defaults to True which ensures that for all new SQL charts the time filter will behave
like [start, end). Existing deployments should either disable this feature to keep the
status quo or inform their users of this change prior to enabling the flag. The
`SIP_15_GRACE_PERIOD_END` option provides a mechanism for specifying how long chart
owners have to migrate their charts (the default is indefinite).

## 0.35.0

* [8370](https://github.com/apache/incubator-superset/pull/8370): Deprecates
  the `HTTP_HEADERS` variable in favor of `DEFAULT_HTTP_HEADERS` and
  `OVERRIDE_HTTP_HEADERS`. To retain the same behavior you should use
  `OVERRIDE_HTTP_HEADERS` instead of `HTTP_HEADERS`. `HTTP_HEADERS` will still
  work but may be removed in a future update.

* We're deprecating the concept of "restricted metric", this feature
  was not fully working anyhow.
* [8117](https://github.com/apache/incubator-superset/pull/8117): If you are
using `ENABLE_PROXY_FIX = True`, review the newly-introducted variable,
`PROXY_FIX_CONFIG`, which changes the proxy behavior in accordance with
[Werkzeug](https://werkzeug.palletsprojects.com/en/0.15.x/middleware/proxy_fix/)

* [8069](https://github.com/apache/incubator-superset/pull/8069): introduces
[MessagePack](https://github.com/msgpack/msgpack-python) and
[PyArrow](https://arrow.apache.org/docs/python/) for async query results
backend serialization. To disable set `RESULTS_BACKEND_USE_MSGPACK = False`
in your configuration.

* [8371](https://github.com/apache/incubator-superset/pull/8371): makes
`tables.table_name`, `dbs.database_name`, `datasources.cluster_name`, and `clusters.cluster_name` non-nullable.
Depending on the integrity of the data, manual intervention may be required.

## 0.34.0

* [7848](https://github.com/apache/incubator-superset/pull/7848): If you are
running redis with celery, celery bump to 4.3.0 requires redis-py upgrade to
3.2.0 or later.

* [7667](https://github.com/apache/incubator-superset/pull/7667): a change to
make all Unix timestamp (which by definition are in UTC) comparisons refer
to a timestamp in UTC as opposed to local time.

* [7653](https://github.com/apache/incubator-superset/pull/7653): a change
which deprecates the table_columns.database_expression column. Expressions
should be handled by the DB engine spec conversion, Python date format, or
custom column expression/type.

* The repo no longer contains translation binaries (`.mo`) files. If you
  want translations in your build, you now have to run the command
  `babel-compile --target superset/translations` as part of your builds
* [5451](https://github.com/apache/incubator-superset/pull/5451): a change
which adds missing non-nullable fields to the `datasources` table. Depending on
the integrity of the data, manual intervention may be required.

* [5452](https://github.com/apache/incubator-superset/pull/5452): a change
which adds missing non-nullable fields and uniqueness constraints (which may be
case insensitive depending on your database configuration) to the `columns`and
`table_columns` tables. Depending on the integrity of the data, manual
intervention may be required.
* `fabmanager` command line is deprecated since Flask-AppBuilder 2.0.0, use
the new `flask fab <command>` integrated with *Flask cli*.
* `SUPERSET_UPDATE_PERMS` environment variable was replaced by
`FAB_UPDATE_PERMS` config boolean key. To disable automatic
creation of permissions set `FAB_UPDATE_PERMS = False` on config.
* [5453](https://github.com/apache/incubator-superset/pull/5453): a change
which adds missing non-nullable fields and uniqueness constraints (which may be
case insensitive depending on your database configuration) to the metrics
and sql_metrics tables. Depending on the integrity of the data, manual
intervention may be required.
* [7616](https://github.com/apache/incubator-superset/pull/7616): this bug fix
changes time_compare deltas to correctly evaluate to the number of days prior
instead of number of days in the future. It will change the data for advanced
analytics time_compare so `1 year` from 5/1/2019 will be calculated as 365 days
instead of 366 days.

## Superset 0.32.0

* `npm run backend-sync` is deprecated and no longer needed, will fail if called
* [5445](https://github.com/apache/incubator-superset/pull/5445): a change
which prevents encoding of empty string from form data in the database.
This involves a non-schema changing migration which does potentially impact
a large number of records. Scheduled downtime may be advised.

## Superset 0.31.0

* If you use `Hive` or `Presto`, we've moved some dependencies that were
  in the main package as optional now. To get these packages,
  run `pip install superset[presto]` and/or `pip install superset[hive]` as
  required.

* Similarly, if you use Celery's `flower`, `gsheetsdb`, `thrift` or
  `thrift-sasl`, those dependencies have now been made optional in our
  package, meaning you may have to install them in your environment post
  0.31.0

* boto3 / botocore was removed from the dependency list. If you use s3
as a place to store your SQL Lab result set or Hive uploads, you may
have to rely on an alternate requirements.txt file to install those
dependencies.
* From 0.31.0 onwards, we recommend not using the npm package `yarn` in
favor of good old `npm install`. While yarn should still work just fine,
you should probably align to guarantee builds similar to the ones we
use in testing and across the community in general.

## Superset 0.30.0
* 0.30.0 includes a db_migration that removes allow_run_sync. This may
require downtime because during the migration if the db is migrated first,
superset will get 500 errors when the code can't find the field (until
the deploy finishes).

## Superset 0.29.0
* India was removed from the "Country Map" visualization as the geojson
  file included in the package was very large

* [5933](https://github.com/apache/incubator-superset/pull/5933)/[6078](https://github.com/apache/incubator-superset/pull/6078): changes which add schema and table metadata cache timeout logic at the database level. If left undefined caching of metadata is disabled.

## Superset 0.28.0
* Support for Python 2 is deprecated, we only support >=3.6 from
  `0.28.0` onwards

* Superset 0.28 deprecates the previous dashboard layout. While 0.27
  offered a migration workflow to users and allowed them to validate and
  publish their migrated dashboards individually, 0.28 forces
  the migration of all
  dashboards through an automated db migration script. We
  do recommend that you take a backup prior to this migration.

* Superset 0.28 deprecates the `median` cluster label aggregator for mapbox visualizations. This particular aggregation is not supported on mapbox visualizations going forward.

* Superset 0.28 upgrades `flask-login` to `>=0.3`, which includes a
    backwards-incompatible change: `g.user.is_authenticated`,
    `g.user.is_anonymous`, and `g.user.is_active` are now properties
    instead of methods.

## Superset 0.27.0
* Superset 0.27 start to use nested layout for dashboard builder, which is not
backward-compatible with earlier dashboard grid data. We provide migration script
to automatically convert dashboard grid to nested layout data. To be safe, please
take a database backup prior to this upgrade. It's the only way people could go
back to a previous state.


## Superset 0.26.0
* Superset 0.26.0 deprecates the `superset worker` CLI, which is a simple
wrapper around the `celery worker` command, forcing you into crafting
your own native `celery worker` command. Your command should look something
like `celery worker --app=superset.sql_lab:celery_app --pool=gevent -Ofair`

## Superset 0.25.0
Superset 0.25.0 contains a backwards incompatible changes.
If you run a production system you should schedule downtime for this
upgrade.

The PRs bellow have more information around the breaking changes:
* [9825](https://github.com/apache/incubator-superset/pull/9825):  Support for Excel sheet upload added. To enable support, install Superset with the optional dependency `excel`

* [4587](https://github.com/apache/incubator-superset/pull/4587) : a backward
  incompatible database migration that requires downtime. Once the
  db migration succeeds, the web server needs to be restarted with the
  new version. The previous version will fail
* [4565](https://github.com/apache/incubator-superset/pull/4565) : we've
  changed the security model a bit where in the past you would have to
  define your authentication scheme by inheriting from Flask
  App Builder's
  `from flask_appbuilder.security.sqla.manager import SecurityManager`,
  you now have to derive Superset's
  own derivative `superset.security.SupersetSecurityManager`. This
  can provide you with more hooks to define your own logic and/or defer
  permissions to another system as needed. For all implementation, you
  simply have to import and derive `SupersetSecurityManager` in place
  of the `SecurityManager`
* [4835](https://github.com/apache/incubator-superset/pull/4835) :
  our `setup.py` now only pins versions where required, giving you
  more latitude in using versions of libraries as needed. We do now
  provide a `requirements.txt` with pinned versions if you want to run
  the suggested versions that `Superset` builds and runs tests against.
  Simply `pip install -r requirements.txt` in your build pipeline, likely
  prior to `pip install superset==0.25.0`<|MERGE_RESOLUTION|>--- conflicted
+++ resolved
@@ -23,11 +23,9 @@
 
 ## Next
 
-<<<<<<< HEAD
 * [10241](https://github.com/apache/incubator-superset/pull/10241): change on Alpha role, users started to have access to "Annotation Layers", "Css Templates" and "Import Dashboards".
-=======
+
 * [10324](https://github.com/apache/incubator-superset/pull/10324): Facebook Prophet has been introduced as an optional dependency to add support for timeseries forecasting in the chart data API. To enable this feature, install Superset with the optional dependency `prophet` or directly `pip install fbprophet`.
->>>>>>> 5b6ff494
 
 * [10320](https://github.com/apache/incubator-superset/pull/10320): References to blacklst/whitelist language have been replaced with more appropriate alternatives. All configs refencing containing `WHITE`/`BLACK` have been replaced with `ALLOW`/`DENY`. Affected config variables that need to be updated: `TIME_GRAIN_BLACKLIST`, `VIZ_TYPE_BLACKLIST`, `DRUID_DATA_SOURCE_BLACKLIST`.
 
