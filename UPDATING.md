--- conflicted
+++ resolved
@@ -27,12 +27,8 @@
 - [20606](https://github.com/apache/superset/pull/20606): When user clicks on chart title or "Edit chart" button in Dashboard page, Explore opens in the same tab. Clicking while holding cmd/ctrl opens Explore in a new tab. To bring back the old behaviour (always opening Explore in a new tab), flip feature flag `DASHBOARD_EDIT_CHART_IN_NEW_TAB` to `True`.
 - [20799](https://github.com/apache/superset/pull/20799): Presto and Trino engine will now display tracking URL for running queries in SQL Lab. If for some reason you don't want to show the tracking URL (for example, when your data warehouse hasn't enable access for to Presto or Trino UI), update `TRACKING_URL_TRANSFORMER` in `config.py` to return `None`.
 - [21002](https://github.com/apache/superset/pull/21002): Support Python 3.10 and bump pandas 1.4 and pyarrow 6.
-<<<<<<< HEAD
+- [21163](https://github.com/apache/superset/pull/21163): When `GENERIC_CHART_AXES` feature flags set to `True`, the Time Grain control will move below the X-Axis control.
 - [21284](https://github.com/apache/superset/pull/21284): The non-functional `MAX_TABLE_NAMES` config key has been removed.
-=======
-- [21163](https://github.com/apache/superset/pull/21163): When `GENERIC_CHART_AXES` feature flags set to `True`, the Time Grain control will move below the X-Axis control.
-
->>>>>>> 094400c3
 
 ### Breaking Changes
 
