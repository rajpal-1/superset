<!--
Licensed to the Apache Software Foundation (ASF) under one
or more contributor license agreements.  See the NOTICE file
distributed with this work for additional information
regarding copyright ownership.  The ASF licenses this file
to you under the Apache License, Version 2.0 (the
"License"); you may not use this file except in compliance
with the License.  You may obtain a copy of the License at

  http://www.apache.org/licenses/LICENSE-2.0

Unless required by applicable law or agreed to in writing,
software distributed under the License is distributed on an
"AS IS" BASIS, WITHOUT WARRANTIES OR CONDITIONS OF ANY
KIND, either express or implied.  See the License for the
specific language governing permissions and limitations
under the License.
-->

# Updating Superset

This file documents any backwards-incompatible changes in Superset and
assists people when migrating to a new version.

## Next

- [26034](https://github.com/apache/superset/issues/26034): Fixes a problem where numeric x-axes were being treated as categorical values. As a consequence of that, the way labels are displayed might change given that ECharts has a different treatment for numerical and categorical values. To revert to the old behavior, users need to manually convert numerical columns to text so that they are treated as categories. Check https://github.com/apache/superset/issues/26159 for more details.
- [24657](https://github.com/apache/superset/pull/24657): Bumps the cryptography package to augment the OpenSSL security vulnerability.

- [26450](https://github.com/apache/superset/pull/26450): Deprecates the `KV_STORE` feature flag and its related assets such as the API endpoint and `keyvalue` table. The main dependency of this feature is the `SHARE_QUERIES_VIA_KV_STORE` feature flag which allows sharing SQL Lab queries without the necessity of saving the query. Our intention is to use the permalink feature to implement this use case before 5.0 and that's why we are deprecating the feature flag now.

### Breaking Changes

<<<<<<< HEAD
- [26369](https://github.com/apache/superset/issues/26369): Removes the Filter Sets feature including the deprecated `DASHBOARD_NATIVE_FILTERS_SET` feature flag and all related API endpoints. The feature is permanently removed as it was not being actively maintained, it was not widely used, and it was full of bugs. We also considered that if we were to provide a similar feature, it would be better to re-implement it from scratch given the amount of technical debt that the current implementation has. The previous value of the feature flag was `False` and now the feature is permanently removed.
=======
- [26343](https://github.com/apache/superset/issues/26343): Removes the deprecated `ENABLE_EXPLORE_DRAG_AND_DROP` feature flag. The previous value of the feature flag was `True` and now the feature is permanently enabled.
- [26331](https://github.com/apache/superset/issues/26331): Removes the deprecated `DISABLE_DATASET_SOURCE_EDIT` feature flag. The previous value of the feature flag was `False` and now the feature is permanently removed.
>>>>>>> 7ca6d8c8

### Potential Downtime

- [26416](https://github.com/apache/superset/pull/26416): adds 2 database indexes to report_execution_log and 1 to report_recipient to improve performance, this may cause downtime on large deployments.

### Other

- [24982](https://github.com/apache/superset/pull/24982): By default, physical datasets on Oracle-like dialects like Snowflake will now use denormalized column names. However, existing datasets won't be affected. To change this behavior, the "Advanced" section on the dataset modal has a "Normalize column names" flag which can be changed to change this behavior.

## 3.0.0

- [25053](https://github.com/apache/superset/pull/25053): Extends the `ab_user.email` column from 64 to 320 characters which has an associated unique key constraint. This will be problematic for MySQL metadata databases which use the InnoDB storage engine with the `innodb_large_prefix` parameter disabled as the key prefix limit is 767 bytes. Enabling said parameter and ensuring that the table uses either the `DYNAMIC` or `COMPRESSED` row format should remedy the problem. See [here](https://dev.mysql.com/doc/refman/5.7/en/innodb-limits.html) for more details.
- [24911](https://github.com/apache/superset/pull/24911): Changes the column type from `TEXT` to `MediumText` in table `logs`, potentially requiring a table lock on MySQL dbs or taking some time to complete on large deployments.
- [24939](https://github.com/apache/superset/pull/24939): Augments the foreign key constraints for the `embedded_dashboards` table to include an explicit CASCADE ON DELETE to ensure the relevant records are deleted when a dashboard is deleted. Scheduled downtime may be advised.
- [24938](https://github.com/apache/superset/pull/24938): Augments the foreign key constraints for the `dashboard_slices` table to include an explicit CASCADE ON DELETE to ensure the relevant records are deleted when a dashboard or slice is deleted. Scheduled downtime may be advised.
- [24628]https://github.com/apache/superset/pull/24628): Augments the foreign key constraints for the `dashboard_owner`, `report_schedule_owner`, and `slice_owner` tables to include an explicit CASCADE ON DELETE to ensure the relevant ownership records are deleted when a dataset is deleted. Scheduled downtime may be advised.
- [24488](https://github.com/apache/superset/pull/24488): Augments the foreign key constraints for the `sql_metrics`, `sqlatable_user`, and `table_columns` tables which reference the `tables` table to include an explicit CASCADE ON DELETE to ensure the relevant records are deleted when a dataset is deleted. Scheduled downtime may be advised.
- [24232](https://github.com/apache/superset/pull/24232): Enables ENABLE_TEMPLATE_REMOVE_FILTERS, DRILL_TO_DETAIL, DASHBOARD_CROSS_FILTERS by default, marks VERSIONED_EXPORT and ENABLE_TEMPLATE_REMOVE_FILTERS as deprecated.
- [23652](https://github.com/apache/superset/pull/23652): Enables GENERIC_CHART_AXES feature flag by default.
- [23226](https://github.com/apache/superset/pull/23226): Migrated endpoint `/estimate_query_cost/<int:database_id>` to `/api/v1/sqllab/estimate/`. Corresponding permissions are can estimate query cost on SQLLab. Make sure you add/replace the necessary permissions on any custom roles you may have.
- [23890](https://github.com/apache/superset/pull/23890): Removes Python 3.8 support.
- [24404](https://github.com/apache/superset/pull/24404): FLASK_ENV is getting
  deprecated, we recommend using SUPERSET_ENV and reviewing your
  config for ENVIRONMENT_TAG_CONFIG, which enables adding a tag in the navbar to
  make it more clear which environment your are in.
  `SUPERSET_ENV=production` and `SUPERSET_ENV=development` are the two
  supported switches based on the default config.
- [19242](https://github.com/apache/superset/pull/19242): Adhoc subqueries are now disabled by default for security reasons. To enable them, set the feature flag `ALLOW_ADHOC_SUBQUERY` to `True`.

### Breaking Changes

- [24686]https://github.com/apache/superset/pull/24686): All dataset's custom explore_url are handled as relative URLs on the frontend, behaviour controlled by PREVENT_UNSAFE_DEFAULT_URLS_ON_DATASET.
- [24262](https://github.com/apache/superset/pull/24262): Enabled `TALISMAN_ENABLED` flag by default and provided stricter default Content Security Policy
- [24415](https://github.com/apache/superset/pull/24415): Removed the obsolete Druid NoSQL REGEX operator.
- [24423](https://github.com/apache/superset/pull/24423): Removed deprecated APIs `/superset/slice_json/...`, `/superset/annotation_json/...`
- [24400](https://github.com/apache/superset/pull/24400): Removed deprecated APIs `/superset/recent_activity/...`, `/superset/fave_dashboards_by_username/...`, `/superset/fave_dashboards/...`, `/superset/created_dashboards/...`, `/superset/user_slices/`, `/superset/created_slices/...`, `/superset/fave_slices/...`, `/superset/favstar/...`,
- [24401](https://github.com/apache/superset/pull/24401): Removes the deprecated `metrics` column (which was blossomed in [20732](https://github.com/apache/superset/pull/20732)) from the `/api/v1/dataset/` API.
- [24375](https://github.com/apache/superset/pull/24375): Removed deprecated API `/superset/get_or_create_table/...`, `/superset/sqllab_viz`
- [24360](https://github.com/apache/superset/pull/24360): Removed deprecated APIs `/superset/stop_query/...`, `/superset/queries/...`, `/superset/search_queries`
- [24353](https://github.com/apache/superset/pull/24353): Removed deprecated APIs `/copy_dash/int:dashboard_id/`, `/save_dash/int:dashboard_id/`, `/add_slices/int:dashboard_id/`.
- [24198](https://github.com/apache/superset/pull/24198) The FAB views `User Registrations` and `User's Statistics` have been changed to Admin only. To re-enable them for non-admin users, please add the following perms to your custom role: `menu access on User's Statistics` and `menu access on User Registrations`.
- [24354](https://github.com/apache/superset/pull/24354): Removed deprecated APIs `/superset/testconn`, `/superset/validate_sql_json/`, `/superset/schemas_access_for_file_upload`, `/superset/extra_table_metadata`
- [24381](https://github.com/apache/superset/pull/24381): Removed deprecated API `/superset/available_domains/`
- [24359](https://github.com/apache/superset/pull/24359): Removed deprecated APIs `/superset/estimate_query_cost/..`, `/superset/results/..`, `/superset/sql_json/..`, `/superset/csv/..`
- [24345](https://github.com/apache/superset/pull/24345) Converts `ENABLE_BROAD_ACTIVITY_ACCESS` and `MENU_HIDE_USER_INFO` into feature flags and changes the value of `ENABLE_BROAD_ACTIVITY_ACCESS` to `False` as it's more secure.
- [24342](https://github.com/apache/superset/pull/24342): Removed deprecated API `/superset/tables/<int:db_id>/<schema>/...`
- [24335](https://github.com/apache/superset/pull/24335): Removed deprecated API `/superset/filter/<datasource_type>/<int:datasource_id>/<column>/`
- [24333](https://github.com/apache/superset/pull/24333): Removed deprecated API `/superset/datasources`
- [24266](https://github.com/apache/superset/pull/24266) Remove the `ENABLE_ACCESS_REQUEST` config parameter and the associated request/approval workflows.
- [24330](https://github.com/apache/superset/pull/24330) Removes `getUiOverrideRegistry` from `ExtensionsRegistry`.
- [23933](https://github.com/apache/superset/pull/23933) Removes the deprecated Multiple Line Charts.
- [23741](https://github.com/apache/superset/pull/23741) Migrates the TreeMap chart and removes the legacy Treemap code.
- [23712](https://github.com/apache/superset/pull/23712) Migrates the Pivot Table v1 chart to v2 and removes v1 code.
- [24029](https://github.com/apache/superset/pull/24029) Removes the `user` and `username` arguments for the `QUERY_LOGGER` and `SQL_QUERY_MUTATOR` methods respectively. If the username for the current user is required, the `superset.utils.core.get_username` method should be used.
- [24128](https://github.com/apache/superset/pull/24128) The `RLS_BASE_RELATED_FIELD_FILTERS` config parameter has been removed. Now the Tables dropdown will feature the same tables that the user is able to see elsewhere in the application using the standard `DatasourceFilter`, and the Roles dropdown will be filtered using the filter defined in `EXTRA_RELATED_QUERY_FILTERS["role"]`.
- [23785](https://github.com/apache/superset/pull/23785) Deprecated the following feature flags: `CLIENT_CACHE`, `DASHBOARD_CACHE`, `DASHBOARD_FILTERS_EXPERIMENTAL`, `DASHBOARD_NATIVE_FILTERS`, `DASHBOARD_NATIVE_FILTERS_SET`, `DISABLE_DATASET_SOURCE_EDIT`, `ENABLE_EXPLORE_JSON_CSRF_PROTECTION`, `REMOVE_SLICE_LEVEL_LABEL_COLORS`. It also removed `DASHBOARD_EDIT_CHART_IN_NEW_TAB` as the feature is supported without the need for a feature flag.
- [22801](https://github.com/apache/superset/pull/22801): The Thumbnails feature has been changed to execute as the currently logged in user by default, falling back to the selenium user for anonymous users. To continue always using the selenium user, please add the following to your `superset_config.py`: `THUMBNAILS_EXECUTE_AS = ["selenium"]`
- [22799](https://github.com/apache/superset/pull/22799): Alerts & Reports has been changed to execute as the owner of the alert/report by default, giving priority to the last modifier and then the creator if either is contained within the list of owners, otherwise the first owner will be used. To continue using the selenium user, please add the following to your `superset_config.py`: `ALERT_REPORTS_EXECUTE_AS = ["selenium"]`
- [23651](https://github.com/apache/superset/pull/23651): Removes UX_BETA feature flag.
- [23663](https://github.com/apache/superset/pull/23663): Removes deprecated feature flags `ALLOW_DASHBOARD_DOMAIN_SHARDING`, `DISPLAY_MARKDOWN_HTML`, and `FORCE_DATABASE_CONNECTIONS_SSL`.
- [22325](https://github.com/apache/superset/pull/22325): "RLS_FORM_QUERY_REL_FIELDS" is replaced by "RLS_BASE_RELATED_FIELD_FILTERS" feature flag. Its value format stays same.

## 2.1.1

- [24185](https://github.com/apache/superset/pull/24185): `/api/v1/database/test_connection` and `api/v1/database/validate_parameters` permissions changed from `can_read` to `can_write`. Only Admin user's have access.

### Other

- [23888](https://github.com/apache/superset/pull/23888): Database Migration for json serialization instead of pickle should upgrade/downgrade correctly when bumping to/from this patch version

## 2.1.0

- [22809](https://github.com/apache/superset/pull/22809): Migrated endpoint `/superset/sql_json` and `/superset/results/` to `/api/v1/sqllab/execute/` and `/api/v1/sqllab/results/` respectively. Corresponding permissions are `can sql_json on Superset` to `can execute on SQLLab`, `can results on Superset` to `can results on SQLLab`. Make sure you add/replace the necessary permissions on any custom roles you may have.
- [22931](https://github.com/apache/superset/pull/22931): Migrated endpoint `/superset/get_or_create_table/` to `/api/v1/dataset/get_or_create/`. Corresponding permissions are `can get or create table on Superset` to `can get or create dataset on Dataset`. Make sure you add/replace the necessary permissions on any custom roles you may have.
- [22882](https://github.com/apache/superset/pull/22882): Migrated endpoint `/superset/filter/<datasource_type>/<int:datasource_id>/<column>/` to `/api/v1/datasource/<datasource_type>/<datasource_id>/column/<column_name>/values/`. Corresponding permissions are `can filter on Superset` to `can get column values on Datasource`. Make sure you add/replace the necessary permissions on any custom roles you may have.
- [22789](https://github.com/apache/superset/pull/22789): Migrated endpoint `/superset/recent_activity/<user_id>/` to `/api/v1/log/recent_activity/<user_id>/`. Corresponding permissions are `can recent activity on Superset` to `can recent activity on Log`. Make sure you add/replace the necessary permissions on any custom roles you may have.
- [22913](https://github.com/apache/superset/pull/22913): Migrated endpoint `/superset/csv` to `/api/v1/sqllab/export/`. Corresponding permissions are `can csv on Superset` to `can export csv on SQLLab`. Make sure you add/replace the necessary permissions on any custom roles you may have.
- [22496](https://github.com/apache/superset/pull/22496): Migrated endpoint `/superset/slice_json/<int:layer_id>` to `/api/v1/chart/<int:id>/data/`. Corresponding permissions are `can slice json on Superset` to `can read on Chart`. Make sure you add/replace the necessary permissions on any custom roles you may have.
- [22624](https://github.com/apache/superset/pull/22624): Migrated endpoint `/superset/stop_query/` to `/api/v1/query/stop`. Corresponding permissions are `can stop query on Superset` to `can read on Query`. Make sure you add/replace the necessary permissions on any custom roles you may have.
- [22579](https://github.com/apache/superset/pull/22579): Migrated endpoint `/superset/search_queries/` to `/api/v1/query/`. Corresponding permissions are `can search queries on Superset` to `can read on Query`. Make sure you add/replace the necessary permissions on any custom roles you may have.
- [22501](https://github.com/apache/superset/pull/22501): Migrated endpoint `/superset/tables/<int:db_id>/<schema>/` to `/api/v1/database/<int:id>/tables/`. Corresponding permissions are `can tables on Superset` to `can read on Database`. Make sure you add/replace the necessary permissions on any custom roles you may have.
- [22611](https://github.com/apache/superset/pull/22611): Migrated endpoint `/superset/queries/` to `api/v1/query/updated_since`. Corresponding permissions are `can queries on Superset` to `can read on Query`. Make sure you add/replace the necessary permissions on any custom roles you may have.
- [23186](https://github.com/apache/superset/pull/23186): Superset will refuse to start if a default `SECRET_KEY` is detected on a non Flask debug setting.
- [22022](https://github.com/apache/superset/pull/22022): HTTP API endpoints `/superset/approve` and `/superset/request_access` have been deprecated and their HTTP methods were changed from GET to POST
- [20606](https://github.com/apache/superset/pull/20606): When user clicks on chart title or "Edit chart" button in Dashboard page, Explore opens in the same tab. Clicking while holding cmd/ctrl opens Explore in a new tab. To bring back the old behaviour (always opening Explore in a new tab), flip feature flag `DASHBOARD_EDIT_CHART_IN_NEW_TAB` to `True`.
- [20799](https://github.com/apache/superset/pull/20799): Presto and Trino engine will now display tracking URL for running queries in SQL Lab. If for some reason you don't want to show the tracking URL (for example, when your data warehouse hasn't enabled access for to Presto or Trino UI), update `TRACKING_URL_TRANSFORMER` in `config.py` to return `None`.
- [21002](https://github.com/apache/superset/pull/21002): Support Python 3.10 and bump pandas 1.4 and pyarrow 6.
- [21163](https://github.com/apache/superset/pull/21163): The time grain will be decoupled from the time filter column and the time grain control will move below the X-Axis control when `GENERIC_CHART_AXES` feature flags set to `True`. The time grain will be applied on the time column in the column-like controls(x axis, dimensions) instead of the time column in the time section.
- [21284](https://github.com/apache/superset/pull/21284): The non-functional `MAX_TABLE_NAMES` config key has been removed.
- [21794](https://github.com/apache/superset/pull/21794): Deprecates the undocumented `PRESTO_SPLIT_VIEWS_FROM_TABLES` feature flag. Now for Presto, like other engines, only physical tables are treated as tables.
- [22798](https://github.com/apache/superset/pull/22798): To make the welcome page more relevant in production environments, the last tab on the welcome page has been changed from to feature all charts/dashboards the user has access to (previously only examples were shown). To keep current behavior unchanged, add the following to your `superset_config.py`: `WELCOME_PAGE_LAST_TAB = "examples"`
- [22328](https://github.com/apache/superset/pull/22328): For deployments that have enabled the "THUMBNAILS" feature flag, the function that calculates dashboard digests has been updated to consider additional properties to more accurately identify changes in the dashboard metadata. This change will invalidate all currently cached dashboard thumbnails.
- [21765](https://github.com/apache/superset/pull/21765): For deployments that have enabled the "ALERT_REPORTS" feature flag, Gamma users will no longer have read and write access to Alerts & Reports by default. To give Gamma users the ability to schedule reports from the Dashboard and Explore view like before, create an additional role with "can read on ReportSchedule" and "can write on ReportSchedule" permissions. To further give Gamma users access to the "Alerts & Reports" menu and CRUD view, add "menu access on Manage" and "menu access on Alerts & Report" permissions to the role.

### Potential Downtime

- [21284](https://github.com/apache/superset/pull/21284): A change which drops the unused `dbs.allow_multi_schema_metadata_fetch` column via a (potentially locking) DDL operation.

### Other

- [23118](https://github.com/apache/superset/pull/23118): Previously the "database access on <database>" permission granted access to all datasets on the underlying database, but they didn't show up on the list views. Now all dashboards, charts and datasets that are accessible via this permission will also show up on their respective list views.

## 2.0.1

- [21895](https://github.com/apache/superset/pull/21895): Markdown components had their security increased by adhering to the same sanitization process enforced by GitHub. This means that some HTML elements found in markdowns are not allowed anymore due to the security risks they impose. If you're deploying Superset in a trusted environment and wish to use some of the blocked elements, then you can use the HTML_SANITIZATION_SCHEMA_EXTENSIONS configuration to extend the default sanitization schema. There's also the option to disable HTML sanitization using the HTML_SANITIZATION configuration but we do not recommend this approach because of the security risks. Given the provided configurations, we don't view the improved sanitization as a breaking change but as a security patch.

## Breaking Changes

## Potential Downtime

## Other

## 2.0.0

- [19046](https://github.com/apache/superset/pull/19046): Enables the drag and drop interface in Explore control panel by default. Flips `ENABLE_EXPLORE_DRAG_AND_DROP` and `ENABLE_DND_WITH_CLICK_UX` feature flags to `True`.
- [18936](https://github.com/apache/superset/pull/18936): Removes legacy SIP-15 interim logic/flags—specifically the `SIP_15_ENABLED`, `SIP_15_GRACE_PERIOD_END`, `SIP_15_DEFAULT_TIME_RANGE_ENDPOINTS`, and `SIP_15_TOAST_MESSAGE` flags. Time range endpoints are no longer configurable and strictly adhere to the `[start, end)` paradigm, i.e., inclusive of the start and exclusive of the end. Additionally this change removes the now obsolete `time_range_endpoints` from the form-data and resulting in the cache being busted.
- [19570](https://github.com/apache/superset/pull/19570): makes [sqloxide](https://pypi.org/project/sqloxide/) optional so the SIP-68 migration can be run on aarch64. If the migration is taking too long installing sqloxide manually should improve the performance.
- [20170](https://github.com/apache/superset/pull/20170): Introduced a new endpoint for getting datasets samples.

### Breaking Changes

- [19981](https://github.com/apache/superset/pull/19981): Per [SIP-81](https://github.com/apache/superset/issues/19953) the /explore/form_data api now requires a `datasource_type` in addition to a `datasource_id` for POST and PUT requests
- [19770](https://github.com/apache/superset/pull/19770): Per [SIP-11](https://github.com/apache/superset/issues/6032) and [SIP-68](https://github.com/apache/superset/issues/14909), the native NoSQL Druid connector is deprecated and has been removed. Druid is still supported through SQLAlchemy via pydruid. The config keys `DRUID_IS_ACTIVE` and `DRUID_METADATA_LINKS_ENABLED` have also been removed.
- [19274](https://github.com/apache/superset/pull/19274): The `PUBLIC_ROLE_LIKE_GAMMA` config key has been removed, set `PUBLIC_ROLE_LIKE = "Gamma"` to have the same functionality.
- [19273](https://github.com/apache/superset/pull/19273): The `SUPERSET_CELERY_WORKERS` and `SUPERSET_WORKERS` config keys has been removed. Configure Celery directly using `CELERY_CONFIG` on Superset.
- [19231](https://github.com/apache/superset/pull/19231): The `ENABLE_REACT_CRUD_VIEWS` feature flag has been removed (permanently enabled). Any deployments which had set this flag to false will need to verify that the React views support their use case.
- [19230](https://github.com/apache/superset/pull/19230): The `ROW_LEVEL_SECURITY` feature flag has been removed (permanently enabled). Any deployments which had set this flag to false will need to verify that the presence of the Row Level Security feature does not interfere with their use case.
- [19168](https://github.com/apache/superset/pull/19168): Celery upgrade to 5.X resulted in breaking changes to its command line invocation. Please follow [these](https://docs.celeryq.dev/en/stable/whatsnew-5.2.html#step-1-adjust-your-command-line-invocation) instructions for adjustments. Also consider migrating you Celery config per [here](https://docs.celeryq.dev/en/stable/userguide/configuration.html#conf-old-settings-map).
- [19142](https://github.com/apache/superset/pull/19142): The `VERSIONED_EXPORT` config key is now `True` by default.
- [19113](https://github.com/apache/superset/pull/19113): The `ENABLE_JAVASCRIPT_CONTROLS` config key has moved from an app config to a feature flag. Any deployments who overrode this setting will now need to override the feature flag from here onward.
- [19107](https://github.com/apache/superset/pull/19107): The `SQLLAB_BACKEND_PERSISTENCE` feature flag is now `True` by default, which enables persisting SQL Lab tabs in the backend instead of the browser's `localStorage`.
- [19083](https://github.com/apache/superset/pull/19083): Updates the mutator function in the config file to take a SQL argument and a list of kwargs. Any `SQL_QUERY_MUTATOR` config function overrides will need to be updated to match the new set of params. It is advised regardless of the dictionary args that you list in your function arguments, to keep `**kwargs` as the last argument to allow for any new kwargs to be passed in.
- [19049](https://github.com/apache/superset/pull/19049): The `APP_ICON_WIDTH` config key has been removed. Superset should now be able to handle different logo sizes without having to explicitly set an `APP_ICON_WIDTH`. This might affect the size of existing custom logos as the UI will now resize them according to the specified space of maximum 148px and not according to the value of `APP_ICON_WIDTH`.
- [19017](https://github.com/apache/superset/pull/19017): Removes Python 3.7 support.
- [18970](https://github.com/apache/superset/pull/18970): The `DISABLE_LEGACY_DATASOURCE_EDITOR` feature flag is now `True` by default which disables the legacy datasource editor from being shown in the client.

## 1.5.3

### Other

- [22022](https://github.com/apache/superset/pull/22022): HTTP API endpoints `/superset/approve` and `/superset/request_access` have been deprecated and their HTTP methods were changed from GET to POST
- [21895](https://github.com/apache/superset/pull/21895): Markdown components had their security increased by adhering to the same sanitization process enforced by GitHub. This means that some HTML elements found in markdowns are not allowed anymore due to the security risks they impose. If you're deploying Superset in a trusted environment and wish to use some of the blocked elements, then you can use the HTML_SANITIZATION_SCHEMA_EXTENSIONS configuration to extend the default sanitization schema. There's also the option to disable HTML sanitization using the HTML_SANITIZATION configuration but we do not recommend this approach because of the security risks. Given the provided configurations, we don't view the improved sanitization as a breaking change but as a security patch.

## 1.5.2

### Other

- [19570](https://github.com/apache/superset/pull/19570): makes [sqloxide](https://pypi.org/project/sqloxide/) optional so the SIP-68 migration can be run on aarch64. If the migration is taking too long installing sqloxide manually should improve the performance.

## 1.5.0

### Breaking Changes

- [18976](https://github.com/apache/superset/pull/18976): When running the app in debug mode, the app will default to use `SimpleCache` for `FILTER_STATE_CACHE_CONFIG` and `EXPLORE_FORM_DATA_CACHE_CONFIG`. When running in non-debug mode, a cache backend will need to be defined, otherwise the application will fail to start. For installations using Redis or other caching backends, it is recommended to use the same backend for both cache configs.
- [17881](https://github.com/apache/superset/pull/17881): Previously simple adhoc filter values on string columns were stripped of enclosing single and double quotes. To fully support literal quotes in filters, both single and double quotes will no longer be removed from filter values.
- [17556](https://github.com/apache/superset/pull/17556): Bumps `mysqlclient` from v1 to v2.
- [17539](https://github.com/apache/superset/pull/17539): All Superset CLI commands, e.g. `init`, `load_examples`, etc. require setting the `FLASK_APP` environment variable (which is set by default when `.flaskenv` is loaded).
- [15254](https://github.com/apache/superset/pull/15254): The `QUERY_COST_FORMATTERS_BY_ENGINE`, `SQL_VALIDATORS_BY_ENGINE` and `SCHEDULED_QUERIES` feature flags are now defined as config keys given that feature flags are reserved for boolean only values.

### Potential Downtime

- [16756](https://github.com/apache/incubator-superset/pull/16756): a change which renames the `dbs.allow_csv_upload` column to `dbs.allow_file_upload` via a (potentially locking) DDL operation.
- [17539](https://github.com/apache/superset/pull/17539): all Superset CLI commands
  (init, load_examples and etc) require setting the FLASK_APP environment variable
  (which is set by default when .flaskenv is loaded)
- [17360](https://github.com/apache/superset/pull/17360): changes the column type from `VARCHAR(32)` to `TEXT` in table `table_columns`, potentially requiring a table lock on MySQL dbs or taking some time to complete on large deployments.
- [17543](https://github.com/apache/superset/pull/17543): introduces new models from SIP-68. The database migration migrates the old models (`SqlaTable`, `TableColumn`, `SqlMetric`) to the new models (`Column`, `Table`, `Dataset`), and the PR introduces logic to keep the old models in sync with the new ones until they are fully removed. The migration might take considerable time depending on the number of datasets.

### Deprecations

- [18960](https://github.com/apache/superset/pull/18960): Persisting URL params in chart metadata is no longer supported. To set a default value for URL params in Jinja code, use the optional second argument: `url_param("my-param", "my-default-value")`.

### Other

- [17589](https://github.com/apache/superset/pull/17589): It is now possible to limit access to users' recent activity data by setting the `ENABLE_BROAD_ACTIVITY_ACCESS` config flag to false, or customizing the `raise_for_user_activity_access` method in the security manager.
- [17536](https://github.com/apache/superset/pull/17536): introduced a key-value endpoint to store dashboard filter state. This endpoint is backed by Flask-Caching and the default configuration assumes that the values will be stored in the file system. If you are already using another cache backend like Redis or Memcached, you'll probably want to change this setting in `superset_config.py`. The key is `FILTER_STATE_CACHE_CONFIG` and the available settings can be found in Flask-Caching [docs](https://flask-caching.readthedocs.io/en/latest/).
- [17882](https://github.com/apache/superset/pull/17882): introduced a key-value endpoint to store Explore form data. This endpoint is backed by Flask-Caching and the default configuration assumes that the values will be stored in the file system. If you are already using another cache backend like Redis or Memcached, you'll probably want to change this setting in `superset_config.py`. The key is `EXPLORE_FORM_DATA_CACHE_CONFIG` and the available settings can be found in Flask-Caching [docs](https://flask-caching.readthedocs.io/en/latest/).

## 1.4.1

### Breaking Changes

- [17984](https://github.com/apache/superset/pull/17984): Default Flask SECRET_KEY has changed for security reasons. You should always override with your own secret. Set `PREVIOUS_SECRET_KEY` (ex: PREVIOUS_SECRET_KEY = "\2\1thisismyscretkey\1\2\\e\\y\\y\\h") with your previous key and use `superset re-encrypt-secrets` to rotate you current secrets

### Potential Downtime

### Deprecations

### Other

## 1.4.0

### Breaking Changes

- [16660](https://github.com/apache/superset/pull/16660): The `columns` Jinja parameter has been renamed `table_columns` to make the `columns` query object parameter available in the Jinja context.
- [16711](https://github.com/apache/superset/pull/16711): The `url_param` Jinja function will now by default escape the result. For instance, the value `O'Brien` will now be changed to `O''Brien`. To disable this behavior, call `url_param` with `escape_result` set to `False`: `url_param("my_key", "my default", escape_result=False)`.

### Potential Downtime

### Deprecations

### Other

- [16809](https://github.com/apache/superset/pull/16809): When building the superset frontend assets manually, you should now use Node 16 (previously Node 14 was required/recommended). Node 14 will most likely still work for at least some time, but is no longer actively tested for on CI.

## 1.3.0

### Breaking Changes

- [15909](https://github.com/apache/superset/pull/15909): a change which
  drops a uniqueness criterion (which may or may not have existed) to the tables table. This constraint was obsolete as it is handled by the ORM due to differences in how MySQL, PostgreSQL, etc. handle uniqueness for NULL values.

### Potential Downtime

- [14234](https://github.com/apache/superset/pull/14234): Adds the `limiting_factor` column to the `query` table. Give the migration includes a DDL operation on a heavily trafficked table, potential service downtime may be required.

-[16454](https://github.com/apache/superset/pull/16454): Adds the `extra` column to the `table_columns` table. Users using MySQL will either need to schedule downtime or use the percona toolkit (or similar) to perform the migration.

## 1.2.0

### Deprecations

- [13440](https://github.com/apache/superset/pull/13440): Dashboard/Charts reports and old Alerts is deprecated. The following config keys are deprecated:
  - ENABLE_ALERTS
  - SCHEDULED_EMAIL_DEBUG_MODE
  - EMAIL_REPORTS_CRON_RESOLUTION
  - EMAIL_ASYNC_TIME_LIMIT_SEC
  - EMAIL_REPORT_BCC_ADDRESS
  - EMAIL_REPORTS_USER

### Other

- [13772](https://github.com/apache/superset/pull/13772): Row level security (RLS) is now enabled by default. To activate the feature, please run `superset init` to expose the RLS menus to Admin users.
- [13980](https://github.com/apache/superset/pull/13980): Data health checks no longer use the metadata database as an interim cache. Though non-breaking, deployments which implement complex logic should likely memoize the callback function. Refer to documentation in the config.py file for more detail.
- [14255](https://github.com/apache/superset/pull/14255): The default `CSV_TO_HIVE_UPLOAD_DIRECTORY_FUNC` callable logic has been updated to leverage the specified database and schema to ensure the upload S3 key prefix is unique. Previously tables generated via upload from CSV with the same name but differ schema and/or cluster would use the same S3 key prefix. Note this change does not impact previously imported tables.

## 1.1.0

### Breaking Changes

- This is the first release since we adopted semantic versioning ([SIP-57](https://github.com/apache/superset/issues/12566)). There are no breaking changes in 1.1.0 since this is a minor release.

### Potential Downtime

- [13111](https://github.com/apache/superset/pull/13111) has a database migration that replaces `directed_force` charts with newer `graph_chart` charts based on Apache ECharts.
- [13216](https://github.com/apache/superset/pull/13216) adds a UUID column to models that are missing it. The original migration script that added the column would incorrectly complete when the column couldn't be added, resulting in a broken schema. The script is optimized for MySQL and Postgres, so depending on the database and the number of objects this migration might take considerable time.
- [12960](https://github.com/apache/superset/pull/12960) populates the granularity parameter in existing charts. Depending on the number of charts without a `granularity` or `granularity_sqla param` this might take considerable time.
- [13052](https://github.com/apache/superset/pull/13052) updates the label in existing pie charts, setting `label_type` from `pie_label_type`. Depending on the number of pie charts this might take considerable time.
- [12680](https://github.com/apache/superset/pull/12680) creates a new table, `dashboard_roles`, for role based dashboard level access.
- [12552](https://github.com/apache/superset/pull/12552) updates charts that have the time range defined using "until" and "since". Depending on the number of charts this might take considerable time.

### Deprecations

- [12552](https://github.com/apache/superset/pull/12552) removes the use of unclear time offsets, eg, "30 days". An error message is displayed if the user doesn't specify "ago" or "later", instructing the user of the correct format.
- [12627](https://github.com/apache/superset/pull/12627) deprecates the legacy alerts module.

### Other

- [shillelagh](https://github.com/betodealmeida/shillelagh/) is now the recommended module to connect Superset to Google Spreadsheets since it's more robust and has extensive test coverage. You should uninstall the `gsheetsdb` module and install the `shillelagh` module in its place. Shillelagh is a drop-in replacement, so no modifications are needed to be done on existing queries, datasets, or charts.

## 1.0.0

### Breaking Changes

- [11509](https://github.com/apache/superset/pull/12491): Dataset metadata updates check user ownership, only owners or an Admin are allowed.
- Security simplification (SIP-19), the following permission domains were simplified:

  - [12072](https://github.com/apache/superset/pull/12072): `Query` with `can_read`, `can_write`
  - [12036](https://github.com/apache/superset/pull/12036): `Database` with `can_read`, `can_write`.
  - [12012](https://github.com/apache/superset/pull/12036): `Dashboard` with `can_read`, `can_write`.
  - [12061](https://github.com/apache/superset/pull/12061): `Log` with `can_read`, `can_write`.
  - [12000](https://github.com/apache/superset/pull/12000): `Dataset` with `can_read`, `can_write`.
  - [12014](https://github.com/apache/superset/pull/12014): `Annotation` with `can_read`, `can_write`.
  - [11981](https://github.com/apache/superset/pull/11981): `Chart` with `can_read`, `can_write`.
  - [11853](https://github.com/apache/superset/pull/11853): `ReportSchedule` with `can_read`, `can_write`.
  - [11856](https://github.com/apache/superset/pull/11856): `CssTemplate` with `can_read`, `can_write`.
  - [11764](https://github.com/apache/superset/pull/11764): `SavedQuery` with `can_read`, `can_write`.
    Old permissions will be automatically migrated to these new permissions and applied to all existing security Roles.

- [11499](https://github.com/apache/superset/pull/11499): Breaking change: `STORE_CACHE_KEYS_IN_METADATA_DB` config flag added (default=`False`) to write `CacheKey` records to the metadata DB. `CacheKey` recording was enabled by default previously.

- [11704](https://github.com/apache/superset/pull/11704) Breaking change: Jinja templating for SQL queries has been updated, removing default modules such as `datetime` and `random` and enforcing static template values. To restore or extend functionality, use `JINJA_CONTEXT_ADDONS` and `CUSTOM_TEMPLATE_PROCESSORS` in `superset_config.py`.

- [11509](https://github.com/apache/superset/pull/11509): Config value `TABLE_NAMES_CACHE_CONFIG` has been renamed to `DATA_CACHE_CONFIG`, which will now also hold query results cache from connected datasources (previously held in `CACHE_CONFIG`), in addition to the table names. If you will set `DATA_CACHE_CONFIG` to a new cache backend different than your previous `CACHE_CONFIG`, plan for additional cache warmup to avoid degrading charting performance for the end users.

- [11575](https://github.com/apache/superset/pull/11575) The Row Level Security (RLS) config flag has been moved to a feature flag. To migrate, add `ROW_LEVEL_SECURITY: True` to the `FEATURE_FLAGS` dict in `superset_config.py`.

- [11259](https://github.com/apache/superset/pull/11259): config flag ENABLE_REACT_CRUD_VIEWS has been set to `True` by default, set to `False` if you prefer to the vintage look and feel. However, we may discontinue support on the vintage list view in the future.

- [11244](https://github.com/apache/superset/pull/11244): The `REDUCE_DASHBOARD_BOOTSTRAP_PAYLOAD` feature flag has been removed after being set to True for multiple months.

- [11172](https://github.com/apache/superset/pull/11172): Turning
  off language selectors by default as i18n is incomplete in most languages
  and requires more work. You can easily turn on the languages you want
  to expose in your environment in superset_config.py

- [11172](https://github.com/apache/superset/pull/11172): Breaking change: SQL templating is turned off by default. To turn it on set `ENABLE_TEMPLATE_PROCESSING` to True on `FEATURE_FLAGS`

### Potential Downtime

- [11920](https://github.com/apache/superset/pull/11920): Undoes the DB migration from [11714](https://github.com/apache/superset/pull/11714) to prevent adding new columns to the logs table. Deploying a sha between these two PRs may result in locking your DB.

- [11714](https://github.com/apache/superset/pull/11714): Logs
  significantly more analytics events (roughly double?), and when
  using DBEventLogger (default) could result in stressing the metadata
  database more.

- [11098](https://github.com/apache/superset/pull/11098): includes a database migration that adds a `uuid` column to most models, and updates `Dashboard.position_json` to include chart UUIDs. Depending on number of objects, the migration may take up to 5 minutes, requiring planning for downtime.

### Deprecations

- [11155](https://github.com/apache/superset/pull/11155): The `FAB_UPDATE_PERMS` config parameter is no longer required as the Superset application correctly informs FAB under which context permissions should be updated.

## 0.38.0

- [10887](https://github.com/apache/superset/pull/10887): Breaking change: The custom cache backend changed in order to support the Flask-Caching factory method approach and thus must be registered as a custom type. See [here](https://flask-caching.readthedocs.io/en/latest/#custom-cache-backends) for specifics.

- [10674](https://github.com/apache/superset/pull/10674): Breaking change: PUBLIC_ROLE_LIKE_GAMMA was removed is favour of the new PUBLIC_ROLE_LIKE so it can be set to whatever role you want.

- [10590](https://github.com/apache/superset/pull/10590): Breaking change: this PR will convert iframe chart into dashboard markdown component, and remove all `iframe`, `separator`, and `markup` slices (and support) from Superset. If you have important data in those slices, please backup manually.

- [10562](https://github.com/apache/superset/pull/10562): EMAIL_REPORTS_WEBDRIVER is deprecated use WEBDRIVER_TYPE instead.

- [10567](https://github.com/apache/superset/pull/10567): Default WEBDRIVER_OPTION_ARGS are Chrome-specific. If you're using FF, should be `--headless` only

- [10241](https://github.com/apache/superset/pull/10241): change on Alpha role, users started to have access to "Annotation Layers", "Css Templates" and "Import Dashboards".

- [10324](https://github.com/apache/superset/pull/10324): Facebook Prophet has been introduced as an optional dependency to add support for timeseries forecasting in the chart data API. To enable this feature, install Superset with the optional dependency `prophet` or directly `pip install fbprophet`.

- [10320](https://github.com/apache/superset/pull/10320): References to blacklist/whitelist language have been replaced with more appropriate alternatives. All configs referencing containing `WHITE`/`BLACK` have been replaced with `ALLOW`/`DENY`. Affected config variables that need to be updated: `TIME_GRAIN_BLACKLIST`, `VIZ_TYPE_BLACKLIST`, `DRUID_DATA_SOURCE_BLACKLIST`.

## 0.37.1

- [10794](https://github.com/apache/superset/pull/10794): Breaking change: `uuid` python package is not supported on Jinja2 anymore, only uuid functions are exposed eg: `uuid1`, `uuid3`, `uuid4`, `uuid5`.

## 0.37.0

- [9964](https://github.com/apache/superset/pull/9964): Breaking change on Flask-AppBuilder 3. If you're using OAuth, find out what needs to be changed [here](https://github.com/dpgaspar/Flask-AppBuilder/blob/master/README.rst#change-log).

- [10233](https://github.com/apache/superset/pull/10233): a change which deprecates the `ENABLE_FLASK_COMPRESS` config option in favor of the Flask-Compress `COMPRESS_REGISTER` config option which serves the same purpose.

- [10222](https://github.com/apache/superset/pull/10222): a change which changes how payloads are cached. Previous cached objects cannot be decoded and thus will be reloaded from source.

- [10130](https://github.com/apache/superset/pull/10130): a change which deprecates the `dbs.perm` column in favor of SQLAlchemy [hybrid attributes](https://docs.sqlalchemy.org/en/13/orm/extensions/hybrid.html).

- [10034](https://github.com/apache/superset/pull/10034): a change which deprecates the public security manager `assert_datasource_permission`, `assert_query_context_permission`, `assert_viz_permission`, and `rejected_tables` methods with the `raise_for_access` method which also handles assertion logic for SQL tables.

- [10031](https://github.com/apache/superset/pull/10030): a change which renames the following public security manager methods: `can_access_datasource` to `can_access_table`, `all_datasource_access` to `can_access_all_datasources`, `all_database_access` to `can_access_all_databases`, `database_access` to `can_access_database`, `schema_access` to `can_access_schema`, and
  `datasource_access` to `can_access_datasource`. Regrettably it is not viable to provide aliases for the deprecated methods as this would result in a name clash. Finally the `can_access_table` (previously `can_access_database`) method signature has changed, i.e., the optional `schema` argument no longer exists.

- [10030](https://github.com/apache/superset/pull/10030): a change which renames the public security manager `schemas_accessible_by_user` method to `get_schemas_accessible_by_user`.

- [9786](https://github.com/apache/superset/pull/9786): with the upgrade of `werkzeug` from version `0.16.0` to `1.0.1`, the `werkzeug.contrib.cache` module has been moved to a standalone package [cachelib](https://pypi.org/project/cachelib/). For example, to import the `RedisCache` class, please use the following import: `from cachelib.redis import RedisCache`.

- [9794](https://github.com/apache/superset/pull/9794): introduces `create view as` functionality in the sqllab. This change will require the `query` table migration and potential service downtime as that table has quite some traffic.

- [9572](https://github.com/apache/superset/pull/9572): a change which by default means that the Jinja `current_user_id`, `current_username`, and `url_param` context calls no longer need to be wrapped via `cache_key_wrapper` in order to be included in the cache key. The `cache_key_wrapper` function should only be required for Jinja add-ons.

## 0.36.0

- [8867](https://github.com/apache/superset/pull/8867): a change which adds the `tmp_schema_name` column to the `query` table which requires locking the table. Given the `query` table is heavily used performance may be degraded during the migration. Scheduled downtime may be advised.

- [9238](https://github.com/apache/superset/pull/9238): the config option `TIME_GRAIN_FUNCTIONS` has been renamed to `TIME_GRAIN_EXPRESSIONS` to better reflect the content of the dictionary.

- [9218](https://github.com/apache/superset/pull/9218): SQLite connections have been disabled by default
  for analytics databases. You can optionally enable SQLite by setting `PREVENT_UNSAFE_DB_CONNECTIONS` to `False`.
  It is not recommended to change this setting, as arbitrary SQLite connections can lead to security vulnerabilities.

- [9133](https://github.com/apache/superset/pull/9133): Security list of permissions and list views has been
  disable by default. You can optionally enable them back again by setting the following config keys:
  `FAB_ADD_SECURITY_PERMISSION_VIEW`, `FAB_ADD_SECURITY_VIEW_MENU_VIEW`, `FAB_ADD_SECURITY_PERMISSION_VIEWS_VIEW` to `True`.

- [9173](https://github.com/apache/superset/pull/9173): Changes the encoding of the query source from an int to an enum.

- [9120](https://github.com/apache/superset/pull/9120): Changes the default behavior of ad-hoc sharing of
  queries in SQLLab to one that links to the saved query rather than one that copies the query data into the KVStore
  model and links to the record there. This is a security-related change that makes SQLLab query
  sharing respect the existing role-based access controls. Should you wish to retain the existing behavior, set two feature flags:
  `"KV_STORE": True` will re-enable the `/kv/` and `/kv/store/` endpoints, and `"SHARE_QUERIES_VIA_KV_STORE": True`
  will tell the front-end to utilize them for query sharing.

- [9109](https://github.com/apache/superset/pull/9109): Expire `filter_immune_slices` and
  `filter_immune_filter_fields` to favor dashboard scoped filter metadata `filter_scopes`.

- [9046](https://github.com/apache/superset/pull/9046): Replaces `can_only_access_owned_queries` by
  `all_query_access` favoring a white list approach. Since a new permission is introduced use `superset init`
  to create and associate it by default to the `Admin` role. Note that, by default, all non `Admin` users will
  not be able to access queries they do not own.

- [8901](https://github.com/apache/superset/pull/8901): The datasource's update
  timestamp has been added to the query object's cache key to ensure updates to
  datasources are always reflected in associated query results. As a consequence all
  previously cached results will be invalidated when updating to the next version.

- [8699](https://github.com/apache/superset/pull/8699): A `row_level_security_filters`
  table has been added, which is many-to-many with `tables` and `ab_roles`. The applicable filters
  are added to the sqla query, and the RLS ids are added to the query cache keys. If RLS is enabled in config.py (`ENABLE_ROW_LEVEL_SECURITY = True`; by default, it is disabled), they can be
  accessed through the `Security` menu, or when editing a table.

- [8732](https://github.com/apache/superset/pull/8732): Swagger user interface is now enabled by default.
  A new permission `show on SwaggerView` is created by `superset init` and given to the `Admin` Role. To disable the UI,
  set `FAB_API_SWAGGER_UI = False` on config.

- [8721](https://github.com/apache/superset/pull/8721): When using the cache
  warmup Celery task you should now specify the `SUPERSET_WEBSERVER_PROTOCOL` variable
  in your configuration (probably either "http" or "https"). This defaults to "http".

- [8512](https://github.com/apache/superset/pull/8512): `DRUID_IS_ACTIVE` now
  defaults to False. To enable Druid-API-based functionality, override the
  `DRUID_IS_ACTIVE` configuration variable by setting it to `True` for your deployment.

- [8450](https://github.com/apache/superset/pull/8450): The time range picker
  now uses UTC for the tooltips and default placeholder timestamps (sans timezone).

- [8418](https://github.com/apache/superset/pull/8418): FLASK_APP / Worker App
  have changed. FLASK_APP should be updated to `superset.app:create_app()` and Celery Workers
  should be started with `--app=superset.tasks.celery_app:app`

- [9017](https://github.com/apache/superset/pull/9017): `SIP_15_ENABLED` now
  defaults to True which ensures that for all new SQL charts the time filter will behave
  like [start, end). Existing deployments should either disable this feature to keep the
  status quo or inform their users of this change prior to enabling the flag. The
  `SIP_15_GRACE_PERIOD_END` option provides a mechanism for specifying how long chart
  owners have to migrate their charts (the default is indefinite).

## 0.35.0

- [8370](https://github.com/apache/superset/pull/8370): Deprecates
  the `HTTP_HEADERS` variable in favor of `DEFAULT_HTTP_HEADERS` and
  `OVERRIDE_HTTP_HEADERS`. To retain the same behavior you should use
  `OVERRIDE_HTTP_HEADERS` instead of `HTTP_HEADERS`. `HTTP_HEADERS` will still
  work but may be removed in a future update.

- We're deprecating the concept of "restricted metric", this feature
  was not fully working anyhow.
- [8117](https://github.com/apache/superset/pull/8117): If you are
  using `ENABLE_PROXY_FIX = True`, review the newly-introduced variable,
  `PROXY_FIX_CONFIG`, which changes the proxy behavior in accordance with
  [Werkzeug](https://werkzeug.palletsprojects.com/en/0.15.x/middleware/proxy_fix/)

- [8069](https://github.com/apache/superset/pull/8069): introduces
  [MessagePack](https://github.com/msgpack/msgpack-python) and
  [PyArrow](https://arrow.apache.org/docs/python/) for async query results
  backend serialization. To disable set `RESULTS_BACKEND_USE_MSGPACK = False`
  in your configuration.

- [8371](https://github.com/apache/superset/pull/8371): makes
  `tables.table_name`, `dbs.database_name`, `datasources.cluster_name`, and `clusters.cluster_name` non-nullable.
  Depending on the integrity of the data, manual intervention may be required.

## 0.34.0

- [7848](https://github.com/apache/superset/pull/7848): If you are
  running redis with celery, celery bump to 4.3.0 requires redis-py upgrade to
  3.2.0 or later.

- [7667](https://github.com/apache/superset/pull/7667): a change to
  make all Unix timestamp (which by definition are in UTC) comparisons refer
  to a timestamp in UTC as opposed to local time.

- [7653](https://github.com/apache/superset/pull/7653): a change
  which deprecates the table_columns.database_expression column. Expressions
  should be handled by the DB engine spec conversion, Python date format, or
  custom column expression/type.

- The repo no longer contains translation binaries (`.mo`) files. If you
  want translations in your build, you now have to run the command
  `babel-compile --target superset/translations` as part of your builds
- [5451](https://github.com/apache/superset/pull/5451): a change
  which adds missing non-nullable fields to the `datasources` table. Depending on
  the integrity of the data, manual intervention may be required.

- [5452](https://github.com/apache/superset/pull/5452): a change
  which adds missing non-nullable fields and uniqueness constraints (which may be
  case insensitive depending on your database configuration) to the `columns`and
  `table_columns` tables. Depending on the integrity of the data, manual
  intervention may be required.
- `fabmanager` command line is deprecated since Flask-AppBuilder 2.0.0, use
  the new `flask fab <command>` integrated with _Flask cli_.
- `SUPERSET_UPDATE_PERMS` environment variable was replaced by
  `FAB_UPDATE_PERMS` config boolean key. To disable automatic
  creation of permissions set `FAB_UPDATE_PERMS = False` on config.
- [5453](https://github.com/apache/superset/pull/5453): a change
  which adds missing non-nullable fields and uniqueness constraints (which may be
  case insensitive depending on your database configuration) to the metrics
  and sql_metrics tables. Depending on the integrity of the data, manual
  intervention may be required.
- [7616](https://github.com/apache/superset/pull/7616): this bug fix
  changes time_compare deltas to correctly evaluate to the number of days prior
  instead of number of days in the future. It will change the data for advanced
  analytics time_compare so `1 year` from 5/1/2019 will be calculated as 365 days
  instead of 366 days.

## Superset 0.32.0

- `npm run backend-sync` is deprecated and no longer needed, will fail if called
- [5445](https://github.com/apache/superset/pull/5445): a change
  which prevents encoding of empty string from form data in the database.
  This involves a non-schema changing migration which does potentially impact
  a large number of records. Scheduled downtime may be advised.

## Superset 0.31.0

- If you use `Hive` or `Presto`, we've moved some dependencies that were
  in the main package as optional now. To get these packages,
  run `pip install superset[presto]` and/or `pip install superset[hive]` as
  required.

- Similarly, if you use Celery's `flower`, `gsheetsdb`, `thrift` or
  `thrift-sasl`, those dependencies have now been made optional in our
  package, meaning you may have to install them in your environment post
  0.31.0

- boto3 / botocore was removed from the dependency list. If you use s3
  as a place to store your SQL Lab result set or Hive uploads, you may
  have to rely on an alternate requirements.txt file to install those
  dependencies.
- From 0.31.0 onwards, we recommend not using the npm package `yarn` in
  favor of good old `npm install`. While yarn should still work just fine,
  you should probably align to guarantee builds similar to the ones we
  use in testing and across the community in general.

## Superset 0.30.0

- 0.30.0 includes a db_migration that removes allow_run_sync. This may
  require downtime because during the migration if the db is migrated first,
  superset will get 500 errors when the code can't find the field (until
  the deploy finishes).

## Superset 0.29.0

- India was removed from the "Country Map" visualization as the geojson
  file included in the package was very large

- [5933](https://github.com/apache/superset/pull/5933)/[6078](https://github.com/apache/superset/pull/6078): changes which add schema and table metadata cache timeout logic at the database level. If left undefined caching of metadata is disabled.

## Superset 0.28.0

- Support for Python 2 is deprecated, we only support >=3.6 from
  `0.28.0` onwards

- Superset 0.28 deprecates the previous dashboard layout. While 0.27
  offered a migration workflow to users and allowed them to validate and
  publish their migrated dashboards individually, 0.28 forces
  the migration of all
  dashboards through an automated db migration script. We
  do recommend that you take a backup prior to this migration.

- Superset 0.28 deprecates the `median` cluster label aggregator for mapbox visualizations. This particular aggregation is not supported on mapbox visualizations going forward.

- Superset 0.28 upgrades `flask-login` to `>=0.3`, which includes a
  backwards-incompatible change: `g.user.is_authenticated`,
  `g.user.is_anonymous`, and `g.user.is_active` are now properties
  instead of methods.

## Superset 0.27.0

- Superset 0.27 start to use nested layout for dashboard builder, which is not
  backward-compatible with earlier dashboard grid data. We provide migration script
  to automatically convert dashboard grid to nested layout data. To be safe, please
  take a database backup prior to this upgrade. It's the only way people could go
  back to a previous state.

## Superset 0.26.0

- Superset 0.26.0 deprecates the `superset worker` CLI, which is a simple
  wrapper around the `celery worker` command, forcing you into crafting
  your own native `celery worker` command. Your command should look something
  like `celery worker --app=superset.sql_lab:celery_app --pool=gevent -Ofair`

## Superset 0.25.0

Superset 0.25.0 contains a backwards incompatible changes.
If you run a production system you should schedule downtime for this
upgrade.

The PRs below have more information around the breaking changes:

- [9825](https://github.com/apache/superset/pull/9825): Support for Excel sheet upload added. To enable support, install Superset with the optional dependency `excel`

- [4587](https://github.com/apache/superset/pull/4587) : a backward
  incompatible database migration that requires downtime. Once the
  db migration succeeds, the web server needs to be restarted with the
  new version. The previous version will fail
- [4565](https://github.com/apache/superset/pull/4565) : we've
  changed the security model a bit where in the past you would have to
  define your authentication scheme by inheriting from Flask
  App Builder's
  `from flask_appbuilder.security.sqla.manager import SecurityManager`,
  you now have to derive Superset's
  own derivative `superset.security.SupersetSecurityManager`. This
  can provide you with more hooks to define your own logic and/or defer
  permissions to another system as needed. For all implementation, you
  simply have to import and derive `SupersetSecurityManager` in place
  of the `SecurityManager`
- [4835](https://github.com/apache/superset/pull/4835) :
  our `setup.py` now only pins versions where required, giving you
  more latitude in using versions of libraries as needed. We do now
  provide a `requirements.txt` with pinned versions if you want to run
  the suggested versions that `Superset` builds and runs tests against.
  Simply `pip install -r requirements.txt` in your build pipeline, likely
  prior to `pip install superset==0.25.0`<|MERGE_RESOLUTION|>--- conflicted
+++ resolved
@@ -31,12 +31,9 @@
 
 ### Breaking Changes
 
-<<<<<<< HEAD
 - [26369](https://github.com/apache/superset/issues/26369): Removes the Filter Sets feature including the deprecated `DASHBOARD_NATIVE_FILTERS_SET` feature flag and all related API endpoints. The feature is permanently removed as it was not being actively maintained, it was not widely used, and it was full of bugs. We also considered that if we were to provide a similar feature, it would be better to re-implement it from scratch given the amount of technical debt that the current implementation has. The previous value of the feature flag was `False` and now the feature is permanently removed.
-=======
 - [26343](https://github.com/apache/superset/issues/26343): Removes the deprecated `ENABLE_EXPLORE_DRAG_AND_DROP` feature flag. The previous value of the feature flag was `True` and now the feature is permanently enabled.
 - [26331](https://github.com/apache/superset/issues/26331): Removes the deprecated `DISABLE_DATASET_SOURCE_EDIT` feature flag. The previous value of the feature flag was `False` and now the feature is permanently removed.
->>>>>>> 7ca6d8c8
 
 ### Potential Downtime
 
