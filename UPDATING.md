<!--
Licensed to the Apache Software Foundation (ASF) under one
or more contributor license agreements.  See the NOTICE file
distributed with this work for additional information
regarding copyright ownership.  The ASF licenses this file
to you under the Apache License, Version 2.0 (the
"License"); you may not use this file except in compliance
with the License.  You may obtain a copy of the License at

  http://www.apache.org/licenses/LICENSE-2.0

Unless required by applicable law or agreed to in writing,
software distributed under the License is distributed on an
"AS IS" BASIS, WITHOUT WARRANTIES OR CONDITIONS OF ANY
KIND, either express or implied.  See the License for the
specific language governing permissions and limitations
under the License.
-->

# Updating Superset

This file documents any backwards-incompatible changes in Superset and
assists people when migrating to a new version.

## Next

- [18936](https://github.com/apache/superset/pull/18936): Removes legacy SIP-15 interm logic/flags—specifically the `SIP_15_ENABLED`, `SIP_15_GRACE_PERIOD_END`, `SIP_15_DEFAULT_TIME_RANGE_ENDPOINTS`, and `SIP_15_TOAST_MESSAGE` flags. Time range endpoints are no longer configurable and strictly adhere to the `[start, end)` paradigm, i.e., inclusive of the start and exclusive of the end. Additionally this change removes the now obsolete `time_range_endpoints` from the form-data and resulting in the cache being busted.

### Breaking Changes

<<<<<<< HEAD
- [17556](https://github.com/apache/superset/pull/17556): Bumps mysqlclient from v1 to v2
=======
- [19113](https://github.com/apache/superset/pull/19113): The `ENABLE_JAVASCRIPT_CONTROLS` setting has moved from app config to a feature flag. Any deployments who overrode this setting will now need to override the feature flag from here onward.
- [18976](https://github.com/apache/superset/pull/18976): When running the app in debug mode, the app will default to use `SimpleCache` for `FILTER_STATE_CACHE_CONFIG` and `EXPLORE_FORM_DATA_CACHE_CONFIG`. When running in non-debug mode, a cache backend will need to be defined, otherwise the application will fail to start. For installations using Redis or other caching backends, it is recommended to use the same backend for both cache configs.
- [17881](https://github.com/apache/superset/pull/17881): Previously simple adhoc filter values on string columns were stripped of enclosing single and double quotes. To fully support literal quotes in filters, both single and double quotes will no longer be removed from filter values.
- [17984](https://github.com/apache/superset/pull/17984): Default Flask SECRET_KEY has changed for security reasons. You should always override with your own secret. Set `PREVIOUS_SECRET_KEY` (ex: PREVIOUS_SECRET_KEY = "\2\1thisismyscretkey\1\2\\e\\y\\y\\h") with your previous key and use `superset re-encrypt-secrets` to rotate you current secrets
>>>>>>> 3230415e
- [15254](https://github.com/apache/superset/pull/15254): Previously `QUERY_COST_FORMATTERS_BY_ENGINE`, `SQL_VALIDATORS_BY_ENGINE` and `SCHEDULED_QUERIES` were expected to be defined in the feature flag dictionary in the `config.py` file. These should now be defined as a top-level config, with the feature flag dictionary being reserved for boolean only values.
- [17539](https://github.com/apache/superset/pull/17539): all Superset CLI commands (init, load_examples and etc) require setting the FLASK_APP environment variable (which is set by default when `.flaskenv` is loaded)
- [18970](https://github.com/apache/superset/pull/18970): Changes feature
flag for the legacy datasource editor (DISABLE_LEGACY_DATASOURCE_EDITOR) in config.py to True, thus disabling the feature from being shown in the client.
- [19017](https://github.com/apache/superset/pull/19017): Removes Python 3.7 support.

### Potential Downtime

- [16756](https://github.com/apache/incubator-superset/pull/16756): a change which renames the `dbs.allow_csv_upload` column to `dbs.allow_file_upload` via a (potentially locking) DDL operation.
- [17539](https://github.com/apache/superset/pull/17539): all Superset CLI commands
  (init, load_examples and etc) require setting the FLASK_APP environment variable
  (which is set by default when .flaskenv is loaded)
- [17360](https://github.com/apache/superset/pull/17360): changes the column type from `VARCHAR(32)` to `TEXT` in table `table_columns`, potentially requiring a table lock on MySQL dbs or taking some time to complete on large deployments.
- [17543](https://github.com/apache/superset/pull/17543): introduces new models from SIP-68. The database migration migrates the old models (`SqlaTable`, `TableColumn`, `SqlMetric`) to the new models (`Column`, `Table`, `Dataset`), and the PR introduces logic to keep the old models in sync with the new ones until they are fully removed. The migration might take considerable time depending on the number of datasets.

### Deprecations

- [19078](https://github.com/apache/superset/pull/19078): Creation of old shorturl links has been deprecated in favor of a new permalink feature that solves the long url problem (old shorturls will still work, though!). By default, new permalinks use UUID4 as the key. However, to use serial ids similar to the old shorturls, add the following to your `superset_config.py`: `PERMALINK_KEY_TYPE = "id"`.
- [18960](https://github.com/apache/superset/pull/18960): Persisting URL params in chart metadata is no longer supported. To set a default value for URL params in Jinja code, use the optional second argument: `url_param("my-param", "my-default-value")`.

### Other

- [17589](https://github.com/apache/superset/pull/17589): It is now possible to limit access to users' recent activity data by setting the `ENABLE_BROAD_ACTIVITY_ACCESS` config flag to false, or customizing the `raise_for_user_activity_access` method in the security manager.
- [17536](https://github.com/apache/superset/pull/17536): introduced a key-value endpoint to store dashboard filter state. This endpoint is backed by Flask-Caching and the default configuration assumes that the values will be stored in the file system. If you are already using another cache backend like Redis or Memchached, you'll probably want to change this setting in `superset_config.py`. The key is `FILTER_STATE_CACHE_CONFIG` and the available settings can be found in Flask-Caching [docs](https://flask-caching.readthedocs.io/en/latest/).
- [17882](https://github.com/apache/superset/pull/17882): introduced a key-value endpoint to store Explore form data. This endpoint is backed by Flask-Caching and the default configuration assumes that the values will be stored in the file system. If you are already using another cache backend like Redis or Memchached, you'll probably want to change this setting in `superset_config.py`. The key is `EXPLORE_FORM_DATA_CACHE_CONFIG` and the available settings can be found in Flask-Caching [docs](https://flask-caching.readthedocs.io/en/latest/).

## 1.4.1

### Breaking Changes
- [17984](https://github.com/apache/superset/pull/17984): Default Flask SECRET_KEY has changed for security reasons. You should always override with your own secret. Set `PREVIOUS_SECRET_KEY` (ex: PREVIOUS_SECRET_KEY = "\2\1thisismyscretkey\1\2\\e\\y\\y\\h") with your previous key and use `superset re-encrypt-secrets` to rotate you current secrets

### Potential Downtime

### Deprecations

### Other

## 1.4.0

### Breaking Changes

- [16660](https://github.com/apache/superset/pull/16660): The `columns` Jinja parameter has been renamed `table_columns` to make the `columns` query object parameter available in the Jinja context.
- [16711](https://github.com/apache/superset/pull/16711): The `url_param` Jinja function will now by default escape the result. For instance, the value `O'Brien` will now be changed to `O''Brien`. To disable this behavior, call `url_param` with `escape_result` set to `False`: `url_param("my_key", "my default", escape_result=False)`.

### Potential Downtime

### Deprecations

### Other

- [16809](https://github.com/apache/superset/pull/16809): When building the superset frontend assets manually, you should now use Node 16 (previously Node 14 was required/recommended). Node 14 will most likely still work for at least some time, but is no longer actively tested for on CI.

## 1.3.0

### Breaking Changes

- [15909](https://github.com/apache/superset/pull/15909): a change which
  drops a uniqueness criterion (which may or may not have existed) to the tables table. This constraint was obsolete as it is handled by the ORM due to differences in how MySQL, PostgreSQL, etc. handle uniqueness for NULL values.

### Potential Downtime

- [14234](https://github.com/apache/superset/pull/14234): Adds the `limiting_factor` column to the `query` table. Give the migration includes a DDL operation on a heavily trafficked table, potential service downtime may be required.

-[16454](https://github.com/apache/superset/pull/16454): Adds the `extra` column to the `table_columns` table. Users using MySQL will either need to schedule downtime or use the percona toolkit (or similar) to perform the migration.

## 1.2.0

### Deprecations

- [13440](https://github.com/apache/superset/pull/13440): Dashboard/Charts reports and old Alerts is deprecated. The following config keys are deprecated:
  - ENABLE_ALERTS
  - SCHEDULED_EMAIL_DEBUG_MODE
  - EMAIL_REPORTS_CRON_RESOLUTION
  - EMAIL_ASYNC_TIME_LIMIT_SEC
  - EMAIL_REPORT_BCC_ADDRESS
  - EMAIL_REPORTS_USER

### Other

- [13772](https://github.com/apache/superset/pull/13772): Row level security (RLS) is now enabled by default. To activate the feature, please run `superset init` to expose the RLS menus to Admin users.
- [13980](https://github.com/apache/superset/pull/13980): Data health checks no longer use the metadata database as an interim cache. Though non-breaking, deployments which implement complex logic should likely memoize the callback function. Refer to documentation in the confg.py file for more detail.
- [14255](https://github.com/apache/superset/pull/14255): The default `CSV_TO_HIVE_UPLOAD_DIRECTORY_FUNC` callable logic has been updated to leverage the specified database and schema to ensure the upload S3 key prefix is unique. Previously tables generated via upload from CSV with the same name but differ schema and/or cluster would use the same S3 key prefix. Note this change does not impact previously imported tables.

## 1.1.0

### Breaking Changes

- This is the first release since we adopted semantic versioning ([SIP-57](https://github.com/apache/superset/issues/12566)). There are no breaking changes in 1.1.0 since this is a minor release.

### Potential Downtime

- [13111](https://github.com/apache/superset/pull/13111) has a database migration that replaces `directed_force` charts with newer `graph_chart` charts based on Apache ECharts.
- [13216](https://github.com/apache/superset/pull/13216) adds a UUID column to models that are missing it. The original migration script that added the column would incorrectly complete when the column couldn't be added, resulting in a broken schema. The script is optimized for MySQL and Postgres, so depending on the database and the number of objects this migration might take considerable time.
- [12960](https://github.com/apache/superset/pull/12960) populates the granularity parameter in existing charts. Depending on the number of charts without a `granularity` or `granularity_sqla param` this might take considerable time.
- [13052](https://github.com/apache/superset/pull/13052) updates the label in existing pie charts, setting `label_type` from `pie_label_type`. Depending on the number of pie charts this might take considerable time.
- [12680](https://github.com/apache/superset/pull/12680) creates a new table, `dashboard_roles`, for role based dashboard level access.
- [12552](https://github.com/apache/superset/pull/12552) updates charts that have the time range defined using "until" and "since". Depending on the number of charts this might take considerable time.

### Deprecations

- [12552](https://github.com/apache/superset/pull/12552) removes the use of unclear time offsets, eg, "30 days". An error message is displayed if the user doesn't specify "ago" or "later", instructing the user of the correct format.
- [12627](https://github.com/apache/superset/pull/12627) deprecates the legacy alerts module.

### Other

- [shillelagh](https://github.com/betodealmeida/shillelagh/) is now the recommended module to connect Superset to Google Spreadsheets since it's more robust and has extensive test coverage. You should uninstall the `gsheetsdb` module and install the `shillelagh` module in its place. Shillelagh is a drop-in replacement, so no modifications are needed to be done on existing queries, datasets, or charts.

## 1.0.0

### Breaking Changes

- [11509](https://github.com/apache/superset/pull/12491): Dataset metadata updates check user ownership, only owners or an Admin are allowed.
- Security simplification (SIP-19), the following permission domains were simplified:

  - [12072](https://github.com/apache/superset/pull/12072): `Query` with `can_read`, `can_write`
  - [12036](https://github.com/apache/superset/pull/12036): `Database` with `can_read`, `can_write`.
  - [12012](https://github.com/apache/superset/pull/12036): `Dashboard` with `can_read`, `can_write`.
  - [12061](https://github.com/apache/superset/pull/12061): `Log` with `can_read`, `can_write`.
  - [12000](https://github.com/apache/superset/pull/12000): `Dataset` with `can_read`, `can_write`.
  - [12014](https://github.com/apache/superset/pull/12014): `Annotation` with `can_read`, `can_write`.
  - [11981](https://github.com/apache/superset/pull/11981): `Chart` with `can_read`, `can_write`.
  - [11853](https://github.com/apache/superset/pull/11853): `ReportSchedule` with `can_read`, `can_write`.
  - [11856](https://github.com/apache/superset/pull/11856): `CssTemplate` with `can_read`, `can_write`.
  - [11764](https://github.com/apache/superset/pull/11764): `SavedQuery` with `can_read`, `can_write`.
    Old permissions will be automatically migrated to these new permissions and applied to all existing security Roles.

- [11499](https://github.com/apache/superset/pull/11499): Breaking change: `STORE_CACHE_KEYS_IN_METADATA_DB` config flag added (default=`False`) to write `CacheKey` records to the metadata DB. `CacheKey` recording was enabled by default previously.

- [11704](https://github.com/apache/superset/pull/11704) Breaking change: Jinja templating for SQL queries has been updated, removing default modules such as `datetime` and `random` and enforcing static template values. To restore or extend functionality, use `JINJA_CONTEXT_ADDONS` and `CUSTOM_TEMPLATE_PROCESSORS` in `superset_config.py`.

- [11509](https://github.com/apache/superset/pull/11509): Config value `TABLE_NAMES_CACHE_CONFIG` has been renamed to `DATA_CACHE_CONFIG`, which will now also hold query results cache from connected datasources (previously held in `CACHE_CONFIG`), in addition to the table names. If you will set `DATA_CACHE_CONFIG` to a new cache backend different than your previous `CACHE_CONFIG`, plan for additional cache warmup to avoid degrading charting performance for the end users.

- [11575](https://github.com/apache/superset/pull/11575) The Row Level Security (RLS) config flag has been moved to a feature flag. To migrate, add `ROW_LEVEL_SECURITY: True` to the `FEATURE_FLAGS` dict in `superset_config.py`.

- [11259](https://github.com/apache/superset/pull/11259): config flag ENABLE_REACT_CRUD_VIEWS has been set to `True` by default, set to `False` if you prefer to the vintage look and feel. However, we may discontine support on the vintage list view in the future.

- [11244](https://github.com/apache/superset/pull/11244): The `REDUCE_DASHBOARD_BOOTSTRAP_PAYLOAD` feature flag has been removed after being set to True for multiple months.

- [11172](https://github.com/apache/superset/pull/11172): Turning
  off language selectors by default as i18n is incomplete in most languages
  and requires more work. You can easily turn on the languages you want
  to expose in your environment in superset_config.py

- [11172](https://github.com/apache/superset/pull/11172): Breaking change: SQL templating is turned off by default. To turn it on set `ENABLE_TEMPLATE_PROCESSING` to True on `FEATURE_FLAGS`

### Potential Downtime

- [11920](https://github.com/apache/superset/pull/11920): Undos the DB migration from [11714](https://github.com/apache/superset/pull/11714) to prevent adding new columns to the logs table. Deploying a sha between these two PRs may result in locking your DB.

- [11714](https://github.com/apache/superset/pull/11714): Logs
  significantly more analytics events (roughly double?), and when
  using DBEventLogger (default) could result in stressing the metadata
  database more.

- [11098](https://github.com/apache/superset/pull/11098): includes a database migration that adds a `uuid` column to most models, and updates `Dashboard.position_json` to include chart UUIDs. Depending on number of objects, the migration may take up to 5 minutes, requiring planning for downtime.

### Deprecations

- [11155](https://github.com/apache/superset/pull/11155): The `FAB_UPDATE_PERMS` config parameter is no longer required as the Superset application correctly informs FAB under which context permissions should be updated.

## 0.38.0

- [10887](https://github.com/apache/superset/pull/10887): Breaking change: The custom cache backend changed in order to support the Flask-Caching factory method approach and thus must be registered as a custom type. See [here](https://flask-caching.readthedocs.io/en/latest/#custom-cache-backends) for specifics.

- [10674](https://github.com/apache/superset/pull/10674): Breaking change: PUBLIC_ROLE_LIKE_GAMMA was removed is favour of the new PUBLIC_ROLE_LIKE so it can be set to whatever role you want.

- [10590](https://github.com/apache/superset/pull/10590): Breaking change: this PR will convert iframe chart into dashboard markdown component, and remove all `iframe`, `separator`, and `markup` slices (and support) from Superset. If you have important data in those slices, please backup manually.

- [10562](https://github.com/apache/superset/pull/10562): EMAIL_REPORTS_WEBDRIVER is deprecated use WEBDRIVER_TYPE instead.

- [10567](https://github.com/apache/superset/pull/10567): Default WEBDRIVER_OPTION_ARGS are Chrome-specific. If you're using FF, should be `--headless` only

- [10241](https://github.com/apache/superset/pull/10241): change on Alpha role, users started to have access to "Annotation Layers", "Css Templates" and "Import Dashboards".

- [10324](https://github.com/apache/superset/pull/10324): Facebook Prophet has been introduced as an optional dependency to add support for timeseries forecasting in the chart data API. To enable this feature, install Superset with the optional dependency `prophet` or directly `pip install fbprophet`.

- [10320](https://github.com/apache/superset/pull/10320): References to blacklst/whitelist language have been replaced with more appropriate alternatives. All configs refencing containing `WHITE`/`BLACK` have been replaced with `ALLOW`/`DENY`. Affected config variables that need to be updated: `TIME_GRAIN_BLACKLIST`, `VIZ_TYPE_BLACKLIST`, `DRUID_DATA_SOURCE_BLACKLIST`.

## 0.37.1

- [10794](https://github.com/apache/superset/pull/10794): Breaking change: `uuid` python package is not supported on Jinja2 anymore, only uuid functions are exposed eg: `uuid1`, `uuid3`, `uuid4`, `uuid5`.

## 0.37.0

- [9964](https://github.com/apache/superset/pull/9964): Breaking change on Flask-AppBuilder 3. If you're using OAuth, find out what needs to be changed [here](https://github.com/dpgaspar/Flask-AppBuilder/blob/master/README.rst#change-log).

- [10233](https://github.com/apache/superset/pull/10233): a change which deprecates the `ENABLE_FLASK_COMPRESS` config option in favor of the Flask-Compress `COMPRESS_REGISTER` config option which serves the same purpose.

- [10222](https://github.com/apache/superset/pull/10222): a change which changes how payloads are cached. Previous cached objects cannot be decoded and thus will be reloaded from source.

- [10130](https://github.com/apache/superset/pull/10130): a change which deprecates the `dbs.perm` column in favor of SQLAlchemy [hybird attributes](https://docs.sqlalchemy.org/en/13/orm/extensions/hybrid.html).

- [10034](https://github.com/apache/superset/pull/10034): a change which deprecates the public security manager `assert_datasource_permission`, `assert_query_context_permission`, `assert_viz_permission`, and `rejected_tables` methods with the `raise_for_access` method which also handles assertion logic for SQL tables.

- [10031](https://github.com/apache/superset/pull/10030): a change which renames the following public security manager methods: `can_access_datasource` to `can_access_table`, `all_datasource_access` to `can_access_all_datasources`, `all_database_access` to `can_access_all_databases`, `database_access` to `can_access_database`, `schema_access` to `can_access_schema`, and
  `datasource_access` to `can_access_datasource`. Regrettably it is not viable to provide aliases for the deprecated methods as this would result in a name clash. Finally the `can_access_table` (previously `can_access_database`) method signature has changed, i.e., the optional `schema` argument no longer exists.

- [10030](https://github.com/apache/superset/pull/10030): a change which renames the public security manager `schemas_accessible_by_user` method to `get_schemas_accessible_by_user`.

- [9786](https://github.com/apache/superset/pull/9786): with the upgrade of `werkzeug` from version `0.16.0` to `1.0.1`, the `werkzeug.contrib.cache` module has been moved to a standalone package [cachelib](https://pypi.org/project/cachelib/). For example, to import the `RedisCache` class, please use the following import: `from cachelib.redis import RedisCache`.

- [9794](https://github.com/apache/superset/pull/9794): introduces `create view as` functionality in the sqllab. This change will require the `query` table migration and potential service downtime as that table has quite some traffic.

- [9572](https://github.com/apache/superset/pull/9572): a change which by default means that the Jinja `current_user_id`, `current_username`, and `url_param` context calls no longer need to be wrapped via `cache_key_wrapper` in order to be included in the cache key. The `cache_key_wrapper` function should only be required for Jinja add-ons.

## 0.36.0

- [8867](https://github.com/apache/superset/pull/8867): a change which adds the `tmp_schema_name` column to the `query` table which requires locking the table. Given the `query` table is heavily used performance may be degraded during the migration. Scheduled downtime may be advised.

- [9238](https://github.com/apache/superset/pull/9238): the config option `TIME_GRAIN_FUNCTIONS` has been renamed to `TIME_GRAIN_EXPRESSIONS` to better reflect the content of the dictionary.

- [9218](https://github.com/apache/superset/pull/9218): SQLite connections have been disabled by default
  for analytics databases. You can optionally enable SQLite by setting `PREVENT_UNSAFE_DB_CONNECTIONS` to `False`.
  It is not recommended to change this setting, as arbitrary SQLite connections can lead to security vulnerabilities.

- [9133](https://github.com/apache/superset/pull/9133): Security list of permissions and list views has been
  disable by default. You can optionally enable them back again by setting the following config keys:
  `FAB_ADD_SECURITY_PERMISSION_VIEW`, `FAB_ADD_SECURITY_VIEW_MENU_VIEW`, `FAB_ADD_SECURITY_PERMISSION_VIEWS_VIEW` to `True`.

- [9173](https://github.com/apache/superset/pull/9173): Changes the encoding of the query source from an int to an enum.

- [9120](https://github.com/apache/superset/pull/9120): Changes the default behavior of ad-hoc sharing of
  queries in SQLLab to one that links to the saved query rather than one that copies the query data into the KVStore
  model and links to the record there. This is a security-related change that makes SQLLab query
  sharing respect the existing role-based access controls. Should you wish to retain the existing behavior, set two feature flags:
  `"KV_STORE": True` will re-enable the `/kv/` and `/kv/store/` endpoints, and `"SHARE_QUERIES_VIA_KV_STORE": True`
  will tell the front-end to utilize them for query sharing.

- [9109](https://github.com/apache/superset/pull/9109): Expire `filter_immune_slices` and
  `filter_immune_filter_fields` to favor dashboard scoped filter metadata `filter_scopes`.

- [9046](https://github.com/apache/superset/pull/9046): Replaces `can_only_access_owned_queries` by
  `all_query_access` favoring a white list approach. Since a new permission is introduced use `superset init`
  to create and associate it by default to the `Admin` role. Note that, by default, all non `Admin` users will
  not be able to access queries they do not own.

- [8901](https://github.com/apache/superset/pull/8901): The datasource's update
  timestamp has been added to the query object's cache key to ensure updates to
  datasources are always reflected in associated query results. As a consequence all
  previously cached results will be invalidated when updating to the next version.

- [8699](https://github.com/apache/superset/pull/8699): A `row_level_security_filters`
  table has been added, which is many-to-many with `tables` and `ab_roles`. The applicable filters
  are added to the sqla query, and the RLS ids are added to the query cache keys. If RLS is enabled in config.py (`ENABLE_ROW_LEVEL_SECURITY = True`; by default, it is disabled), they can be
  accessed through the `Security` menu, or when editing a table.

- [8732](https://github.com/apache/superset/pull/8732): Swagger user interface is now enabled by default.
  A new permission `show on SwaggerView` is created by `superset init` and given to the `Admin` Role. To disable the UI,
  set `FAB_API_SWAGGER_UI = False` on config.

- [8721](https://github.com/apache/superset/pull/8721): When using the cache
  warmup Celery task you should now specify the `SUPERSET_WEBSERVER_PROTOCOL` variable
  in your configuration (probably either "http" or "https"). This defaults to "http".

- [8512](https://github.com/apache/superset/pull/8512): `DRUID_IS_ACTIVE` now
  defaults to False. To enable Druid-API-based functionality, override the
  `DRUID_IS_ACTIVE` configuration variable by setting it to `True` for your deployment.

- [8450](https://github.com/apache/superset/pull/8450): The time range picker
  now uses UTC for the tooltips and default placeholder timestamps (sans timezone).

- [8418](https://github.com/apache/superset/pull/8418): FLASK_APP / Worker App
  have changed. FLASK_APP should be updated to `superset.app:create_app()` and Celery Workers
  should be started with `--app=superset.tasks.celery_app:app`

- [9017](https://github.com/apache/superset/pull/9017): `SIP_15_ENABLED` now
  defaults to True which ensures that for all new SQL charts the time filter will behave
  like [start, end). Existing deployments should either disable this feature to keep the
  status quo or inform their users of this change prior to enabling the flag. The
  `SIP_15_GRACE_PERIOD_END` option provides a mechanism for specifying how long chart
  owners have to migrate their charts (the default is indefinite).

## 0.35.0

- [8370](https://github.com/apache/superset/pull/8370): Deprecates
  the `HTTP_HEADERS` variable in favor of `DEFAULT_HTTP_HEADERS` and
  `OVERRIDE_HTTP_HEADERS`. To retain the same behavior you should use
  `OVERRIDE_HTTP_HEADERS` instead of `HTTP_HEADERS`. `HTTP_HEADERS` will still
  work but may be removed in a future update.

- We're deprecating the concept of "restricted metric", this feature
  was not fully working anyhow.
- [8117](https://github.com/apache/superset/pull/8117): If you are
  using `ENABLE_PROXY_FIX = True`, review the newly-introducted variable,
  `PROXY_FIX_CONFIG`, which changes the proxy behavior in accordance with
  [Werkzeug](https://werkzeug.palletsprojects.com/en/0.15.x/middleware/proxy_fix/)

- [8069](https://github.com/apache/superset/pull/8069): introduces
  [MessagePack](https://github.com/msgpack/msgpack-python) and
  [PyArrow](https://arrow.apache.org/docs/python/) for async query results
  backend serialization. To disable set `RESULTS_BACKEND_USE_MSGPACK = False`
  in your configuration.

- [8371](https://github.com/apache/superset/pull/8371): makes
  `tables.table_name`, `dbs.database_name`, `datasources.cluster_name`, and `clusters.cluster_name` non-nullable.
  Depending on the integrity of the data, manual intervention may be required.

## 0.34.0

- [7848](https://github.com/apache/superset/pull/7848): If you are
  running redis with celery, celery bump to 4.3.0 requires redis-py upgrade to
  3.2.0 or later.

- [7667](https://github.com/apache/superset/pull/7667): a change to
  make all Unix timestamp (which by definition are in UTC) comparisons refer
  to a timestamp in UTC as opposed to local time.

- [7653](https://github.com/apache/superset/pull/7653): a change
  which deprecates the table_columns.database_expression column. Expressions
  should be handled by the DB engine spec conversion, Python date format, or
  custom column expression/type.

- The repo no longer contains translation binaries (`.mo`) files. If you
  want translations in your build, you now have to run the command
  `babel-compile --target superset/translations` as part of your builds
- [5451](https://github.com/apache/superset/pull/5451): a change
  which adds missing non-nullable fields to the `datasources` table. Depending on
  the integrity of the data, manual intervention may be required.

- [5452](https://github.com/apache/superset/pull/5452): a change
  which adds missing non-nullable fields and uniqueness constraints (which may be
  case insensitive depending on your database configuration) to the `columns`and
  `table_columns` tables. Depending on the integrity of the data, manual
  intervention may be required.
- `fabmanager` command line is deprecated since Flask-AppBuilder 2.0.0, use
  the new `flask fab <command>` integrated with _Flask cli_.
- `SUPERSET_UPDATE_PERMS` environment variable was replaced by
  `FAB_UPDATE_PERMS` config boolean key. To disable automatic
  creation of permissions set `FAB_UPDATE_PERMS = False` on config.
- [5453](https://github.com/apache/superset/pull/5453): a change
  which adds missing non-nullable fields and uniqueness constraints (which may be
  case insensitive depending on your database configuration) to the metrics
  and sql_metrics tables. Depending on the integrity of the data, manual
  intervention may be required.
- [7616](https://github.com/apache/superset/pull/7616): this bug fix
  changes time_compare deltas to correctly evaluate to the number of days prior
  instead of number of days in the future. It will change the data for advanced
  analytics time_compare so `1 year` from 5/1/2019 will be calculated as 365 days
  instead of 366 days.

## Superset 0.32.0

- `npm run backend-sync` is deprecated and no longer needed, will fail if called
- [5445](https://github.com/apache/superset/pull/5445): a change
  which prevents encoding of empty string from form data in the database.
  This involves a non-schema changing migration which does potentially impact
  a large number of records. Scheduled downtime may be advised.

## Superset 0.31.0

- If you use `Hive` or `Presto`, we've moved some dependencies that were
  in the main package as optional now. To get these packages,
  run `pip install superset[presto]` and/or `pip install superset[hive]` as
  required.

- Similarly, if you use Celery's `flower`, `gsheetsdb`, `thrift` or
  `thrift-sasl`, those dependencies have now been made optional in our
  package, meaning you may have to install them in your environment post
  0.31.0

- boto3 / botocore was removed from the dependency list. If you use s3
  as a place to store your SQL Lab result set or Hive uploads, you may
  have to rely on an alternate requirements.txt file to install those
  dependencies.
- From 0.31.0 onwards, we recommend not using the npm package `yarn` in
  favor of good old `npm install`. While yarn should still work just fine,
  you should probably align to guarantee builds similar to the ones we
  use in testing and across the community in general.

## Superset 0.30.0

- 0.30.0 includes a db_migration that removes allow_run_sync. This may
  require downtime because during the migration if the db is migrated first,
  superset will get 500 errors when the code can't find the field (until
  the deploy finishes).

## Superset 0.29.0

- India was removed from the "Country Map" visualization as the geojson
  file included in the package was very large

- [5933](https://github.com/apache/superset/pull/5933)/[6078](https://github.com/apache/superset/pull/6078): changes which add schema and table metadata cache timeout logic at the database level. If left undefined caching of metadata is disabled.

## Superset 0.28.0

- Support for Python 2 is deprecated, we only support >=3.6 from
  `0.28.0` onwards

- Superset 0.28 deprecates the previous dashboard layout. While 0.27
  offered a migration workflow to users and allowed them to validate and
  publish their migrated dashboards individually, 0.28 forces
  the migration of all
  dashboards through an automated db migration script. We
  do recommend that you take a backup prior to this migration.

- Superset 0.28 deprecates the `median` cluster label aggregator for mapbox visualizations. This particular aggregation is not supported on mapbox visualizations going forward.

- Superset 0.28 upgrades `flask-login` to `>=0.3`, which includes a
  backwards-incompatible change: `g.user.is_authenticated`,
  `g.user.is_anonymous`, and `g.user.is_active` are now properties
  instead of methods.

## Superset 0.27.0

- Superset 0.27 start to use nested layout for dashboard builder, which is not
  backward-compatible with earlier dashboard grid data. We provide migration script
  to automatically convert dashboard grid to nested layout data. To be safe, please
  take a database backup prior to this upgrade. It's the only way people could go
  back to a previous state.

## Superset 0.26.0

- Superset 0.26.0 deprecates the `superset worker` CLI, which is a simple
  wrapper around the `celery worker` command, forcing you into crafting
  your own native `celery worker` command. Your command should look something
  like `celery worker --app=superset.sql_lab:celery_app --pool=gevent -Ofair`

## Superset 0.25.0

Superset 0.25.0 contains a backwards incompatible changes.
If you run a production system you should schedule downtime for this
upgrade.

The PRs below have more information around the breaking changes:

- [9825](https://github.com/apache/superset/pull/9825): Support for Excel sheet upload added. To enable support, install Superset with the optional dependency `excel`

- [4587](https://github.com/apache/superset/pull/4587) : a backward
  incompatible database migration that requires downtime. Once the
  db migration succeeds, the web server needs to be restarted with the
  new version. The previous version will fail
- [4565](https://github.com/apache/superset/pull/4565) : we've
  changed the security model a bit where in the past you would have to
  define your authentication scheme by inheriting from Flask
  App Builder's
  `from flask_appbuilder.security.sqla.manager import SecurityManager`,
  you now have to derive Superset's
  own derivative `superset.security.SupersetSecurityManager`. This
  can provide you with more hooks to define your own logic and/or defer
  permissions to another system as needed. For all implementation, you
  simply have to import and derive `SupersetSecurityManager` in place
  of the `SecurityManager`
- [4835](https://github.com/apache/superset/pull/4835) :
  our `setup.py` now only pins versions where required, giving you
  more latitude in using versions of libraries as needed. We do now
  provide a `requirements.txt` with pinned versions if you want to run
  the suggested versions that `Superset` builds and runs tests against.
  Simply `pip install -r requirements.txt` in your build pipeline, likely
  prior to `pip install superset==0.25.0`<|MERGE_RESOLUTION|>--- conflicted
+++ resolved
@@ -28,14 +28,11 @@
 
 ### Breaking Changes
 
-<<<<<<< HEAD
 - [17556](https://github.com/apache/superset/pull/17556): Bumps mysqlclient from v1 to v2
-=======
 - [19113](https://github.com/apache/superset/pull/19113): The `ENABLE_JAVASCRIPT_CONTROLS` setting has moved from app config to a feature flag. Any deployments who overrode this setting will now need to override the feature flag from here onward.
 - [18976](https://github.com/apache/superset/pull/18976): When running the app in debug mode, the app will default to use `SimpleCache` for `FILTER_STATE_CACHE_CONFIG` and `EXPLORE_FORM_DATA_CACHE_CONFIG`. When running in non-debug mode, a cache backend will need to be defined, otherwise the application will fail to start. For installations using Redis or other caching backends, it is recommended to use the same backend for both cache configs.
 - [17881](https://github.com/apache/superset/pull/17881): Previously simple adhoc filter values on string columns were stripped of enclosing single and double quotes. To fully support literal quotes in filters, both single and double quotes will no longer be removed from filter values.
 - [17984](https://github.com/apache/superset/pull/17984): Default Flask SECRET_KEY has changed for security reasons. You should always override with your own secret. Set `PREVIOUS_SECRET_KEY` (ex: PREVIOUS_SECRET_KEY = "\2\1thisismyscretkey\1\2\\e\\y\\y\\h") with your previous key and use `superset re-encrypt-secrets` to rotate you current secrets
->>>>>>> 3230415e
 - [15254](https://github.com/apache/superset/pull/15254): Previously `QUERY_COST_FORMATTERS_BY_ENGINE`, `SQL_VALIDATORS_BY_ENGINE` and `SCHEDULED_QUERIES` were expected to be defined in the feature flag dictionary in the `config.py` file. These should now be defined as a top-level config, with the feature flag dictionary being reserved for boolean only values.
 - [17539](https://github.com/apache/superset/pull/17539): all Superset CLI commands (init, load_examples and etc) require setting the FLASK_APP environment variable (which is set by default when `.flaskenv` is loaded)
 - [18970](https://github.com/apache/superset/pull/18970): Changes feature
