--- conflicted
+++ resolved
@@ -31,9 +31,6 @@
 
 ### Breaking Changes
 
-<<<<<<< HEAD
-- [17556](https://github.com/apache/superset/pull/17556): Bumps mysqlclient from v1 to v2
-=======
 - [19981](https://github.com/apache/superset/pull/19981): Per [SIP-81](https://github.com/apache/superset/issues/19953) the /explore/form_data api now requires a `datasource_type` in addition to a `datasource_id` for POST and PUT requests
 - [19770](https://github.com/apache/superset/pull/19770): Per [SIP-11](https://github.com/apache/superset/issues/6032) and [SIP-68](https://github.com/apache/superset/issues/14909), the native NoSQL Druid connector is deprecated and has been removed. Druid is still supported through SQLAlchemy via pydruid. The config keys `DRUID_IS_ACTIVE` and `DRUID_METADATA_LINKS_ENABLED` have also been removed.
 - [19274](https://github.com/apache/superset/pull/19274): The `PUBLIC_ROLE_LIKE_GAMMA` config key has been removed, set `PUBLIC_ROLE_LIKE = "Gamma"` to have the same functionality.
@@ -57,7 +54,6 @@
 
 ### Breaking Changes
 
->>>>>>> 16654034
 - [18976](https://github.com/apache/superset/pull/18976): When running the app in debug mode, the app will default to use `SimpleCache` for `FILTER_STATE_CACHE_CONFIG` and `EXPLORE_FORM_DATA_CACHE_CONFIG`. When running in non-debug mode, a cache backend will need to be defined, otherwise the application will fail to start. For installations using Redis or other caching backends, it is recommended to use the same backend for both cache configs.
 - [17881](https://github.com/apache/superset/pull/17881): Previously simple adhoc filter values on string columns were stripped of enclosing single and double quotes. To fully support literal quotes in filters, both single and double quotes will no longer be removed from filter values.
 - [17556](https://github.com/apache/superset/pull/17556): Bumps `mysqlclient` from v1 to v2.
@@ -80,24 +76,8 @@
 ### Other
 
 - [17589](https://github.com/apache/superset/pull/17589): It is now possible to limit access to users' recent activity data by setting the `ENABLE_BROAD_ACTIVITY_ACCESS` config flag to false, or customizing the `raise_for_user_activity_access` method in the security manager.
-<<<<<<< HEAD
-- [17536](https://github.com/apache/superset/pull/17536): introduced a key-value endpoint to store dashboard filter state. This endpoint is backed by Flask-Caching and the default configuration assumes that the values will be stored in the file system. If you are already using another cache backend like Redis or Memchached, you'll probably want to change this setting in `superset_config.py`. The key is `FILTER_STATE_CACHE_CONFIG` and the available settings can be found in Flask-Caching [docs](https://flask-caching.readthedocs.io/en/latest/).
-- [17882](https://github.com/apache/superset/pull/17882): introduced a key-value endpoint to store Explore form data. This endpoint is backed by Flask-Caching and the default configuration assumes that the values will be stored in the file system. If you are already using another cache backend like Redis or Memchached, you'll probably want to change this setting in `superset_config.py`. The key is `EXPLORE_FORM_DATA_CACHE_CONFIG` and the available settings can be found in Flask-Caching [docs](https://flask-caching.readthedocs.io/en/latest/).
-=======
 - [17536](https://github.com/apache/superset/pull/17536): introduced a key-value endpoint to store dashboard filter state. This endpoint is backed by Flask-Caching and the default configuration assumes that the values will be stored in the file system. If you are already using another cache backend like Redis or Memcached, you'll probably want to change this setting in `superset_config.py`. The key is `FILTER_STATE_CACHE_CONFIG` and the available settings can be found in Flask-Caching [docs](https://flask-caching.readthedocs.io/en/latest/).
 - [17882](https://github.com/apache/superset/pull/17882): introduced a key-value endpoint to store Explore form data. This endpoint is backed by Flask-Caching and the default configuration assumes that the values will be stored in the file system. If you are already using another cache backend like Redis or Memcached, you'll probably want to change this setting in `superset_config.py`. The key is `EXPLORE_FORM_DATA_CACHE_CONFIG` and the available settings can be found in Flask-Caching [docs](https://flask-caching.readthedocs.io/en/latest/).
-
-## 1.4.1
-
-### Breaking Changes
-- [17984](https://github.com/apache/superset/pull/17984): Default Flask SECRET_KEY has changed for security reasons. You should always override with your own secret. Set `PREVIOUS_SECRET_KEY` (ex: PREVIOUS_SECRET_KEY = "\2\1thisismyscretkey\1\2\\e\\y\\y\\h") with your previous key and use `superset re-encrypt-secrets` to rotate you current secrets
-
-### Potential Downtime
-
-### Deprecations
-
-### Other
->>>>>>> 16654034
 
 ## 1.4.1
 
