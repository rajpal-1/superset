<!--
Licensed to the Apache Software Foundation (ASF) under one
or more contributor license agreements.  See the NOTICE file
distributed with this work for additional information
regarding copyright ownership.  The ASF licenses this file
to you under the Apache License, Version 2.0 (the
"License"); you may not use this file except in compliance
with the License.  You may obtain a copy of the License at

  http://www.apache.org/licenses/LICENSE-2.0

Unless required by applicable law or agreed to in writing,
software distributed under the License is distributed on an
"AS IS" BASIS, WITHOUT WARRANTIES OR CONDITIONS OF ANY
KIND, either express or implied.  See the License for the
specific language governing permissions and limitations
under the License.
-->

# Updating Superset

This file documents any backwards-incompatible changes in Superset and
assists people when migrating to a new version.

## Next

- [26034](https://github.com/apache/superset/issues/26034): Fixes a problem where numeric x-axes were being treated as categorical values. As a consequence of that, the way labels are displayed might change given that ECharts has a different treatment for numerical and categorical values. To revert to the old behavior, users need to manually convert numerical columns to text so that they are treated as categories. Check https://github.com/apache/superset/issues/26159 for more details.
- [24657](https://github.com/apache/superset/pull/24657): Bumps the cryptography package to augment the OpenSSL security vulnerability.

### Breaking Changes

<<<<<<< HEAD
- [26343](https://github.com/apache/superset/issues/26343): Removes the deprecated `ENABLE_EXPLORE_DRAG_AND_DROP` feature flag. The previous value of the feature flag was `True` and now the feature is permanently enabled.
=======
- [26331](https://github.com/apache/superset/issues/26331): Removes the deprecated `DISABLE_DATASET_SOURCE_EDIT` feature flag. The previous value of the feature flag was `False` and now the feature is permanently removed.
>>>>>>> b2ad74f9

### Potential Downtime

- [26416](https://github.com/apache/superset/pull/26416): adds 2 database indexes to report_execution_log and 1 to report_recipient to improve performance, this may cause downtime on large deployments.

### Other

- [24982](https://github.com/apache/superset/pull/24982): By default, physical datasets on Oracle-like dialects like Snowflake will now use denormalized column names. However, existing datasets won't be affected. To change this behavior, the "Advanced" section on the dataset modal has a "Normalize column names" flag which can be changed to change this behavior.

## 3.0.0

- [25053](https://github.com/apache/superset/pull/25053): Extends the `ab_user.email` column from 64 to 320 characters which has an associated unique key constraint. This will be problematic for MySQL metadata databases which use the InnoDB storage engine with the `innodb_large_prefix` parameter disabled as the key prefix limit is 767 bytes. Enabling said parameter and ensuring that the table uses either the `DYNAMIC` or `COMPRESSED` row format should remedy the problem. See [here](https://dev.mysql.com/doc/refman/5.7/en/innodb-limits.html) for more details.
- [24911](https://github.com/apache/superset/pull/24911): Changes the column type from `TEXT` to `MediumText` in table `logs`, potentially requiring a table lock on MySQL dbs or taking some time to complete on large deployments.
- [24939](https://github.com/apache/superset/pull/24939): Augments the foreign key constraints for the `embedded_dashboards` table to include an explicit CASCADE ON DELETE to ensure the relevant records are deleted when a dashboard is deleted. Scheduled downtime may be advised.
- [24938](https://github.com/apache/superset/pull/24938): Augments the foreign key constraints for the `dashboard_slices` table to include an explicit CASCADE ON DELETE to ensure the relevant records are deleted when a dashboard or slice is deleted. Scheduled downtime may be advised.
- [24628]https://github.com/apache/superset/pull/24628): Augments the foreign key constraints for the `dashboard_owner`, `report_schedule_owner`, and `slice_owner` tables to include an explicit CASCADE ON DELETE to ensure the relevant ownership records are deleted when a dataset is deleted. Scheduled downtime may be advised.
- [24488](https://github.com/apache/superset/pull/24488): Augments the foreign key constraints for the `sql_metrics`, `sqlatable_user`, and `table_columns` tables which reference the `tables` table to include an explicit CASCADE ON DELETE to ensure the relevant records are deleted when a dataset is deleted. Scheduled downtime may be advised.
- [24232](https://github.com/apache/superset/pull/24232): Enables ENABLE_TEMPLATE_REMOVE_FILTERS, DRILL_TO_DETAIL, DASHBOARD_CROSS_FILTERS by default, marks VERSIONED_EXPORT and ENABLE_TEMPLATE_REMOVE_FILTERS as deprecated.
- [23652](https://github.com/apache/superset/pull/23652): Enables GENERIC_CHART_AXES feature flag by default.
- [23226](https://github.com/apache/superset/pull/23226): Migrated endpoint `/estimate_query_cost/<int:database_id>` to `/api/v1/sqllab/estimate/`. Corresponding permissions are can estimate query cost on SQLLab. Make sure you add/replace the necessary permissions on any custom roles you may have.
- [23890](https://github.com/apache/superset/pull/23890): Removes Python 3.8 support.
- [24404](https://github.com/apache/superset/pull/24404): FLASK_ENV is getting
  deprecated, we recommend using SUPERSET_ENV and reviewing your
  config for ENVIRONMENT_TAG_CONFIG, which enables adding a tag in the navbar to
  make it more clear which environment your are in.
  `SUPERSET_ENV=production` and `SUPERSET_ENV=development` are the two
  supported switches based on the default config.
- [19242](https://github.com/apache/superset/pull/19242): Adhoc subqueries are now disabled by default for security reasons. To enable them, set the feature flag `ALLOW_ADHOC_SUBQUERY` to `True`.

### Breaking Changes

- [24686]https://github.com/apache/superset/pull/24686): All dataset's custom explore_url are handled as relative URLs on the frontend, behaviour controlled by PREVENT_UNSAFE_DEFAULT_URLS_ON_DATASET.
- [24262](https://github.com/apache/superset/pull/24262): Enabled `TALISMAN_ENABLED` flag by default and provided stricter default Content Security Policy
- [24415](https://github.com/apache/superset/pull/24415): Removed the obsolete Druid NoSQL REGEX operator.
- [24423](https://github.com/apache/superset/pull/24423): Removed deprecated APIs `/superset/slice_json/...`, `/superset/annotation_json/...`
- [24400](https://github.com/apache/superset/pull/24400): Removed deprecated APIs `/superset/recent_activity/...`, `/superset/fave_dashboards_by_username/...`, `/superset/fave_dashboards/...`, `/superset/created_dashboards/...`, `/superset/user_slices/`, `/superset/created_slices/...`, `/superset/fave_slices/...`, `/superset/favstar/...`,
- [24401](https://github.com/apache/superset/pull/24401): Removes the deprecated `metrics` column (which was blossomed in [20732](https://github.com/apache/superset/pull/20732)) from the `/api/v1/dataset/` API.
- [24375](https://github.com/apache/superset/pull/24375): Removed deprecated API `/superset/get_or_create_table/...`, `/superset/sqllab_viz`
- [24360](https://github.com/apache/superset/pull/24360): Removed deprecated APIs `/superset/stop_query/...`, `/superset/queries/...`, `/superset/search_queries`
- [24353](https://github.com/apache/superset/pull/24353): Removed deprecated APIs `/copy_dash/int:dashboard_id/`, `/save_dash/int:dashboard_id/`, `/add_slices/int:dashboard_id/`.
- [24198](https://github.com/apache/superset/pull/24198) The FAB views `User Registrations` and `User's Statistics` have been changed to Admin only. To re-enable them for non-admin users, please add the following perms to your custom role: `menu access on User's Statistics` and `menu access on User Registrations`.
- [24354](https://github.com/apache/superset/pull/24354): Removed deprecated APIs `/superset/testconn`, `/superset/validate_sql_json/`, `/superset/schemas_access_for_file_upload`, `/superset/extra_table_metadata`
- [24381](https://github.com/apache/superset/pull/24381): Removed deprecated API `/superset/available_domains/`
- [24359](https://github.com/apache/superset/pull/24359): Removed deprecated APIs `/superset/estimate_query_cost/..`, `/superset/results/..`, `/superset/sql_json/..`, `/superset/csv/..`
- [24345](https://github.com/apache/superset/pull/24345) Converts `ENABLE_BROAD_ACTIVITY_ACCESS` and `MENU_HIDE_USER_INFO` into feature flags and changes the value of `ENABLE_BROAD_ACTIVITY_ACCESS` to `False` as it's more secure.
- [24342](https://github.com/apache/superset/pull/24342): Removed deprecated API `/superset/tables/<int:db_id>/<schema>/...`
- [24335](https://github.com/apache/superset/pull/24335): Removed deprecated API `/superset/filter/<datasource_type>/<int:datasource_id>/<column>/`
- [24333](https://github.com/apache/superset/pull/24333): Removed deprecated API `/superset/datasources`
- [24266](https://github.com/apache/superset/pull/24266) Remove the `ENABLE_ACCESS_REQUEST` config parameter and the associated request/approval workflows.
- [24330](https://github.com/apache/superset/pull/24330) Removes `getUiOverrideRegistry` from `ExtensionsRegistry`.
- [23933](https://github.com/apache/superset/pull/23933) Removes the deprecated Multiple Line Charts.
- [23741](https://github.com/apache/superset/pull/23741) Migrates the TreeMap chart and removes the legacy Treemap code.
- [23712](https://github.com/apache/superset/pull/23712) Migrates the Pivot Table v1 chart to v2 and removes v1 code.
- [24029](https://github.com/apache/superset/pull/24029) Removes the `user` and `username` arguments for the `QUERY_LOGGER` and `SQL_QUERY_MUTATOR` methods respectively. If the username for the current user is required, the `superset.utils.core.get_username` method should be used.
- [24128](https://github.com/apache/superset/pull/24128) The `RLS_BASE_RELATED_FIELD_FILTERS` config parameter has been removed. Now the Tables dropdown will feature the same tables that the user is able to see elsewhere in the application using the standard `DatasourceFilter`, and the Roles dropdown will be filtered using the filter defined in `EXTRA_RELATED_QUERY_FILTERS["role"]`.
- [23785](https://github.com/apache/superset/pull/23785) Deprecated the following feature flags: `CLIENT_CACHE`, `DASHBOARD_CACHE`, `DASHBOARD_FILTERS_EXPERIMENTAL`, `DASHBOARD_NATIVE_FILTERS`, `DASHBOARD_NATIVE_FILTERS_SET`, `DISABLE_DATASET_SOURCE_EDIT`, `ENABLE_EXPLORE_JSON_CSRF_PROTECTION`, `REMOVE_SLICE_LEVEL_LABEL_COLORS`. It also removed `DASHBOARD_EDIT_CHART_IN_NEW_TAB` as the feature is supported without the need for a feature flag.
- [22801](https://github.com/apache/superset/pull/22801): The Thumbnails feature has been changed to execute as the currently logged in user by default, falling back to the selenium user for anonymous users. To continue always using the selenium user, please add the following to your `superset_config.py`: `THUMBNAILS_EXECUTE_AS = ["selenium"]`
- [22799](https://github.com/apache/superset/pull/22799): Alerts & Reports has been changed to execute as the owner of the alert/report by default, giving priority to the last modifier and then the creator if either is contained within the list of owners, otherwise the first owner will be used. To continue using the selenium user, please add the following to your `superset_config.py`: `ALERT_REPORTS_EXECUTE_AS = ["selenium"]`
- [23651](https://github.com/apache/superset/pull/23651): Removes UX_BETA feature flag.
- [23663](https://github.com/apache/superset/pull/23663): Removes deprecated feature flags `ALLOW_DASHBOARD_DOMAIN_SHARDING`, `DISPLAY_MARKDOWN_HTML`, and `FORCE_DATABASE_CONNECTIONS_SSL`.
- [22325](https://github.com/apache/superset/pull/22325): "RLS_FORM_QUERY_REL_FIELDS" is replaced by "RLS_BASE_RELATED_FIELD_FILTERS" feature flag. Its value format stays same.

## 2.1.1

- [24185](https://github.com/apache/superset/pull/24185): `/api/v1/database/test_connection` and `api/v1/database/validate_parameters` permissions changed from `can_read` to `can_write`. Only Admin user's have access.

### Other

- [23888](https://github.com/apache/superset/pull/23888): Database Migration for json serialization instead of pickle should upgrade/downgrade correctly when bumping to/from this patch version

## 2.1.0

- [22809](https://github.com/apache/superset/pull/22809): Migrated endpoint `/superset/sql_json` and `/superset/results/` to `/api/v1/sqllab/execute/` and `/api/v1/sqllab/results/` respectively. Corresponding permissions are `can sql_json on Superset` to `can execute on SQLLab`, `can results on Superset` to `can results on SQLLab`. Make sure you add/replace the necessary permissions on any custom roles you may have.
- [22931](https://github.com/apache/superset/pull/22931): Migrated endpoint `/superset/get_or_create_table/` to `/api/v1/dataset/get_or_create/`. Corresponding permissions are `can get or create table on Superset` to `can get or create dataset on Dataset`. Make sure you add/replace the necessary permissions on any custom roles you may have.
- [22882](https://github.com/apache/superset/pull/22882): Migrated endpoint `/superset/filter/<datasource_type>/<int:datasource_id>/<column>/` to `/api/v1/datasource/<datasource_type>/<datasource_id>/column/<column_name>/values/`. Corresponding permissions are `can filter on Superset` to `can get column values on Datasource`. Make sure you add/replace the necessary permissions on any custom roles you may have.
- [22789](https://github.com/apache/superset/pull/22789): Migrated endpoint `/superset/recent_activity/<user_id>/` to `/api/v1/log/recent_activity/<user_id>/`. Corresponding permissions are `can recent activity on Superset` to `can recent activity on Log`. Make sure you add/replace the necessary permissions on any custom roles you may have.
- [22913](https://github.com/apache/superset/pull/22913): Migrated endpoint `/superset/csv` to `/api/v1/sqllab/export/`. Corresponding permissions are `can csv on Superset` to `can export csv on SQLLab`. Make sure you add/replace the necessary permissions on any custom roles you may have.
- [22496](https://github.com/apache/superset/pull/22496): Migrated endpoint `/superset/slice_json/<int:layer_id>` to `/api/v1/chart/<int:id>/data/`. Corresponding permissions are `can slice json on Superset` to `can read on Chart`. Make sure you add/replace the necessary permissions on any custom roles you may have.
- [22624](https://github.com/apache/superset/pull/22624): Migrated endpoint `/superset/stop_query/` to `/api/v1/query/stop`. Corresponding permissions are `can stop query on Superset` to `can read on Query`. Make sure you add/replace the necessary permissions on any custom roles you may have.
- [22579](https://github.com/apache/superset/pull/22579): Migrated endpoint `/superset/search_queries/` to `/api/v1/query/`. Corresponding permissions are `can search queries on Superset` to `can read on Query`. Make sure you add/replace the necessary permissions on any custom roles you may have.
- [22501](https://github.com/apache/superset/pull/22501): Migrated endpoint `/superset/tables/<int:db_id>/<schema>/` to `/api/v1/database/<int:id>/tables/`. Corresponding permissions are `can tables on Superset` to `can read on Database`. Make sure you add/replace the necessary permissions on any custom roles you may have.
- [22611](https://github.com/apache/superset/pull/22611): Migrated endpoint `/superset/queries/` to `api/v1/query/updated_since`. Corresponding permissions are `can queries on Superset` to `can read on Query`. Make sure you add/replace the necessary permissions on any custom roles you may have.
- [23186](https://github.com/apache/superset/pull/23186): Superset will refuse to start if a default `SECRET_KEY` is detected on a non Flask debug setting.
- [22022](https://github.com/apache/superset/pull/22022): HTTP API endpoints `/superset/approve` and `/superset/request_access` have been deprecated and their HTTP methods were changed from GET to POST
- [20606](https://github.com/apache/superset/pull/20606): When user clicks on chart title or "Edit chart" button in Dashboard page, Explore opens in the same tab. Clicking while holding cmd/ctrl opens Explore in a new tab. To bring back the old behaviour (always opening Explore in a new tab), flip feature flag `DASHBOARD_EDIT_CHART_IN_NEW_TAB` to `True`.
- [20799](https://github.com/apache/superset/pull/20799): Presto and Trino engine will now display tracking URL for running queries in SQL Lab. If for some reason you don't want to show the tracking URL (for example, when your data warehouse hasn't enabled access for to Presto or Trino UI), update `TRACKING_URL_TRANSFORMER` in `config.py` to return `None`.
- [21002](https://github.com/apache/superset/pull/21002): Support Python 3.10 and bump pandas 1.4 and pyarrow 6.
- [21163](https://github.com/apache/superset/pull/21163): The time grain will be decoupled from the time filter column and the time grain control will move below the X-Axis control when `GENERIC_CHART_AXES` feature flags set to `True`. The time grain will be applied on the time column in the column-like controls(x axis, dimensions) instead of the time column in the time section.
- [21284](https://github.com/apache/superset/pull/21284): The non-functional `MAX_TABLE_NAMES` config key has been removed.
- [21794](https://github.com/apache/superset/pull/21794): Deprecates the undocumented `PRESTO_SPLIT_VIEWS_FROM_TABLES` feature flag. Now for Presto, like other engines, only physical tables are treated as tables.
- [22798](https://github.com/apache/superset/pull/22798): To make the welcome page more relevant in production environments, the last tab on the welcome page has been changed from to feature all charts/dashboards the user has access to (previously only examples were shown). To keep current behavior unchanged, add the following to your `superset_config.py`: `WELCOME_PAGE_LAST_TAB = "examples"`
- [22328](https://github.com/apache/superset/pull/22328): For deployments that have enabled the "THUMBNAILS" feature flag, the function that calculates dashboard digests has been updated to consider additional properties to more accurately identify changes in the dashboard metadata. This change will invalidate all currently cached dashboard thumbnails.
- [21765](https://github.com/apache/superset/pull/21765): For deployments that have enabled the "ALERT_REPORTS" feature flag, Gamma users will no longer have read and write access to Alerts & Reports by default. To give Gamma users the ability to schedule reports from the Dashboard and Explore view like before, create an additional role with "can read on ReportSchedule" and "can write on ReportSchedule" permissions. To further give Gamma users access to the "Alerts & Reports" menu and CRUD view, add "menu access on Manage" and "menu access on Alerts & Report" permissions to the role.

### Potential Downtime

- [21284](https://github.com/apache/superset/pull/21284): A change which drops the unused `dbs.allow_multi_schema_metadata_fetch` column via a (potentially locking) DDL operation.

### Other

- [23118](https://github.com/apache/superset/pull/23118): Previously the "database access on <database>" permission granted access to all datasets on the underlying database, but they didn't show up on the list views. Now all dashboards, charts and datasets that are accessible via this permission will also show up on their respective list views.

## 2.0.1

- [21895](https://github.com/apache/superset/pull/21895): Markdown components had their security increased by adhering to the same sanitization process enforced by GitHub. This means that some HTML elements found in markdowns are not allowed anymore due to the security risks they impose. If you're deploying Superset in a trusted environment and wish to use some of the blocked elements, then you can use the HTML_SANITIZATION_SCHEMA_EXTENSIONS configuration to extend the default sanitization schema. There's also the option to disable HTML sanitization using the HTML_SANITIZATION configuration but we do not recommend this approach because of the security risks. Given the provided configurations, we don't view the improved sanitization as a breaking change but as a security patch.

## Breaking Changes

## Potential Downtime

## Other

## 2.0.0

- [19046](https://github.com/apache/superset/pull/19046): Enables the drag and drop interface in Explore control panel by default. Flips `ENABLE_EXPLORE_DRAG_AND_DROP` and `ENABLE_DND_WITH_CLICK_UX` feature flags to `True`.
- [18936](https://github.com/apache/superset/pull/18936): Removes legacy SIP-15 interim logic/flags—specifically the `SIP_15_ENABLED`, `SIP_15_GRACE_PERIOD_END`, `SIP_15_DEFAULT_TIME_RANGE_ENDPOINTS`, and `SIP_15_TOAST_MESSAGE` flags. Time range endpoints are no longer configurable and strictly adhere to the `[start, end)` paradigm, i.e., inclusive of the start and exclusive of the end. Additionally this change removes the now obsolete `time_range_endpoints` from the form-data and resulting in the cache being busted.
- [19570](https://github.com/apache/superset/pull/19570): makes [sqloxide](https://pypi.org/project/sqloxide/) optional so the SIP-68 migration can be run on aarch64. If the migration is taking too long installing sqloxide manually should improve the performance.
- [20170](https://github.com/apache/superset/pull/20170): Introduced a new endpoint for getting datasets samples.

### Breaking Changes

- [19981](https://github.com/apache/superset/pull/19981): Per [SIP-81](https://github.com/apache/superset/issues/19953) the /explore/form_data api now requires a `datasource_type` in addition to a `datasource_id` for POST and PUT requests
- [19770](https://github.com/apache/superset/pull/19770): Per [SIP-11](https://github.com/apache/superset/issues/6032) and [SIP-68](https://github.com/apache/superset/issues/14909), the native NoSQL Druid connector is deprecated and has been removed. Druid is still supported through SQLAlchemy via pydruid. The config keys `DRUID_IS_ACTIVE` and `DRUID_METADATA_LINKS_ENABLED` have also been removed.
- [19274](https://github.com/apache/superset/pull/19274): The `PUBLIC_ROLE_LIKE_GAMMA` config key has been removed, set `PUBLIC_ROLE_LIKE = "Gamma"` to have the same functionality.
- [19273](https://github.com/apache/superset/pull/19273): The `SUPERSET_CELERY_WORKERS` and `SUPERSET_WORKERS` config keys has been removed. Configure Celery directly using `CELERY_CONFIG` on Superset.
- [19231](https://github.com/apache/superset/pull/19231): The `ENABLE_REACT_CRUD_VIEWS` feature flag has been removed (permanently enabled). Any deployments which had set this flag to false will need to verify that the React views support their use case.
- [19230](https://github.com/apache/superset/pull/19230): The `ROW_LEVEL_SECURITY` feature flag has been removed (permanently enabled). Any deployments which had set this flag to false will need to verify that the presence of the Row Level Security feature does not interfere with their use case.
- [19168](https://github.com/apache/superset/pull/19168): Celery upgrade to 5.X resulted in breaking changes to its command line invocation. Please follow [these](https://docs.celeryq.dev/en/stable/whatsnew-5.2.html#step-1-adjust-your-command-line-invocation) instructions for adjustments. Also consider migrating you Celery config per [here](https://docs.celeryq.dev/en/stable/userguide/configuration.html#conf-old-settings-map).
- [19142](https://github.com/apache/superset/pull/19142): The `VERSIONED_EXPORT` config key is now `True` by default.
- [19113](https://github.com/apache/superset/pull/19113): The `ENABLE_JAVASCRIPT_CONTROLS` config key has moved from an app config to a feature flag. Any deployments who overrode this setting will now need to override the feature flag from here onward.
- [19107](https://github.com/apache/superset/pull/19107): The `SQLLAB_BACKEND_PERSISTENCE` feature flag is now `True` by default, which enables persisting SQL Lab tabs in the backend instead of the browser's `localStorage`.
- [19083](https://github.com/apache/superset/pull/19083): Updates the mutator function in the config file to take a SQL argument and a list of kwargs. Any `SQL_QUERY_MUTATOR` config function overrides will need to be updated to match the new set of params. It is advised regardless of the dictionary args that you list in your function arguments, to keep `**kwargs` as the last argument to allow for any new kwargs to be passed in.
- [19049](https://github.com/apache/superset/pull/19049): The `APP_ICON_WIDTH` config key has been removed. Superset should now be able to handle different logo sizes without having to explicitly set an `APP_ICON_WIDTH`. This might affect the size of existing custom logos as the UI will now resize them according to the specified space of maximum 148px and not according to the value of `APP_ICON_WIDTH`.
- [19017](https://github.com/apache/superset/pull/19017): Removes Python 3.7 support.
- [18970](https://github.com/apache/superset/pull/18970): The `DISABLE_LEGACY_DATASOURCE_EDITOR` feature flag is now `True` by default which disables the legacy datasource editor from being shown in the client.

## 1.5.3

### Other

- [22022](https://github.com/apache/superset/pull/22022): HTTP API endpoints `/superset/approve` and `/superset/request_access` have been deprecated and their HTTP methods were changed from GET to POST
- [21895](https://github.com/apache/superset/pull/21895): Markdown components had their security increased by adhering to the same sanitization process enforced by GitHub. This means that some HTML elements found in markdowns are not allowed anymore due to the security risks they impose. If you're deploying Superset in a trusted environment and wish to use some of the blocked elements, then you can use the HTML_SANITIZATION_SCHEMA_EXTENSIONS configuration to extend the default sanitization schema. There's also the option to disable HTML sanitization using the HTML_SANITIZATION configuration but we do not recommend this approach because of the security risks. Given the provided configurations, we don't view the improved sanitization as a breaking change but as a security patch.

## 1.5.2

### Other

- [19570](https://github.com/apache/superset/pull/19570): makes [sqloxide](https://pypi.org/project/sqloxide/) optional so the SIP-68 migration can be run on aarch64. If the migration is taking too long installing sqloxide manually should improve the performance.

## 1.5.0

### Breaking Changes

- [18976](https://github.com/apache/superset/pull/18976): When running the app in debug mode, the app will default to use `SimpleCache` for `FILTER_STATE_CACHE_CONFIG` and `EXPLORE_FORM_DATA_CACHE_CONFIG`. When running in non-debug mode, a cache backend will need to be defined, otherwise the application will fail to start. For installations using Redis or other caching backends, it is recommended to use the same backend for both cache configs.
- [17881](https://github.com/apache/superset/pull/17881): Previously simple adhoc filter values on string columns were stripped of enclosing single and double quotes. To fully support literal quotes in filters, both single and double quotes will no longer be removed from filter values.
- [17556](https://github.com/apache/superset/pull/17556): Bumps `mysqlclient` from v1 to v2.
- [17539](https://github.com/apache/superset/pull/17539): All Superset CLI commands, e.g. `init`, `load_examples`, etc. require setting the `FLASK_APP` environment variable (which is set by default when `.flaskenv` is loaded).
- [15254](https://github.com/apache/superset/pull/15254): The `QUERY_COST_FORMATTERS_BY_ENGINE`, `SQL_VALIDATORS_BY_ENGINE` and `SCHEDULED_QUERIES` feature flags are now defined as config keys given that feature flags are reserved for boolean only values.

### Potential Downtime

- [16756](https://github.com/apache/incubator-superset/pull/16756): a change which renames the `dbs.allow_csv_upload` column to `dbs.allow_file_upload` via a (potentially locking) DDL operation.
- [17539](https://github.com/apache/superset/pull/17539): all Superset CLI commands
  (init, load_examples and etc) require setting the FLASK_APP environment variable
  (which is set by default when .flaskenv is loaded)
- [17360](https://github.com/apache/superset/pull/17360): changes the column type from `VARCHAR(32)` to `TEXT` in table `table_columns`, potentially requiring a table lock on MySQL dbs or taking some time to complete on large deployments.
- [17543](https://github.com/apache/superset/pull/17543): introduces new models from SIP-68. The database migration migrates the old models (`SqlaTable`, `TableColumn`, `SqlMetric`) to the new models (`Column`, `Table`, `Dataset`), and the PR introduces logic to keep the old models in sync with the new ones until they are fully removed. The migration might take considerable time depending on the number of datasets.

### Deprecations

- [18960](https://github.com/apache/superset/pull/18960): Persisting URL params in chart metadata is no longer supported. To set a default value for URL params in Jinja code, use the optional second argument: `url_param("my-param", "my-default-value")`.

### Other

- [17589](https://github.com/apache/superset/pull/17589): It is now possible to limit access to users' recent activity data by setting the `ENABLE_BROAD_ACTIVITY_ACCESS` config flag to false, or customizing the `raise_for_user_activity_access` method in the security manager.
- [17536](https://github.com/apache/superset/pull/17536): introduced a key-value endpoint to store dashboard filter state. This endpoint is backed by Flask-Caching and the default configuration assumes that the values will be stored in the file system. If you are already using another cache backend like Redis or Memcached, you'll probably want to change this setting in `superset_config.py`. The key is `FILTER_STATE_CACHE_CONFIG` and the available settings can be found in Flask-Caching [docs](https://flask-caching.readthedocs.io/en/latest/).
- [17882](https://github.com/apache/superset/pull/17882): introduced a key-value endpoint to store Explore form data. This endpoint is backed by Flask-Caching and the default configuration assumes that the values will be stored in the file system. If you are already using another cache backend like Redis or Memcached, you'll probably want to change this setting in `superset_config.py`. The key is `EXPLORE_FORM_DATA_CACHE_CONFIG` and the available settings can be found in Flask-Caching [docs](https://flask-caching.readthedocs.io/en/latest/).

## 1.4.1

### Breaking Changes

- [17984](https://github.com/apache/superset/pull/17984): Default Flask SECRET_KEY has changed for security reasons. You should always override with your own secret. Set `PREVIOUS_SECRET_KEY` (ex: PREVIOUS_SECRET_KEY = "\2\1thisismyscretkey\1\2\\e\\y\\y\\h") with your previous key and use `superset re-encrypt-secrets` to rotate you current secrets

### Potential Downtime

### Deprecations

### Other

## 1.4.0

### Breaking Changes

- [16660](https://github.com/apache/superset/pull/16660): The `columns` Jinja parameter has been renamed `table_columns` to make the `columns` query object parameter available in the Jinja context.
- [16711](https://github.com/apache/superset/pull/16711): The `url_param` Jinja function will now by default escape the result. For instance, the value `O'Brien` will now be changed to `O''Brien`. To disable this behavior, call `url_param` with `escape_result` set to `False`: `url_param("my_key", "my default", escape_result=False)`.

### Potential Downtime

### Deprecations

### Other

- [16809](https://github.com/apache/superset/pull/16809): When building the superset frontend assets manually, you should now use Node 16 (previously Node 14 was required/recommended). Node 14 will most likely still work for at least some time, but is no longer actively tested for on CI.

## 1.3.0

### Breaking Changes

- [15909](https://github.com/apache/superset/pull/15909): a change which
  drops a uniqueness criterion (which may or may not have existed) to the tables table. This constraint was obsolete as it is handled by the ORM due to differences in how MySQL, PostgreSQL, etc. handle uniqueness for NULL values.

### Potential Downtime

- [14234](https://github.com/apache/superset/pull/14234): Adds the `limiting_factor` column to the `query` table. Give the migration includes a DDL operation on a heavily trafficked table, potential service downtime may be required.

-[16454](https://github.com/apache/superset/pull/16454): Adds the `extra` column to the `table_columns` table. Users using MySQL will either need to schedule downtime or use the percona toolkit (or similar) to perform the migration.

## 1.2.0

### Deprecations

- [13440](https://github.com/apache/superset/pull/13440): Dashboard/Charts reports and old Alerts is deprecated. The following config keys are deprecated:
  - ENABLE_ALERTS
  - SCHEDULED_EMAIL_DEBUG_MODE
  - EMAIL_REPORTS_CRON_RESOLUTION
  - EMAIL_ASYNC_TIME_LIMIT_SEC
  - EMAIL_REPORT_BCC_ADDRESS
  - EMAIL_REPORTS_USER

### Other

- [13772](https://github.com/apache/superset/pull/13772): Row level security (RLS) is now enabled by default. To activate the feature, please run `superset init` to expose the RLS menus to Admin users.
- [13980](https://github.com/apache/superset/pull/13980): Data health checks no longer use the metadata database as an interim cache. Though non-breaking, deployments which implement complex logic should likely memoize the callback function. Refer to documentation in the config.py file for more detail.
- [14255](https://github.com/apache/superset/pull/14255): The default `CSV_TO_HIVE_UPLOAD_DIRECTORY_FUNC` callable logic has been updated to leverage the specified database and schema to ensure the upload S3 key prefix is unique. Previously tables generated via upload from CSV with the same name but differ schema and/or cluster would use the same S3 key prefix. Note this change does not impact previously imported tables.

## 1.1.0

### Breaking Changes

- This is the first release since we adopted semantic versioning ([SIP-57](https://github.com/apache/superset/issues/12566)). There are no breaking changes in 1.1.0 since this is a minor release.

### Potential Downtime

- [13111](https://github.com/apache/superset/pull/13111) has a database migration that replaces `directed_force` charts with newer `graph_chart` charts based on Apache ECharts.
- [13216](https://github.com/apache/superset/pull/13216) adds a UUID column to models that are missing it. The original migration script that added the column would incorrectly complete when the column couldn't be added, resulting in a broken schema. The script is optimized for MySQL and Postgres, so depending on the database and the number of objects this migration might take considerable time.
- [12960](https://github.com/apache/superset/pull/12960) populates the granularity parameter in existing charts. Depending on the number of charts without a `granularity` or `granularity_sqla param` this might take considerable time.
- [13052](https://github.com/apache/superset/pull/13052) updates the label in existing pie charts, setting `label_type` from `pie_label_type`. Depending on the number of pie charts this might take considerable time.
- [12680](https://github.com/apache/superset/pull/12680) creates a new table, `dashboard_roles`, for role based dashboard level access.
- [12552](https://github.com/apache/superset/pull/12552) updates charts that have the time range defined using "until" and "since". Depending on the number of charts this might take considerable time.

### Deprecations

- [12552](https://github.com/apache/superset/pull/12552) removes the use of unclear time offsets, eg, "30 days". An error message is displayed if the user doesn't specify "ago" or "later", instructing the user of the correct format.
- [12627](https://github.com/apache/superset/pull/12627) deprecates the legacy alerts module.

### Other

- [shillelagh](https://github.com/betodealmeida/shillelagh/) is now the recommended module to connect Superset to Google Spreadsheets since it's more robust and has extensive test coverage. You should uninstall the `gsheetsdb` module and install the `shillelagh` module in its place. Shillelagh is a drop-in replacement, so no modifications are needed to be done on existing queries, datasets, or charts.

## 1.0.0

### Breaking Changes

- [11509](https://github.com/apache/superset/pull/12491): Dataset metadata updates check user ownership, only owners or an Admin are allowed.
- Security simplification (SIP-19), the following permission domains were simplified:

  - [12072](https://github.com/apache/superset/pull/12072): `Query` with `can_read`, `can_write`
  - [12036](https://github.com/apache/superset/pull/12036): `Database` with `can_read`, `can_write`.
  - [12012](https://github.com/apache/superset/pull/12036): `Dashboard` with `can_read`, `can_write`.
  - [12061](https://github.com/apache/superset/pull/12061): `Log` with `can_read`, `can_write`.
  - [12000](https://github.com/apache/superset/pull/12000): `Dataset` with `can_read`, `can_write`.
  - [12014](https://github.com/apache/superset/pull/12014): `Annotation` with `can_read`, `can_write`.
  - [11981](https://github.com/apache/superset/pull/11981): `Chart` with `can_read`, `can_write`.
  - [11853](https://github.com/apache/superset/pull/11853): `ReportSchedule` with `can_read`, `can_write`.
  - [11856](https://github.com/apache/superset/pull/11856): `CssTemplate` with `can_read`, `can_write`.
  - [11764](https://github.com/apache/superset/pull/11764): `SavedQuery` with `can_read`, `can_write`.
    Old permissions will be automatically migrated to these new permissions and applied to all existing security Roles.

- [11499](https://github.com/apache/superset/pull/11499): Breaking change: `STORE_CACHE_KEYS_IN_METADATA_DB` config flag added (default=`False`) to write `CacheKey` records to the metadata DB. `CacheKey` recording was enabled by default previously.

- [11704](https://github.com/apache/superset/pull/11704) Breaking change: Jinja templating for SQL queries has been updated, removing default modules such as `datetime` and `random` and enforcing static template values. To restore or extend functionality, use `JINJA_CONTEXT_ADDONS` and `CUSTOM_TEMPLATE_PROCESSORS` in `superset_config.py`.

- [11509](https://github.com/apache/superset/pull/11509): Config value `TABLE_NAMES_CACHE_CONFIG` has been renamed to `DATA_CACHE_CONFIG`, which will now also hold query results cache from connected datasources (previously held in `CACHE_CONFIG`), in addition to the table names. If you will set `DATA_CACHE_CONFIG` to a new cache backend different than your previous `CACHE_CONFIG`, plan for additional cache warmup to avoid degrading charting performance for the end users.

- [11575](https://github.com/apache/superset/pull/11575) The Row Level Security (RLS) config flag has been moved to a feature flag. To migrate, add `ROW_LEVEL_SECURITY: True` to the `FEATURE_FLAGS` dict in `superset_config.py`.

- [11259](https://github.com/apache/superset/pull/11259): config flag ENABLE_REACT_CRUD_VIEWS has been set to `True` by default, set to `False` if you prefer to the vintage look and feel. However, we may discontinue support on the vintage list view in the future.

- [11244](https://github.com/apache/superset/pull/11244): The `REDUCE_DASHBOARD_BOOTSTRAP_PAYLOAD` feature flag has been removed after being set to True for multiple months.

- [11172](https://github.com/apache/superset/pull/11172): Turning
  off language selectors by default as i18n is incomplete in most languages
  and requires more work. You can easily turn on the languages you want
  to expose in your environment in superset_config.py

- [11172](https://github.com/apache/superset/pull/11172): Breaking change: SQL templating is turned off by default. To turn it on set `ENABLE_TEMPLATE_PROCESSING` to True on `FEATURE_FLAGS`

### Potential Downtime

- [11920](https://github.com/apache/superset/pull/11920): Undoes the DB migration from [11714](https://github.com/apache/superset/pull/11714) to prevent adding new columns to the logs table. Deploying a sha between these two PRs may result in locking your DB.

- [11714](https://github.com/apache/superset/pull/11714): Logs
  significantly more analytics events (roughly double?), and when
  using DBEventLogger (default) could result in stressing the metadata
  database more.

- [11098](https://github.com/apache/superset/pull/11098): includes a database migration that adds a `uuid` column to most models, and updates `Dashboard.position_json` to include chart UUIDs. Depending on number of objects, the migration may take up to 5 minutes, requiring planning for downtime.

### Deprecations

- [11155](https://github.com/apache/superset/pull/11155): The `FAB_UPDATE_PERMS` config parameter is no longer required as the Superset application correctly informs FAB under which context permissions should be updated.

## 0.38.0

- [10887](https://github.com/apache/superset/pull/10887): Breaking change: The custom cache backend changed in order to support the Flask-Caching factory method approach and thus must be registered as a custom type. See [here](https://flask-caching.readthedocs.io/en/latest/#custom-cache-backends) for specifics.

- [10674](https://github.com/apache/superset/pull/10674): Breaking change: PUBLIC_ROLE_LIKE_GAMMA was removed is favour of the new PUBLIC_ROLE_LIKE so it can be set to whatever role you want.

- [10590](https://github.com/apache/superset/pull/10590): Breaking change: this PR will convert iframe chart into dashboard markdown component, and remove all `iframe`, `separator`, and `markup` slices (and support) from Superset. If you have important data in those slices, please backup manually.

- [10562](https://github.com/apache/superset/pull/10562): EMAIL_REPORTS_WEBDRIVER is deprecated use WEBDRIVER_TYPE instead.

- [10567](https://github.com/apache/superset/pull/10567): Default WEBDRIVER_OPTION_ARGS are Chrome-specific. If you're using FF, should be `--headless` only

- [10241](https://github.com/apache/superset/pull/10241): change on Alpha role, users started to have access to "Annotation Layers", "Css Templates" and "Import Dashboards".

- [10324](https://github.com/apache/superset/pull/10324): Facebook Prophet has been introduced as an optional dependency to add support for timeseries forecasting in the chart data API. To enable this feature, install Superset with the optional dependency `prophet` or directly `pip install fbprophet`.

- [10320](https://github.com/apache/superset/pull/10320): References to blacklist/whitelist language have been replaced with more appropriate alternatives. All configs referencing containing `WHITE`/`BLACK` have been replaced with `ALLOW`/`DENY`. Affected config variables that need to be updated: `TIME_GRAIN_BLACKLIST`, `VIZ_TYPE_BLACKLIST`, `DRUID_DATA_SOURCE_BLACKLIST`.

## 0.37.1

- [10794](https://github.com/apache/superset/pull/10794): Breaking change: `uuid` python package is not supported on Jinja2 anymore, only uuid functions are exposed eg: `uuid1`, `uuid3`, `uuid4`, `uuid5`.

## 0.37.0

- [9964](https://github.com/apache/superset/pull/9964): Breaking change on Flask-AppBuilder 3. If you're using OAuth, find out what needs to be changed [here](https://github.com/dpgaspar/Flask-AppBuilder/blob/master/README.rst#change-log).

- [10233](https://github.com/apache/superset/pull/10233): a change which deprecates the `ENABLE_FLASK_COMPRESS` config option in favor of the Flask-Compress `COMPRESS_REGISTER` config option which serves the same purpose.

- [10222](https://github.com/apache/superset/pull/10222): a change which changes how payloads are cached. Previous cached objects cannot be decoded and thus will be reloaded from source.

- [10130](https://github.com/apache/superset/pull/10130): a change which deprecates the `dbs.perm` column in favor of SQLAlchemy [hybrid attributes](https://docs.sqlalchemy.org/en/13/orm/extensions/hybrid.html).

- [10034](https://github.com/apache/superset/pull/10034): a change which deprecates the public security manager `assert_datasource_permission`, `assert_query_context_permission`, `assert_viz_permission`, and `rejected_tables` methods with the `raise_for_access` method which also handles assertion logic for SQL tables.

- [10031](https://github.com/apache/superset/pull/10030): a change which renames the following public security manager methods: `can_access_datasource` to `can_access_table`, `all_datasource_access` to `can_access_all_datasources`, `all_database_access` to `can_access_all_databases`, `database_access` to `can_access_database`, `schema_access` to `can_access_schema`, and
  `datasource_access` to `can_access_datasource`. Regrettably it is not viable to provide aliases for the deprecated methods as this would result in a name clash. Finally the `can_access_table` (previously `can_access_database`) method signature has changed, i.e., the optional `schema` argument no longer exists.

- [10030](https://github.com/apache/superset/pull/10030): a change which renames the public security manager `schemas_accessible_by_user` method to `get_schemas_accessible_by_user`.

- [9786](https://github.com/apache/superset/pull/9786): with the upgrade of `werkzeug` from version `0.16.0` to `1.0.1`, the `werkzeug.contrib.cache` module has been moved to a standalone package [cachelib](https://pypi.org/project/cachelib/). For example, to import the `RedisCache` class, please use the following import: `from cachelib.redis import RedisCache`.

- [9794](https://github.com/apache/superset/pull/9794): introduces `create view as` functionality in the sqllab. This change will require the `query` table migration and potential service downtime as that table has quite some traffic.

- [9572](https://github.com/apache/superset/pull/9572): a change which by default means that the Jinja `current_user_id`, `current_username`, and `url_param` context calls no longer need to be wrapped via `cache_key_wrapper` in order to be included in the cache key. The `cache_key_wrapper` function should only be required for Jinja add-ons.

## 0.36.0

- [8867](https://github.com/apache/superset/pull/8867): a change which adds the `tmp_schema_name` column to the `query` table which requires locking the table. Given the `query` table is heavily used performance may be degraded during the migration. Scheduled downtime may be advised.

- [9238](https://github.com/apache/superset/pull/9238): the config option `TIME_GRAIN_FUNCTIONS` has been renamed to `TIME_GRAIN_EXPRESSIONS` to better reflect the content of the dictionary.

- [9218](https://github.com/apache/superset/pull/9218): SQLite connections have been disabled by default
  for analytics databases. You can optionally enable SQLite by setting `PREVENT_UNSAFE_DB_CONNECTIONS` to `False`.
  It is not recommended to change this setting, as arbitrary SQLite connections can lead to security vulnerabilities.

- [9133](https://github.com/apache/superset/pull/9133): Security list of permissions and list views has been
  disable by default. You can optionally enable them back again by setting the following config keys:
  `FAB_ADD_SECURITY_PERMISSION_VIEW`, `FAB_ADD_SECURITY_VIEW_MENU_VIEW`, `FAB_ADD_SECURITY_PERMISSION_VIEWS_VIEW` to `True`.

- [9173](https://github.com/apache/superset/pull/9173): Changes the encoding of the query source from an int to an enum.

- [9120](https://github.com/apache/superset/pull/9120): Changes the default behavior of ad-hoc sharing of
  queries in SQLLab to one that links to the saved query rather than one that copies the query data into the KVStore
  model and links to the record there. This is a security-related change that makes SQLLab query
  sharing respect the existing role-based access controls. Should you wish to retain the existing behavior, set two feature flags:
  `"KV_STORE": True` will re-enable the `/kv/` and `/kv/store/` endpoints, and `"SHARE_QUERIES_VIA_KV_STORE": True`
  will tell the front-end to utilize them for query sharing.

- [9109](https://github.com/apache/superset/pull/9109): Expire `filter_immune_slices` and
  `filter_immune_filter_fields` to favor dashboard scoped filter metadata `filter_scopes`.

- [9046](https://github.com/apache/superset/pull/9046): Replaces `can_only_access_owned_queries` by
  `all_query_access` favoring a white list approach. Since a new permission is introduced use `superset init`
  to create and associate it by default to the `Admin` role. Note that, by default, all non `Admin` users will
  not be able to access queries they do not own.

- [8901](https://github.com/apache/superset/pull/8901): The datasource's update
  timestamp has been added to the query object's cache key to ensure updates to
  datasources are always reflected in associated query results. As a consequence all
  previously cached results will be invalidated when updating to the next version.

- [8699](https://github.com/apache/superset/pull/8699): A `row_level_security_filters`
  table has been added, which is many-to-many with `tables` and `ab_roles`. The applicable filters
  are added to the sqla query, and the RLS ids are added to the query cache keys. If RLS is enabled in config.py (`ENABLE_ROW_LEVEL_SECURITY = True`; by default, it is disabled), they can be
  accessed through the `Security` menu, or when editing a table.

- [8732](https://github.com/apache/superset/pull/8732): Swagger user interface is now enabled by default.
  A new permission `show on SwaggerView` is created by `superset init` and given to the `Admin` Role. To disable the UI,
  set `FAB_API_SWAGGER_UI = False` on config.

- [8721](https://github.com/apache/superset/pull/8721): When using the cache
  warmup Celery task you should now specify the `SUPERSET_WEBSERVER_PROTOCOL` variable
  in your configuration (probably either "http" or "https"). This defaults to "http".

- [8512](https://github.com/apache/superset/pull/8512): `DRUID_IS_ACTIVE` now
  defaults to False. To enable Druid-API-based functionality, override the
  `DRUID_IS_ACTIVE` configuration variable by setting it to `True` for your deployment.

- [8450](https://github.com/apache/superset/pull/8450): The time range picker
  now uses UTC for the tooltips and default placeholder timestamps (sans timezone).

- [8418](https://github.com/apache/superset/pull/8418): FLASK_APP / Worker App
  have changed. FLASK_APP should be updated to `superset.app:create_app()` and Celery Workers
  should be started with `--app=superset.tasks.celery_app:app`

- [9017](https://github.com/apache/superset/pull/9017): `SIP_15_ENABLED` now
  defaults to True which ensures that for all new SQL charts the time filter will behave
  like [start, end). Existing deployments should either disable this feature to keep the
  status quo or inform their users of this change prior to enabling the flag. The
  `SIP_15_GRACE_PERIOD_END` option provides a mechanism for specifying how long chart
  owners have to migrate their charts (the default is indefinite).

## 0.35.0

- [8370](https://github.com/apache/superset/pull/8370): Deprecates
  the `HTTP_HEADERS` variable in favor of `DEFAULT_HTTP_HEADERS` and
  `OVERRIDE_HTTP_HEADERS`. To retain the same behavior you should use
  `OVERRIDE_HTTP_HEADERS` instead of `HTTP_HEADERS`. `HTTP_HEADERS` will still
  work but may be removed in a future update.

- We're deprecating the concept of "restricted metric", this feature
  was not fully working anyhow.
- [8117](https://github.com/apache/superset/pull/8117): If you are
  using `ENABLE_PROXY_FIX = True`, review the newly-introduced variable,
  `PROXY_FIX_CONFIG`, which changes the proxy behavior in accordance with
  [Werkzeug](https://werkzeug.palletsprojects.com/en/0.15.x/middleware/proxy_fix/)

- [8069](https://github.com/apache/superset/pull/8069): introduces
  [MessagePack](https://github.com/msgpack/msgpack-python) and
  [PyArrow](https://arrow.apache.org/docs/python/) for async query results
  backend serialization. To disable set `RESULTS_BACKEND_USE_MSGPACK = False`
  in your configuration.

- [8371](https://github.com/apache/superset/pull/8371): makes
  `tables.table_name`, `dbs.database_name`, `datasources.cluster_name`, and `clusters.cluster_name` non-nullable.
  Depending on the integrity of the data, manual intervention may be required.

## 0.34.0

- [7848](https://github.com/apache/superset/pull/7848): If you are
  running redis with celery, celery bump to 4.3.0 requires redis-py upgrade to
  3.2.0 or later.

- [7667](https://github.com/apache/superset/pull/7667): a change to
  make all Unix timestamp (which by definition are in UTC) comparisons refer
  to a timestamp in UTC as opposed to local time.

- [7653](https://github.com/apache/superset/pull/7653): a change
  which deprecates the table_columns.database_expression column. Expressions
  should be handled by the DB engine spec conversion, Python date format, or
  custom column expression/type.

- The repo no longer contains translation binaries (`.mo`) files. If you
  want translations in your build, you now have to run the command
  `babel-compile --target superset/translations` as part of your builds
- [5451](https://github.com/apache/superset/pull/5451): a change
  which adds missing non-nullable fields to the `datasources` table. Depending on
  the integrity of the data, manual intervention may be required.

- [5452](https://github.com/apache/superset/pull/5452): a change
  which adds missing non-nullable fields and uniqueness constraints (which may be
  case insensitive depending on your database configuration) to the `columns`and
  `table_columns` tables. Depending on the integrity of the data, manual
  intervention may be required.
- `fabmanager` command line is deprecated since Flask-AppBuilder 2.0.0, use
  the new `flask fab <command>` integrated with _Flask cli_.
- `SUPERSET_UPDATE_PERMS` environment variable was replaced by
  `FAB_UPDATE_PERMS` config boolean key. To disable automatic
  creation of permissions set `FAB_UPDATE_PERMS = False` on config.
- [5453](https://github.com/apache/superset/pull/5453): a change
  which adds missing non-nullable fields and uniqueness constraints (which may be
  case insensitive depending on your database configuration) to the metrics
  and sql_metrics tables. Depending on the integrity of the data, manual
  intervention may be required.
- [7616](https://github.com/apache/superset/pull/7616): this bug fix
  changes time_compare deltas to correctly evaluate to the number of days prior
  instead of number of days in the future. It will change the data for advanced
  analytics time_compare so `1 year` from 5/1/2019 will be calculated as 365 days
  instead of 366 days.

## Superset 0.32.0

- `npm run backend-sync` is deprecated and no longer needed, will fail if called
- [5445](https://github.com/apache/superset/pull/5445): a change
  which prevents encoding of empty string from form data in the database.
  This involves a non-schema changing migration which does potentially impact
  a large number of records. Scheduled downtime may be advised.

## Superset 0.31.0

- If you use `Hive` or `Presto`, we've moved some dependencies that were
  in the main package as optional now. To get these packages,
  run `pip install superset[presto]` and/or `pip install superset[hive]` as
  required.

- Similarly, if you use Celery's `flower`, `gsheetsdb`, `thrift` or
  `thrift-sasl`, those dependencies have now been made optional in our
  package, meaning you may have to install them in your environment post
  0.31.0

- boto3 / botocore was removed from the dependency list. If you use s3
  as a place to store your SQL Lab result set or Hive uploads, you may
  have to rely on an alternate requirements.txt file to install those
  dependencies.
- From 0.31.0 onwards, we recommend not using the npm package `yarn` in
  favor of good old `npm install`. While yarn should still work just fine,
  you should probably align to guarantee builds similar to the ones we
  use in testing and across the community in general.

## Superset 0.30.0

- 0.30.0 includes a db_migration that removes allow_run_sync. This may
  require downtime because during the migration if the db is migrated first,
  superset will get 500 errors when the code can't find the field (until
  the deploy finishes).

## Superset 0.29.0

- India was removed from the "Country Map" visualization as the geojson
  file included in the package was very large

- [5933](https://github.com/apache/superset/pull/5933)/[6078](https://github.com/apache/superset/pull/6078): changes which add schema and table metadata cache timeout logic at the database level. If left undefined caching of metadata is disabled.

## Superset 0.28.0

- Support for Python 2 is deprecated, we only support >=3.6 from
  `0.28.0` onwards

- Superset 0.28 deprecates the previous dashboard layout. While 0.27
  offered a migration workflow to users and allowed them to validate and
  publish their migrated dashboards individually, 0.28 forces
  the migration of all
  dashboards through an automated db migration script. We
  do recommend that you take a backup prior to this migration.

- Superset 0.28 deprecates the `median` cluster label aggregator for mapbox visualizations. This particular aggregation is not supported on mapbox visualizations going forward.

- Superset 0.28 upgrades `flask-login` to `>=0.3`, which includes a
  backwards-incompatible change: `g.user.is_authenticated`,
  `g.user.is_anonymous`, and `g.user.is_active` are now properties
  instead of methods.

## Superset 0.27.0

- Superset 0.27 start to use nested layout for dashboard builder, which is not
  backward-compatible with earlier dashboard grid data. We provide migration script
  to automatically convert dashboard grid to nested layout data. To be safe, please
  take a database backup prior to this upgrade. It's the only way people could go
  back to a previous state.

## Superset 0.26.0

- Superset 0.26.0 deprecates the `superset worker` CLI, which is a simple
  wrapper around the `celery worker` command, forcing you into crafting
  your own native `celery worker` command. Your command should look something
  like `celery worker --app=superset.sql_lab:celery_app --pool=gevent -Ofair`

## Superset 0.25.0

Superset 0.25.0 contains a backwards incompatible changes.
If you run a production system you should schedule downtime for this
upgrade.

The PRs below have more information around the breaking changes:

- [9825](https://github.com/apache/superset/pull/9825): Support for Excel sheet upload added. To enable support, install Superset with the optional dependency `excel`

- [4587](https://github.com/apache/superset/pull/4587) : a backward
  incompatible database migration that requires downtime. Once the
  db migration succeeds, the web server needs to be restarted with the
  new version. The previous version will fail
- [4565](https://github.com/apache/superset/pull/4565) : we've
  changed the security model a bit where in the past you would have to
  define your authentication scheme by inheriting from Flask
  App Builder's
  `from flask_appbuilder.security.sqla.manager import SecurityManager`,
  you now have to derive Superset's
  own derivative `superset.security.SupersetSecurityManager`. This
  can provide you with more hooks to define your own logic and/or defer
  permissions to another system as needed. For all implementation, you
  simply have to import and derive `SupersetSecurityManager` in place
  of the `SecurityManager`
- [4835](https://github.com/apache/superset/pull/4835) :
  our `setup.py` now only pins versions where required, giving you
  more latitude in using versions of libraries as needed. We do now
  provide a `requirements.txt` with pinned versions if you want to run
  the suggested versions that `Superset` builds and runs tests against.
  Simply `pip install -r requirements.txt` in your build pipeline, likely
  prior to `pip install superset==0.25.0`<|MERGE_RESOLUTION|>--- conflicted
+++ resolved
@@ -29,11 +29,8 @@
 
 ### Breaking Changes
 
-<<<<<<< HEAD
 - [26343](https://github.com/apache/superset/issues/26343): Removes the deprecated `ENABLE_EXPLORE_DRAG_AND_DROP` feature flag. The previous value of the feature flag was `True` and now the feature is permanently enabled.
-=======
 - [26331](https://github.com/apache/superset/issues/26331): Removes the deprecated `DISABLE_DATASET_SOURCE_EDIT` feature flag. The previous value of the feature flag was `False` and now the feature is permanently removed.
->>>>>>> b2ad74f9
 
 ### Potential Downtime
 
