--- conflicted
+++ resolved
@@ -26,11 +26,8 @@
 
 ### Breaking Changes
 
-<<<<<<< HEAD
-=======
 - [16711](https://github.com/apache/incubator-superset/pull/16711): The `url_param` Jinja function will now by default escape the result. For instance, the value `O'Brien` will now be changed to `O''Brien`. To disable this behavior, call `url_param` with `escape_result` set to `False`: `url_param("my_key", "my default", escape_result=False)`.
 
->>>>>>> 86290cc0
 ### Potential Downtime
 
 ### Deprecations
