<!--
Licensed to the Apache Software Foundation (ASF) under one
or more contributor license agreements.  See the NOTICE file
distributed with this work for additional information
regarding copyright ownership.  The ASF licenses this file
to you under the Apache License, Version 2.0 (the
"License"); you may not use this file except in compliance
with the License.  You may obtain a copy of the License at

  http://www.apache.org/licenses/LICENSE-2.0

Unless required by applicable law or agreed to in writing,
software distributed under the License is distributed on an
"AS IS" BASIS, WITHOUT WARRANTIES OR CONDITIONS OF ANY
KIND, either express or implied.  See the License for the
specific language governing permissions and limitations
under the License.
-->
# Updating Superset

This file documents any backwards-incompatible changes in Superset and
assists people when migrating to a new version.

## Superset 0.34.0

* [5451](https://github.com/apache/incubator-superset/pull/5451): a change
which adds missing non-nullable fields to the `datasources` table. Depending on
the integrity of the data, manual intervention may be required.

* [5452](https://github.com/apache/incubator-superset/pull/5452): a change
which adds missing non-nullable fields and uniqueness constraints to the
`columns`and `table_columns` tables. Depending on the integrity of the data,
manual intervention may be required.

<<<<<<< HEAD
## Superset 0.33.0

* `fabmanager` command line is deprecated since Flask-AppBuilder 2.0.0, use
the new `flask fab <command>` integrated with *Flask cli*.
* `SUPERSET_UPDATE_PERMS` environment variable was replaced by 
`FAB_UPDATE_PERMS` config boolean key. To disable automatic
creation of permissions set `FAB_UPDATE_PERMS = False` on config.
=======
* [5453](https://github.com/apache/incubator-superset/pull/5453): a change
which adds missing non-nullable fields and uniqueness constraints to the metrics
and sql_metrics tables. Depending on the integrity of the data, manual
intervention may be required.
>>>>>>> 4fe152d1

## Superset 0.32.0

* `npm run backend-sync` is deprecated and no longer needed, will fail if called
* [5445](https://github.com/apache/incubator-superset/pull/5445): a change
which prevents encoding of empty string from form data in the database.
This involves a non-schema changing migration which does potentially impact
a large number of records. Scheduled downtime may be advised.

## Superset 0.31.0

* If you use `Hive` or `Presto`, we've moved some dependencies that were
  in the main package as optional now. To get these packages,
  run `pip install superset[presto]` and/or `pip install superset[hive]` as
  required.

* Similarly, if you use Celery's `flower`, `gsheetsdb`, `thrift` or
  `thrift-sasl`, those dependencies have now been made optional in our
  package, meaning you may have to install them in your environment post
  0.31.0

* boto3 / botocore was removed from the dependency list. If you use s3
as a place to store your SQL Lab result set or Hive uploads, you may
have to rely on an alternate requirements.txt file to install those
dependencies.
* From 0.31.0 onwards, we recommend not using the npm package `yarn` in
favor of good old `npm install`. While yarn should still work just fine,
you should probably align to guarantee builds similar to the ones we
use in testing and across the community in general.

## Superset 0.30.0
* 0.30.0 includes a db_migration that removes allow_run_sync. This may
require downtime because during the migration if the db is migrated first,
superset will get 500 errors when the code can't find the field (until
the deploy finishes).

## Superset 0.29.0
* India was removed from the "Country Map" visualization as the geojson
  file included in the package was very large

## Superset 0.28.0
* Support for Python 2 is deprecated, we only support >=3.6 from
  `0.28.0` onwards

* Superset 0.28 deprecates the previous dashboard layout. While 0.27
  offered a migration workflow to users and allowed them to validate and
  publish their migrated dashboards individually, 0.28 forces
  the migration of all
  dashboards through an automated db migration script. We
  do recommend that you take a backup prior to this migration.

* Superset 0.28 deprecates the `median` cluster label aggregator for mapbox visualizations. This particular aggregation is not supported on mapbox visualizations going forward.

* Superset 0.28 upgrades `flask-login` to `>=0.3`, which includes a
    backwards-incompatible change: `g.user.is_authenticated`,
    `g.user.is_anonymous`, and `g.user.is_active` are now properties
    instead of methods.

## Superset 0.27.0
* Superset 0.27 start to use nested layout for dashboard builder, which is not
backward-compatible with earlier dashboard grid data. We provide migration script
to automatically convert dashboard grid to nested layout data. To be safe, please
take a database backup prior to this upgrade. It's the only way people could go
back to a previous state.


## Superset 0.26.0
* Superset 0.26.0 deprecates the `superset worker` CLI, which is a simple
wrapper around the `celery worker` command, forcing you into crafting
your own native `celery worker` command. Your command should look something
like `celery worker --app=superset.sql_lab:celery_app --pool=gevent -Ofair`

## Superset 0.25.0
Superset 0.25.0 contains a backwards incompatible changes.
If you run a production system you should schedule downtime for this
upgrade.

The PRs bellow have more information around the breaking changes:
* [4587](https://github.com/apache/incubator-superset/pull/4587) : a backward
  incompatible database migration that requires downtime. Once the
  db migration succeeds, the web server needs to be restarted with the
  new version. The previous version will fail
* [4565](https://github.com/apache/incubator-superset/pull/4565) : we've
  changed the security model a bit where in the past you would have to
  define your authentication scheme by inheriting from Flask
  App Builder's
  `from flask_appbuilder.security.sqla.manager import SecurityManager`,
  you now have to derive Superset's
  own derivative `superset.security.SupersetSecurityManager`. This
  can provide you with more hooks to define your own logic and/or defer
  permissions to another system as needed. For all implementation, you
  simply have to import and derive `SupersetSecurityManager` in place
  of the `SecurityManager`
* [4835](https://github.com/apache/incubator-superset/pull/4835) :
  our `setup.py` now only pins versions where required, giving you
  more latitude in using versions of libraries as needed. We do now
  provide a `requirements.txt` with pinned versions if you want to run
  the suggested versions that `Superset` builds and runs tests against.
  Simply `pip install -r requirements.txt` in your build pipeline, likely
  prior to `pip install superset==0.25.0`<|MERGE_RESOLUTION|>--- conflicted
+++ resolved
@@ -21,7 +21,7 @@
 This file documents any backwards-incompatible changes in Superset and
 assists people when migrating to a new version.
 
-## Superset 0.34.0
+## Next Version
 
 * [5451](https://github.com/apache/incubator-superset/pull/5451): a change
 which adds missing non-nullable fields to the `datasources` table. Depending on
@@ -31,21 +31,15 @@
 which adds missing non-nullable fields and uniqueness constraints to the
 `columns`and `table_columns` tables. Depending on the integrity of the data,
 manual intervention may be required.
-
-<<<<<<< HEAD
-## Superset 0.33.0
-
 * `fabmanager` command line is deprecated since Flask-AppBuilder 2.0.0, use
 the new `flask fab <command>` integrated with *Flask cli*.
 * `SUPERSET_UPDATE_PERMS` environment variable was replaced by 
 `FAB_UPDATE_PERMS` config boolean key. To disable automatic
 creation of permissions set `FAB_UPDATE_PERMS = False` on config.
-=======
 * [5453](https://github.com/apache/incubator-superset/pull/5453): a change
 which adds missing non-nullable fields and uniqueness constraints to the metrics
 and sql_metrics tables. Depending on the integrity of the data, manual
 intervention may be required.
->>>>>>> 4fe152d1
 
 ## Superset 0.32.0
 
