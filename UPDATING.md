<!--
Licensed to the Apache Software Foundation (ASF) under one
or more contributor license agreements.  See the NOTICE file
distributed with this work for additional information
regarding copyright ownership.  The ASF licenses this file
to you under the Apache License, Version 2.0 (the
"License"); you may not use this file except in compliance
with the License.  You may obtain a copy of the License at

  http://www.apache.org/licenses/LICENSE-2.0

Unless required by applicable law or agreed to in writing,
software distributed under the License is distributed on an
"AS IS" BASIS, WITHOUT WARRANTIES OR CONDITIONS OF ANY
KIND, either express or implied.  See the License for the
specific language governing permissions and limitations
under the License.
-->
# Updating Superset

This file documents any backwards-incompatible changes in Superset and
assists people when migrating to a new version.

## Next

<<<<<<< HEAD
* [10233](https://github.com/apache/incubator-superset/pull/10233): a change which deprecates the `ENABLE_FLASK_COMPRESS` config option in favor of the Flask-Compress `COMPRESS_REGISTER` config option which serves the same purpose.
=======
* [10222](https://github.com/apache/incubator-superset/pull/10222): a change which changes how payloads are cached. Previous cached objects cannot be decoded and thus will be reloaded from source.
>>>>>>> f6e13b64

* [10130](https://github.com/apache/incubator-superset/pull/10130): a change which deprecates the `dbs.perm` column in favor of SQLAlchemy [hybird attributes](https://docs.sqlalchemy.org/en/13/orm/extensions/hybrid.html).

* [10034](https://github.com/apache/incubator-superset/pull/10034): a change which deprecates the public security manager  `assert_datasource_permission`, `assert_query_context_permission`, `assert_viz_permission`, and `rejected_tables` methods with the `raise_for_access` method which also handles assertion logic for SQL tables.

* [10031](https://github.com/apache/incubator-superset/pull/10030): a change which renames the following public security manager methods: `can_access_datasource` to `can_access_table`, `all_datasource_access` to `can_access_all_datasources`, `all_database_access` to `can_access_all_databases`, `database_access` to `can_access_database`, `schema_access` to `can_access_schema`, and
`datasource_access` to `can_access_datasource`. Regrettably it is not viable to provide aliases for the deprecated methods as this would result in a name clash. Finally the `can_access_table` (previously `can_access_database`) method signature has changed, i.e., the optional `schema` argument no longer exists.

* [10030](https://github.com/apache/incubator-superset/pull/10030): a change which renames the public security manager `schemas_accessible_by_user` method to `get_schemas_accessible_by_user`.

* [9786](https://github.com/apache/incubator-superset/pull/9786): with the upgrade of `werkzeug` from version `0.16.0` to `1.0.1`, the `werkzeug.contrib.cache` module has been moved to a standalone package [cachelib](https://pypi.org/project/cachelib/). For example, to import the `RedisCache` class, please use the following import: `from cachelib.redis import RedisCache`.

* [9794](https://github.com/apache/incubator-superset/pull/9794): introduces `create view as` functionality in the sqllab. This change will require the `query` table migration and potential service downtime as that table has quite some traffic.

* [9572](https://github.com/apache/incubator-superset/pull/9572): a change which by default means that the Jinja `current_user_id`, `current_username`, and `url_param` context calls no longer need to be wrapped via `cache_key_wrapper` in order to be included in the cache key. The `cache_key_wrapper` function should only be required for Jinja add-ons.

* [8867](https://github.com/apache/incubator-superset/pull/8867): a change which adds the `tmp_schema_name` column to the `query` table which requires locking the table. Given the `query` table is heavily used performance may be degraded during the migration. Scheduled downtime may be advised.

* [9238](https://github.com/apache/incubator-superset/pull/9238): the config option `TIME_GRAIN_FUNCTIONS` has been renamed to `TIME_GRAIN_EXPRESSIONS` to better reflect the content of the dictionary.

* [9218](https://github.com/apache/incubator-superset/pull/9218): SQLite connections have been disabled by default
for analytics databases. You can optionally enable SQLite by setting `PREVENT_UNSAFE_DB_CONNECTIONS` to `False`.
It is not recommended to change this setting, as arbitrary SQLite connections can lead to security vulnerabilities.

* [9133](https://github.com/apache/incubator-superset/pull/9133): Security list of permissions and list views has been
disable by default. You can optionally enable them back again by setting the following config keys:
`FAB_ADD_SECURITY_PERMISSION_VIEW`, `FAB_ADD_SECURITY_VIEW_MENU_VIEW`, `FAB_ADD_SECURITY_PERMISSION_VIEWS_VIEW` to `True`.

* [9173](https://github.com/apache/incubator-superset/pull/9173): Changes the encoding of the query source from an int to an enum.

* [9120](https://github.com/apache/incubator-superset/pull/9120): Changes the default behavior of ad-hoc sharing of
queries in SQLLab to one that links to the saved query rather than one that copies the query data into the KVStore
model and links to the record there. This is a security-related change that makes SQLLab query
sharing respect the existing role-based access controls. Should you wish to retain the existing behavior, set two feature flags:
`"KV_STORE": True` will re-enable the `/kv/` and `/kv/store/` endpoints, and `"SHARE_QUERIES_VIA_KV_STORE": True`
will tell the front-end to utilize them for query sharing.

* [9109](https://github.com/apache/incubator-superset/pull/9109): Expire `filter_immune_slices` and
`filter_immune_filter_fields` to favor dashboard scoped filter metadata `filter_scopes`.

* [9046](https://github.com/apache/incubator-superset/pull/9046): Replaces `can_only_access_owned_queries` by
`all_query_access` favoring a white list approach. Since a new permission is introduced use `superset init`
to create and associate it by default to the `Admin` role. Note that, by default, all non `Admin` users will
not be able to access queries they do not own.

* [8901](https://github.com/apache/incubator-superset/pull/8901): The datasource's update
timestamp has been added to the query object's cache key to ensure updates to
datasources are always reflected in associated query results. As a consequence all
previously cached results will be invalidated when updating to the next version.

* [8699](https://github.com/apache/incubator-superset/pull/8699): A `row_level_security_filters`
table has been added, which is many-to-many with `tables` and `ab_roles`.  The applicable filters
are added to the sqla query, and the RLS ids are added to the query cache keys. If RLS is enabled in config.py (`ENABLE_ROW_LEVEL_SECURITY = True`; by default, it is disabled), they can be
accessed through the `Security` menu, or when editting a table.

* [8732](https://github.com/apache/incubator-superset/pull/8732): Swagger user interface is now enabled by default.
A new permission `show on SwaggerView` is created by `superset init` and given to the `Admin` Role. To disable the UI,
set `FAB_API_SWAGGER_UI = False` on config.

* [8721](https://github.com/apache/incubator-superset/pull/8721): When using the cache
warmup Celery task you should now specify the `SUPERSET_WEBSERVER_PROTOCOL` variable
in your configuration (probably either "http" or "https"). This defaults to "http".

* [8512](https://github.com/apache/incubator-superset/pull/8512): `DRUID_IS_ACTIVE` now
defaults to False. To enable Druid-API-based functionality, override the
`DRUID_IS_ACTIVE` configuration variable by setting it to `True` for your deployment.

* [8450](https://github.com/apache/incubator-superset/pull/8450): The time range picker
now uses UTC for the tooltips and default placeholder timestamps (sans timezone).

* [8418](https://github.com/apache/incubator-superset/pull/8418): FLASK_APP / Worker App
have changed. FLASK_APP should be updated to `superset.app:create_app()` and Celery Workers
should be started with `--app=superset.tasks.celery_app:app`

* [9017](https://github.com/apache/incubator-superset/pull/9017): `SIP_15_ENABLED` now
defaults to True which ensures that for all new SQL charts the time filter will behave
like [start, end). Existing deployments should either disable this feature to keep the
status quo or inform their users of this change prior to enabling the flag. The
`SIP_15_GRACE_PERIOD_END` option provides a mechanism for specifying how long chart
owners have to migrate their charts (the default is indefinite).

## 0.35.0

* [8370](https://github.com/apache/incubator-superset/pull/8370): Deprecates
  the `HTTP_HEADERS` variable in favor of `DEFAULT_HTTP_HEADERS` and
  `OVERRIDE_HTTP_HEADERS`. To retain the same behavior you should use
  `OVERRIDE_HTTP_HEADERS` instead of `HTTP_HEADERS`. `HTTP_HEADERS` will still
  work but may be removed in a future update.

* We're deprecating the concept of "restricted metric", this feature
  was not fully working anyhow.
* [8117](https://github.com/apache/incubator-superset/pull/8117): If you are
using `ENABLE_PROXY_FIX = True`, review the newly-introducted variable,
`PROXY_FIX_CONFIG`, which changes the proxy behavior in accordance with
[Werkzeug](https://werkzeug.palletsprojects.com/en/0.15.x/middleware/proxy_fix/)

* [8069](https://github.com/apache/incubator-superset/pull/8069): introduces
[MessagePack](https://github.com/msgpack/msgpack-python) and
[PyArrow](https://arrow.apache.org/docs/python/) for async query results
backend serialization. To disable set `RESULTS_BACKEND_USE_MSGPACK = False`
in your configuration.

* [8371](https://github.com/apache/incubator-superset/pull/8371): makes
`tables.table_name`, `dbs.database_name`, `datasources.cluster_name`, and `clusters.cluster_name` non-nullable.
Depending on the integrity of the data, manual intervention may be required.

## 0.34.0

* [7848](https://github.com/apache/incubator-superset/pull/7848): If you are
running redis with celery, celery bump to 4.3.0 requires redis-py upgrade to
3.2.0 or later.

* [7667](https://github.com/apache/incubator-superset/pull/7667): a change to
make all Unix timestamp (which by definition are in UTC) comparisons refer
to a timestamp in UTC as opposed to local time.

* [7653](https://github.com/apache/incubator-superset/pull/7653): a change
which deprecates the table_columns.database_expression column. Expressions
should be handled by the DB engine spec conversion, Python date format, or
custom column expression/type.

* The repo no longer contains translation binaries (`.mo`) files. If you
  want translations in your build, you now have to run the command
  `babel-compile --target superset/translations` as part of your builds
* [5451](https://github.com/apache/incubator-superset/pull/5451): a change
which adds missing non-nullable fields to the `datasources` table. Depending on
the integrity of the data, manual intervention may be required.

* [5452](https://github.com/apache/incubator-superset/pull/5452): a change
which adds missing non-nullable fields and uniqueness constraints (which may be
case insensitive depending on your database configuration) to the `columns`and
`table_columns` tables. Depending on the integrity of the data, manual
intervention may be required.
* `fabmanager` command line is deprecated since Flask-AppBuilder 2.0.0, use
the new `flask fab <command>` integrated with *Flask cli*.
* `SUPERSET_UPDATE_PERMS` environment variable was replaced by
`FAB_UPDATE_PERMS` config boolean key. To disable automatic
creation of permissions set `FAB_UPDATE_PERMS = False` on config.
* [5453](https://github.com/apache/incubator-superset/pull/5453): a change
which adds missing non-nullable fields and uniqueness constraints (which may be
case insensitive depending on your database configuration) to the metrics
and sql_metrics tables. Depending on the integrity of the data, manual
intervention may be required.
* [7616](https://github.com/apache/incubator-superset/pull/7616): this bug fix
changes time_compare deltas to correctly evaluate to the number of days prior
instead of number of days in the future. It will change the data for advanced
analytics time_compare so `1 year` from 5/1/2019 will be calculated as 365 days
instead of 366 days.

## Superset 0.32.0

* `npm run backend-sync` is deprecated and no longer needed, will fail if called
* [5445](https://github.com/apache/incubator-superset/pull/5445): a change
which prevents encoding of empty string from form data in the database.
This involves a non-schema changing migration which does potentially impact
a large number of records. Scheduled downtime may be advised.

## Superset 0.31.0

* If you use `Hive` or `Presto`, we've moved some dependencies that were
  in the main package as optional now. To get these packages,
  run `pip install superset[presto]` and/or `pip install superset[hive]` as
  required.

* Similarly, if you use Celery's `flower`, `gsheetsdb`, `thrift` or
  `thrift-sasl`, those dependencies have now been made optional in our
  package, meaning you may have to install them in your environment post
  0.31.0

* boto3 / botocore was removed from the dependency list. If you use s3
as a place to store your SQL Lab result set or Hive uploads, you may
have to rely on an alternate requirements.txt file to install those
dependencies.
* From 0.31.0 onwards, we recommend not using the npm package `yarn` in
favor of good old `npm install`. While yarn should still work just fine,
you should probably align to guarantee builds similar to the ones we
use in testing and across the community in general.

## Superset 0.30.0
* 0.30.0 includes a db_migration that removes allow_run_sync. This may
require downtime because during the migration if the db is migrated first,
superset will get 500 errors when the code can't find the field (until
the deploy finishes).

## Superset 0.29.0
* India was removed from the "Country Map" visualization as the geojson
  file included in the package was very large

* [5933](https://github.com/apache/incubator-superset/pull/5933)/[6078](https://github.com/apache/incubator-superset/pull/6078): changes which add schema and table metadata cache timeout logic at the database level. If left undefined caching of metadata is disabled.

## Superset 0.28.0
* Support for Python 2 is deprecated, we only support >=3.6 from
  `0.28.0` onwards

* Superset 0.28 deprecates the previous dashboard layout. While 0.27
  offered a migration workflow to users and allowed them to validate and
  publish their migrated dashboards individually, 0.28 forces
  the migration of all
  dashboards through an automated db migration script. We
  do recommend that you take a backup prior to this migration.

* Superset 0.28 deprecates the `median` cluster label aggregator for mapbox visualizations. This particular aggregation is not supported on mapbox visualizations going forward.

* Superset 0.28 upgrades `flask-login` to `>=0.3`, which includes a
    backwards-incompatible change: `g.user.is_authenticated`,
    `g.user.is_anonymous`, and `g.user.is_active` are now properties
    instead of methods.

## Superset 0.27.0
* Superset 0.27 start to use nested layout for dashboard builder, which is not
backward-compatible with earlier dashboard grid data. We provide migration script
to automatically convert dashboard grid to nested layout data. To be safe, please
take a database backup prior to this upgrade. It's the only way people could go
back to a previous state.


## Superset 0.26.0
* Superset 0.26.0 deprecates the `superset worker` CLI, which is a simple
wrapper around the `celery worker` command, forcing you into crafting
your own native `celery worker` command. Your command should look something
like `celery worker --app=superset.sql_lab:celery_app --pool=gevent -Ofair`

## Superset 0.25.0
Superset 0.25.0 contains a backwards incompatible changes.
If you run a production system you should schedule downtime for this
upgrade.

The PRs bellow have more information around the breaking changes:
* [9825](https://github.com/apache/incubator-superset/pull/9825):  Support for Excel sheet upload added. To enable support, install Superset with the optional dependency `excel`

* [4587](https://github.com/apache/incubator-superset/pull/4587) : a backward
  incompatible database migration that requires downtime. Once the
  db migration succeeds, the web server needs to be restarted with the
  new version. The previous version will fail
* [4565](https://github.com/apache/incubator-superset/pull/4565) : we've
  changed the security model a bit where in the past you would have to
  define your authentication scheme by inheriting from Flask
  App Builder's
  `from flask_appbuilder.security.sqla.manager import SecurityManager`,
  you now have to derive Superset's
  own derivative `superset.security.SupersetSecurityManager`. This
  can provide you with more hooks to define your own logic and/or defer
  permissions to another system as needed. For all implementation, you
  simply have to import and derive `SupersetSecurityManager` in place
  of the `SecurityManager`
* [4835](https://github.com/apache/incubator-superset/pull/4835) :
  our `setup.py` now only pins versions where required, giving you
  more latitude in using versions of libraries as needed. We do now
  provide a `requirements.txt` with pinned versions if you want to run
  the suggested versions that `Superset` builds and runs tests against.
  Simply `pip install -r requirements.txt` in your build pipeline, likely
  prior to `pip install superset==0.25.0`<|MERGE_RESOLUTION|>--- conflicted
+++ resolved
@@ -23,11 +23,9 @@
 
 ## Next
 
-<<<<<<< HEAD
 * [10233](https://github.com/apache/incubator-superset/pull/10233): a change which deprecates the `ENABLE_FLASK_COMPRESS` config option in favor of the Flask-Compress `COMPRESS_REGISTER` config option which serves the same purpose.
-=======
+
 * [10222](https://github.com/apache/incubator-superset/pull/10222): a change which changes how payloads are cached. Previous cached objects cannot be decoded and thus will be reloaded from source.
->>>>>>> f6e13b64
 
 * [10130](https://github.com/apache/incubator-superset/pull/10130): a change which deprecates the `dbs.perm` column in favor of SQLAlchemy [hybird attributes](https://docs.sqlalchemy.org/en/13/orm/extensions/hybrid.html).
 
