--- conflicted
+++ resolved
@@ -183,11 +183,7 @@
   nohup flask run --no-debugger -p $port >"$flasklog" 2>&1 </dev/null &
   local flaskProcessId=$!
 
-<<<<<<< HEAD
   cypress-run "explore/visualizations/pivot_table.test.js"
-=======
-  cypress-run "*/**/!(*.applitools.test.ts)"
->>>>>>> e69f6292
 
   # After job is done, print out Flask log for debugging
   say "::group::Flask log for default run"
