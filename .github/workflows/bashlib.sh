#!/bin/bash
#
# Licensed to the Apache Software Foundation (ASF) under one or more
# contributor license agreements.  See the NOTICE file distributed with
# this work for additional information regarding copyright ownership.
# The ASF licenses this file to You under the Apache License, Version 2.0
# (the "License"); you may not use this file except in compliance with
# the License.  You may obtain a copy of the License at
#
#    http://www.apache.org/licenses/LICENSE-2.0
#
# Unless required by applicable law or agreed to in writing, software
# distributed under the License is distributed on an "AS IS" BASIS,
# WITHOUT WARRANTIES OR CONDITIONS OF ANY KIND, either express or implied.
# See the License for the specific language governing permissions and
# limitations under the License.
#
set -e

GITHUB_WORKSPACE=${GITHUB_WORKSPACE:-.}
ASSETS_MANIFEST="$GITHUB_WORKSPACE/superset/static/assets/manifest.json"

# Rounded job start time, used to create a unique Cypress build id for
# parallelization so we can manually rerun a job after 20 minutes
NONCE=$(echo "$(date "+%Y%m%d%H%M") - ($(date +%M)%20)" | bc)

# Echo only when not in parallel mode
say() {
  if [[ $(echo "$INPUT_PARALLEL" | tr '[:lower:]' '[:upper:]') != 'TRUE' ]]; then
    echo "$1"
  fi
}

# default command to run when the `run` input is empty
default-setup-command() {
  apt-get-install
  pip-upgrade
}

apt-get-install() {
  say "::group::apt-get install dependencies"
  sudo apt-get update && sudo apt-get install --yes \
    libsasl2-dev
  say "::endgroup::"
}

pip-upgrade() {
  say "::group::Upgrade pip"
  pip install --upgrade pip
  say "::endgroup::"
}

# prepare (lint and build) frontend code
npm-install() {
  cd "$GITHUB_WORKSPACE/superset-frontend"

  # cache-restore npm
  say "::group::Install npm packages"
  echo "npm: $(npm --version)"
  echo "node: $(node --version)"
  npm ci
  say "::endgroup::"

  # cache-save npm
}

build-assets() {
  cd "$GITHUB_WORKSPACE/superset-frontend"

  say "::group::Build static assets"
  npm run build
  say "::endgroup::"
}

build-instrumented-assets() {
  cd "$GITHUB_WORKSPACE/superset-frontend"

  say "::group::Build static assets with JS instrumented for test coverage"
  cache-restore instrumented-assets
  if [[ -f "$ASSETS_MANIFEST" ]]; then
    echo 'Skip frontend build because instrumented static assets already exist.'
  else
    npm run build-instrumented
    cache-save instrumented-assets
  fi
  say "::endgroup::"
}

setup-postgres() {
  say "::group::Install dependency for unit tests"
  sudo apt-get update && sudo apt-get install --yes libecpg-dev
  say "::group::Initialize database"
  psql "postgresql://superset:superset@127.0.0.1:15432/superset" <<-EOF
    DROP SCHEMA IF EXISTS sqllab_test_db CASCADE;
    DROP SCHEMA IF EXISTS admin_database CASCADE;
    CREATE SCHEMA sqllab_test_db;
    CREATE SCHEMA admin_database;
EOF
  say "::endgroup::"
}

setup-mysql() {
  say "::group::Initialize database"
  mysql -h 127.0.0.1 -P 13306 -u root --password=root <<-EOF
    DROP DATABASE IF EXISTS superset;
    CREATE DATABASE superset DEFAULT CHARACTER SET utf8 COLLATE utf8_unicode_ci;
    DROP DATABASE IF EXISTS sqllab_test_db;
    CREATE DATABASE sqllab_test_db DEFAULT CHARACTER SET utf8 COLLATE utf8_unicode_ci;
    DROP DATABASE IF EXISTS admin_database;
    CREATE DATABASE admin_database DEFAULT CHARACTER SET utf8 COLLATE utf8_unicode_ci;
    CREATE USER 'superset'@'%' IDENTIFIED BY 'superset';
    GRANT ALL ON *.* TO 'superset'@'%';
    FLUSH PRIVILEGES;
EOF
  say "::endgroup::"
}

testdata() {
  cd "$GITHUB_WORKSPACE"
  say "::group::Load test data"
  # must specify PYTHONPATH to make `tests.superset_test_config` importable
  export PYTHONPATH="$GITHUB_WORKSPACE"
  pip install -e .
  superset db upgrade
  superset load_test_users
  superset load_examples --load-test-data
  superset init
  say "::endgroup::"
}

codecov() {
  say "::group::Upload code coverage"
  bash ".github/workflows/codecov.sh" "$@"
  say "::endgroup::"
}

cypress-install() {
  cd "$GITHUB_WORKSPACE/superset-frontend/cypress-base"

  cache-restore cypress

  say "::group::Install Cypress"
  npm ci
  say "::endgroup::"

  cache-save cypress
}

# Run Cypress and upload coverage reports
cypress-run() {
  cd "$GITHUB_WORKSPACE/superset-frontend/cypress-base"

  local page=$1
  local group=${2:-Default}
  local cypress="./node_modules/.bin/cypress run"
  local browser=${CYPRESS_BROWSER:-chrome}

  export TERM="xterm"

  say "::group::Run Cypress for [$page]"
  if [[ -z $CYPRESS_KEY ]]; then
    $cypress --spec "cypress/integration/$page" --browser "$browser"
  else
    export CYPRESS_RECORD_KEY=$(echo $CYPRESS_KEY | base64 --decode)
    # additional flags for Cypress dashboard recording
    $cypress --spec "cypress/integration/$page" --browser "$browser" \
      --record --group "$group" --tag "${GITHUB_REPOSITORY},${GITHUB_EVENT_NAME}" \
      --parallel --ci-build-id "${GITHUB_SHA:0:8}-${NONCE}"
  fi

  # don't add quotes to $record because we do want word splitting
  say "::endgroup::"
}

cypress-run-all() {
  # Start Flask and run it in background
  # --no-debugger means disable the interactive debugger on the 500 page
  # so errors can print to stderr.
  local flasklog="${HOME}/flask.log"
  local port=8081
  export CYPRESS_BASE_URL="http://localhost:${port}"

  nohup flask run --no-debugger -p $port >"$flasklog" 2>&1 </dev/null &
  local flaskProcessId=$!

  cypress-run "*/**/*"

  # After job is done, print out Flask log for debugging
  say "::group::Flask log for default run"
  cat "$flasklog"
  say "::endgroup::"

  # Rerun SQL Lab tests with backend persist disabled
  export SUPERSET_CONFIG=tests.integration_tests.superset_test_config_sqllab_backend_persist_off

  # Restart Flask with new configs
  kill $flaskProcessId
  nohup flask run --no-debugger -p $port >"$flasklog" 2>&1 </dev/null &
  local flaskProcessId=$!

  cypress-run "sqllab/*" "Backend persist"

  # Upload code coverage separately so each page can have separate flags
  # -c will clean existing coverage reports, -F means add flags
  # || true to prevent CI failure on codecov upload
  codecov -c -F "cypress" || true

  say "::group::Flask log for backend persist"
  cat "$flasklog"
  say "::endgroup::"

  # make sure the program exits
  kill $flaskProcessId
<<<<<<< HEAD
=======
}

eyes-storybook-dependencies() {
  say "::group::install eyes-storyook dependencies"
  sudo apt-get update -y && sudo apt-get -y install gconf-service ca-certificates libxshmfence-dev fonts-liberation libappindicator3-1 libasound2 libatk-bridge2.0-0 libatk1.0-0 libc6 libcairo2 libcups2 libdbus-1-3 libexpat1 libfontconfig1 libgbm1 libgcc1 libgconf-2-4 libglib2.0-0 libgdk-pixbuf2.0-0 libgtk-3-0 libnspr4 libnss3 libpangocairo-1.0-0 libstdc++6 libx11-6 libx11-xcb1 libxcb1 libxcomposite1 libxcursor1 libxdamage1 libxext6 libxfixes3 libxi6 libxrandr2 libxrender1 libxss1 libxtst6 lsb-release xdg-utils libappindicator1
  say "::endgroup::"
}

cypress-run-applitools() {
  local flasklog="${HOME}/flask.log"
  local port=8081
  export CYPRESS_BASE_URL="http://localhost:${port}"

  nohup flask run --no-debugger -p $port >"$flasklog" 2>&1 </dev/null &
  local flaskProcessId=$!

  cypress-run "*/**/*.applitools.test.ts"

  codecov -c -F "cypress" || true

  say "::group::Flask log for default run"
  cat "$flasklog"
  say "::endgroup::"

  # make sure the program exits
  kill $flaskProcessId
>>>>>>> 660af409
}<|MERGE_RESOLUTION|>--- conflicted
+++ resolved
@@ -211,8 +211,6 @@
 
   # make sure the program exits
   kill $flaskProcessId
-<<<<<<< HEAD
-=======
 }
 
 eyes-storybook-dependencies() {
@@ -239,5 +237,4 @@
 
   # make sure the program exits
   kill $flaskProcessId
->>>>>>> 660af409
 }