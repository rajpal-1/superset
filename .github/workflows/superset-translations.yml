name: Translations

on:
  push:
    branches:
      - "master"
      - "[0-9].[0-9]"
  pull_request:
    types: [synchronize, opened, reopened, ready_for_review]

# cancel previous workflow jobs for PRs
concurrency:
  group: ${{ github.workflow }}-${{ github.event.pull_request.number || github.run_id }}
  cancel-in-progress: true

jobs:
  frontend-check:
    runs-on: ubuntu-20.04
    steps:
      - name: "Checkout ${{ github.ref }} ( ${{ github.sha }} )"
        uses: actions/checkout@v4
        with:
          persist-credentials: false
          submodules: recursive
      - name: Setup Node.js
        uses: actions/setup-node@v4
        with:
<<<<<<< HEAD
          node-version:  '18'
=======
          node-version: "16"
>>>>>>> ad7bd098
      - name: Install dependencies
        uses: ./.github/actions/cached-dependencies
        with:
          run: npm-install
      - name: lint
        working-directory: ./superset-frontend
        run: |
          npm run check-translation

  babel-extract:
    runs-on: ubuntu-20.04
    strategy:
      matrix:
        python-version: ["3.9"]
    steps:
      - name: "Checkout ${{ github.ref }} ( ${{ github.sha }} )"
        uses: actions/checkout@v4
        with:
          persist-credentials: false
          submodules: recursive
      - name: Setup Python
        uses: ./.github/actions/setup-backend/
        with:
          python-version: ${{ matrix.python-version }}
      - name: Install dependencies
        uses: ./.github/actions/cached-dependencies
        with:
          run: |
            apt-get-install
            pip-upgrade
            pip install -r requirements/base.txt
      - name: Test babel extraction
        run: ./scripts/babel_update.sh<|MERGE_RESOLUTION|>--- conflicted
+++ resolved
@@ -25,11 +25,7 @@
       - name: Setup Node.js
         uses: actions/setup-node@v4
         with:
-<<<<<<< HEAD
           node-version:  '18'
-=======
-          node-version: "16"
->>>>>>> ad7bd098
       - name: Install dependencies
         uses: ./.github/actions/cached-dependencies
         with:
