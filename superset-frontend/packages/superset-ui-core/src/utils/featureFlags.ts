/**
 * Licensed to the Apache Software Foundation (ASF) under one
 * or more contributor license agreements.  See the NOTICE file
 * distributed with this work for additional information
 * regarding copyright ownership.  The ASF licenses this file
 * to you under the Apache License, Version 2.0 (the
 * "License"); you may not use this file except in compliance
 * with the License.  You may obtain a copy of the License at
 *
 *   http://www.apache.org/licenses/LICENSE-2.0
 *
 * Unless required by applicable law or agreed to in writing,
 * software distributed under the License is distributed on an
 * "AS IS" BASIS, WITHOUT WARRANTIES OR CONDITIONS OF ANY
 * KIND, either express or implied.  See the License for the
 * specific language governing permissions and limitations
 * under the License.
 */
import logger from './logging';

// We can codegen the enum definition based on a list of supported flags that we
// check into source control. We're hardcoding the supported flags for now.
export enum FeatureFlag {
  // PLEASE KEEP THE LIST SORTED ALPHABETICALLY
  AlertsAttachReports = 'ALERTS_ATTACH_REPORTS',
  AlertReports = 'ALERT_REPORTS',
  AllowFullCsvExport = 'ALLOW_FULL_CSV_EXPORT',
  AvoidColorsCollision = 'AVOID_COLORS_COLLISION',
  ConfirmDashboardDiff = 'CONFIRM_DASHBOARD_DIFF',
  /** @deprecated */
  DashboardCrossFilters = 'DASHBOARD_CROSS_FILTERS',
  DashboardVirtualization = 'DASHBOARD_VIRTUALIZATION',
  DashboardRbac = 'DASHBOARD_RBAC',
  DatapanelClosedByDefault = 'DATAPANEL_CLOSED_BY_DEFAULT',
  DisableLegacyDatasourceEditor = 'DISABLE_LEGACY_DATASOURCE_EDITOR',
  DrillToDetail = 'DRILL_TO_DETAIL',
  DrillBy = 'DRILL_BY',
  DynamicPlugins = 'DYNAMIC_PLUGINS',
  EmbeddableCharts = 'EMBEDDABLE_CHARTS',
  EmbeddedSuperset = 'EMBEDDED_SUPERSET',
  EnableAdvancedDataTypes = 'ENABLE_ADVANCED_DATA_TYPES',
  /** @deprecated */
<<<<<<< HEAD
  EnableJavascriptControls = 'ENABLE_JAVASCRIPT_CONTROLS',
  EnableTemplateProcessing = 'ENABLE_TEMPLATE_PROCESSING',
  EscapeMarkdownHtml = 'ESCAPE_MARKDOWN_HTML',
  EstimateQueryCost = 'ESTIMATE_QUERY_COST',
  GenericChartAxes = 'GENERIC_CHART_AXES',
  GlobalAsyncQueries = 'GLOBAL_ASYNC_QUERIES',
  HorizontalFilterBar = 'HORIZONTAL_FILTER_BAR',
  ListviewsDefaultCardView = 'LISTVIEWS_DEFAULT_CARD_VIEW',
  ScheduledQueries = 'SCHEDULED_QUERIES',
  ShareQueriesViaKvStore = 'SHARE_QUERIES_VIA_KV_STORE',
  SqllabBackendPersistence = 'SQLLAB_BACKEND_PERSISTENCE',
  SqlValidatorsByEngine = 'SQLLAB_BACKEND_PERSISTENCE',
  SshTunneling = 'SSH_TUNNELING',
  TaggingSystem = 'TAGGING_SYSTEM',
  Thumbnails = 'THUMBNAILS',
  UseAnalagousColors = 'USE_ANALAGOUS_COLORS',
=======
  ENABLE_JAVASCRIPT_CONTROLS = 'ENABLE_JAVASCRIPT_CONTROLS',
  ENABLE_TEMPLATE_PROCESSING = 'ENABLE_TEMPLATE_PROCESSING',
  ESCAPE_MARKDOWN_HTML = 'ESCAPE_MARKDOWN_HTML',
  ESTIMATE_QUERY_COST = 'ESTIMATE_QUERY_COST',
  GLOBAL_ASYNC_QUERIES = 'GLOBAL_ASYNC_QUERIES',
  HORIZONTAL_FILTER_BAR = 'HORIZONTAL_FILTER_BAR',
  LISTVIEWS_DEFAULT_CARD_VIEW = 'LISTVIEWS_DEFAULT_CARD_VIEW',
  SCHEDULED_QUERIES = 'SCHEDULED_QUERIES',
  SHARE_QUERIES_VIA_KV_STORE = 'SHARE_QUERIES_VIA_KV_STORE',
  SQLLAB_BACKEND_PERSISTENCE = 'SQLLAB_BACKEND_PERSISTENCE',
  SQL_VALIDATORS_BY_ENGINE = 'SQL_VALIDATORS_BY_ENGINE',
  SSH_TUNNELING = 'SSH_TUNNELING',
  TAGGING_SYSTEM = 'TAGGING_SYSTEM',
  THUMBNAILS = 'THUMBNAILS',
  USE_ANALAGOUS_COLORS = 'USE_ANALAGOUS_COLORS',
>>>>>>> 31eed009
}
export type ScheduleQueriesProps = {
  JSONSCHEMA: {
    [key: string]: string;
  };
  UISCHEMA: {
    [key: string]: string;
  };
  VALIDATION: {
    [key: string]: string;
  };
};
export type FeatureFlagMap = {
  [key in Exclude<FeatureFlag, FeatureFlag.ScheduledQueries>]?: boolean;
} & {
  ScheduledQueries?: ScheduleQueriesProps;
};

// eslint-disable-next-line @typescript-eslint/no-unused-vars
declare global {
  interface Window {
    featureFlags: FeatureFlagMap;
  }
}

export function initFeatureFlags(featureFlags?: FeatureFlagMap) {
  if (!window.featureFlags) {
    window.featureFlags = featureFlags || {};
  }
}

export function isFeatureEnabled(feature: FeatureFlag): boolean {
  try {
    return !!window.featureFlags[feature];
  } catch (error) {
    logger.error(`Failed to query feature flag ${feature}`);
  }
  return false;
}<|MERGE_RESOLUTION|>--- conflicted
+++ resolved
@@ -40,41 +40,23 @@
   EmbeddedSuperset = 'EMBEDDED_SUPERSET',
   EnableAdvancedDataTypes = 'ENABLE_ADVANCED_DATA_TYPES',
   /** @deprecated */
-<<<<<<< HEAD
   EnableJavascriptControls = 'ENABLE_JAVASCRIPT_CONTROLS',
   EnableTemplateProcessing = 'ENABLE_TEMPLATE_PROCESSING',
   EscapeMarkdownHtml = 'ESCAPE_MARKDOWN_HTML',
   EstimateQueryCost = 'ESTIMATE_QUERY_COST',
-  GenericChartAxes = 'GENERIC_CHART_AXES',
   GlobalAsyncQueries = 'GLOBAL_ASYNC_QUERIES',
   HorizontalFilterBar = 'HORIZONTAL_FILTER_BAR',
   ListviewsDefaultCardView = 'LISTVIEWS_DEFAULT_CARD_VIEW',
   ScheduledQueries = 'SCHEDULED_QUERIES',
   ShareQueriesViaKvStore = 'SHARE_QUERIES_VIA_KV_STORE',
   SqllabBackendPersistence = 'SQLLAB_BACKEND_PERSISTENCE',
-  SqlValidatorsByEngine = 'SQLLAB_BACKEND_PERSISTENCE',
+  SqlValidatorsByEngine = 'SQL_VALIDATORS_BY_ENGINE',
   SshTunneling = 'SSH_TUNNELING',
   TaggingSystem = 'TAGGING_SYSTEM',
   Thumbnails = 'THUMBNAILS',
   UseAnalagousColors = 'USE_ANALAGOUS_COLORS',
-=======
-  ENABLE_JAVASCRIPT_CONTROLS = 'ENABLE_JAVASCRIPT_CONTROLS',
-  ENABLE_TEMPLATE_PROCESSING = 'ENABLE_TEMPLATE_PROCESSING',
-  ESCAPE_MARKDOWN_HTML = 'ESCAPE_MARKDOWN_HTML',
-  ESTIMATE_QUERY_COST = 'ESTIMATE_QUERY_COST',
-  GLOBAL_ASYNC_QUERIES = 'GLOBAL_ASYNC_QUERIES',
-  HORIZONTAL_FILTER_BAR = 'HORIZONTAL_FILTER_BAR',
-  LISTVIEWS_DEFAULT_CARD_VIEW = 'LISTVIEWS_DEFAULT_CARD_VIEW',
-  SCHEDULED_QUERIES = 'SCHEDULED_QUERIES',
-  SHARE_QUERIES_VIA_KV_STORE = 'SHARE_QUERIES_VIA_KV_STORE',
-  SQLLAB_BACKEND_PERSISTENCE = 'SQLLAB_BACKEND_PERSISTENCE',
-  SQL_VALIDATORS_BY_ENGINE = 'SQL_VALIDATORS_BY_ENGINE',
-  SSH_TUNNELING = 'SSH_TUNNELING',
-  TAGGING_SYSTEM = 'TAGGING_SYSTEM',
-  THUMBNAILS = 'THUMBNAILS',
-  USE_ANALAGOUS_COLORS = 'USE_ANALAGOUS_COLORS',
->>>>>>> 31eed009
 }
+
 export type ScheduleQueriesProps = {
   JSONSCHEMA: {
     [key: string]: string;
