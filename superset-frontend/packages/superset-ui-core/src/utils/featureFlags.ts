/**
 * Licensed to the Apache Software Foundation (ASF) under one
 * or more contributor license agreements.  See the NOTICE file
 * distributed with this work for additional information
 * regarding copyright ownership.  The ASF licenses this file
 * to you under the Apache License, Version 2.0 (the
 * "License"); you may not use this file except in compliance
 * with the License.  You may obtain a copy of the License at
 *
 *   http://www.apache.org/licenses/LICENSE-2.0
 *
 * Unless required by applicable law or agreed to in writing,
 * software distributed under the License is distributed on an
 * "AS IS" BASIS, WITHOUT WARRANTIES OR CONDITIONS OF ANY
 * KIND, either express or implied.  See the License for the
 * specific language governing permissions and limitations
 * under the License.
 */
// We can codegen the enum definition based on a list of supported flags that we
// check into source control. We're hardcoding the supported flags for now.
export enum FeatureFlag {
  // PLEASE KEEP THE LIST SORTED ALPHABETICALLY
  ALERTS_ATTACH_REPORTS = 'ALERTS_ATTACH_REPORTS',
  ALERT_REPORTS = 'ALERT_REPORTS',
  ALLOW_DASHBOARD_DOMAIN_SHARDING = 'ALLOW_DASHBOARD_DOMAIN_SHARDING',
  ALLOW_FULL_CSV_EXPORT = 'ALLOW_FULL_CSV_EXPORT',
  CLIENT_CACHE = 'CLIENT_CACHE',
  DASHBOARD_CROSS_FILTERS = 'DASHBOARD_CROSS_FILTERS',
  DASHBOARD_EDIT_CHART_IN_NEW_TAB = 'DASHBOARD_EDIT_CHART_IN_NEW_TAB',
  DASHBOARD_FILTERS_EXPERIMENTAL = 'DASHBOARD_FILTERS_EXPERIMENTAL',
  CONFIRM_DASHBOARD_DIFF = 'CONFIRM_DASHBOARD_DIFF',
  DASHBOARD_NATIVE_FILTERS = 'DASHBOARD_NATIVE_FILTERS',
  DASHBOARD_NATIVE_FILTERS_SET = 'DASHBOARD_NATIVE_FILTERS_SET',
  DASHBOARD_VIRTUALIZATION = 'DASHBOARD_VIRTUALIZATION',
  DASHBOARD_RBAC = 'DASHBOARD_RBAC',
  DATAPANEL_CLOSED_BY_DEFAULT = 'DATAPANEL_CLOSED_BY_DEFAULT',
  DISABLE_DATASET_SOURCE_EDIT = 'DISABLE_DATASET_SOURCE_EDIT',
  DISABLE_LEGACY_DATASOURCE_EDITOR = 'DISABLE_LEGACY_DATASOURCE_EDITOR',
  DISPLAY_MARKDOWN_HTML = 'DISPLAY_MARKDOWN_HTML',
  DRILL_TO_DETAIL = 'DRILL_TO_DETAIL',
  DYNAMIC_PLUGINS = 'DYNAMIC_PLUGINS',
  EMBEDDABLE_CHARTS = 'EMBEDDABLE_CHARTS',
  EMBEDDED_SUPERSET = 'EMBEDDED_SUPERSET',
  ENABLE_ADVANCED_DATA_TYPES = 'ENABLE_ADVANCED_DATA_TYPES',
  ENABLE_DND_WITH_CLICK_UX = 'ENABLE_DND_WITH_CLICK_UX',
  ENABLE_EXPLORE_DRAG_AND_DROP = 'ENABLE_EXPLORE_DRAG_AND_DROP',
  ENABLE_FILTER_BOX_MIGRATION = 'ENABLE_FILTER_BOX_MIGRATION',
  ENABLE_JAVASCRIPT_CONTROLS = 'ENABLE_JAVASCRIPT_CONTROLS',
  ENABLE_TEMPLATE_PROCESSING = 'ENABLE_TEMPLATE_PROCESSING',
  ENABLE_TEMPLATE_REMOVE_FILTERS = 'ENABLE_TEMPLATE_REMOVE_FILTERS',
  ESCAPE_MARKDOWN_HTML = 'ESCAPE_MARKDOWN_HTML',
  ESTIMATE_QUERY_COST = 'ESTIMATE_QUERY_COST',
  FORCE_DATABASE_CONNECTIONS_SSL = 'FORCE_DATABASE_CONNECTIONS_SSL',
  GENERIC_CHART_AXES = 'GENERIC_CHART_AXES',
  GLOBAL_ASYNC_QUERIES = 'GLOBAL_ASYNC_QUERIES',
  HORIZONTAL_FILTER_BAR = 'HORIZONTAL_FILTER_BAR',
  LISTVIEWS_DEFAULT_CARD_VIEW = 'LISTVIEWS_DEFAULT_CARD_VIEW',
  SCHEDULED_QUERIES = 'SCHEDULED_QUERIES',
  SHARE_QUERIES_VIA_KV_STORE = 'SHARE_QUERIES_VIA_KV_STORE',
  SQLLAB_BACKEND_PERSISTENCE = 'SQLLAB_BACKEND_PERSISTENCE',
  SQL_VALIDATORS_BY_ENGINE = 'SQL_VALIDATORS_BY_ENGINE',
  THUMBNAILS = 'THUMBNAILS',
  USE_ANALAGOUS_COLORS = 'USE_ANALAGOUS_COLORS',
<<<<<<< HEAD
  DASHBOARD_EDIT_CHART_IN_NEW_TAB = 'DASHBOARD_EDIT_CHART_IN_NEW_TAB',
  TAGGING_SYSTEM = 'TAGGING_SYSTEM',
  EMBEDDABLE_CHARTS = 'EMBEDDABLE_CHARTS',
  DRILL_TO_DETAIL = 'DRILL_TO_DETAIL',
=======
  UX_BETA = 'UX_BETA',
  VERSIONED_EXPORT = 'VERSIONED_EXPORT',
>>>>>>> a642d126
}
export type ScheduleQueriesProps = {
  JSONSCHEMA: {
    [key: string]: string;
  };
  UISCHEMA: {
    [key: string]: string;
  };
  VALIDATION: {
    [key: string]: string;
  };
};
export type FeatureFlagMap = {
  [key in Exclude<FeatureFlag, FeatureFlag.SCHEDULED_QUERIES>]?: boolean;
} & {
  SCHEDULED_QUERIES?: ScheduleQueriesProps;
};

// eslint-disable-next-line @typescript-eslint/no-unused-vars
declare global {
  interface Window {
    featureFlags: FeatureFlagMap;
  }
}

export function isFeatureEnabled(feature: FeatureFlag): boolean {
  try {
    return !!window.featureFlags[feature];
  } catch (error) {
    console.error(`Failed to query feature flag ${feature}`);
  }
  return false;
}<|MERGE_RESOLUTION|>--- conflicted
+++ resolved
@@ -61,15 +61,9 @@
   SQL_VALIDATORS_BY_ENGINE = 'SQL_VALIDATORS_BY_ENGINE',
   THUMBNAILS = 'THUMBNAILS',
   USE_ANALAGOUS_COLORS = 'USE_ANALAGOUS_COLORS',
-<<<<<<< HEAD
-  DASHBOARD_EDIT_CHART_IN_NEW_TAB = 'DASHBOARD_EDIT_CHART_IN_NEW_TAB',
   TAGGING_SYSTEM = 'TAGGING_SYSTEM',
-  EMBEDDABLE_CHARTS = 'EMBEDDABLE_CHARTS',
-  DRILL_TO_DETAIL = 'DRILL_TO_DETAIL',
-=======
   UX_BETA = 'UX_BETA',
   VERSIONED_EXPORT = 'VERSIONED_EXPORT',
->>>>>>> a642d126
 }
 export type ScheduleQueriesProps = {
   JSONSCHEMA: {
