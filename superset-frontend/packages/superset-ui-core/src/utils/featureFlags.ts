/**
 * Licensed to the Apache Software Foundation (ASF) under one
 * or more contributor license agreements.  See the NOTICE file
 * distributed with this work for additional information
 * regarding copyright ownership.  The ASF licenses this file
 * to you under the Apache License, Version 2.0 (the
 * "License"); you may not use this file except in compliance
 * with the License.  You may obtain a copy of the License at
 *
 *   http://www.apache.org/licenses/LICENSE-2.0
 *
 * Unless required by applicable law or agreed to in writing,
 * software distributed under the License is distributed on an
 * "AS IS" BASIS, WITHOUT WARRANTIES OR CONDITIONS OF ANY
 * KIND, either express or implied.  See the License for the
 * specific language governing permissions and limitations
 * under the License.
 */
// We can codegen the enum definition based on a list of supported flags that we
// check into source control. We're hardcoding the supported flags for now.
export enum FeatureFlag {
  ALLOW_DASHBOARD_DOMAIN_SHARDING = 'ALLOW_DASHBOARD_DOMAIN_SHARDING',
  ALERT_REPORTS = 'ALERT_REPORTS',
  CLIENT_CACHE = 'CLIENT_CACHE',
  DYNAMIC_PLUGINS = 'DYNAMIC_PLUGINS',
  ENABLE_ADVANCED_DATA_TYPES = 'ENABLE_ADVANCED_DATA_TYPES',
  SCHEDULED_QUERIES = 'SCHEDULED_QUERIES',
  SQL_VALIDATORS_BY_ENGINE = 'SQL_VALIDATORS_BY_ENGINE',
  ESTIMATE_QUERY_COST = 'ESTIMATE_QUERY_COST',
  SHARE_QUERIES_VIA_KV_STORE = 'SHARE_QUERIES_VIA_KV_STORE',
  SQLLAB_BACKEND_PERSISTENCE = 'SQLLAB_BACKEND_PERSISTENCE',
  THUMBNAILS = 'THUMBNAILS',
  LISTVIEWS_DEFAULT_CARD_VIEW = 'LISTVIEWS_DEFAULT_CARD_VIEW',
  DISABLE_LEGACY_DATASOURCE_EDITOR = 'DISABLE_LEGACY_DATASOURCE_EDITOR',
  DISABLE_DATASET_SOURCE_EDIT = 'DISABLE_DATASET_SOURCE_EDIT',
  DISPLAY_MARKDOWN_HTML = 'DISPLAY_MARKDOWN_HTML',
  ESCAPE_MARKDOWN_HTML = 'ESCAPE_MARKDOWN_HTML',
  DASHBOARD_NATIVE_FILTERS = 'DASHBOARD_NATIVE_FILTERS',
  DASHBOARD_CROSS_FILTERS = 'DASHBOARD_CROSS_FILTERS',
  DASHBOARD_NATIVE_FILTERS_SET = 'DASHBOARD_NATIVE_FILTERS_SET',
  DASHBOARD_FILTERS_EXPERIMENTAL = 'DASHBOARD_FILTERS_EXPERIMENTAL',
  EMBEDDED_SUPERSET = 'EMBEDDED_SUPERSET',
  ENABLE_FILTER_BOX_MIGRATION = 'ENABLE_FILTER_BOX_MIGRATION',
  VERSIONED_EXPORT = 'VERSIONED_EXPORT',
  GLOBAL_ASYNC_QUERIES = 'GLOBAL_ASYNC_QUERIES',
  ENABLE_TEMPLATE_PROCESSING = 'ENABLE_TEMPLATE_PROCESSING',
  ENABLE_EXPLORE_DRAG_AND_DROP = 'ENABLE_EXPLORE_DRAG_AND_DROP',
  ENABLE_DND_WITH_CLICK_UX = 'ENABLE_DND_WITH_CLICK_UX',
  FORCE_DATABASE_CONNECTIONS_SSL = 'FORCE_DATABASE_CONNECTIONS_SSL',
  ENABLE_TEMPLATE_REMOVE_FILTERS = 'ENABLE_TEMPLATE_REMOVE_FILTERS',
  ENABLE_JAVASCRIPT_CONTROLS = 'ENABLE_JAVASCRIPT_CONTROLS',
  DASHBOARD_RBAC = 'DASHBOARD_RBAC',
  ALERTS_ATTACH_REPORTS = 'ALERTS_ATTACH_REPORTS',
  ALLOW_FULL_CSV_EXPORT = 'ALLOW_FULL_CSV_EXPORT',
  UX_BETA = 'UX_BETA',
  GENERIC_CHART_AXES = 'GENERIC_CHART_AXES',
  USE_ANALAGOUS_COLORS = 'USE_ANALAGOUS_COLORS',
<<<<<<< HEAD
=======
  DASHBOARD_EDIT_CHART_IN_NEW_TAB = 'DASHBOARD_EDIT_CHART_IN_NEW_TAB',
  EMBEDDABLE_CHARTS = 'EMBEDDABLE_CHARTS',
>>>>>>> 667f4101
}
export type ScheduleQueriesProps = {
  JSONSCHEMA: {
    [key: string]: string;
  };
  UISCHEMA: {
    [key: string]: string;
  };
  VALIDATION: {
    [key: string]: string;
  };
};
export type FeatureFlagMap = {
  [key in Exclude<FeatureFlag, FeatureFlag.SCHEDULED_QUERIES>]?: boolean;
} & {
  SCHEDULED_QUERIES?: ScheduleQueriesProps;
};

// eslint-disable-next-line @typescript-eslint/no-unused-vars
declare global {
  interface Window {
    featureFlags: FeatureFlagMap;
  }
}

export function isFeatureEnabled(feature: FeatureFlag) {
  return window && window.featureFlags && !!window.featureFlags[feature];
}<|MERGE_RESOLUTION|>--- conflicted
+++ resolved
@@ -55,11 +55,8 @@
   UX_BETA = 'UX_BETA',
   GENERIC_CHART_AXES = 'GENERIC_CHART_AXES',
   USE_ANALAGOUS_COLORS = 'USE_ANALAGOUS_COLORS',
-<<<<<<< HEAD
-=======
   DASHBOARD_EDIT_CHART_IN_NEW_TAB = 'DASHBOARD_EDIT_CHART_IN_NEW_TAB',
   EMBEDDABLE_CHARTS = 'EMBEDDABLE_CHARTS',
->>>>>>> 667f4101
 }
 export type ScheduleQueriesProps = {
   JSONSCHEMA: {
