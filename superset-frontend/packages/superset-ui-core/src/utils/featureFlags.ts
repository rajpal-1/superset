--- conflicted
+++ resolved
@@ -25,13 +25,9 @@
   ALERTS_ATTACH_REPORTS = 'ALERTS_ATTACH_REPORTS',
   ALERT_REPORTS = 'ALERT_REPORTS',
   ALLOW_FULL_CSV_EXPORT = 'ALLOW_FULL_CSV_EXPORT',
-<<<<<<< HEAD
   AVOID_COLORS_COLLISION = 'AVOID_COLORS_COLLISION',
-  CLIENT_CACHE = 'CLIENT_CACHE',
   CONFIRM_DASHBOARD_DIFF = 'CONFIRM_DASHBOARD_DIFF',
   /** @deprecated */
-=======
->>>>>>> d5b62d8d
   DASHBOARD_CROSS_FILTERS = 'DASHBOARD_CROSS_FILTERS',
   DASHBOARD_FILTERS_EXPERIMENTAL = 'DASHBOARD_FILTERS_EXPERIMENTAL',
   DASHBOARD_NATIVE_FILTERS = 'DASHBOARD_NATIVE_FILTERS',
