--- conflicted
+++ resolved
@@ -278,17 +278,6 @@
   isDataPreview: boolean;
   link?: string;
   progress: number;
-<<<<<<< HEAD
-  results: {
-    displayLimitReached: boolean;
-    columns: QueryColumn[];
-    data: Record<string, unknown>[];
-    expanded_columns: QueryColumn[];
-    selected_columns: QueryColumn[];
-    query: { limit: number };
-  };
-=======
->>>>>>> ba0c37d3
   resultsKey: string | null;
   schema?: string;
   sql: string;
@@ -316,8 +305,6 @@
   output: string | Record<string, any>;
   actions: Record<string, any>;
   type: DatasourceType.Query;
-<<<<<<< HEAD
-=======
   columns: QueryColumn[];
 };
 
@@ -386,7 +373,6 @@
       is_dttm: false,
     },
   ],
->>>>>>> ba0c37d3
 };
 
 export default {};