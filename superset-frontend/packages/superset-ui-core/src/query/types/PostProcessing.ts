/**
 * Licensed to the Apache Software Foundation (ASF) under one
 * or more contributor license agreements.  See the NOTICE file
 * distributed with this work for additional information
 * regarding copyright ownership.  The ASF licenses this file
 * to you under the Apache License, Version 2.0 (the
 * "License"); you may not use this file except in compliance
 * with the License.  You may obtain a copy of the License at
 *
 *   http://www.apache.org/licenses/LICENSE-2.0
 *
 * Unless required by applicable law or agreed to in writing,
 * software distributed under the License is distributed on an
 * "AS IS" BASIS, WITHOUT WARRANTIES OR CONDITIONS OF ANY
 * KIND, either express or implied.  See the License for the
 * specific language governing permissions and limitations
 * under the License.
 */
import { JsonObject } from '../../connection';
import { TimeGranularity } from '../../time-format';
import { RollingType, ComparisionType } from './AdvancedAnalytics';

export type NumpyFunction =
  | 'average'
  | 'argmin'
  | 'argmax'
  | 'count'
  | 'count_nonzero'
  | 'cumsum'
  | 'cumprod'
  | 'max'
  | 'mean'
  | 'median'
  | 'nansum'
  | 'nanmin'
  | 'nanmax'
  | 'nanmean'
  | 'nanmedian'
  | 'nanpercentile'
  | 'min'
  | 'percentile'
  | 'prod'
  | 'product'
  | 'std'
  | 'sum'
  | 'var';

export enum PandasAxis {
  Row = 0,
  Column = 1,
}

export interface Aggregates {
  /**
   * The name of the generated aggregate column.
   */
  [colname: string]: {
    operator: NumpyFunction;
    /**
     * the name of the column to generate aggrates from.
     */
    column?: string;
    options?: JsonObject;
  };
}

export type DefaultPostProcessing = undefined;

interface _PostProcessingAggregation {
  operation: 'aggregation';
  options: {
    groupby: string[];
    aggregates: Aggregates;
  };
}
export type PostProcessingAggregation =
  | _PostProcessingAggregation
  | DefaultPostProcessing;

export type BoxPlotQueryObjectWhiskerType = 'tukey' | 'min/max' | 'percentile';
interface _PostProcessingBoxplot {
  operation: 'boxplot';
  options: {
    groupby: string[];
    metrics: string[];
    whisker_type: BoxPlotQueryObjectWhiskerType;
    percentiles?: [number, number];
  };
}
export type PostProcessingBoxplot =
  | _PostProcessingBoxplot
  | DefaultPostProcessing;

interface _PostProcessingContribution {
  operation: 'contribution';
  options?: {
    orientation?: 'row' | 'column';
    columns?: string[];
    rename_columns?: string[];
  };
}
export type PostProcessingContribution =
  | _PostProcessingContribution
  | DefaultPostProcessing;

interface _PostProcessingPivot {
  operation: 'pivot';
  options: {
    aggregates: Aggregates;
    column_fill_value?: string;
    columns: string[];
    combine_value_with_metric?: boolean;
    drop_missing_columns?: boolean;
    flatten_columns?: boolean;
    index: string[];
    marginal_distribution_name?: string;
    marginal_distributions?: boolean;
    metric_fill_value?: any;
    reset_index?: boolean;
  };
}
export type PostProcessingPivot = _PostProcessingPivot | DefaultPostProcessing;

interface _PostProcessingProphet {
  operation: 'prophet';
  options: {
    time_grain: TimeGranularity;
    periods: number;
    confidence_interval: number;
    yearly_seasonality?: boolean | number;
    weekly_seasonality?: boolean | number;
    daily_seasonality?: boolean | number;
  };
}
export type PostProcessingProphet =
  | _PostProcessingProphet
  | DefaultPostProcessing;

interface _PostProcessingDiff {
  operation: 'diff';
  options: {
    columns: string[];
    periods: number;
    axis: PandasAxis;
  };
}
export type PostProcessingDiff = _PostProcessingDiff | DefaultPostProcessing;

interface _PostProcessingRolling {
  operation: 'rolling';
  options: {
    rolling_type: RollingType;
    window: number;
    min_periods: number;
    columns: string[];
  };
}
export type PostProcessingRolling =
  | _PostProcessingRolling
  | DefaultPostProcessing;

interface _PostProcessingCum {
  operation: 'cum';
  options: {
    columns: string[];
    operator: NumpyFunction;
  };
}
export type PostProcessingCum = _PostProcessingCum | DefaultPostProcessing;

export interface _PostProcessingCompare {
  operation: 'compare';
  options: {
    source_columns: string[];
    compare_columns: string[];
    compare_type: Omit<ComparisionType, ComparisionType.Values>;
    drop_original_columns: boolean;
  };
}
export type PostProcessingCompare =
  | _PostProcessingCompare
  | DefaultPostProcessing;

interface _PostProcessingSort {
  operation: 'sort';
  options: {
    columns: Record<string, boolean>;
  };
}
export type PostProcessingSort = _PostProcessingSort | DefaultPostProcessing;

interface _PostProcessingResample {
  operation: 'resample';
  options: {
    method: string;
    rule: string;
    fill_value?: number | null;
  };
}
export type PostProcessingResample =
  | _PostProcessingResample
  | DefaultPostProcessing;

<<<<<<< HEAD
=======
interface _PostProcessingRename {
  operation: 'rename';
  options: {
    columns: Record<string, string | null>;
    inplace?: boolean;
    level?: number | string;
  };
}
export type PostProcessingRename =
  | _PostProcessingRename
  | DefaultPostProcessing;

>>>>>>> 16654034
interface _PostProcessingFlatten {
  operation: 'flatten';
  options?: {
    reset_index?: boolean;
<<<<<<< HEAD
=======
    drop_levels?: number[] | string[];
>>>>>>> 16654034
  };
}
export type PostProcessingFlatten =
  | _PostProcessingFlatten
  | DefaultPostProcessing;

/**
 * Parameters for chart data postprocessing.
 * See superset/utils/pandas_processing.py.
 */
export type PostProcessingRule =
  | PostProcessingAggregation
  | PostProcessingBoxplot
  | PostProcessingContribution
  | PostProcessingPivot
  | PostProcessingProphet
  | PostProcessingDiff
  | PostProcessingRolling
  | PostProcessingCum
  | PostProcessingCompare
  | PostProcessingSort
  | PostProcessingResample
<<<<<<< HEAD
=======
  | PostProcessingRename
>>>>>>> 16654034
  | PostProcessingFlatten;

export function isPostProcessingAggregation(
  rule?: PostProcessingRule,
): rule is PostProcessingAggregation {
  return rule?.operation === 'aggregation';
}

export function isPostProcessingBoxplot(
  rule?: PostProcessingRule,
): rule is PostProcessingBoxplot {
  return rule?.operation === 'boxplot';
}

export function isPostProcessingContribution(
  rule?: PostProcessingRule,
): rule is PostProcessingContribution {
  return rule?.operation === 'contribution';
}

export function isPostProcessingPivot(
  rule?: PostProcessingRule,
): rule is PostProcessingPivot {
  return rule?.operation === 'pivot';
}

export function isPostProcessingProphet(
  rule?: PostProcessingRule,
): rule is PostProcessingProphet {
  return rule?.operation === 'prophet';
}

export function isPostProcessingDiff(
  rule?: PostProcessingRule,
): rule is PostProcessingDiff {
  return rule?.operation === 'diff';
}

export function isPostProcessingRolling(
  rule?: PostProcessingRule,
): rule is PostProcessingRolling {
  return rule?.operation === 'rolling';
}

export function isPostProcessingCum(
  rule?: PostProcessingRule,
): rule is PostProcessingCum {
  return rule?.operation === 'cum';
}

export function isPostProcessingCompare(
  rule?: PostProcessingRule,
): rule is PostProcessingCompare {
  return rule?.operation === 'compare';
}

export function isPostProcessingSort(
  rule?: PostProcessingRule,
): rule is PostProcessingSort {
  return rule?.operation === 'sort';
}

export function isPostProcessingResample(
  rule?: PostProcessingRule,
): rule is PostProcessingResample {
  return rule?.operation === 'resample';
}<|MERGE_RESOLUTION|>--- conflicted
+++ resolved
@@ -201,8 +201,6 @@
   | _PostProcessingResample
   | DefaultPostProcessing;
 
-<<<<<<< HEAD
-=======
 interface _PostProcessingRename {
   operation: 'rename';
   options: {
@@ -215,15 +213,11 @@
   | _PostProcessingRename
   | DefaultPostProcessing;
 
->>>>>>> 16654034
 interface _PostProcessingFlatten {
   operation: 'flatten';
   options?: {
     reset_index?: boolean;
-<<<<<<< HEAD
-=======
     drop_levels?: number[] | string[];
->>>>>>> 16654034
   };
 }
 export type PostProcessingFlatten =
@@ -246,10 +240,7 @@
   | PostProcessingCompare
   | PostProcessingSort
   | PostProcessingResample
-<<<<<<< HEAD
-=======
   | PostProcessingRename
->>>>>>> 16654034
   | PostProcessingFlatten;
 
 export function isPostProcessingAggregation(
