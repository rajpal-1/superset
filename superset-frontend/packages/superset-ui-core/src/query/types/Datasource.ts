/**
 * Licensed to the Apache Software Foundation (ASF) under one
 * or more contributor license agreements.  See the NOTICE file
 * distributed with this work for additional information
 * regarding copyright ownership.  The ASF licenses this file
 * to you under the Apache License, Version 2.0 (the
 * "License"); you may not use this file except in compliance
 * with the License.  You may obtain a copy of the License at
 *
 *   http://www.apache.org/licenses/LICENSE-2.0
 *
 * Unless required by applicable law or agreed to in writing,
 * software distributed under the License is distributed on an
 * "AS IS" BASIS, WITHOUT WARRANTIES OR CONDITIONS OF ANY
 * KIND, either express or implied.  See the License for the
 * specific language governing permissions and limitations
 * under the License.
 */
import { Column } from './Column';
import { Metric } from './Metric';

export enum DatasourceType {
  Table = 'table',
  Druid = 'druid',
  Query = 'query',
<<<<<<< HEAD
  Dataset = 'sl_dataset',
=======
  Dataset = 'dataset',
>>>>>>> ba0c37d3
  SlTable = 'sl_table',
  SavedQuery = 'saved_query',
}

/**
 * Datasource metadata.
 */
export interface Datasource {
  id: number;
  name: string;
  type: DatasourceType;
  columns: Column[];
  metrics: Metric[];
  description?: string;
  // key is column names (labels)
  columnFormats?: {
    [key: string]: string;
  };
  verboseMap?: {
    [key: string]: string;
  };
}

export const DEFAULT_METRICS = [
  {
    metric_name: 'COUNT(*)',
    expression: 'COUNT(*)',
  },
];

export default {};<|MERGE_RESOLUTION|>--- conflicted
+++ resolved
@@ -23,11 +23,7 @@
   Table = 'table',
   Druid = 'druid',
   Query = 'query',
-<<<<<<< HEAD
-  Dataset = 'sl_dataset',
-=======
   Dataset = 'dataset',
->>>>>>> ba0c37d3
   SlTable = 'sl_table',
   SavedQuery = 'saved_query',
 }
