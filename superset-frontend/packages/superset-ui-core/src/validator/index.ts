--- conflicted
+++ resolved
@@ -22,8 +22,5 @@
 export { default as validateInteger } from './validateInteger';
 export { default as validateNumber } from './validateNumber';
 export { default as validateNonEmpty } from './validateNonEmpty';
-<<<<<<< HEAD
 export { default as validateMaxValue } from './validateMaxValue';
-=======
-export { default as validateMapboxStylesUrl } from './validateMapboxStylesUrl';
->>>>>>> cdbbd837
+export { default as validateMapboxStylesUrl } from './validateMapboxStylesUrl';