/**
 * Licensed to the Apache Software Foundation (ASF) under one
 * or more contributor license agreements.  See the NOTICE file
 * distributed with this work for additional information
 * regarding copyright ownership.  The ASF licenses this file
 * to you under the Apache License, Version 2.0 (the
 * "License"); you may not use this file except in compliance
 * with the License.  You may obtain a copy of the License at
 *
 *   http://www.apache.org/licenses/LICENSE-2.0
 *
 * Unless required by applicable law or agreed to in writing,
 * software distributed under the License is distributed on an
 * "AS IS" BASIS, WITHOUT WARRANTIES OR CONDITIONS OF ANY
 * KIND, either express or implied.  See the License for the
 * specific language governing permissions and limitations
 * under the License.
 */

import fetchMock from 'fetch-mock';
import { fetchTimeRange } from '@superset-ui/core';
import {
  buildTimeRangeString,
  formatTimeRange,
  formatTimeRangeComparison,
} from '../../src/time-comparison/fetchTimeRange';

afterEach(fetchMock.restore);

test('generates proper time range string', () => {
  expect(
    buildTimeRangeString('2010-07-30T00:00:00', '2020-07-30T00:00:00'),
  ).toBe('2010-07-30T00:00:00 : 2020-07-30T00:00:00');
  expect(buildTimeRangeString('', '2020-07-30T00:00:00')).toBe(
    ' : 2020-07-30T00:00:00',
  );
  expect(buildTimeRangeString('', '')).toBe(' : ');
});

test('generates a readable time range', () => {
  expect(formatTimeRange('Last 7 days')).toBe('Last 7 days');
  expect(formatTimeRange('No filter')).toBe('No filter');
  expect(formatTimeRange('Yesterday : Tomorrow')).toBe(
    'Yesterday ≤ col < Tomorrow',
  );
  expect(formatTimeRange('2010-07-30T00:00:00 : 2020-07-30T00:00:00')).toBe(
    '2010-07-30 ≤ col < 2020-07-30',
  );
  expect(formatTimeRange('2010-07-30T01:00:00 : ')).toBe(
    '2010-07-30T01:00:00 ≤ col < ∞',
  );
  expect(formatTimeRange(' : 2020-07-30T00:00:00')).toBe(
    '-∞ ≤ col < 2020-07-30',
  );
  expect(formatTimeRange('')).toBe('');
});

test('returns a formatted time range from response', async () => {
  fetchMock.get("glob:*/api/v1/time_range/?q='Last+day'", {
    result: [
      {
        since: '2021-04-13T00:00:00',
        until: '2021-04-14T00:00:00',
        timeRange: 'Last day',
      },
    ],
  });

  const timeRange = await fetchTimeRange('Last day', 'temporal_col');
  expect(timeRange).toEqual({
    value: '2021-04-13 ≤ temporal_col < 2021-04-14',
  });
});

test('returns a formatted time range from empty response', async () => {
  fetchMock.get("glob:*/api/v1/time_range/?q='Last+day'", {
    result: [],
  });

  const timeRange = await fetchTimeRange('Last day');
  expect(timeRange).toEqual({
    value: '-∞ ≤ col < ∞',
  });
});

test('returns a formatted error message from response', async () => {
  fetchMock.getOnce("glob:*/api/v1/time_range/?q='Last+day'", {
    throws: new Response(JSON.stringify({ message: 'Network error' })),
  });
  let timeRange = await fetchTimeRange('Last day');
  expect(timeRange).toEqual({
    error: 'Network error',
  });

  fetchMock.getOnce(
    "glob:*/api/v1/time_range/?q='Last+day'",
    {
      throws: new Error('Internal Server Error'),
    },
    { overwriteRoutes: true },
  );
  timeRange = await fetchTimeRange('Last day');
  expect(timeRange).toEqual({
    error: 'Internal Server Error',
  });

  fetchMock.getOnce(
    "glob:*/api/v1/time_range/?q='Last+day'",
    {
      throws: new Response(JSON.stringify({ statusText: 'Network error' }), {
        statusText: 'Network error',
      }),
    },
    { overwriteRoutes: true },
  );
  timeRange = await fetchTimeRange('Last day');
  expect(timeRange).toEqual({
    error: 'Network error',
  });
});

<<<<<<< HEAD
it('generates a readable time range comparison', () => {
  expect(
    formatTimeRangeComparison(
      '2021-04-13T00:00:00 : 2021-04-14T00:00:00',
      '2021-04-15T00:00:00 : 2021-04-16T00:00:00',
      'col',
    )
      .replace(/\s+/g, ' ')
      .trim(),
  ).toBe('col: 2021-04-13 to 2021-04-14 vs 2021-04-15 to 2021-04-16');
});

it('uses default column placeholder when none is provided', () => {
  const initialTimeRange = '2021-04-13T00:00:00 : 2021-04-14T00:00:00';
  const shiftedTimeRange = '2021-04-15T00:00:00 : 2021-04-16T00:00:00';
  const expectedOutput =
    'col: 2021-04-13 to 2021-04-14 vs 2021-04-15 to 2021-04-16';

  // Call the function without the third parameter
  const actualOutput = formatTimeRangeComparison(
    initialTimeRange,
    shiftedTimeRange,
  )
    .replace(/\s+/g, ' ')
    .trim();

  expect(actualOutput).toBe(expectedOutput);
});

it('returns a comparison of formatted time ranges with shifts', async () => {
  // Correcting the fetchMock to properly mock the API request and response
  fetchMock.get('glob:*/api/v1/time_range/?q=*', {
    body: {
      result: [
        { since: '2022-01-01T00:00:00', until: '2022-01-02T00:00:00' },
        { since: '2022-01-03T00:00:00', until: '2022-01-04T00:00:00' },
      ],
    },
    headers: { 'Content-Type': 'application/json' },
  });

  const shifts = ['1 day', '2 days']; // Define shifts if your implementation requires them
  const timeRange = await fetchTimeRange(
    '2022-01-01T00:00:00 : 2022-01-02T00:00:00',
    'col',
    shifts,
  );

  // Since `fetchTimeRange` might be returning multiple comparisons, ensure the test checks this correctly.
  // Assuming `fetchTimeRange` returns an object with an array in `value`, representing each comparison
  expect(timeRange).toEqual({
    value: [
      `col: 2022-01-01 to 2022-01-02 vs
  2022-01-03 to 2022-01-04`,
    ],
  });
});

it('returns a formatted error message from response with shifts', async () => {
  fetchMock.getOnce('glob:*/api/v1/time_range/?q=*', {
    throws: new Response(JSON.stringify({ message: 'Network error' })),
  });

  const shifts = ['1 day', '2 days']; // Define shifts if your implementation requires them
  const timeRange = await fetchTimeRange(
    '2022-01-01T00:00:00 : 2022-01-02T00:00:00',
    'col',
    shifts,
  );
  expect(timeRange).toEqual({
    error: 'Network error',
  });
=======
test('fetchTimeRange with shift', async () => {
  fetchMock.getOnce(
    "glob:*/api/v1/time_range/?q=!((timeRange:'Last+day'),(shift%3A'last%20month'%2CtimeRange%3A'Last%20day'))",
    {
      result: [
        {
          since: '2021-04-13T00:00:00',
          until: '2021-04-14T00:00:00',
          timeRange: 'Last day',
          shift: null,
        },
        {
          since: '2021-03-13T00:00:00',
          until: '2021-03-14T00:00:00',
          timeRange: 'Last day',
          shift: 'last month',
        },
      ],
    },
  );

  const timeRange = await fetchTimeRange('Last day', 'temporal_col', [
    'last month',
  ]);

  expect(timeRange).toEqual({
    value: [
      'temporal_col: 2021-04-13 to 2021-04-14 vs\n  2021-03-13 to 2021-03-14',
    ],
  });
});

test('formatTimeRangeComparison', () => {
  expect(
    formatTimeRangeComparison(
      '2021-04-13T00:00:00 : 2021-04-14T00:00:00',
      '2021-03-13T00:00:00 : 2021-03-14T00:00:00',
    ),
  ).toEqual('col: 2021-04-13 to 2021-04-14 vs\n  2021-03-13 to 2021-03-14');

  expect(
    formatTimeRangeComparison(
      '2021-04-13T00:00:00 : 2021-04-14T00:00:00',
      '2021-03-13T00:00:00 : 2021-03-14T00:00:00',
      'col_name',
    ),
  ).toEqual(
    'col_name: 2021-04-13 to 2021-04-14 vs\n  2021-03-13 to 2021-03-14',
  );
>>>>>>> 1c48fe05
});<|MERGE_RESOLUTION|>--- conflicted
+++ resolved
@@ -119,80 +119,6 @@
   });
 });
 
-<<<<<<< HEAD
-it('generates a readable time range comparison', () => {
-  expect(
-    formatTimeRangeComparison(
-      '2021-04-13T00:00:00 : 2021-04-14T00:00:00',
-      '2021-04-15T00:00:00 : 2021-04-16T00:00:00',
-      'col',
-    )
-      .replace(/\s+/g, ' ')
-      .trim(),
-  ).toBe('col: 2021-04-13 to 2021-04-14 vs 2021-04-15 to 2021-04-16');
-});
-
-it('uses default column placeholder when none is provided', () => {
-  const initialTimeRange = '2021-04-13T00:00:00 : 2021-04-14T00:00:00';
-  const shiftedTimeRange = '2021-04-15T00:00:00 : 2021-04-16T00:00:00';
-  const expectedOutput =
-    'col: 2021-04-13 to 2021-04-14 vs 2021-04-15 to 2021-04-16';
-
-  // Call the function without the third parameter
-  const actualOutput = formatTimeRangeComparison(
-    initialTimeRange,
-    shiftedTimeRange,
-  )
-    .replace(/\s+/g, ' ')
-    .trim();
-
-  expect(actualOutput).toBe(expectedOutput);
-});
-
-it('returns a comparison of formatted time ranges with shifts', async () => {
-  // Correcting the fetchMock to properly mock the API request and response
-  fetchMock.get('glob:*/api/v1/time_range/?q=*', {
-    body: {
-      result: [
-        { since: '2022-01-01T00:00:00', until: '2022-01-02T00:00:00' },
-        { since: '2022-01-03T00:00:00', until: '2022-01-04T00:00:00' },
-      ],
-    },
-    headers: { 'Content-Type': 'application/json' },
-  });
-
-  const shifts = ['1 day', '2 days']; // Define shifts if your implementation requires them
-  const timeRange = await fetchTimeRange(
-    '2022-01-01T00:00:00 : 2022-01-02T00:00:00',
-    'col',
-    shifts,
-  );
-
-  // Since `fetchTimeRange` might be returning multiple comparisons, ensure the test checks this correctly.
-  // Assuming `fetchTimeRange` returns an object with an array in `value`, representing each comparison
-  expect(timeRange).toEqual({
-    value: [
-      `col: 2022-01-01 to 2022-01-02 vs
-  2022-01-03 to 2022-01-04`,
-    ],
-  });
-});
-
-it('returns a formatted error message from response with shifts', async () => {
-  fetchMock.getOnce('glob:*/api/v1/time_range/?q=*', {
-    throws: new Response(JSON.stringify({ message: 'Network error' })),
-  });
-
-  const shifts = ['1 day', '2 days']; // Define shifts if your implementation requires them
-  const timeRange = await fetchTimeRange(
-    '2022-01-01T00:00:00 : 2022-01-02T00:00:00',
-    'col',
-    shifts,
-  );
-  expect(timeRange).toEqual({
-    error: 'Network error',
-  });
-=======
 test('fetchTimeRange with shift', async () => {
   fetchMock.getOnce(
     "glob:*/api/v1/time_range/?q=!((timeRange:'Last+day'),(shift%3A'last%20month'%2CtimeRange%3A'Last%20day'))",
@@ -242,5 +168,4 @@
   ).toEqual(
     'col_name: 2021-04-13 to 2021-04-14 vs\n  2021-03-13 to 2021-03-14',
   );
->>>>>>> 1c48fe05
 });