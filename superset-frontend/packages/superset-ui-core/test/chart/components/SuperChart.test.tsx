/*
 * Licensed to the Apache Software Foundation (ASF) under one
 * or more contributor license agreements.  See the NOTICE file
 * distributed with this work for additional information
 * regarding copyright ownership.  The ASF licenses this file
 * to you under the Apache License, Version 2.0 (the
 * "License"); you may not use this file except in compliance
 * with the License.  You may obtain a copy of the License at
 *
 *   http://www.apache.org/licenses/LICENSE-2.0
 *
 * Unless required by applicable law or agreed to in writing,
 * software distributed under the License is distributed on an
 * "AS IS" BASIS, WITHOUT WARRANTIES OR CONDITIONS OF ANY
 * KIND, either express or implied.  See the License for the
 * specific language governing permissions and limitations
 * under the License.
 */

import React, { ReactElement } from 'react';
import mockConsole, { RestoreConsole } from 'jest-mock-console';
import { triggerResizeObserver } from 'resize-observer-polyfill';
import ErrorBoundary from 'react-error-boundary';

import {
  promiseTimeout,
  SuperChart,
  supersetTheme,
  ThemeProvider,
} from '@superset-ui/core';
import { mount as enzymeMount } from 'enzyme';
<<<<<<< HEAD
import RealSuperChart, {
  WrapperProps,
} from '../../../src/chart/components/SuperChart';
=======
import { WrapperProps } from '../../../src/chart/components/SuperChart';
>>>>>>> 16654034
import NoResultsComponent from '../../../src/chart/components/NoResultsComponent';

import {
  ChartKeys,
  DiligentChartPlugin,
  BuggyChartPlugin,
} from './MockChartPlugins';

const DEFAULT_QUERY_DATA = { data: ['foo', 'bar'] };
const DEFAULT_QUERIES_DATA = [
  { data: ['foo', 'bar'] },
  { data: ['foo2', 'bar2'] },
];

function expectDimension(
  renderedWrapper: Cheerio,
  width: number,
  height: number,
) {
  expect(renderedWrapper.find('.dimension').text()).toEqual(
    [width, height].join('x'),
  );
}

const mount = (component: ReactElement) =>
  enzymeMount(component, {
    wrappingComponent: ThemeProvider,
    wrappingComponentProps: { theme: supersetTheme },
  });

describe('SuperChart', () => {
  const plugins = [
    new DiligentChartPlugin().configure({ key: ChartKeys.DILIGENT }),
    new BuggyChartPlugin().configure({ key: ChartKeys.BUGGY }),
  ];

  let restoreConsole: RestoreConsole;

  beforeAll(() => {
    plugins.forEach(p => {
      p.unregister().register();
    });
  });

  afterAll(() => {
    plugins.forEach(p => {
      p.unregister();
    });
  });

  beforeEach(() => {
    restoreConsole = mockConsole();
  });

  afterEach(() => {
    restoreConsole();
  });

  describe('includes ErrorBoundary', () => {
    let expectedErrors = 0;
    let actualErrors = 0;
    function onError(e: Event) {
      e.preventDefault();
      actualErrors += 1;
    }

    beforeEach(() => {
      expectedErrors = 0;
      actualErrors = 0;
      window.addEventListener('error', onError);
    });

    afterEach(() => {
      window.removeEventListener('error', onError);
      // eslint-disable-next-line jest/no-standalone-expect
      expect(actualErrors).toBe(expectedErrors);
      expectedErrors = 0;
    });

    it('renders default FallbackComponent', async () => {
      expectedErrors = 1;
      const wrapper = mount(
        <SuperChart
          chartType={ChartKeys.BUGGY}
          queriesData={[DEFAULT_QUERY_DATA]}
          width="200"
          height="200"
        />,
      );
      await new Promise(resolve => setImmediate(resolve));
      wrapper.update();
      expect(wrapper.text()).toContain('Oops! An error occured!');
    });
    it('renders custom FallbackComponent', () => {
      expectedErrors = 1;
      const CustomFallbackComponent = jest.fn(() => (
        <div>Custom Fallback!</div>
      ));
      const wrapper = mount(
        <SuperChart
          chartType={ChartKeys.BUGGY}
          queriesData={[DEFAULT_QUERY_DATA]}
          width="200"
          height="200"
          FallbackComponent={CustomFallbackComponent}
        />,
      );

      return promiseTimeout(() => {
        expect(wrapper.render().find('div.test-component')).toHaveLength(0);
        expect(CustomFallbackComponent).toHaveBeenCalledTimes(1);
      });
    });
    it('call onErrorBoundary', () => {
      expectedErrors = 1;
      const handleError = jest.fn();
      mount(
        <SuperChart
          chartType={ChartKeys.BUGGY}
          queriesData={[DEFAULT_QUERY_DATA]}
          width="200"
          height="200"
          onErrorBoundary={handleError}
        />,
      );

      return promiseTimeout(() => {
        expect(handleError).toHaveBeenCalledTimes(1);
      });
    });
    it('does not include ErrorBoundary if told so', () => {
      expectedErrors = 1;
      const inactiveErrorHandler = jest.fn();
      const activeErrorHandler = jest.fn();
      mount(
        <ErrorBoundary onError={activeErrorHandler}>
          <SuperChart
            disableErrorBoundary
            chartType={ChartKeys.BUGGY}
            queriesData={[DEFAULT_QUERY_DATA]}
            width="200"
            height="200"
            onErrorBoundary={inactiveErrorHandler}
          />
        </ErrorBoundary>,
      );

      return promiseTimeout(() => {
        expect(activeErrorHandler).toHaveBeenCalledTimes(1);
        expect(inactiveErrorHandler).toHaveBeenCalledTimes(0);
      });
    });
  });

  it('passes the props to renderer correctly', () => {
    const wrapper = mount(
      <SuperChart
        chartType={ChartKeys.DILIGENT}
        queriesData={[DEFAULT_QUERY_DATA]}
        width={101}
        height={118}
        formData={{ abc: 1 }}
      />,
    );

    return promiseTimeout(() => {
      const renderedWrapper = wrapper.render();
      expect(renderedWrapper.find('div.test-component')).toHaveLength(1);
      expectDimension(renderedWrapper, 101, 118);
    });
  });

  it('passes the props with multiple queries to renderer correctly', () => {
    const wrapper = mount(
      <SuperChart
        chartType={ChartKeys.DILIGENT}
        queriesData={DEFAULT_QUERIES_DATA}
        width={101}
        height={118}
        formData={{ abc: 1 }}
      />,
    );

    return promiseTimeout(() => {
      const renderedWrapper = wrapper.render();
      expect(renderedWrapper.find('div.test-component')).toHaveLength(1);
      expectDimension(renderedWrapper, 101, 118);
    });
  });

  it('passes the props with multiple queries and single query to renderer correctly (backward compatibility)', () => {
    const wrapper = mount(
      <SuperChart
        chartType={ChartKeys.DILIGENT}
        queriesData={DEFAULT_QUERIES_DATA}
        width={101}
        height={118}
        formData={{ abc: 1 }}
      />,
    );

    return promiseTimeout(() => {
      const renderedWrapper = wrapper.render();
      expect(renderedWrapper.find('div.test-component')).toHaveLength(1);
      expectDimension(renderedWrapper, 101, 118);
    });
  });

  describe('supports NoResultsComponent', () => {
    it('renders NoResultsComponent when queriesData is missing', () => {
      const wrapper = mount(
        <SuperChart chartType={ChartKeys.DILIGENT} width="200" height="200" />,
      );

      expect(wrapper.find(NoResultsComponent)).toHaveLength(1);
    });

    it('renders NoResultsComponent when queriesData data is null', () => {
      const wrapper = mount(
        <SuperChart
          chartType={ChartKeys.DILIGENT}
          queriesData={[{ data: null }]}
          width="200"
          height="200"
        />,
      );

      expect(wrapper.find(NoResultsComponent)).toHaveLength(1);
    });
  });

  describe('supports dynamic width and/or height', () => {
    it('works with width and height that are numbers', () => {
      const wrapper = mount(
        <SuperChart
          chartType={ChartKeys.DILIGENT}
          queriesData={[DEFAULT_QUERY_DATA]}
          width={100}
          height={100}
        />,
      );

      return promiseTimeout(() => {
        const renderedWrapper = wrapper.render();
        expect(renderedWrapper.find('div.test-component')).toHaveLength(1);
        expectDimension(renderedWrapper, 100, 100);
      });
    });
    it('works when width and height are percent', () => {
      const wrapper = mount(
        <SuperChart
          chartType={ChartKeys.DILIGENT}
          queriesData={[DEFAULT_QUERY_DATA]}
          debounceTime={1}
          width="100%"
          height="100%"
        />,
      );
      triggerResizeObserver();

      return promiseTimeout(() => {
        const renderedWrapper = wrapper.render();
        expect(renderedWrapper.find('div.test-component')).toHaveLength(1);
        expectDimension(renderedWrapper, 300, 300);
      }, 100);
    });
    it('works when only width is percent', () => {
      const wrapper = mount(
        <SuperChart
          chartType={ChartKeys.DILIGENT}
          queriesData={[DEFAULT_QUERY_DATA]}
          debounceTime={1}
          width="50%"
          height="125"
        />,
      );
      // @ts-ignore
      triggerResizeObserver([{ contentRect: { height: 125, width: 150 } }]);

      return promiseTimeout(() => {
        const renderedWrapper = wrapper.render();
        const boundingBox = renderedWrapper
          .find('div.test-component')
          .parent()
          .parent()
          .parent();
        expect(boundingBox.css('width')).toEqual('50%');
        expect(boundingBox.css('height')).toEqual('125px');
        expect(renderedWrapper.find('div.test-component')).toHaveLength(1);
        expectDimension(renderedWrapper, 150, 125);
      }, 100);
    });
    it('works when only height is percent', () => {
      const wrapper = mount(
        <SuperChart
          chartType={ChartKeys.DILIGENT}
          queriesData={[DEFAULT_QUERY_DATA]}
          debounceTime={1}
          width="50"
          height="25%"
        />,
      );
      // @ts-ignore
      triggerResizeObserver([{ contentRect: { height: 75, width: 50 } }]);

      return promiseTimeout(() => {
        const renderedWrapper = wrapper.render();
        const boundingBox = renderedWrapper
          .find('div.test-component')
          .parent()
          .parent()
          .parent();
        expect(boundingBox.css('width')).toEqual('50px');
        expect(boundingBox.css('height')).toEqual('25%');
        expect(renderedWrapper.find('div.test-component')).toHaveLength(1);
        expectDimension(renderedWrapper, 50, 75);
      }, 100);
    });
    it('works when width and height are not specified', () => {
      const wrapper = mount(
        <SuperChart
          chartType={ChartKeys.DILIGENT}
          queriesData={[DEFAULT_QUERY_DATA]}
          debounceTime={1}
        />,
      );
      triggerResizeObserver();

      return promiseTimeout(() => {
        const renderedWrapper = wrapper.render();
        expect(renderedWrapper.find('div.test-component')).toHaveLength(1);
        expectDimension(renderedWrapper, 300, 400);
      }, 100);
    });
  });

  describe('supports Wrapper', () => {
    function MyWrapper({ width, height, children }: WrapperProps) {
      return (
        <div>
          <div className="wrapper-insert">
            {width}x{height}
          </div>
          {children}
        </div>
      );
    }

    it('works with width and height that are numbers', () => {
      const wrapper = mount(
        <SuperChart
          chartType={ChartKeys.DILIGENT}
          queriesData={[DEFAULT_QUERY_DATA]}
          width={100}
          height={100}
          Wrapper={MyWrapper}
        />,
      );

      return promiseTimeout(() => {
        const renderedWrapper = wrapper.render();
        expect(renderedWrapper.find('div.wrapper-insert')).toHaveLength(1);
        expect(renderedWrapper.find('div.wrapper-insert').text()).toEqual(
          '100x100',
        );
        expect(renderedWrapper.find('div.test-component')).toHaveLength(1);
        expectDimension(renderedWrapper, 100, 100);
      }, 100);
    });

    it('works when width and height are percent', () => {
      const wrapper = mount(
        <SuperChart
          chartType={ChartKeys.DILIGENT}
          queriesData={[DEFAULT_QUERY_DATA]}
          debounceTime={1}
          width="100%"
          height="100%"
          Wrapper={MyWrapper}
        />,
      );
      triggerResizeObserver();

      return promiseTimeout(() => {
        const renderedWrapper = wrapper.render();
        expect(renderedWrapper.find('div.wrapper-insert')).toHaveLength(1);
        expect(renderedWrapper.find('div.wrapper-insert').text()).toEqual(
          '300x300',
        );
        expect(renderedWrapper.find('div.test-component')).toHaveLength(1);
        expectDimension(renderedWrapper, 300, 300);
      }, 100);
    });
  });
});<|MERGE_RESOLUTION|>--- conflicted
+++ resolved
@@ -29,13 +29,7 @@
   ThemeProvider,
 } from '@superset-ui/core';
 import { mount as enzymeMount } from 'enzyme';
-<<<<<<< HEAD
-import RealSuperChart, {
-  WrapperProps,
-} from '../../../src/chart/components/SuperChart';
-=======
 import { WrapperProps } from '../../../src/chart/components/SuperChart';
->>>>>>> 16654034
 import NoResultsComponent from '../../../src/chart/components/NoResultsComponent';
 
 import {
