/**
 * Licensed to the Apache Software Foundation (ASF) under one
 * or more contributor license agreements.  See the NOTICE file
 * distributed with this work for additional information
 * regarding copyright ownership.  The ASF licenses this file
 * to you under the Apache License, Version 2.0 (the
 * "License"); you may not use this file except in compliance
 * with the License.  You may obtain a copy of the License at
 *
 *   http://www.apache.org/licenses/LICENSE-2.0
 *
 * Unless required by applicable law or agreed to in writing,
 * software distributed under the License is distributed on an
 * "AS IS" BASIS, WITHOUT WARRANTIES OR CONDITIONS OF ANY
 * KIND, either express or implied.  See the License for the
 * specific language governing permissions and limitations
 * under the License.
 */
import memoizeOne from 'memoize-one';
import { addAlpha, DataRecord } from '@superset-ui/core';
import {
  ColorFormatters,
  COMPARATOR,
  ConditionalFormattingConfig,
  MULTIPLE_VALUE_COMPARATORS,
} from '../types';

export const round = (num: number, precision = 0) =>
  Number(`${Math.round(Number(`${num}e+${precision}`))}e-${precision}`);

const MIN_OPACITY_BOUNDED = 0.05;
const MIN_OPACITY_UNBOUNDED = 0;
const MAX_OPACITY = 1;
export const getOpacity = (
  value: number,
  cutoffPoint: number,
  extremeValue: number,
  minOpacity = MIN_OPACITY_BOUNDED,
  maxOpacity = MAX_OPACITY,
  inverseScale = false,
) => {
  const opacity =
    extremeValue === cutoffPoint
      ? maxOpacity
      : Math.abs(
          ((maxOpacity - minOpacity) / (extremeValue - cutoffPoint)) *
            (value - cutoffPoint),
        ) + minOpacity;
  return round(inverseScale ? maxOpacity - opacity + minOpacity : opacity, 2);
};

export const getColorFunction = (
  {
    operator,
    targetValue,
    targetValueLeft,
    targetValueRight,
    colorScheme,
    inverseScale,
  }: ConditionalFormattingConfig,
  columnValues: number[],
) => {
  let minOpacity = MIN_OPACITY_BOUNDED;
  const maxOpacity = colorScheme?.a || MAX_OPACITY;

  let comparatorFunction: (
    value: number,
    allValues: number[],
  ) => false | { cutoffValue: number; extremeValue: number };
  if (operator === undefined || colorScheme === undefined) {
    return () => undefined;
  }
  if (
    MULTIPLE_VALUE_COMPARATORS.includes(operator) &&
    (targetValueLeft === undefined || targetValueRight === undefined)
  ) {
    return () => undefined;
  }
  if (
    operator !== COMPARATOR.NONE &&
    !MULTIPLE_VALUE_COMPARATORS.includes(operator) &&
    targetValue === undefined
  ) {
    return () => undefined;
  }
  switch (operator) {
    case COMPARATOR.NONE:
      minOpacity = MIN_OPACITY_UNBOUNDED;
      comparatorFunction = (value: number, allValues: number[]) => {
        const cutoffValue = Math.min(...allValues);
        const extremeValue = Math.max(...allValues);
        return value >= cutoffValue && value <= extremeValue
          ? { cutoffValue, extremeValue }
          : false;
      };
      break;
    case COMPARATOR.GREATER_THAN:
      comparatorFunction = (value: number, allValues: number[]) =>
        value > targetValue!
          ? { cutoffValue: targetValue!, extremeValue: Math.max(...allValues) }
          : false;
      break;
    case COMPARATOR.LESS_THAN:
      comparatorFunction = (value: number, allValues: number[]) =>
        value < targetValue!
          ? { cutoffValue: targetValue!, extremeValue: Math.min(...allValues) }
          : false;
      break;
    case COMPARATOR.GREATER_OR_EQUAL:
      comparatorFunction = (value: number, allValues: number[]) =>
        value >= targetValue!
          ? { cutoffValue: targetValue!, extremeValue: Math.max(...allValues) }
          : false;
      break;
    case COMPARATOR.LESS_OR_EQUAL:
      comparatorFunction = (value: number, allValues: number[]) =>
        value <= targetValue!
          ? { cutoffValue: targetValue!, extremeValue: Math.min(...allValues) }
          : false;
      break;
    case COMPARATOR.EQUAL:
      comparatorFunction = (value: number) =>
        value === targetValue!
          ? { cutoffValue: targetValue!, extremeValue: targetValue! }
          : false;
      break;
    case COMPARATOR.NOT_EQUAL:
      comparatorFunction = (value: number, allValues: number[]) => {
        if (value === targetValue!) {
          return false;
        }
        const max = Math.max(...allValues);
        const min = Math.min(...allValues);
        return {
          cutoffValue: targetValue!,
          extremeValue:
            Math.abs(targetValue! - min) > Math.abs(max - targetValue!)
              ? min
              : max,
        };
      };
      break;
    case COMPARATOR.BETWEEN:
      comparatorFunction = (value: number) =>
        value > targetValueLeft! && value < targetValueRight!
          ? { cutoffValue: targetValueLeft!, extremeValue: targetValueRight! }
          : false;
      break;
    case COMPARATOR.BETWEEN_OR_EQUAL:
      comparatorFunction = (value: number) =>
        value >= targetValueLeft! && value <= targetValueRight!
          ? { cutoffValue: targetValueLeft!, extremeValue: targetValueRight! }
          : false;
      break;
    case COMPARATOR.BETWEEN_OR_LEFT_EQUAL:
      comparatorFunction = (value: number) =>
        value >= targetValueLeft! && value < targetValueRight!
          ? { cutoffValue: targetValueLeft!, extremeValue: targetValueRight! }
          : false;
      break;
    case COMPARATOR.BETWEEN_OR_RIGHT_EQUAL:
      comparatorFunction = (value: number) =>
        value > targetValueLeft! && value <= targetValueRight!
          ? { cutoffValue: targetValueLeft!, extremeValue: targetValueRight! }
          : false;
      break;
    default:
      comparatorFunction = () => false;
      break;
  }

  return (value: number) => {
    const compareResult = comparatorFunction(value, columnValues);
    if (compareResult === false) return undefined;
    const { cutoffValue, extremeValue } = compareResult;
<<<<<<< HEAD
    const opacity = getOpacity(
      value,
      cutoffValue,
      extremeValue,
      minOpacity,
      maxOpacity,
      inverseScale && operator !== COMPARATOR.EQUAL,
=======
    return addAlpha(
      colorScheme,
      getOpacity(value, cutoffValue, extremeValue, minOpacity, maxOpacity),
>>>>>>> ab9f72f1
    );
    return `rgba(${colorScheme.r},${colorScheme.g},${colorScheme.b},${opacity})`;
  };
};

export const getColorFormatters = memoizeOne(
  (
    columnConfig: ConditionalFormattingConfig[] | undefined,
    data: DataRecord[],
  ) =>
    columnConfig?.reduce(
      (acc: ColorFormatters, config: ConditionalFormattingConfig) => {
        if (
          config?.column !== undefined &&
          (config?.operator === COMPARATOR.NONE ||
            (config?.operator !== undefined &&
              (MULTIPLE_VALUE_COMPARATORS.includes(config?.operator)
                ? config?.targetValueLeft !== undefined &&
                  config?.targetValueRight !== undefined
                : config?.targetValue !== undefined)))
        ) {
          acc.push({
            column: config?.column,
            getColorFromValue: getColorFunction(
              config,
              data.map(row => row[config.column!] as number),
            ),
          });
        }
        return acc;
      },
      [],
    ) ?? [],
);<|MERGE_RESOLUTION|>--- conflicted
+++ resolved
@@ -17,7 +17,12 @@
  * under the License.
  */
 import memoizeOne from 'memoize-one';
-import { addAlpha, DataRecord } from '@superset-ui/core';
+import {
+  addAlpha,
+  DataRecord,
+  splitRgbAlpha,
+  toRgbaHex,
+} from '@superset-ui/core';
 import {
   ColorFormatters,
   COMPARATOR,
@@ -61,13 +66,15 @@
   columnValues: number[],
 ) => {
   let minOpacity = MIN_OPACITY_BOUNDED;
-  const maxOpacity = colorScheme?.a || MAX_OPACITY;
-
+  // get a max opacity if supplied, can result in slight rounding errors though
+  // also, force to RGbA hex string, color picker still returns {r, g, b, a}
+  const { rgb, alpha: maxOpacity = MAX_OPACITY } =
+    splitRgbAlpha(toRgbaHex(colorScheme)) || {};
   let comparatorFunction: (
     value: number,
     allValues: number[],
   ) => false | { cutoffValue: number; extremeValue: number };
-  if (operator === undefined || colorScheme === undefined) {
+  if (operator === undefined || rgb === undefined) {
     return () => undefined;
   }
   if (
@@ -173,21 +180,17 @@
     const compareResult = comparatorFunction(value, columnValues);
     if (compareResult === false) return undefined;
     const { cutoffValue, extremeValue } = compareResult;
-<<<<<<< HEAD
-    const opacity = getOpacity(
-      value,
-      cutoffValue,
-      extremeValue,
-      minOpacity,
-      maxOpacity,
-      inverseScale && operator !== COMPARATOR.EQUAL,
-=======
     return addAlpha(
-      colorScheme,
-      getOpacity(value, cutoffValue, extremeValue, minOpacity, maxOpacity),
->>>>>>> ab9f72f1
+      rgb,
+      getOpacity(
+        value,
+        cutoffValue,
+        extremeValue,
+        minOpacity,
+        maxOpacity,
+        inverseScale && operator !== COMPARATOR.EQUAL,
+      ),
     );
-    return `rgba(${colorScheme.r},${colorScheme.g},${colorScheme.b},${opacity})`;
   };
 };
 
