--- conflicted
+++ resolved
@@ -23,18 +23,12 @@
 } from '@superset-ui/core';
 import { PostProcessingFactory } from './types';
 
-<<<<<<< HEAD
-=======
 /* eslint-disable @typescript-eslint/no-unused-vars */
->>>>>>> 16654034
 export const prophetOperator: PostProcessingFactory<PostProcessingProphet> = (
   formData,
   queryObject,
 ) => {
-<<<<<<< HEAD
-=======
   const index = getColumnLabel(formData.x_axis || DTTM_ALIAS);
->>>>>>> 16654034
   if (formData.forecastEnabled) {
     return {
       operation: 'prophet',
