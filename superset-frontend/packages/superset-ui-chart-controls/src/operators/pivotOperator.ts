--- conflicted
+++ resolved
@@ -31,13 +31,9 @@
 ) => {
   const metricLabels = ensureIsArray(queryObject.metrics).map(getMetricLabel);
   const { x_axis: xAxis } = formData;
-<<<<<<< HEAD
-  if ((xAxis || queryObject.is_timeseries) && metricLabels.length) {
-=======
 
   if ((xAxis || queryObject.is_timeseries) && metricLabels.length) {
     const index = [getColumnLabel(xAxis || DTTM_ALIAS)];
->>>>>>> 16654034
     return {
       operation: 'pivot',
       options: {
