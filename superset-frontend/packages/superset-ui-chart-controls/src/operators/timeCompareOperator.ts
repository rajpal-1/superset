--- conflicted
+++ resolved
@@ -27,11 +27,7 @@
     const metricOffsetMap = getMetricOffsetsMap(formData, queryObject);
 
     if (
-<<<<<<< HEAD
-      isValidTimeCompare(formData, queryObject) &&
-=======
       isTimeComparison(formData, queryObject) &&
->>>>>>> 16654034
       comparisonType !== ComparisionType.Values
     ) {
       return {
