--- conflicted
+++ resolved
@@ -25,10 +25,7 @@
     showBubbles,
     linearColorScheme,
     colorPicker,
-<<<<<<< HEAD
-=======
     colorBy,
->>>>>>> 16654034
     colorScheme,
     sliceId,
   } = formData;
@@ -42,10 +39,7 @@
     showBubbles,
     linearColorScheme,
     color: rgb(r, g, b).hex(),
-<<<<<<< HEAD
-=======
     colorBy,
->>>>>>> 16654034
     colorScheme,
     sliceId,
   };
