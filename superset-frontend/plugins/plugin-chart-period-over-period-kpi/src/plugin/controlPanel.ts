/**
 * Licensed to the Apache Software Foundation (ASF) under one
 * or more contributor license agreements.  See the NOTICE file
 * distributed with this work for additional information
 * regarding copyright ownership.  The ASF licenses this file
 * to you under the Apache License, Version 2.0 (the
 * "License"); you may not use this file except in compliance
 * with the License.  You may obtain a copy of the License at
 *
 *   http://www.apache.org/licenses/LICENSE-2.0
 *
 * Unless required by applicable law or agreed to in writing,
 * software distributed under the License is distributed on an
 * "AS IS" BASIS, WITHOUT WARRANTIES OR CONDITIONS OF ANY
 * KIND, either express or implied.  See the License for the
 * specific language governing permissions and limitations
 * under the License.
 */
<<<<<<< HEAD
import {
  ComparisonTimeRangeType,
  t,
  validateNonEmpty,
  validateTimeComparisonRangeValues,
} from '@superset-ui/core';
=======
import { ensureIsArray, t } from '@superset-ui/core';
>>>>>>> 744f68d6
import {
  ControlPanelConfig,
  ControlPanelState,
  ControlState,
  getStandardizedControls,
  sharedControls,
} from '@superset-ui/chart-controls';

const config: ControlPanelConfig = {
  controlPanelSections: [
    {
      label: t('Query'),
      expanded: true,
      controlSetRows: [
        ['metric'],
        ['adhoc_filters'],
        [
          {
            name: 'time_comparison',
            config: {
              type: 'SelectControl',
              label: t('Range for Comparison'),
              default: 'r',
              choices: [
                ['r', 'Inherit range from time filters'],
                ['y', 'Year'],
                ['m', 'Month'],
                ['w', 'Week'],
                ['c', 'Custom'],
              ],
              rerender: ['adhoc_custom'],
              description: t(
                'Set the time range that will be used for the comparison metrics. ' +
                  'For example, "Year" will compare to the same dates one year earlier. ' +
                  'Use "Inherit range from time filters" to shift the comparison time range' +
                  'by the same length as your time range and use "Custom" to set a custom comparison range.',
              ),
            },
          },
        ],
        [
          {
            name: `adhoc_custom`,
            config: {
              ...sharedControls.adhoc_filters,
              label: t('Filters for Comparison'),
              description:
                'This only applies when selecting the Range for Comparison Type: Custom',
              visibility: ({ controls }) =>
                controls?.time_comparison?.value ===
                ComparisonTimeRangeType.Custom,
              mapStateToProps: (
                state: ControlPanelState,
                controlState: ControlState,
              ) => ({
                ...(sharedControls.adhoc_filters.mapStateToProps?.(
                  state,
                  controlState,
                ) || {}),
                externalValidationErrors: validateTimeComparisonRangeValues(
                  state.controls?.time_comparison?.value,
                  controlState.value,
                ),
              }),
            },
          },
        ],
        [
          {
            name: 'row_limit',
            config: sharedControls.row_limit,
          },
        ],
      ],
    },
    {
      label: t('Chart Options'),
      expanded: true,
      controlSetRows: [
        ['y_axis_format'],
        ['currency_format'],
        [
          {
            name: 'header_font_size',
            config: {
              type: 'SelectControl',
              label: t('Big Number Font Size'),
              renderTrigger: true,
              clearable: false,
              default: 60,
              options: [
                {
                  label: t('Tiny'),
                  value: 16,
                },
                {
                  label: t('Small'),
                  value: 20,
                },
                {
                  label: t('Normal'),
                  value: 30,
                },
                {
                  label: t('Large'),
                  value: 48,
                },
                {
                  label: t('Huge'),
                  value: 60,
                },
              ],
            },
          },
        ],
        [
          {
            name: 'subheader_font_size',
            config: {
              type: 'SelectControl',
              label: t('Subheader Font Size'),
              renderTrigger: true,
              clearable: false,
              default: 40,
              options: [
                {
                  label: t('Tiny'),
                  value: 16,
                },
                {
                  label: t('Small'),
                  value: 20,
                },
                {
                  label: t('Normal'),
                  value: 26,
                },
                {
                  label: t('Large'),
                  value: 32,
                },
                {
                  label: t('Huge'),
                  value: 40,
                },
              ],
            },
          },
        ],
        [
          {
            name: 'comparison_color_enabled',
            config: {
              type: 'CheckboxControl',
              label: t('Add color for positive/negative change'),
              renderTrigger: true,
              default: false,
              description: t('Add color for positive/negative change'),
            },
          },
        ],
      ],
    },
  ],
  controlOverrides: {
    y_axis_format: {
      label: t('Number format'),
    },
  },
  formDataOverrides: formData => ({
    ...formData,
    metric: getStandardizedControls().shiftMetric(),
  }),
};

export default config;<|MERGE_RESOLUTION|>--- conflicted
+++ resolved
@@ -16,16 +16,7 @@
  * specific language governing permissions and limitations
  * under the License.
  */
-<<<<<<< HEAD
-import {
-  ComparisonTimeRangeType,
-  t,
-  validateNonEmpty,
-  validateTimeComparisonRangeValues,
-} from '@superset-ui/core';
-=======
-import { ensureIsArray, t } from '@superset-ui/core';
->>>>>>> 744f68d6
+import { ComparisonTimeRangeType, t, validateTimeComparisonRangeValues } from '@superset-ui/core';
 import {
   ControlPanelConfig,
   ControlPanelState,
