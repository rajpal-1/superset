--- conflicted
+++ resolved
@@ -28,11 +28,7 @@
 import {
   SupersetThemeProps,
   withTheme,
-<<<<<<< HEAD
-  seedRandom,
-=======
   seed,
->>>>>>> 16654034
   CategoricalColorScale,
 } from '@superset-ui/core';
 
