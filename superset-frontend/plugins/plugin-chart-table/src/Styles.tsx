/*
 * Licensed to the Apache Software Foundation (ASF) under one
 * or more contributor license agreements.  See the NOTICE file
 * distributed with this work for additional information
 * regarding copyright ownership.  The ASF licenses this file
 * to you under the Apache License, Version 2.0 (the
 * "License"); you may not use this file except in compliance
 * with the License.  You may obtain a copy of the License at
 *
 *   http://www.apache.org/licenses/LICENSE-2.0
 *
 * Unless required by applicable law or agreed to in writing,
 * software distributed under the License is distributed on an
 * "AS IS" BASIS, WITHOUT WARRANTIES OR CONDITIONS OF ANY
 * KIND, either express or implied.  See the License for the
 * specific language governing permissions and limitations
 * under the License.
 */

import { css, styled } from '@superset-ui/core';

export default styled.div`
  ${({ theme }) => css`
    table {
      width: 100%;
      min-width: auto;
      max-width: none;
      margin: 0;
    }

    th,
    td {
      min-width: 4.3em;
    }

    thead > tr > th {
      padding-right: 0;
      position: relative;
      background: ${theme.colors.grayscale.light5};
      text-align: left;
    }
    th svg {
      color: ${theme.colors.grayscale.light2};
      margin: ${theme.gridUnit / 2}px;
    }
    th.is-sorted svg {
      color: ${theme.colors.grayscale.base};
    }
    .table > tbody > tr:first-of-type > td,
    .table > tbody > tr:first-of-type > th {
      border-top: 0;
    }

<<<<<<< HEAD
    .dt-controls {
      padding-bottom: 0.65em;
    }
    .dt-metric {
      text-align: right;
    }
    .dt-totals {
      font-weight: ${theme.typography.weights.bold};
    }
    .dt-is-null {
      color: ${theme.colors.grayscale.light1};
    }
    td.dt-is-filter {
      cursor: pointer;
    }
    td.dt-is-filter:hover {
      background-color: ${theme.colors.secondary.light4};
    }
    td.dt-is-active-filter,
    td.dt-is-active-filter:hover {
      background-color: ${theme.colors.secondary.light3};
    }

    .dt-global-filter {
      float: right;
    }

    .dt-pagination {
      text-align: right;
      /* use padding instead of margin so clientHeight can capture it */
      padding-top: 0.5em;
    }
    .dt-pagination .pagination {
      margin: 0;
    }

    .pagination > li > span.dt-pagination-ellipsis:focus,
    .pagination > li > span.dt-pagination-ellipsis:hover {
      background: ${theme.colors.grayscale.light5};
    }

=======
    .table > tbody tr td {
      font-feature-settings: 'tnum' 1;
    }

    .dt-controls {
      padding-bottom: 0.65em;
    }
    .dt-metric {
      text-align: right;
    }
    .dt-totals {
      font-weight: ${theme.typography.weights.bold};
    }
    .dt-is-null {
      color: ${theme.colors.grayscale.light1};
    }
    td.dt-is-filter {
      cursor: pointer;
    }
    td.dt-is-filter:hover {
      background-color: ${theme.colors.secondary.light4};
    }
    td.dt-is-active-filter,
    td.dt-is-active-filter:hover {
      background-color: ${theme.colors.secondary.light3};
    }

    .dt-global-filter {
      float: right;
    }

    .dt-pagination {
      text-align: right;
      /* use padding instead of margin so clientHeight can capture it */
      padding-top: 0.5em;
    }
    .dt-pagination .pagination {
      margin: 0;
    }

    .pagination > li > span.dt-pagination-ellipsis:focus,
    .pagination > li > span.dt-pagination-ellipsis:hover {
      background: ${theme.colors.grayscale.light5};
    }

>>>>>>> 16654034
    .dt-no-results {
      text-align: center;
      padding: 1em 0.6em;
    }
  `}
`;<|MERGE_RESOLUTION|>--- conflicted
+++ resolved
@@ -51,49 +51,6 @@
       border-top: 0;
     }
 
-<<<<<<< HEAD
-    .dt-controls {
-      padding-bottom: 0.65em;
-    }
-    .dt-metric {
-      text-align: right;
-    }
-    .dt-totals {
-      font-weight: ${theme.typography.weights.bold};
-    }
-    .dt-is-null {
-      color: ${theme.colors.grayscale.light1};
-    }
-    td.dt-is-filter {
-      cursor: pointer;
-    }
-    td.dt-is-filter:hover {
-      background-color: ${theme.colors.secondary.light4};
-    }
-    td.dt-is-active-filter,
-    td.dt-is-active-filter:hover {
-      background-color: ${theme.colors.secondary.light3};
-    }
-
-    .dt-global-filter {
-      float: right;
-    }
-
-    .dt-pagination {
-      text-align: right;
-      /* use padding instead of margin so clientHeight can capture it */
-      padding-top: 0.5em;
-    }
-    .dt-pagination .pagination {
-      margin: 0;
-    }
-
-    .pagination > li > span.dt-pagination-ellipsis:focus,
-    .pagination > li > span.dt-pagination-ellipsis:hover {
-      background: ${theme.colors.grayscale.light5};
-    }
-
-=======
     .table > tbody tr td {
       font-feature-settings: 'tnum' 1;
     }
@@ -139,7 +96,6 @@
       background: ${theme.colors.grayscale.light5};
     }
 
->>>>>>> 16654034
     .dt-no-results {
       text-align: center;
       padding: 1em 0.6em;
