/**
 * Licensed to the Apache Software Foundation (ASF) under one
 * or more contributor license agreements.  See the NOTICE file
 * distributed with this work for additional information
 * regarding copyright ownership.  The ASF licenses this file
 * to you under the Apache License, Version 2.0 (the
 * "License"); you may not use this file except in compliance
 * with the License.  You may obtain a copy of the License at
 *
 *   http://www.apache.org/licenses/LICENSE-2.0
 *
 * Unless required by applicable law or agreed to in writing,
 * software distributed under the License is distributed on an
 * "AS IS" BASIS, WITHOUT WARRANTIES OR CONDITIONS OF ANY
 * KIND, either express or implied.  See the License for the
 * specific language governing permissions and limitations
 * under the License.
 */
<<<<<<< HEAD
import { ChartProps, SqlaFormData } from '@superset-ui/core';
import { EchartsBoxPlotChartProps } from '../../src/BoxPlot/types';
import transformProps from '../../src/BoxPlot/transformProps';

describe('BoxPlot tranformProps', () => {
=======
import { ChartProps, SqlaFormData, supersetTheme } from '@superset-ui/core';
import { EchartsBoxPlotChartProps } from '../../src/BoxPlot/types';
import transformProps from '../../src/BoxPlot/transformProps';

describe('BoxPlot transformProps', () => {
>>>>>>> 16654034
  const formData: SqlaFormData = {
    datasource: '5__table',
    granularity_sqla: 'ds',
    time_grain_sqla: 'P1Y',
    columns: [],
    metrics: ['AVG(averageprice)'],
    groupby: ['type', 'region'],
    whiskerOptions: 'Tukey',
    yAxisFormat: 'SMART_NUMBER',
    viz_type: 'my_chart',
  };
  const chartProps = new ChartProps({
    formData,
    width: 800,
    height: 600,
    queriesData: [
      {
        data: [
          {
            type: 'organic',
            region: 'Charlotte',
            'AVG(averageprice)__mean': 1.9405512820512825,
            'AVG(averageprice)__median': 1.9025,
            'AVG(averageprice)__max': 2.505,
            'AVG(averageprice)__min': 1.4775,
            'AVG(averageprice)__q1': 1.73875,
            'AVG(averageprice)__q3': 2.105,
            'AVG(averageprice)__count': 39,
            'AVG(averageprice)__outliers': [2.735],
          },
          {
            type: 'organic',
            region: 'Hartford Springfield',
            'AVG(averageprice)__mean': 2.231141025641026,
            'AVG(averageprice)__median': 2.265,
            'AVG(averageprice)__max': 2.595,
            'AVG(averageprice)__min': 1.862,
            'AVG(averageprice)__q1': 2.1285,
            'AVG(averageprice)__q3': 2.32625,
            'AVG(averageprice)__count': 39,
            'AVG(averageprice)__outliers': [],
          },
        ],
      },
    ],
    theme: supersetTheme,
  });

<<<<<<< HEAD
  it('should tranform chart props for viz', () => {
=======
  it('should transform chart props for viz', () => {
>>>>>>> 16654034
    expect(transformProps(chartProps as EchartsBoxPlotChartProps)).toEqual(
      expect.objectContaining({
        width: 800,
        height: 600,
        echartOptions: expect.objectContaining({
          series: expect.arrayContaining([
            expect.objectContaining({
              name: 'boxplot',
              data: expect.arrayContaining([
                expect.objectContaining({
                  name: 'organic, Charlotte',
                  value: [
                    1.4775,
                    1.73875,
                    1.9025,
                    2.105,
                    2.505,
                    1.9405512820512825,
                    39,
                    [2.735],
                  ],
                }),
                expect.objectContaining({
                  name: 'organic, Hartford Springfield',
                  value: [
                    1.862,
                    2.1285,
                    2.265,
                    2.32625,
                    2.595,
                    2.231141025641026,
                    39,
                    [],
                  ],
                }),
              ]),
            }),
            expect.objectContaining({
              name: 'outlier',
              data: [['organic, Charlotte', 2.735]],
            }),
          ]),
        }),
      }),
    );
  });
});<|MERGE_RESOLUTION|>--- conflicted
+++ resolved
@@ -16,19 +16,11 @@
  * specific language governing permissions and limitations
  * under the License.
  */
-<<<<<<< HEAD
-import { ChartProps, SqlaFormData } from '@superset-ui/core';
-import { EchartsBoxPlotChartProps } from '../../src/BoxPlot/types';
-import transformProps from '../../src/BoxPlot/transformProps';
-
-describe('BoxPlot tranformProps', () => {
-=======
 import { ChartProps, SqlaFormData, supersetTheme } from '@superset-ui/core';
 import { EchartsBoxPlotChartProps } from '../../src/BoxPlot/types';
 import transformProps from '../../src/BoxPlot/transformProps';
 
 describe('BoxPlot transformProps', () => {
->>>>>>> 16654034
   const formData: SqlaFormData = {
     datasource: '5__table',
     granularity_sqla: 'ds',
@@ -77,11 +69,7 @@
     theme: supersetTheme,
   });
 
-<<<<<<< HEAD
-  it('should tranform chart props for viz', () => {
-=======
   it('should transform chart props for viz', () => {
->>>>>>> 16654034
     expect(transformProps(chartProps as EchartsBoxPlotChartProps)).toEqual(
       expect.objectContaining({
         width: 800,
