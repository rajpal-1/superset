/**
 * Licensed to the Apache Software Foundation (ASF) under one
 * or more contributor license agreements.  See the NOTICE file
 * distributed with this work for additional information
 * regarding copyright ownership.  The ASF licenses this file
 * to you under the Apache License, Version 2.0 (the
 * "License"); you may not use this file except in compliance
 * with the License.  You may obtain a copy of the License at
 *
 *   http://www.apache.org/licenses/LICENSE-2.0
 *
 * Unless required by applicable law or agreed to in writing,
 * software distributed under the License is distributed on an
 * "AS IS" BASIS, WITHOUT WARRANTIES OR CONDITIONS OF ANY
 * KIND, either express or implied.  See the License for the
 * specific language governing permissions and limitations
 * under the License.
 */
<<<<<<< HEAD
import { ChartProps, SqlaFormData } from '@superset-ui/core';
=======
import { ChartProps, SqlaFormData, supersetTheme } from '@superset-ui/core';
>>>>>>> 16654034
import transformProps from '../../src/Gauge/transformProps';
import { EchartsGaugeChartProps } from '../../src/Gauge/types';

describe('Echarts Gauge transformProps', () => {
  const baseFormData: SqlaFormData = {
    datasource: '26__table',
    viz_type: 'gauge_chart',
    metric: 'count',
    adhocFilters: [],
    rowLimit: 10,
    minVal: 0,
    maxVal: 100,
    startAngle: 225,
    endAngle: -45,
    colorScheme: 'SUPERSET_DEFAULT',
    fontSize: 14,
    numberFormat: 'SMART_NUMBER',
    valueFormatter: '{value}',
    showPointer: true,
    animation: true,
    showAxisTick: false,
    showSplitLine: false,
    splitNumber: 10,
    showProgress: true,
    overlap: true,
    roundCap: false,
  };

  it('should transform chart props for no group by column', () => {
    const formData: SqlaFormData = { ...baseFormData, groupby: [] };
    const queriesData = [
      {
        colnames: ['count'],
        data: [
          {
            count: 16595,
          },
        ],
      },
    ];

    const chartPropsConfig = {
      formData,
      width: 800,
      height: 600,
      queriesData,
      theme: supersetTheme,
    };

    const chartProps = new ChartProps(chartPropsConfig);
    expect(transformProps(chartProps as EchartsGaugeChartProps)).toEqual(
      expect.objectContaining({
        width: 800,
        height: 600,
        echartOptions: expect.objectContaining({
          series: expect.arrayContaining([
            expect.objectContaining({
              data: [
                {
                  value: 16595,
                  name: '',
                  itemStyle: {
                    color: '#1f77b4',
                  },
                  title: {
                    offsetCenter: ['0%', '20%'],
                    fontSize: 14,
                  },
                  detail: {
                    offsetCenter: ['0%', '32.6%'],
                    fontSize: 16.8,
                  },
                },
              ],
            }),
          ]),
        }),
      }),
    );
  });

  it('should transform chart props for single group by column', () => {
    const formData: SqlaFormData = {
      ...baseFormData,
      groupby: ['year'],
    };
    const queriesData = [
      {
        colnames: ['year', 'count'],
        data: [
          {
            year: 1988,
            count: 15,
          },
          {
            year: 1995,
            count: 219,
          },
        ],
      },
    ];

    const chartPropsConfig = {
      formData,
      width: 800,
      height: 600,
      queriesData,
      theme: supersetTheme,
    };

    const chartProps = new ChartProps(chartPropsConfig);
    expect(transformProps(chartProps as EchartsGaugeChartProps)).toEqual(
      expect.objectContaining({
        width: 800,
        height: 600,
        echartOptions: expect.objectContaining({
          series: expect.arrayContaining([
            expect.objectContaining({
              data: [
                {
                  value: 15,
                  name: 'year: 1988',
                  itemStyle: {
                    color: '#1f77b4',
                  },
                  title: {
                    offsetCenter: ['0%', '20%'],
                    fontSize: 14,
                  },
                  detail: {
                    offsetCenter: ['0%', '32.6%'],
                    fontSize: 16.8,
                  },
                },
                {
                  value: 219,
                  name: 'year: 1995',
                  itemStyle: {
                    color: '#ff7f0e',
                  },
                  title: {
                    offsetCenter: ['0%', '48%'],
                    fontSize: 14,
                  },
                  detail: {
                    offsetCenter: ['0%', '60.6%'],
                    fontSize: 16.8,
                  },
                },
              ],
            }),
          ]),
        }),
      }),
    );
  });

  it('should transform chart props for multiple group by columns', () => {
    const formData: SqlaFormData = {
      ...baseFormData,
      groupby: ['year', 'platform'],
    };
    const queriesData = [
      {
        colnames: ['year', 'platform', 'count'],
        data: [
          {
            year: 2011,
            platform: 'PC',
            count: 140,
          },
          {
            year: 2008,
            platform: 'PC',
            count: 76,
          },
        ],
      },
    ];

    const chartPropsConfig = {
      formData,
      width: 800,
      height: 600,
      queriesData,
      theme: supersetTheme,
    };

    const chartProps = new ChartProps(chartPropsConfig);
    expect(transformProps(chartProps as EchartsGaugeChartProps)).toEqual(
      expect.objectContaining({
        width: 800,
        height: 600,
        echartOptions: expect.objectContaining({
          series: expect.arrayContaining([
            expect.objectContaining({
              data: [
                {
                  value: 140,
                  name: 'year: 2011, platform: PC',
                  itemStyle: {
                    color: '#1f77b4',
                  },
                  title: {
                    offsetCenter: ['0%', '20%'],
                    fontSize: 14,
                  },
                  detail: {
                    offsetCenter: ['0%', '32.6%'],
                    fontSize: 16.8,
                  },
                },
                {
                  value: 76,
                  name: 'year: 2008, platform: PC',
                  itemStyle: {
                    color: '#ff7f0e',
                  },
                  title: {
                    offsetCenter: ['0%', '48%'],
                    fontSize: 14,
                  },
                  detail: {
                    offsetCenter: ['0%', '60.6%'],
                    fontSize: 16.8,
                  },
                },
              ],
            }),
          ]),
        }),
      }),
    );
  });

  it('should transform chart props for intervals', () => {
    const formData: SqlaFormData = {
      ...baseFormData,
      groupby: ['year', 'platform'],
      intervals: '50,100',
      intervalColorIndices: '1,2',
    };
    const queriesData = [
      {
        colnames: ['year', 'platform', 'count'],
        data: [
          {
            year: 2011,
            platform: 'PC',
            count: 140,
          },
          {
            year: 2008,
            platform: 'PC',
            count: 76,
          },
        ],
      },
    ];

    const chartPropsConfig = {
      formData,
      width: 800,
      height: 600,
      queriesData,
      theme: supersetTheme,
    };

    const chartProps = new ChartProps(chartPropsConfig);
    expect(transformProps(chartProps as EchartsGaugeChartProps)).toEqual(
      expect.objectContaining({
        width: 800,
        height: 600,
        echartOptions: expect.objectContaining({
          series: expect.arrayContaining([
            expect.objectContaining({
              axisLine: {
                lineStyle: {
                  width: 14,
                  color: [
                    [0.5, '#1f77b4'],
                    [1, '#ff7f0e'],
                  ],
                },
                roundCap: false,
              },
              data: [
                {
                  value: 140,
                  name: 'year: 2011, platform: PC',
                  itemStyle: {
                    color: '#1f77b4',
                  },
                  title: {
                    offsetCenter: ['0%', '20%'],
                    fontSize: 14,
                  },
                  detail: {
                    offsetCenter: ['0%', '32.6%'],
                    fontSize: 16.8,
                  },
                },
                {
                  value: 76,
                  name: 'year: 2008, platform: PC',
                  itemStyle: {
                    color: '#ff7f0e',
                  },
                  title: {
                    offsetCenter: ['0%', '48%'],
                    fontSize: 14,
                  },
                  detail: {
                    offsetCenter: ['0%', '60.6%'],
                    fontSize: 16.8,
                  },
                },
              ],
            }),
          ]),
        }),
      }),
    );
  });
});<|MERGE_RESOLUTION|>--- conflicted
+++ resolved
@@ -16,11 +16,7 @@
  * specific language governing permissions and limitations
  * under the License.
  */
-<<<<<<< HEAD
-import { ChartProps, SqlaFormData } from '@superset-ui/core';
-=======
 import { ChartProps, SqlaFormData, supersetTheme } from '@superset-ui/core';
->>>>>>> 16654034
 import transformProps from '../../src/Gauge/transformProps';
 import { EchartsGaugeChartProps } from '../../src/Gauge/types';
 
