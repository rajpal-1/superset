/**
 * Licensed to the Apache Software Foundation (ASF) under one
 * or more contributor license agreements.  See the NOTICE file
 * distributed with this work for additional information
 * regarding copyright ownership.  The ASF licenses this file
 * to you under the Apache License, Version 2.0 (the
 * "License"); you may not use this file except in compliance
 * with the License.  You may obtain a copy of the License at
 *
 *   http://www.apache.org/licenses/LICENSE-2.0
 *
 * Unless required by applicable law or agreed to in writing,
 * software distributed under the License is distributed on an
 * "AS IS" BASIS, WITHOUT WARRANTIES OR CONDITIONS OF ANY
 * KIND, either express or implied.  See the License for the
 * specific language governing permissions and limitations
 * under the License.
 */
import {
  buildQueryContext,
  DTTM_ALIAS,
  ensureIsArray,
  normalizeOrderBy,
  PostProcessingPivot,
  QueryFormData,
  QueryObject,
} from '@superset-ui/core';
<<<<<<< HEAD
import { flattenOperator, pivotOperator } from '@superset-ui/chart-controls';
=======
import {
  pivotOperator,
  renameOperator,
  flattenOperator,
  isTimeComparison,
  timeComparePivotOperator,
  rollingWindowOperator,
  timeCompareOperator,
  resampleOperator,
} from '@superset-ui/chart-controls';
import {
  retainFormDataSuffix,
  removeFormDataSuffix,
} from '../utils/formDataSuffix';
>>>>>>> 16654034

export default function buildQuery(formData: QueryFormData) {
  const { x_axis: index } = formData;
  const is_timeseries = index === DTTM_ALIAS || !index;
  const baseFormData = {
    ...formData,
    is_timeseries,
  };

<<<<<<< HEAD
  const queryContextA = buildQueryContext(formData1, baseQueryObject => {
    const queryObjectA = {
      ...baseQueryObject,
      is_timeseries: true,
      post_processing: [
        pivotOperator(formData1, { ...baseQueryObject, is_timeseries: true }),
        flattenOperator(formData1, { ...baseQueryObject, is_timeseries: true }),
      ],
    } as QueryObject;
    return [normalizeOrderBy(queryObjectA)];
  });

  const queryContextB = buildQueryContext(formData2, baseQueryObject => {
    const queryObjectB = {
      ...baseQueryObject,
      is_timeseries: true,
      post_processing: [
        pivotOperator(formData2, { ...baseQueryObject, is_timeseries: true }),
        flattenOperator(formData2, { ...baseQueryObject, is_timeseries: true }),
      ],
    } as QueryObject;
    return [normalizeOrderBy(queryObjectB)];
  });
=======
  const formData1 = removeFormDataSuffix(baseFormData, '_b');
  const formData2 = retainFormDataSuffix(baseFormData, '_b');

  const queryContexts = [formData1, formData2].map(fd =>
    buildQueryContext(fd, baseQueryObject => {
      const queryObject = {
        ...baseQueryObject,
        columns: [...ensureIsArray(index), ...ensureIsArray(fd.groupby)],
        series_columns: fd.groupby,
        is_timeseries,
      };

      const pivotOperatorInRuntime: PostProcessingPivot = isTimeComparison(
        fd,
        queryObject,
      )
        ? timeComparePivotOperator(fd, queryObject)
        : pivotOperator(fd, {
            ...queryObject,
            columns: fd.groupby,
            index,
            is_timeseries,
          });

      const tmpQueryObject = {
        ...queryObject,
        time_offsets: isTimeComparison(fd, queryObject) ? fd.time_compare : [],
        post_processing: [
          pivotOperatorInRuntime,
          rollingWindowOperator(fd, queryObject),
          timeCompareOperator(fd, queryObject),
          resampleOperator(fd, queryObject),
          renameOperator(fd, {
            ...queryObject,
            columns: fd.groupby,
            is_timeseries,
          }),
          flattenOperator(fd, queryObject),
        ],
      } as QueryObject;
      return [normalizeOrderBy(tmpQueryObject)];
    }),
  );
>>>>>>> 16654034

  return {
    ...queryContexts[0],
    queries: [...queryContexts[0].queries, ...queryContexts[1].queries],
  };
}<|MERGE_RESOLUTION|>--- conflicted
+++ resolved
@@ -25,9 +25,6 @@
   QueryFormData,
   QueryObject,
 } from '@superset-ui/core';
-<<<<<<< HEAD
-import { flattenOperator, pivotOperator } from '@superset-ui/chart-controls';
-=======
 import {
   pivotOperator,
   renameOperator,
@@ -42,7 +39,6 @@
   retainFormDataSuffix,
   removeFormDataSuffix,
 } from '../utils/formDataSuffix';
->>>>>>> 16654034
 
 export default function buildQuery(formData: QueryFormData) {
   const { x_axis: index } = formData;
@@ -52,31 +48,6 @@
     is_timeseries,
   };
 
-<<<<<<< HEAD
-  const queryContextA = buildQueryContext(formData1, baseQueryObject => {
-    const queryObjectA = {
-      ...baseQueryObject,
-      is_timeseries: true,
-      post_processing: [
-        pivotOperator(formData1, { ...baseQueryObject, is_timeseries: true }),
-        flattenOperator(formData1, { ...baseQueryObject, is_timeseries: true }),
-      ],
-    } as QueryObject;
-    return [normalizeOrderBy(queryObjectA)];
-  });
-
-  const queryContextB = buildQueryContext(formData2, baseQueryObject => {
-    const queryObjectB = {
-      ...baseQueryObject,
-      is_timeseries: true,
-      post_processing: [
-        pivotOperator(formData2, { ...baseQueryObject, is_timeseries: true }),
-        flattenOperator(formData2, { ...baseQueryObject, is_timeseries: true }),
-      ],
-    } as QueryObject;
-    return [normalizeOrderBy(queryObjectB)];
-  });
-=======
   const formData1 = removeFormDataSuffix(baseFormData, '_b');
   const formData2 = retainFormDataSuffix(baseFormData, '_b');
 
@@ -120,7 +91,6 @@
       return [normalizeOrderBy(tmpQueryObject)];
     }),
   );
->>>>>>> 16654034
 
   return {
     ...queryContexts[0],
