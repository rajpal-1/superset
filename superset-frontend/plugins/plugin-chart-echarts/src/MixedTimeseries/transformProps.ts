/**
 * Licensed to the Apache Software Foundation (ASF) under one
 * or more contributor license agreements.  See the NOTICE file
 * distributed with this work for additional information
 * regarding copyright ownership.  The ASF licenses this file
 * to you under the Apache License, Version 2.0 (the
 * "License"); you may not use this file except in compliance
 * with the License.  You may obtain a copy of the License at
 *
 *   http://www.apache.org/licenses/LICENSE-2.0
 *
 * Unless required by applicable law or agreed to in writing,
 * software distributed under the License is distributed on an
 * "AS IS" BASIS, WITHOUT WARRANTIES OR CONDITIONS OF ANY
 * KIND, either express or implied.  See the License for the
 * specific language governing permissions and limitations
 * under the License.
 */
/* eslint-disable camelcase */
import {
  AnnotationLayer,
  CategoricalColorNamespace,
  DataRecordValue,
  DTTM_ALIAS,
  GenericDataType,
  getColumnLabel,
  getNumberFormatter,
  isEventAnnotationLayer,
  isFormulaAnnotationLayer,
  isIntervalAnnotationLayer,
  isTimeseriesAnnotationLayer,
  TimeseriesDataRecord,
} from '@superset-ui/core';
import { EChartsCoreOption, SeriesOption } from 'echarts';
import {
  DEFAULT_FORM_DATA,
  EchartsMixedTimeseriesFormData,
  EchartsMixedTimeseriesChartTransformedProps,
  EchartsMixedTimeseriesProps,
} from './types';
import { ForecastSeriesEnum } from '../types';
import { parseYAxisBound } from '../utils/controls';
import {
  currentSeries,
  dedupSeries,
  extractSeries,
  getAxisType,
  getColtypesMapping,
  getLegendProps,
} from '../utils/series';
import { extractAnnotationLabels } from '../utils/annotation';
import {
  extractForecastSeriesContext,
  extractForecastValuesFromTooltipParams,
  formatForecastTooltipSeries,
  rebaseForecastDatum,
} from '../utils/forecast';
import { convertInteger } from '../utils/convertInteger';
import { defaultGrid, defaultTooltip, defaultYAxis } from '../defaults';
import {
  getPadding,
  getTooltipTimeFormatter,
  getXAxisFormatter,
  transformEventAnnotation,
  transformFormulaAnnotation,
  transformIntervalAnnotation,
  transformSeries,
  transformTimeseriesAnnotation,
} from '../Timeseries/transformers';
import { TIMESERIES_CONSTANTS, TIMEGRAIN_TO_TIMESTAMP } from '../constants';

export default function transformProps(
  chartProps: EchartsMixedTimeseriesProps,
): EchartsMixedTimeseriesChartTransformedProps {
  const {
    width,
    height,
    formData,
    queriesData,
    hooks,
    filterState,
    datasource,
    theme,
    annotationData = {},
  } = chartProps;
  const { verboseMap = {} } = datasource;
  const data1 = (queriesData[0].data || []) as TimeseriesDataRecord[];
  const data2 = (queriesData[1].data || []) as TimeseriesDataRecord[];

  const {
    area,
    areaB,
    annotationLayers,
    colorScheme,
    contributionMode,
    legendOrientation,
    legendType,
    logAxis,
    logAxisSecondary,
    markerEnabled,
    markerEnabledB,
    markerSize,
    markerSizeB,
    opacity,
    opacityB,
    minorSplitLine,
    seriesType,
    seriesTypeB,
    showLegend,
    showValue,
    showValueB,
    stack,
    stackB,
    truncateYAxis,
    tooltipTimeFormat,
    yAxisFormat,
    yAxisFormatSecondary,
    xAxisTimeFormat,
    yAxisBounds,
    yAxisIndex,
    yAxisIndexB,
    yAxisTitleSecondary,
    zoomable,
    richTooltip,
    tooltipSortByMetric,
    xAxisLabelRotation,
    groupby,
    groupbyB,
    emitFilter,
    emitFilterB,
    xAxis: xAxisOrig,
    xAxisTitle,
    yAxisTitle,
    xAxisTitleMargin,
    yAxisTitleMargin,
    yAxisTitlePosition,
    sliceId,
<<<<<<< HEAD
=======
    timeGrainSqla,
>>>>>>> 16654034
  }: EchartsMixedTimeseriesFormData = { ...DEFAULT_FORM_DATA, ...formData };

  const colorScale = CategoricalColorNamespace.getScale(colorScheme as string);

  const xAxisCol =
    verboseMap[xAxisOrig] || getColumnLabel(xAxisOrig || DTTM_ALIAS);

  const rebasedDataA = rebaseForecastDatum(data1, verboseMap);
  const rawSeriesA = extractSeries(rebasedDataA, {
    fillNeighborValue: stack ? 0 : undefined,
    xAxis: xAxisCol,
  });
  const rebasedDataB = rebaseForecastDatum(data2, verboseMap);
  const rawSeriesB = extractSeries(rebasedDataB, {
    fillNeighborValue: stackB ? 0 : undefined,
    xAxis: xAxisCol,
  });

  const dataTypes = getColtypesMapping(queriesData[0]);
  const xAxisDataType = dataTypes?.[xAxisCol];
  const xAxisType = getAxisType(xAxisDataType);
  const series: SeriesOption[] = [];
  const formatter = getNumberFormatter(contributionMode ? ',.0%' : yAxisFormat);
  const formatterSecondary = getNumberFormatter(
    contributionMode ? ',.0%' : yAxisFormatSecondary,
  );

  const primarySeries = new Set<string>();
  const secondarySeries = new Set<string>();
  const mapSeriesIdToAxis = (
    seriesOption: SeriesOption,
    index?: number,
  ): void => {
    if (index === 1) {
      secondarySeries.add(seriesOption.id as string);
    } else {
      primarySeries.add(seriesOption.id as string);
    }
  };
  rawSeriesA.forEach(seriesOption =>
    mapSeriesIdToAxis(seriesOption, yAxisIndex),
  );
  rawSeriesB.forEach(seriesOption =>
    mapSeriesIdToAxis(seriesOption, yAxisIndexB),
  );

  rawSeriesA.forEach(entry => {
    const transformedSeries = transformSeries(entry, colorScale, {
      area,
      markerEnabled,
      markerSize,
      areaOpacity: opacity,
      seriesType,
      showValue,
      stack: Boolean(stack),
      yAxisIndex,
      filterState,
      seriesKey: entry.name,
      sliceId,
    });
    if (transformedSeries) series.push(transformedSeries);
  });

  rawSeriesB.forEach(entry => {
    const transformedSeries = transformSeries(entry, colorScale, {
      area: areaB,
      markerEnabled: markerEnabledB,
      markerSize: markerSizeB,
      areaOpacity: opacityB,
      seriesType: seriesTypeB,
      showValue: showValueB,
      stack: Boolean(stackB),
      yAxisIndex: yAxisIndexB,
      filterState,
      seriesKey: primarySeries.has(entry.name as string)
        ? `${entry.name} (1)`
        : entry.name,
      sliceId,
    });
    if (transformedSeries) series.push(transformedSeries);
  });

  annotationLayers
    .filter((layer: AnnotationLayer) => layer.show)
    .forEach((layer: AnnotationLayer) => {
      if (isFormulaAnnotationLayer(layer))
        series.push(
          transformFormulaAnnotation(layer, data1, colorScale, sliceId),
        );
      else if (isIntervalAnnotationLayer(layer)) {
        series.push(
          ...transformIntervalAnnotation(
            layer,
            data1,
            annotationData,
            colorScale,
<<<<<<< HEAD
=======
            theme,
>>>>>>> 16654034
            sliceId,
          ),
        );
      } else if (isEventAnnotationLayer(layer)) {
        series.push(
          ...transformEventAnnotation(
            layer,
            data1,
            annotationData,
            colorScale,
<<<<<<< HEAD
=======
            theme,
>>>>>>> 16654034
            sliceId,
          ),
        );
      } else if (isTimeseriesAnnotationLayer(layer)) {
        series.push(
          ...transformTimeseriesAnnotation(
            layer,
            markerSize,
            data1,
            annotationData,
            colorScale,
            sliceId,
          ),
        );
      }
    });

  // yAxisBounds need to be parsed to replace incompatible values with undefined
  let [min, max] = (yAxisBounds || []).map(parseYAxisBound);

  // default to 0-100% range when doing row-level contribution chart
  if (contributionMode === 'row' && stack) {
    if (min === undefined) min = 0;
    if (max === undefined) max = 1;
  }

  const tooltipFormatter =
    xAxisDataType === GenericDataType.TEMPORAL
      ? getTooltipTimeFormatter(tooltipTimeFormat)
      : String;
  const xAxisFormatter =
    xAxisDataType === GenericDataType.TEMPORAL
      ? getXAxisFormatter(xAxisTimeFormat)
      : String;

  const addYAxisTitleOffset = !!(yAxisTitle || yAxisTitleSecondary);
  const addXAxisTitleOffset = !!xAxisTitle;

  const chartPadding = getPadding(
    showLegend,
    legendOrientation,
    addYAxisTitleOffset,
    zoomable,
    null,
    addXAxisTitleOffset,
    yAxisTitlePosition,
    convertInteger(yAxisTitleMargin),
    convertInteger(xAxisTitleMargin),
  );
  const labelMap = rawSeriesA.reduce((acc, datum) => {
    const label = datum.name as string;
    return {
      ...acc,
      [label]: label.split(', '),
    };
  }, {}) as Record<string, DataRecordValue[]>;

  const labelMapB = rawSeriesB.reduce((acc, datum) => {
    const label = datum.name as string;
    return {
      ...acc,
      [label]: label.split(', '),
    };
  }, {}) as Record<string, DataRecordValue[]>;

  const { setDataMask = () => {} } = hooks;
  const alignTicks = yAxisIndex !== yAxisIndexB;

  const echartOptions: EChartsCoreOption = {
    useUTC: true,
    grid: {
      ...defaultGrid,
      ...chartPadding,
    },
    xAxis: {
      type: xAxisType,
      name: xAxisTitle,
      nameGap: convertInteger(xAxisTitleMargin),
      nameLocation: 'middle',
      axisLabel: {
        formatter: xAxisFormatter,
        rotate: xAxisLabelRotation,
      },
      minInterval:
        xAxisType === 'time' && timeGrainSqla
          ? TIMEGRAIN_TO_TIMESTAMP[timeGrainSqla]
          : 0,
    },
    yAxis: [
      {
        ...defaultYAxis,
        type: logAxis ? 'log' : 'value',
        min,
        max,
        minorTick: { show: true },
        minorSplitLine: { show: minorSplitLine },
        axisLabel: { formatter },
        scale: truncateYAxis,
        name: yAxisTitle,
        nameGap: convertInteger(yAxisTitleMargin),
        nameLocation: yAxisTitlePosition === 'Left' ? 'middle' : 'end',
        alignTicks,
      },
      {
        ...defaultYAxis,
        type: logAxisSecondary ? 'log' : 'value',
        min,
        max,
        minorTick: { show: true },
        splitLine: { show: false },
        minorSplitLine: { show: minorSplitLine },
        axisLabel: { formatter: formatterSecondary },
        scale: truncateYAxis,
        name: yAxisTitleSecondary,
        alignTicks,
      },
    ],
    tooltip: {
      ...defaultTooltip,
      appendToBody: true,
      trigger: richTooltip ? 'axis' : 'item',
      formatter: (params: any) => {
        const xValue: number = richTooltip
          ? params[0].value[0]
          : params.value[0];
        const forecastValue: any[] = richTooltip ? params : [params];

        if (richTooltip && tooltipSortByMetric) {
          forecastValue.sort((a, b) => b.data[1] - a.data[1]);
        }

        const rows: Array<string> = [`${tooltipFormatter(xValue)}`];
        const forecastValues =
          extractForecastValuesFromTooltipParams(forecastValue);

        Object.keys(forecastValues).forEach(key => {
          const value = forecastValues[key];
          const content = formatForecastTooltipSeries({
            ...value,
            seriesName: key,
            formatter: primarySeries.has(key) ? formatter : formatterSecondary,
          });
          if (currentSeries.name === key) {
            rows.push(`<span style="font-weight: 700">${content}</span>`);
          } else {
            rows.push(`<span style="opacity: 0.7">${content}</span>`);
          }
        });
        return rows.join('<br />');
      },
    },
    legend: {
      ...getLegendProps(legendType, legendOrientation, showLegend, zoomable),
      // @ts-ignore
      data: rawSeriesA
        .concat(rawSeriesB)
        .filter(
          entry =>
            extractForecastSeriesContext((entry.name || '') as string).type ===
            ForecastSeriesEnum.Observation,
        )
        .map(entry => entry.name || '')
        .concat(extractAnnotationLabels(annotationLayers, annotationData)),
    },
    series: dedupSeries(series),
    toolbox: {
      show: zoomable,
      top: TIMESERIES_CONSTANTS.toolboxTop,
      right: TIMESERIES_CONSTANTS.toolboxRight,
      feature: {
        dataZoom: {
          yAxisIndex: false,
          title: {
            zoom: 'zoom area',
            back: 'restore zoom',
          },
        },
      },
    },
    dataZoom: zoomable
      ? [
          {
            type: 'slider',
            start: TIMESERIES_CONSTANTS.dataZoomStart,
            end: TIMESERIES_CONSTANTS.dataZoomEnd,
            bottom: TIMESERIES_CONSTANTS.zoomBottom,
          },
        ]
      : [],
  };

  return {
    formData,
    width,
    height,
    echartOptions,
    setDataMask,
    emitFilter,
    emitFilterB,
    labelMap,
    labelMapB,
    groupby,
    groupbyB,
    seriesBreakdown: rawSeriesA.length,
    selectedValues: filterState.selectedValues || [],
  };
}<|MERGE_RESOLUTION|>--- conflicted
+++ resolved
@@ -135,10 +135,7 @@
     yAxisTitleMargin,
     yAxisTitlePosition,
     sliceId,
-<<<<<<< HEAD
-=======
     timeGrainSqla,
->>>>>>> 16654034
   }: EchartsMixedTimeseriesFormData = { ...DEFAULT_FORM_DATA, ...formData };
 
   const colorScale = CategoricalColorNamespace.getScale(colorScheme as string);
@@ -235,10 +232,7 @@
             data1,
             annotationData,
             colorScale,
-<<<<<<< HEAD
-=======
             theme,
->>>>>>> 16654034
             sliceId,
           ),
         );
@@ -249,10 +243,7 @@
             data1,
             annotationData,
             colorScale,
-<<<<<<< HEAD
-=======
             theme,
->>>>>>> 16654034
             sliceId,
           ),
         );
