--- conflicted
+++ resolved
@@ -17,12 +17,8 @@
  * under the License.
  */
 
-<<<<<<< HEAD
-import { JsonValue, t } from '@superset-ui/core';
+import { JsonValue, t, TimeGranularity } from '@superset-ui/core';
 import { ReactNode } from 'react';
-=======
-import { TimeGranularity } from '@superset-ui/core';
->>>>>>> c8fe518a
 import { LabelPositionEnum } from './types';
 
 // eslint-disable-next-line import/prefer-default-export
@@ -67,7 +63,6 @@
   NonTransparent = 1,
 }
 
-<<<<<<< HEAD
 export enum AreaChartExtraControlsValue {
   Stack = 'Stack',
   Expand = 'Expand',
@@ -81,12 +76,11 @@
   [AreaChartExtraControlsValue.Stack, t('Stack')],
   [AreaChartExtraControlsValue.Expand, t('Expand')],
 ];
-=======
+
 export const TIMEGRAIN_TO_TIMESTAMP = {
   [TimeGranularity.HOUR]: 3600 * 1000,
   [TimeGranularity.DAY]: 3600 * 1000 * 24,
   [TimeGranularity.MONTH]: 3600 * 1000 * 24 * 31,
   [TimeGranularity.QUARTER]: 3600 * 1000 * 24 * 31 * 3,
   [TimeGranularity.YEAR]: 3600 * 1000 * 24 * 31 * 12,
-};
->>>>>>> c8fe518a
+};