--- conflicted
+++ resolved
@@ -60,7 +60,11 @@
   formatAnnotationLabel,
   parseAnnotationOpacity,
 } from '../utils/annotation';
-import { currentSeries, getChartPadding } from '../utils/series';
+import {
+  currentSeries,
+  getChartPadding,
+  SeriesLabelValues,
+} from '../utils/series';
 import { OpacityEnum, TIMESERIES_CONSTANTS } from '../constants';
 
 export function transformSeries(
@@ -79,9 +83,7 @@
     showValue?: boolean;
     onlyTotal?: boolean;
     formatter?: NumberFormatter;
-    totalStackedValues?: number[];
-    showValueIndexes?: number[];
-    thresholdValues?: number[];
+    seriesLabelValues?: SeriesLabelValues;
     richTooltip?: boolean;
     seriesKey?: OptionName;
     sliceId?: number;
@@ -101,13 +103,17 @@
     showValue,
     onlyTotal,
     formatter,
-    totalStackedValues = [],
-    showValueIndexes = [],
-    thresholdValues = [],
+    seriesLabelValues = {
+      totalStackedValues: [],
+      showValueIndexes: [],
+      thresholdValues: [],
+    },
     richTooltip,
     seriesKey,
     sliceId,
   } = opts;
+  const { totalStackedValues, showValueIndexes, thresholdValues } =
+    seriesLabelValues;
   const contexts = seriesContexts[name || ''] || [];
   const hasForecast =
     contexts.includes(ForecastSeriesEnum.ForecastTrend) ||
@@ -226,17 +232,12 @@
         } = params;
         const isSelectedLegend = currentSeries.legend === seriesName;
         if (!formatter) return numericValue;
-<<<<<<< HEAD
-        if (!stack || !onlyTotal || isSelectedLegend) {
-          return numericValue ? formatter(numericValue) : '';
-=======
         if (!stack || isSelectedLegend) return formatter(numericValue);
         if (!onlyTotal) {
           if (numericValue >= thresholdValues[dataIndex]) {
             return formatter(numericValue);
           }
           return '';
->>>>>>> 7b5ba390
         }
         if (seriesIndex === showValueIndexes[dataIndex]) {
           return formatter(totalStackedValues[dataIndex]);
