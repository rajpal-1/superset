--- conflicted
+++ resolved
@@ -90,11 +90,8 @@
     richTooltip?: boolean;
     seriesKey?: OptionName;
     sliceId?: number;
-<<<<<<< HEAD
-=======
     isHorizontal?: boolean;
     lineStyle?: LineStyleOption;
->>>>>>> 16654034
   },
 ): SeriesOption | undefined {
   const { name } = series;
@@ -117,10 +114,7 @@
     richTooltip,
     seriesKey,
     sliceId,
-<<<<<<< HEAD
-=======
     isHorizontal = false,
->>>>>>> 16654034
   } = opts;
   const contexts = seriesContexts[name || ''] || [];
   const hasForecast =
@@ -283,10 +277,7 @@
   data: TimeseriesDataRecord[],
   annotationData: AnnotationData,
   colorScale: CategoricalColorScale,
-<<<<<<< HEAD
-=======
   theme: SupersetTheme,
->>>>>>> 16654034
   sliceId?: number,
 ): SeriesOption[] {
   const series: SeriesOption[] = [];
@@ -361,10 +352,7 @@
   data: TimeseriesDataRecord[],
   annotationData: AnnotationData,
   colorScale: CategoricalColorScale,
-<<<<<<< HEAD
-=======
   theme: SupersetTheme,
->>>>>>> 16654034
   sliceId?: number,
 ): SeriesOption[] {
   const series: SeriesOption[] = [];
