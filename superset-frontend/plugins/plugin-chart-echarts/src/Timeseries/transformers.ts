--- conflicted
+++ resolved
@@ -579,31 +579,4 @@
         ? 0
         : TIMESERIES_CONSTANTS.gridOffsetRight,
   });
-<<<<<<< HEAD
-}
-
-export function getTooltipTimeFormatter(
-  format?: string,
-): TimeFormatter | StringConstructor {
-  if (format === SMART_DATE_ID) {
-    return getTimeFormatter(SMART_DATE_DETAILED_ID);
-  }
-  if (format) {
-    return getTimeFormatter(format);
-  }
-  return String;
-}
-
-export function getXAxisFormatter(
-  format?: string,
-): TimeFormatter | StringConstructor | undefined {
-  if (format === SMART_DATE_ID || !format) {
-    return getTimeFormatter(SMART_DATE_ID);
-  }
-  if (format) {
-    return getTimeFormatter(format);
-  }
-  return String;
-=======
->>>>>>> 6f92007a
 }