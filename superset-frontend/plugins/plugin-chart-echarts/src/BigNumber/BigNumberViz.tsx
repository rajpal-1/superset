/**
 * Licensed to the Apache Software Foundation (ASF) under one
 * or more contributor license agreements.  See the NOTICE file
 * distributed with this work for additional information
 * regarding copyright ownership.  The ASF licenses this file
 * to you under the Apache License, Version 2.0 (the
 * "License"); you may not use this file except in compliance
 * with the License.  You may obtain a copy of the License at
 *
 *   http://www.apache.org/licenses/LICENSE-2.0
 *
 * Unless required by applicable law or agreed to in writing,
 * software distributed under the License is distributed on an
 * "AS IS" BASIS, WITHOUT WARRANTIES OR CONDITIONS OF ANY
 * KIND, either express or implied.  See the License for the
 * specific language governing permissions and limitations
 * under the License.
 */
import React from 'react';
import {
  t,
  getNumberFormatter,
  NumberFormatter,
  smartDateVerboseFormatter,
  TimeFormatter,
  computeMaxFontSize,
  BRAND_COLOR,
  styled,
} from '@superset-ui/core';
import { EChartsCoreOption } from 'echarts';
import Echart from '../components/Echart';
import { TimeSeriesDatum } from './types';

const defaultNumberFormatter = getNumberFormatter();

const PROPORTION = {
  // text size: proportion of the chart container sans trendline
  KICKER: 0.1,
  HEADER: 0.3,
  SUBHEADER: 0.125,
  // trendline size: proportion of the whole chart container
  TRENDLINE: 0.3,
};

type BigNumberVisProps = {
  className?: string;
  width: number;
  height: number;
  bigNumber?: number | null;
  bigNumberFallback?: TimeSeriesDatum;
  headerFormatter: NumberFormatter | TimeFormatter;
  formatTime: TimeFormatter;
  headerFontSize: number;
  kickerFontSize: number;
  subheader: string;
  subheaderFontSize: number;
  showTimestamp?: boolean;
  showTrendLine?: boolean;
  startYAxisAtZero?: boolean;
  timeRangeFixed?: boolean;
  timestamp?: number;
  trendLineData?: TimeSeriesDatum[];
  mainColor: string;
  echartOptions: EChartsCoreOption;
};

class BigNumberVis extends React.PureComponent<BigNumberVisProps> {
  static defaultProps = {
    className: '',
    headerFormatter: defaultNumberFormatter,
    formatTime: smartDateVerboseFormatter,
    headerFontSize: PROPORTION.HEADER,
    kickerFontSize: PROPORTION.KICKER,
    mainColor: BRAND_COLOR,
    showTimestamp: false,
    showTrendLine: false,
    startYAxisAtZero: true,
    subheader: '',
    subheaderFontSize: PROPORTION.SUBHEADER,
    timeRangeFixed: false,
  };

  getClassName() {
    const { className, showTrendLine, bigNumberFallback } = this.props;
    const names = `superset-legacy-chart-big-number ${className} ${
      bigNumberFallback ? 'is-fallback-value' : ''
    }`;
    if (showTrendLine) return names;
    return `${names} no-trendline`;
  }

  createTemporaryContainer() {
    const container = document.createElement('div');
    container.className = this.getClassName();
    container.style.position = 'absolute'; // so it won't disrupt page layout
    container.style.opacity = '0'; // and not visible
    return container;
  }

  renderFallbackWarning() {
    const { bigNumberFallback, formatTime, showTimestamp } = this.props;
    if (!bigNumberFallback || showTimestamp) return null;
    return (
      <span
        className="alert alert-warning"
        role="alert"
        title={t(
          `Last available value seen on %s`,
          formatTime(bigNumberFallback[0]),
        )}
      >
        {t('Not up to date')}
      </span>
    );
  }

  renderKicker(maxHeight: number) {
    const { timestamp, showTimestamp, formatTime, width } = this.props;
    if (!showTimestamp) return null;

    const text = timestamp === null ? '' : formatTime(timestamp);

    const container = this.createTemporaryContainer();
    document.body.append(container);
    const fontSize = computeMaxFontSize({
      text,
      maxWidth: width,
      maxHeight,
      className: 'kicker',
      container,
    });
    container.remove();

    return (
      <div
        className="kicker"
        style={{
          fontSize,
          height: maxHeight,
        }}
      >
        {text}
      </div>
    );
  }

  renderHeader(maxHeight: number) {
    const { bigNumber, headerFormatter, width } = this.props;
    const text = bigNumber === null ? t('No data') : headerFormatter(bigNumber);

    const container = this.createTemporaryContainer();
    document.body.append(container);
    const fontSize = computeMaxFontSize({
      text,
      maxWidth: width,
      maxHeight,
      className: 'header-line',
      container,
    });
    container.remove();

    return (
      <div
        className="header-line"
        style={{
          fontSize,
          height: maxHeight,
        }}
      >
        {text}
      </div>
    );
  }

  renderSubheader(maxHeight: number) {
    const { bigNumber, subheader, width, bigNumberFallback } = this.props;
    let fontSize = 0;

    const NO_DATA_OR_HASNT_LANDED = t(
      'No data after filtering or data is NULL for the latest time record',
    );
    const NO_DATA = t(
      'Try applying different filters or ensuring your datasource has data',
    );
    let text = subheader;
    if (bigNumber === null) {
      text = bigNumberFallback ? NO_DATA : NO_DATA_OR_HASNT_LANDED;
    }
    if (text) {
      const container = this.createTemporaryContainer();
      document.body.append(container);
      fontSize = computeMaxFontSize({
        text,
        maxWidth: width,
        maxHeight,
        className: 'subheader-line',
        container,
      });
      container.remove();

      return (
        <div
          className="subheader-line"
          style={{
            fontSize,
            height: maxHeight,
          }}
        >
          {text}
        </div>
      );
    }
    return null;
  }

  renderTrendline(maxHeight: number) {
    const { width, trendLineData, echartOptions } = this.props;

    // if can't find any non-null values, no point rendering the trendline
    if (!trendLineData?.some(d => d[1] !== null)) {
      return null;
    }

    return (
      <Echart
        width={Math.floor(width)}
        height={maxHeight}
        echartOptions={echartOptions}
      />
    );
  }

  render() {
    const {
      showTrendLine,
      height,
      kickerFontSize,
      headerFontSize,
      subheaderFontSize,
    } = this.props;
    const className = this.getClassName();

    if (showTrendLine) {
      const chartHeight = Math.floor(PROPORTION.TRENDLINE * height);
      const allTextHeight = height - chartHeight;

      return (
        <div className={className}>
          <div className="text-container" style={{ height: allTextHeight }}>
            {this.renderFallbackWarning()}
            {this.renderKicker(
              Math.ceil(kickerFontSize * (1 - PROPORTION.TRENDLINE) * height),
            )}
            {this.renderHeader(
              Math.ceil(headerFontSize * (1 - PROPORTION.TRENDLINE) * height),
            )}
            {this.renderSubheader(
              Math.ceil(
                subheaderFontSize * (1 - PROPORTION.TRENDLINE) * height,
              ),
            )}
          </div>
          {this.renderTrendline(chartHeight)}
        </div>
      );
    }

    return (
      <div className={className} style={{ height }}>
        {this.renderFallbackWarning()}
        {this.renderKicker(kickerFontSize * height)}
        {this.renderHeader(Math.ceil(headerFontSize * height))}
        {this.renderSubheader(Math.ceil(subheaderFontSize * height))}
      </div>
    );
  }
}

export default styled(BigNumberVis)`
  ${({ theme }) => `
    font-family: ${theme.typography.families.sansSerif};
    position: relative;
    display: flex;
    flex-direction: column;
    justify-content: center;

    &.no-trendline .subheader-line {
      padding-bottom: 0.3em;
    }

<<<<<<< HEAD
  .kicker {
    line-height: 1em;
    padding-bottom: 2em;
  }

  .header-line {
    position: relative;
    line-height: 1em;
    span {
      position: absolute;
      bottom: 0;
=======
    .text-container {
      display: flex;
      flex-direction: column;
      justify-content: center;
      align-items: flex-start;
      .alert {
        font-size: ${theme.typography.sizes.s};
        margin: -0.5em 0 0.4em;
        line-height: 1;
        padding: ${theme.gridUnit}px;
        border-radius: ${theme.gridUnit}px;
      }
    }

    .kicker {
      line-height: 1em;
      padding-bottom: 2em;
>>>>>>> 16654034
    }

<<<<<<< HEAD
  .subheader-line {
    line-height: 1em;
    padding-bottom: 0;
  }
=======
    .header-line {
      position: relative;
      line-height: 1em;
      span {
        position: absolute;
        bottom: 0;
      }
    }
>>>>>>> 16654034

    .subheader-line {
      line-height: 1em;
      padding-bottom: 0;
    }

    &.is-fallback-value {
      .kicker,
      .header-line,
      .subheader-line {
        opacity: ${theme.opacity.mediumHeavy};
      }
    }
  `}
`;<|MERGE_RESOLUTION|>--- conflicted
+++ resolved
@@ -288,19 +288,6 @@
       padding-bottom: 0.3em;
     }
 
-<<<<<<< HEAD
-  .kicker {
-    line-height: 1em;
-    padding-bottom: 2em;
-  }
-
-  .header-line {
-    position: relative;
-    line-height: 1em;
-    span {
-      position: absolute;
-      bottom: 0;
-=======
     .text-container {
       display: flex;
       flex-direction: column;
@@ -318,15 +305,8 @@
     .kicker {
       line-height: 1em;
       padding-bottom: 2em;
->>>>>>> 16654034
-    }
-
-<<<<<<< HEAD
-  .subheader-line {
-    line-height: 1em;
-    padding-bottom: 0;
-  }
-=======
+    }
+
     .header-line {
       position: relative;
       line-height: 1em;
@@ -335,7 +315,6 @@
         bottom: 0;
       }
     }
->>>>>>> 16654034
 
     .subheader-line {
       line-height: 1em;
