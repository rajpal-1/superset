--- conflicted
+++ resolved
@@ -160,10 +160,7 @@
     showLabelsThreshold,
     emitFilter,
     sliceId,
-<<<<<<< HEAD
-=======
     showTotal,
->>>>>>> 16654034
   }: EchartsPieFormData = {
     ...DEFAULT_LEGEND_FORM_DATA,
     ...DEFAULT_PIE_FORM_DATA,
