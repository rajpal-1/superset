--- conflicted
+++ resolved
@@ -286,27 +286,10 @@
     // resolve modules from `/superset_frontend/node_modules` and `/superset_frontend`
     modules: ['node_modules', APP_DIR],
     alias: {
-<<<<<<< HEAD
-      'react-dom': '@hot-loader/react-dom',
-      // Force using absolute import path of some packages in the root node_modules,
-      // as they can be dependencies of other packages via `npm link`.
-      // Both `@emotion/core` and `@superset-ui/core` remember some globals within
-      // module after imported, which will not be available everywhere if two
-      // different copies of the same module are imported in different places.
-      '@superset-ui/core': path.resolve(
-        APP_DIR,
-        './node_modules/@superset-ui/core',
-      ),
-      '@superset-ui/chart-controls': path.resolve(
-        APP_DIR,
-        './node_modules/@superset-ui/chart-controls',
-      ),
-=======
       // TODO: remove aliases once React has been upgraded to v. 17 and
       //  AntD version conflict has been resolved
       antd: path.resolve(path.join(APP_DIR, './node_modules/antd')),
       react: path.resolve(path.join(APP_DIR, './node_modules/react')),
->>>>>>> dba4610f
     },
     extensions: ['.ts', '.tsx', '.js', '.jsx', '.yml'],
     fallback: {
