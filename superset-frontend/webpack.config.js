--- conflicted
+++ resolved
@@ -292,12 +292,9 @@
       'react-dom': '@hot-loader/react-dom',
       // Force using absolute import path of some packages in the root node_modules,
       // as they can be dependencies of other packages via `npm link`.
-<<<<<<< HEAD
       // Both `@emotion/core` and `@superset-ui/core` remember some globals within
       // module after imported, which will not be available everywhere if two
       // different copies of the same module are imported in different places.
-=======
->>>>>>> 69c5cd79
       '@superset-ui/core': path.resolve(
         APP_DIR,
         './node_modules/@superset-ui/core',
