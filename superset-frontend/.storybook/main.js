/**
 * Licensed to the Apache Software Foundation (ASF) under one
 * or more contributor license agreements.  See the NOTICE file
 * distributed with this work for additional information
 * regarding copyright ownership.  The ASF licenses this file
 * to you under the Apache License, Version 2.0 (the
 * "License"); you may not use this file except in compliance
 * with the License.  You may obtain a copy of the License at
 *
 *   http://www.apache.org/licenses/LICENSE-2.0
 *
 * Unless required by applicable law or agreed to in writing,
 * software distributed under the License is distributed on an
 * "AS IS" BASIS, WITHOUT WARRANTIES OR CONDITIONS OF ANY
 * KIND, either express or implied.  See the License for the
 * specific language governing permissions and limitations
 * under the License.
 */
// Superset's webpack.config.js
const customConfig = require('../webpack.config.js');

module.exports = {
  core: {
    builder: 'webpack5',
  },
  stories: [
    '../src/@(components|common|filters|explore)/**/*.stories.@(tsx|jsx|mdx)',
  ],
  addons: [
    '@storybook/addon-essentials',
    '@storybook/addon-links',
    'storybook-addon-jsx',
    '@storybook/addon-knobs',
    'storybook-addon-paddings',
  ],
  staticDirs: ['../src/assets/images'],
  webpackFinal: config => ({
    ...config,
    module: {
      ...config.module,
      rules: customConfig.module.rules,
    },
    resolve: {
      ...config.resolve,
      ...customConfig.resolve,
    },
    plugins: [...config.plugins, ...customConfig.plugins],
  }),
<<<<<<< HEAD
=======
  typescript: {
    reactDocgen: 'react-docgen-typescript',
  },
>>>>>>> 0bf4e56d
};<|MERGE_RESOLUTION|>--- conflicted
+++ resolved
@@ -46,10 +46,7 @@
     },
     plugins: [...config.plugins, ...customConfig.plugins],
   }),
-<<<<<<< HEAD
-=======
   typescript: {
     reactDocgen: 'react-docgen-typescript',
   },
->>>>>>> 0bf4e56d
 };