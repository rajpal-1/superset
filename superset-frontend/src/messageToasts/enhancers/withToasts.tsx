--- conflicted
+++ resolved
@@ -44,25 +44,10 @@
 };
 
 // To work properly the redux state must have a `messageToasts` subtree
-<<<<<<< HEAD
 export default function withToasts(BaseComponent: ComponentType<$anyType>) {
-  return connect(null, dispatch =>
-    bindActionCreators(
-      {
-        addInfoToast,
-        addSuccessToast,
-        addWarningToast,
-        addDangerToast,
-      },
-      dispatch,
-    ),
-  )(BaseComponent) as $anyType;
-=======
-export default function withToasts(BaseComponent: ComponentType<any>) {
   return connect(null, dispatch => bindActionCreators(toasters, dispatch))(
     BaseComponent,
   ) as any;
->>>>>>> ba952ba3
   // Redux has some confusing typings that cause problems for consumers of this function.
   // If someone can fix the types, great, but for now it's just any.
 }
