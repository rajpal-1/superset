--- conflicted
+++ resolved
@@ -91,8 +91,6 @@
     name: 'permalink_key',
     type: 'string',
   },
-<<<<<<< HEAD
-=======
   vizType: {
     name: 'viz_type',
     type: 'string',
@@ -109,7 +107,6 @@
     name: 'dashboard_page_id',
     type: 'string',
   },
->>>>>>> 667f4101
 } as const;
 
 export const RESERVED_CHART_URL_PARAMS: string[] = [
