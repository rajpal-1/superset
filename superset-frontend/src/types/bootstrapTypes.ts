--- conflicted
+++ resolved
@@ -47,12 +47,10 @@
   roles: UserRoles;
 }
 
-<<<<<<< HEAD
 export type UserWithPermissionsAndRoles = (User | GuestUser) &
   PermissionsAndRoles;
-=======
+
 export type UndefinedUser = {};
->>>>>>> 2d624c1f
 
 export type Dashboard = {
   dttm: number;
