--- conflicted
+++ resolved
@@ -190,13 +190,6 @@
     return converted;
   };
 
-<<<<<<< HEAD
-  const advancedTypeValueFormatter = (params: any) => {
-    if (params.colDef.cellRenderer === 'ipv4ValueRenderer') {
-      return formatIpV4(params.value.toString());
-    }
-    return params.value.toString();
-=======
   const valueFormatter = (params: any) => {
     if (
       params.value != null &&
@@ -205,7 +198,6 @@
       return formatIpV4(params.value.toString());
     }
     return params.value != null ? params.value.toString() : '';
->>>>>>> e415cb21
   };
 
   const percentMetricValueFormatter = function (params: ValueFormatterParams) {
@@ -248,11 +240,7 @@
         sort: sortDirection,
         sortIndex,
         enableRowGroup,
-<<<<<<< HEAD
-        getQuickFilterText: (params: any) => advancedTypeValueFormatter(params),
-=======
         getQuickFilterText: (params: any) => valueFormatter(params),
->>>>>>> e415cb21
         headerTooltip: columnDescription,
       };
     });
@@ -279,12 +267,7 @@
           cellRenderer,
           sortable: isSortable,
           enableRowGroup,
-<<<<<<< HEAD
-          getQuickFilterText: (params: any) =>
-            advancedTypeValueFormatter(params),
-=======
           getQuickFilterText: (params: any) => valueFormatter(params),
->>>>>>> e415cb21
           headerTooltip: columnDescription,
         };
       });
@@ -335,22 +318,24 @@
         params.node ? params.node.rowIndex + 1 : null,
     } as any);
   }
-  let parsed_jump_action_configs = {}
-  jump_action_configs?.forEach( (e: any) =>
-  {
+  let parsed_jump_action_configs = {};
+  jump_action_configs?.forEach((e: any) => {
     if (e.dashboardID in parsed_jump_action_configs) {
-      parsed_jump_action_configs[e.dashboardID] = parsed_jump_action_configs[e.dashboardID].concat({
+      parsed_jump_action_configs[e.dashboardID] = parsed_jump_action_configs[
+        e.dashboardID
+      ].concat({
         advancedDataType: e.advancedDataType,
         nativefilters: e.filters,
-        name: e.dashBoardName
-      })
-    }
-    else {
-      parsed_jump_action_configs[e.dashboardID] = [{
-        advancedDataType: e.advancedDataType,
-        nativefilters: e.filters,
-        name: e.dashBoardName
-      }]
+        name: e.dashBoardName,
+      });
+    } else {
+      parsed_jump_action_configs[e.dashboardID] = [
+        {
+          advancedDataType: e.advancedDataType,
+          nativefilters: e.filters,
+          name: e.dashBoardName,
+        },
+      ];
     }
   });
 
@@ -374,6 +359,6 @@
     column_state,
     agGridLicenseKey,
     datasetColumns: columns,
-    jumpActionConfigs: parsed_jump_action_configs
+    jumpActionConfigs: parsed_jump_action_configs,
   };
 }