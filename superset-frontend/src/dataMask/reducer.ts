/**
 * Licensed to the Apache Software Foundation (ASF) under one
 * or more contributor license agreements.  See the NOTICE file
 * distributed with this work for additional information
 * regarding copyright ownership.  The ASF licenses this file
 * to you under the Apache License, Version 2.0 (the
 * "License"); you may not use this file except in compliance
 * with the License.  You may obtain a copy of the License at
 *
 *   http://www.apache.org/licenses/LICENSE-2.0
 *
 * Unless required by applicable law or agreed to in writing,
 * software distributed under the License is distributed on an
 * "AS IS" BASIS, WITHOUT WARRANTIES OR CONDITIONS OF ANY
 * KIND, either express or implied.  See the License for the
 * specific language governing permissions and limitations
 * under the License.
 */

/* eslint-disable no-param-reassign */
// <- When we work with Immer, we need reassign, so disabling lint
import produce from 'immer';
import { DataMask, FeatureFlag } from '@superset-ui/core';
<<<<<<< HEAD
=======
import { NATIVE_FILTER_PREFIX } from 'src/dashboard/components/nativeFilters/FiltersConfigModal/utils';
import { HYDRATE_DASHBOARD } from 'src/dashboard/actions/hydrate';
import { isFeatureEnabled } from 'src/featureFlags';
>>>>>>> 2f9efb2e
import { DataMaskStateWithId, DataMaskWithId } from './types';
import {
  AnyDataMaskAction,
  SET_DATA_MASK_FOR_FILTER_CONFIG_COMPLETE,
  UPDATE_DATA_MASK,
} from './actions';
<<<<<<< HEAD
import { NATIVE_FILTER_PREFIX } from '../dashboard/components/nativeFilters/FiltersConfigModal/utils';
=======
>>>>>>> 2f9efb2e
import {
  Filter,
  FilterConfiguration,
} from '../dashboard/components/nativeFilters/types';
<<<<<<< HEAD
import { HYDRATE_DASHBOARD } from '../dashboard/actions/hydrate';
import { isFeatureEnabled } from '../featureFlags';
=======
>>>>>>> 2f9efb2e

export function getInitialDataMask(id?: string): DataMask;
export function getInitialDataMask(id: string): DataMaskWithId {
  let otherProps = {};
  if (id) {
    otherProps = {
      id,
    };
  }
  return {
    ...otherProps,
    extraFormData: {},
    filterState: {
      value: null,
    },
    ownState: {},
  } as DataMaskWithId;
}

function fillNativeFilters(
  data: FilterConfiguration,
  cleanState: DataMaskStateWithId,
  draft: DataMaskStateWithId,
) {
  data.forEach((filter: Filter) => {
    cleanState[filter.id] = {
      ...getInitialDataMask(filter.id), // take initial data
      ...filter.defaultDataMask, // if something new came from BE - take it
      ...draft[filter.id], // keep local filter data
    };
  });
  // Get back all other non-native filters
  Object.values(draft).forEach(filter => {
    if (!String(filter?.id).startsWith(NATIVE_FILTER_PREFIX)) {
      cleanState[filter?.id] = filter;
    }
  });
}

const dataMaskReducer = produce(
  (draft: DataMaskStateWithId, action: AnyDataMaskAction) => {
    const cleanState = {};
    switch (action.type) {
      case UPDATE_DATA_MASK:
        draft[action.filterId] = {
          ...getInitialDataMask(action.filterId),
          ...draft[action.filterId],
          ...action.dataMask,
        };
        return draft;
      // TODO: update hydrate to .ts
      // @ts-ignore
      case HYDRATE_DASHBOARD:
        if (isFeatureEnabled(FeatureFlag.DASHBOARD_CROSS_FILTERS)) {
          Object.keys(
            // @ts-ignore
            action.data.dashboardInfo?.metadata?.chart_configuration,
          ).forEach(id => {
            cleanState[id] = {
              ...getInitialDataMask(id), // take initial data
            };
          });
        }
        fillNativeFilters(
          // @ts-ignore
          action.data.dashboardInfo?.metadata?.native_filter_configuration ??
            [],
          cleanState,
          draft,
        );
        return cleanState;
      case SET_DATA_MASK_FOR_FILTER_CONFIG_COMPLETE:
        fillNativeFilters(action.filterConfig ?? [], cleanState, draft);
        return cleanState;

      default:
        return draft;
    }
  },
  {},
);

export default dataMaskReducer;<|MERGE_RESOLUTION|>--- conflicted
+++ resolved
@@ -21,31 +21,19 @@
 // <- When we work with Immer, we need reassign, so disabling lint
 import produce from 'immer';
 import { DataMask, FeatureFlag } from '@superset-ui/core';
-<<<<<<< HEAD
-=======
 import { NATIVE_FILTER_PREFIX } from 'src/dashboard/components/nativeFilters/FiltersConfigModal/utils';
 import { HYDRATE_DASHBOARD } from 'src/dashboard/actions/hydrate';
 import { isFeatureEnabled } from 'src/featureFlags';
->>>>>>> 2f9efb2e
 import { DataMaskStateWithId, DataMaskWithId } from './types';
 import {
   AnyDataMaskAction,
   SET_DATA_MASK_FOR_FILTER_CONFIG_COMPLETE,
   UPDATE_DATA_MASK,
 } from './actions';
-<<<<<<< HEAD
-import { NATIVE_FILTER_PREFIX } from '../dashboard/components/nativeFilters/FiltersConfigModal/utils';
-=======
->>>>>>> 2f9efb2e
 import {
   Filter,
   FilterConfiguration,
 } from '../dashboard/components/nativeFilters/types';
-<<<<<<< HEAD
-import { HYDRATE_DASHBOARD } from '../dashboard/actions/hydrate';
-import { isFeatureEnabled } from '../featureFlags';
-=======
->>>>>>> 2f9efb2e
 
 export function getInitialDataMask(id?: string): DataMask;
 export function getInitialDataMask(id: string): DataMaskWithId {
