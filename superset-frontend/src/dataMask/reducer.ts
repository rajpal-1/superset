/**
 * Licensed to the Apache Software Foundation (ASF) under one
 * or more contributor license agreements.  See the NOTICE file
 * distributed with this work for additional information
 * regarding copyright ownership.  The ASF licenses this file
 * to you under the Apache License, Version 2.0 (the
 * "License"); you may not use this file except in compliance
 * with the License.  You may obtain a copy of the License at
 *
 *   http://www.apache.org/licenses/LICENSE-2.0
 *
 * Unless required by applicable law or agreed to in writing,
 * software distributed under the License is distributed on an
 * "AS IS" BASIS, WITHOUT WARRANTIES OR CONDITIONS OF ANY
 * KIND, either express or implied.  See the License for the
 * specific language governing permissions and limitations
 * under the License.
 */

/* eslint-disable no-param-reassign */
// <- When we work with Immer, we need reassign, so disabling lint
import produce from 'immer';
import { DataMask, FeatureFlag } from '@superset-ui/core';
import { NATIVE_FILTER_PREFIX } from 'src/dashboard/components/nativeFilters/FiltersConfigModal/utils';
import { HYDRATE_DASHBOARD } from 'src/dashboard/actions/hydrate';
import { isFeatureEnabled } from 'src/featureFlags';
<<<<<<< HEAD
=======
import { getUrlParam } from 'src/utils/urlUtils';
import { URL_PARAMS } from 'src/constants';
>>>>>>> 69c5cd79
import { DataMaskStateWithId, DataMaskWithId } from './types';
import {
  AnyDataMaskAction,
  SET_DATA_MASK_FOR_FILTER_CONFIG_COMPLETE,
  UPDATE_DATA_MASK,
} from './actions';
import {
  Filter,
  FilterConfiguration,
} from '../dashboard/components/nativeFilters/types';
import { areObjectsEqual } from '../reduxUtils';
import { Filters } from '../dashboard/reducers/types';

<<<<<<< HEAD
export function getInitialDataMask(id?: string): DataMask;
export function getInitialDataMask(id: string): DataMaskWithId {
=======
export function getInitialDataMask(
  id?: string | number,
  moreProps?: DataMask,
): DataMask;
export function getInitialDataMask(
  id: string | number,
  moreProps: DataMask = {},
): DataMaskWithId {
>>>>>>> 69c5cd79
  let otherProps = {};
  if (id) {
    otherProps = {
      id,
    };
  }
  return {
    ...otherProps,
    extraFormData: {},
    filterState: {
<<<<<<< HEAD
      value: null,
    },
    ownState: {},
=======
      value: undefined,
    },
    ownState: {},
    ...moreProps,
>>>>>>> 69c5cd79
  } as DataMaskWithId;
}

function fillNativeFilters(
  filterConfig: FilterConfiguration,
  mergedDataMask: DataMaskStateWithId,
  draftDataMask: DataMaskStateWithId,
  currentFilters?: Filters,
) {
<<<<<<< HEAD
=======
  const dataMaskFromUrl = getUrlParam(URL_PARAMS.nativeFilters) || {};
>>>>>>> 69c5cd79
  filterConfig.forEach((filter: Filter) => {
    mergedDataMask[filter.id] = {
      ...getInitialDataMask(filter.id), // take initial data
      ...filter.defaultDataMask, // if something new came from BE - take it
<<<<<<< HEAD
      ...draftDataMask[filter.id], // keep local filter data
    };
    // if we came from filters config modal and particular filters changed take it's dataMask
=======
      ...dataMaskFromUrl[filter.id],
    };
>>>>>>> 69c5cd79
    if (
      currentFilters &&
      !areObjectsEqual(
        filter.defaultDataMask,
        currentFilters[filter.id]?.defaultDataMask,
        { ignoreUndefined: true },
      )
    ) {
      mergedDataMask[filter.id] = {
        ...mergedDataMask[filter.id],
        ...filter.defaultDataMask,
      };
    }
  });

  // Get back all other non-native filters
  Object.values(draftDataMask).forEach(filter => {
    if (!String(filter?.id).startsWith(NATIVE_FILTER_PREFIX)) {
      mergedDataMask[filter?.id] = filter;
    }
  });
}

const dataMaskReducer = produce(
  (draft: DataMaskStateWithId, action: AnyDataMaskAction) => {
    const cleanState = {};
    switch (action.type) {
      case UPDATE_DATA_MASK:
        draft[action.filterId] = {
          ...getInitialDataMask(action.filterId),
          ...draft[action.filterId],
          ...action.dataMask,
        };
        return draft;
      // TODO: update hydrate to .ts
      // @ts-ignore
      case HYDRATE_DASHBOARD:
        if (isFeatureEnabled(FeatureFlag.DASHBOARD_CROSS_FILTERS)) {
          Object.keys(
            // @ts-ignore
            action.data.dashboardInfo?.metadata?.chart_configuration,
          ).forEach(id => {
            cleanState[id] = {
              ...getInitialDataMask(id), // take initial data
            };
          });
        }
        fillNativeFilters(
          // @ts-ignore
          action.data.dashboardInfo?.metadata?.native_filter_configuration ??
            [],
          cleanState,
          draft,
        );
        return cleanState;
      case SET_DATA_MASK_FOR_FILTER_CONFIG_COMPLETE:
        fillNativeFilters(
          action.filterConfig ?? [],
          cleanState,
          draft,
          action.filters,
        );
        return cleanState;

      default:
        return draft;
    }
  },
  {},
);

export default dataMaskReducer;<|MERGE_RESOLUTION|>--- conflicted
+++ resolved
@@ -24,11 +24,8 @@
 import { NATIVE_FILTER_PREFIX } from 'src/dashboard/components/nativeFilters/FiltersConfigModal/utils';
 import { HYDRATE_DASHBOARD } from 'src/dashboard/actions/hydrate';
 import { isFeatureEnabled } from 'src/featureFlags';
-<<<<<<< HEAD
-=======
 import { getUrlParam } from 'src/utils/urlUtils';
 import { URL_PARAMS } from 'src/constants';
->>>>>>> 69c5cd79
 import { DataMaskStateWithId, DataMaskWithId } from './types';
 import {
   AnyDataMaskAction,
@@ -42,10 +39,6 @@
 import { areObjectsEqual } from '../reduxUtils';
 import { Filters } from '../dashboard/reducers/types';
 
-<<<<<<< HEAD
-export function getInitialDataMask(id?: string): DataMask;
-export function getInitialDataMask(id: string): DataMaskWithId {
-=======
 export function getInitialDataMask(
   id?: string | number,
   moreProps?: DataMask,
@@ -54,7 +47,6 @@
   id: string | number,
   moreProps: DataMask = {},
 ): DataMaskWithId {
->>>>>>> 69c5cd79
   let otherProps = {};
   if (id) {
     otherProps = {
@@ -65,16 +57,10 @@
     ...otherProps,
     extraFormData: {},
     filterState: {
-<<<<<<< HEAD
-      value: null,
-    },
-    ownState: {},
-=======
       value: undefined,
     },
     ownState: {},
     ...moreProps,
->>>>>>> 69c5cd79
   } as DataMaskWithId;
 }
 
@@ -84,22 +70,13 @@
   draftDataMask: DataMaskStateWithId,
   currentFilters?: Filters,
 ) {
-<<<<<<< HEAD
-=======
   const dataMaskFromUrl = getUrlParam(URL_PARAMS.nativeFilters) || {};
->>>>>>> 69c5cd79
   filterConfig.forEach((filter: Filter) => {
     mergedDataMask[filter.id] = {
       ...getInitialDataMask(filter.id), // take initial data
       ...filter.defaultDataMask, // if something new came from BE - take it
-<<<<<<< HEAD
-      ...draftDataMask[filter.id], // keep local filter data
-    };
-    // if we came from filters config modal and particular filters changed take it's dataMask
-=======
       ...dataMaskFromUrl[filter.id],
     };
->>>>>>> 69c5cd79
     if (
       currentFilters &&
       !areObjectsEqual(
