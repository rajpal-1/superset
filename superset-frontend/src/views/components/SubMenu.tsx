/**
 * Licensed to the Apache Software Foundation (ASF) under one
 * or more contributor license agreements.  See the NOTICE file
 * distributed with this work for additional information
 * regarding copyright ownership.  The ASF licenses this file
 * to you under the Apache License, Version 2.0 (the
 * "License"); you may not use this file except in compliance
 * with the License.  You may obtain a copy of the License at
 *
 *   http://www.apache.org/licenses/LICENSE-2.0
 *
 * Unless required by applicable law or agreed to in writing,
 * software distributed under the License is distributed on an
 * "AS IS" BASIS, WITHOUT WARRANTIES OR CONDITIONS OF ANY
 * KIND, either express or implied.  See the License for the
 * specific language governing permissions and limitations
 * under the License.
 */
import React, { ReactNode, useState, useEffect } from 'react';
import { Link, useHistory } from 'react-router-dom';
import { styled } from '@superset-ui/core';
import cx from 'classnames';
import { debounce } from 'lodash';
<<<<<<< HEAD
import {
  Menu,
  MenuMode,
  Row,
  MainNav as DropdownMenu,
} from 'src/common/components';
=======
import { Row } from 'src/common/components';
import { Menu, MenuMode } from 'src/components/Menu';
>>>>>>> 2baceddb
import Button, { OnClickHandler } from 'src/components/Button';
import Icons from 'src/components/Icons';
import { MenuObjectChildProps, MenuObjectProps } from './Menu';

const StyledHeader = styled.div`
  margin-bottom: ${({ theme }) => theme.gridUnit * 4}px;
  .header {
    font-weight: ${({ theme }) => theme.typography.weights.bold};
    margin-right: ${({ theme }) => theme.gridUnit * 3}px;
    text-align: left;
    font-size: 18px;
    padding: ${({ theme }) => theme.gridUnit * 3}px;
    display: inline-block;
    line-height: ${({ theme }) => theme.gridUnit * 9}px;
  }
  .nav-right {
    display: flex;
    align-items: center;
    padding: 20px 0;
    margin-right: ${({ theme }) => theme.gridUnit * 3}px;
    float: right;
    position: absolute;
    right: 0;
    ul.ant-menu-root {
      padding: 0px;
      .ant-menu-submenu-title > span {
        top: ${({ theme }) => theme.gridUnit * 1.5}px;
      }
    }
  }
  .nav-right-collapse {
    display: flex;
    align-items: center;
    padding: 14px 0;
    margin-right: 0;
    float: left;
    padding-left: 10px;
  }
  .menu {
    background-color: white;
    .ant-menu-horizontal {
      line-height: inherit;
      .ant-menu-item {
        &:hover {
          border-bottom: none;
        }
      }
    }
    .ant-menu {
      padding: ${({ theme }) => theme.gridUnit * 4}px 0px;
    }
  }

  .ant-menu-horizontal:not(.ant-menu-dark) > .ant-menu-item {
    margin: 0 ${({ theme }) => theme.gridUnit + 1}px;
  }

  .menu .ant-menu-item {
    li {
      a,
      div {
        font-size: ${({ theme }) => theme.typography.sizes.s}px;
        color: ${({ theme }) => theme.colors.secondary.dark1};

        a {
          margin: 0;
          padding: ${({ theme }) => theme.gridUnit * 4}px;
          line-height: ${({ theme }) => theme.gridUnit * 5}px;
        }
      }

      &.no-router a {
        padding: ${({ theme }) => theme.gridUnit * 2}px
          ${({ theme }) => theme.gridUnit * 4}px;
      }
    }
    li.active > a,
    li.active > div,
    li > a:hover,
    li > a:focus,
    li > div:hover {
      background: ${({ theme }) => theme.colors.secondary.light4};
      border-bottom: none;
      border-radius: ${({ theme }) => theme.borderRadius}px;
      margin-bottom: ${({ theme }) => theme.gridUnit * 2}px;
      text-decoration: none;
    }
  }

  .btn-link {
    padding: 10px 0;
  }
  .ant-menu-horizontal {
    border: none;
  }
  @media (max-width: 767px) {
    .header,
    .nav-right {
      position: relative;
      margin-left: ${({ theme }) => theme.gridUnit * 2}px;
    }
  }
`;

type MenuChild = {
  label: string;
  name: string;
  url?: string;
  usesRouter?: boolean;
  onClick?: () => void;
  'data-test'?: string;
};

export interface ButtonProps {
  name: ReactNode;
  onClick: OnClickHandler;
  'data-test'?: string;
  buttonStyle:
    | 'primary'
    | 'secondary'
    | 'dashed'
    | 'link'
    | 'warning'
    | 'success'
    | 'tertiary';
}

export interface SubMenuProps {
  buttons?: Array<ButtonProps>;
  name?: string | ReactNode;
  tabs?: MenuChild[];
  activeChild?: MenuChild['name'];
  /* If usesRouter is true, a react-router <Link> component will be used instead of href.
   *  ONLY set usesRouter to true if SubMenu is wrapped in a react-router <Router>;
   *  otherwise, a 'You should not use <Link> outside a <Router>' error will be thrown */
  usesRouter?: boolean;
  color?: string;
  dropDownLinks?: Array<MenuObjectProps>;
}

const { SubMenu } = DropdownMenu;

const SubMenuComponent: React.FunctionComponent<SubMenuProps> = props => {
  const [showMenu, setMenu] = useState<MenuMode>('horizontal');
  const [navRightStyle, setNavRightStyle] = useState('nav-right');

  let hasHistory = true;
  // If no parent <Router> component exists, useHistory throws an error
  try {
    useHistory();
  } catch (err) {
    // If error is thrown, we know not to use <Link> in render
    hasHistory = false;
  }

  useEffect(() => {
    function handleResize() {
      if (window.innerWidth <= 767) setMenu('inline');
      else setMenu('horizontal');

      if (
        props.buttons &&
        props.buttons.length >= 3 &&
        window.innerWidth >= 795
      ) {
        // eslint-disable-next-line no-unused-expressions
        setNavRightStyle('nav-right');
      } else if (
        props.buttons &&
        props.buttons.length >= 3 &&
        window.innerWidth <= 795
      ) {
        setNavRightStyle('nav-right-collapse');
      }
    }
    handleResize();
    const resize = debounce(handleResize, 10);
    window.addEventListener('resize', resize);
    return () => window.removeEventListener('resize', resize);
  }, [props.buttons]);

  return (
    <StyledHeader>
      <Row className="menu" role="navigation">
        {props.name && <div className="header">{props.name}</div>}
        <Menu mode={showMenu} style={{ backgroundColor: 'transparent' }}>
          {props.tabs?.map(tab => {
            if ((props.usesRouter || hasHistory) && !!tab.usesRouter) {
              return (
                <Menu.Item key={tab.label}>
                  <li
                    role="tab"
                    data-test={tab['data-test']}
                    className={tab.name === props.activeChild ? 'active' : ''}
                  >
                    <div>
                      <Link to={tab.url || ''}>{tab.label}</Link>
                    </div>
                  </li>
                </Menu.Item>
              );
            }

            return (
              <Menu.Item key={tab.label}>
                <li
                  className={cx('no-router', {
                    active: tab.name === props.activeChild,
                  })}
                  role="tab"
                >
                  <a href={tab.url} onClick={tab.onClick}>
                    {tab.label}
                  </a>
                </li>
              </Menu.Item>
            );
          })}
        </Menu>
        <div className={navRightStyle}>
          <Menu mode="horizontal">
            {props.dropDownLinks?.map((link, i) => (
              <SubMenu key={i} title={link.label} icon={<Icons.TriangleDown />}>
                {link.childs?.map(item => (
                  <DropdownMenu.Item>
                    <a href={item.url}>{item.label}</a>
                  </DropdownMenu.Item>
                ))}
              </SubMenu>
            ))}
          </Menu>
          {props.buttons?.map((btn, i) => (
            <Button
              key={i}
              buttonStyle={btn.buttonStyle}
              onClick={btn.onClick}
              data-test={btn['data-test']}
            >
              {btn.name}
            </Button>
          ))}
        </div>
      </Row>
      {props.children}
    </StyledHeader>
  );
};

export default SubMenuComponent;<|MERGE_RESOLUTION|>--- conflicted
+++ resolved
@@ -21,20 +21,15 @@
 import { styled } from '@superset-ui/core';
 import cx from 'classnames';
 import { debounce } from 'lodash';
-<<<<<<< HEAD
 import {
   Menu,
   MenuMode,
   Row,
   MainNav as DropdownMenu,
 } from 'src/common/components';
-=======
-import { Row } from 'src/common/components';
-import { Menu, MenuMode } from 'src/components/Menu';
->>>>>>> 2baceddb
 import Button, { OnClickHandler } from 'src/components/Button';
 import Icons from 'src/components/Icons';
-import { MenuObjectChildProps, MenuObjectProps } from './Menu';
+import { MenuObjectProps } from './Menu';
 
 const StyledHeader = styled.div`
   margin-bottom: ${({ theme }) => theme.gridUnit * 4}px;
