/**
 * Licensed to the Apache Software Foundation (ASF) under one
 * or more contributor license agreements.  See the NOTICE file
 * distributed with this work for additional information
 * regarding copyright ownership.  The ASF licenses this file
 * to you under the Apache License, Version 2.0 (the
 * "License"); you may not use this file except in compliance
 * with the License.  You may obtain a copy of the License at
 *
 *   http://www.apache.org/licenses/LICENSE-2.0
 *
 * Unless required by applicable law or agreed to in writing,
 * software distributed under the License is distributed on an
 * "AS IS" BASIS, WITHOUT WARRANTIES OR CONDITIONS OF ANY
 * KIND, either express or implied.  See the License for the
 * specific language governing permissions and limitations
 * under the License.
 */
<<<<<<< HEAD
import React, { Fragment, useState } from 'react';
import { MainNav as Menu } from 'src/components/Menu';
import { t, styled, css, SupersetTheme } from '@superset-ui/core';
=======
import React, { Fragment, useState, useEffect } from 'react';
import rison from 'rison';
import { useSelector } from 'react-redux';
>>>>>>> 16654034
import { Link } from 'react-router-dom';
import { useQueryParams, BooleanParam } from 'use-query-params';

import {
  t,
  styled,
  css,
  SupersetTheme,
  SupersetClient,
} from '@superset-ui/core';
import { MainNav as Menu } from 'src/components/Menu';
import { Tooltip } from 'src/components/Tooltip';
import Icons from 'src/components/Icons';
import findPermission, { isUserAdmin } from 'src/dashboard/util/findPermission';
import { UserWithPermissionsAndRoles } from 'src/types/bootstrapTypes';
import { RootState } from 'src/dashboard/types';
import LanguagePicker from './LanguagePicker';
import DatabaseModal from '../CRUD/data/database/DatabaseModal';
import { uploadUserPerms } from '../CRUD/utils';
import {
  ExtentionConfigs,
  GlobalMenuDataOptions,
  RightMenuProps,
} from './types';
import { MenuObjectProps } from './Menu';

const versionInfoStyles = (theme: SupersetTheme) => css`
  padding: ${theme.gridUnit * 1.5}px ${theme.gridUnit * 4}px
    ${theme.gridUnit * 4}px ${theme.gridUnit * 7}px;
  color: ${theme.colors.grayscale.base};
  font-size: ${theme.typography.sizes.xs}px;
  white-space: nowrap;
`;
const StyledI = styled.div`
  color: ${({ theme }) => theme.colors.primary.dark1};
`;

const styledDisabled = (theme: SupersetTheme) => css`
  color: ${theme.colors.grayscale.base};
  backgroundColor: ${theme.colors.grayscale.light2}};
  .ant-menu-item:hover {
    color: ${theme.colors.grayscale.base};
    cursor: default;
  }
`;

const StyledDiv = styled.div<{ align: string }>`
  display: flex;
  flex-direction: row;
  justify-content: ${({ align }) => align};
  align-items: center;
  margin-right: ${({ theme }) => theme.gridUnit}px;
  .ant-menu-submenu-title > svg {
    top: ${({ theme }) => theme.gridUnit * 5.25}px;
  }
`;

const StyledAnchor = styled.a`
  padding-right: ${({ theme }) => theme.gridUnit}px;
  padding-left: ${({ theme }) => theme.gridUnit}px;
`;

const { SubMenu } = Menu;

const RightMenu = ({
  align,
  settings,
  navbarRight,
  isFrontendRoute,
  setQuery,
}: RightMenuProps & {
  setQuery: ({ databaseAdded }: { databaseAdded: boolean }) => void;
}) => {
  const user = useSelector<any, UserWithPermissionsAndRoles>(
    state => state.user,
  );
  const dashboardId = useSelector<RootState, number | undefined>(
    state => state.dashboardInfo?.id,
  );

  const { roles } = user;
  const {
    CSV_EXTENSIONS,
    COLUMNAR_EXTENSIONS,
    EXCEL_EXTENSIONS,
    ALLOWED_EXTENSIONS,
    HAS_GSHEETS_INSTALLED,
  } = useSelector<any, ExtentionConfigs>(state => state.common.conf);
  const [showModal, setShowModal] = useState<boolean>(false);
  const [engine, setEngine] = useState<string>('');
  const canSql = findPermission('can_sqllab', 'Superset', roles);
  const canDashboard = findPermission('can_write', 'Dashboard', roles);
  const canChart = findPermission('can_write', 'Chart', roles);
  const canDatabase = findPermission('can_write', 'Database', roles);

<<<<<<< HEAD
  const { canUploadCSV, canUploadColumnar, canUploadExcel } = uploadUserPerms(
    roles,
    CSV_EXTENSIONS,
    COLUMNAR_EXTENSIONS,
    EXCEL_EXTENSIONS,
    ALLOWED_EXTENSIONS,
  );

  const canUpload = canUploadCSV || canUploadColumnar || canUploadExcel;
=======
  const { canUploadData, canUploadCSV, canUploadColumnar, canUploadExcel } =
    uploadUserPerms(
      roles,
      CSV_EXTENSIONS,
      COLUMNAR_EXTENSIONS,
      EXCEL_EXTENSIONS,
      ALLOWED_EXTENSIONS,
    );

>>>>>>> 16654034
  const showActionDropdown = canSql || canChart || canDashboard;
  const [allowUploads, setAllowUploads] = useState<boolean>(false);
  const isAdmin = isUserAdmin(user);
  const showUploads = allowUploads || isAdmin;
  const dropdownItems: MenuObjectProps[] = [
    {
      label: t('Data'),
      icon: 'fa-database',
      childs: [
        {
          label: t('Connect database'),
          name: GlobalMenuDataOptions.DB_CONNECTION,
          perm: canDatabase,
        },
        {
          label: t('Connect Google Sheet'),
          name: GlobalMenuDataOptions.GOOGLE_SHEETS,
          perm: canDatabase && HAS_GSHEETS_INSTALLED,
        },
        {
          label: t('Upload CSV to database'),
          name: 'Upload a CSV',
          url: '/csvtodatabaseview/form',
<<<<<<< HEAD
          perm: canUploadCSV,
=======
          perm: canUploadCSV && showUploads,
>>>>>>> 16654034
        },
        {
          label: t('Upload columnar file to database'),
          name: 'Upload a Columnar file',
          url: '/columnartodatabaseview/form',
<<<<<<< HEAD
          perm: canUploadColumnar,
=======
          perm: canUploadColumnar && showUploads,
>>>>>>> 16654034
        },
        {
          label: t('Upload Excel file to database'),
          name: 'Upload Excel',
          url: '/exceltodatabaseview/form',
<<<<<<< HEAD
          perm: canUploadExcel,
=======
          perm: canUploadExcel && showUploads,
>>>>>>> 16654034
        },
      ],
    },
    {
      label: t('SQL query'),
      url: '/superset/sqllab?new=true',
      icon: 'fa-fw fa-search',
      perm: 'can_sqllab',
      view: 'Superset',
    },
    {
      label: t('Chart'),
      url: Number.isInteger(dashboardId)
        ? `/chart/add?dashboard_id=${dashboardId}`
        : '/chart/add',
      icon: 'fa-fw fa-bar-chart',
      perm: 'can_write',
      view: 'Chart',
    },
    {
      label: t('Dashboard'),
      url: '/dashboard/new',
      icon: 'fa-fw fa-dashboard',
      perm: 'can_write',
      view: 'Dashboard',
    },
  ];

  const checkAllowUploads = () => {
    const payload = {
      filters: [
        { col: 'allow_file_upload', opr: 'upload_is_enabled', value: true },
      ],
    };
    SupersetClient.get({
      endpoint: `/api/v1/database/?q=${rison.encode(payload)}`,
    }).then(({ json }: Record<string, any>) => {
      setAllowUploads(json.count >= 1);
    });
  };

  useEffect(() => {
    if (canUploadData) {
      checkAllowUploads();
    }
  }, [canUploadData]);

  const menuIconAndLabel = (menu: MenuObjectProps) => (
    <>
      <i data-test={`menu-item-${menu.label}`} className={`fa ${menu.icon}`} />
      {menu.label}
    </>
  );

  const handleMenuSelection = (itemChose: any) => {
    if (itemChose.key === GlobalMenuDataOptions.DB_CONNECTION) {
      setShowModal(true);
    } else if (itemChose.key === GlobalMenuDataOptions.GOOGLE_SHEETS) {
      setShowModal(true);
      setEngine('Google Sheets');
    }
  };

  const handleOnHideModal = () => {
    setEngine('');
    setShowModal(false);
  };

  const isDisabled = isAdmin && !allowUploads;

  const tooltipText = t(
    "Enable 'Allow data upload' in any database's settings",
  );

  const buildMenuItem = (item: Record<string, any>) => {
    const disabledText = isDisabled && item.url;
    return disabledText ? (
      <Menu.Item key={item.name} css={styledDisabled}>
        <Tooltip placement="top" title={tooltipText}>
          {item.label}
        </Tooltip>
      </Menu.Item>
    ) : (
      <Menu.Item key={item.name}>
        {item.url ? <a href={item.url}> {item.label} </a> : item.label}
      </Menu.Item>
    );
  };

  const onMenuOpen = (openKeys: string[]) => {
    if (openKeys.length && canUploadData) {
      return checkAllowUploads();
    }
    return null;
  };

  const handleDatabaseAdd = () => setQuery({ databaseAdded: true });

  return (
    <StyledDiv align={align}>
      {canDatabase && (
        <DatabaseModal
          onHide={handleOnHideModal}
          show={showModal}
          dbEngine={engine}
          onDatabaseAdd={handleDatabaseAdd}
        />
      )}
      <Menu
        selectable={false}
        mode="horizontal"
        onClick={handleMenuSelection}
        onOpenChange={onMenuOpen}
      >
        {!navbarRight.user_is_anonymous && showActionDropdown && (
          <SubMenu
            data-test="new-dropdown"
            title={
              <StyledI data-test="new-dropdown-icon" className="fa fa-plus" />
            }
            icon={<Icons.TriangleDown />}
          >
            {dropdownItems.map(menu => {
              const canShowChild = menu.childs?.some(
                item => typeof item === 'object' && !!item.perm,
              );
              if (menu.childs) {
<<<<<<< HEAD
                return canDatabase || canUpload ? (
                  <SubMenu
                    key={`sub2_${menu.label}`}
                    className="data-menu"
                    title={menuIconAndLabel(menu)}
                  >
                    {menu.childs.map((item, idx) =>
                      typeof item !== 'string' && item.name && item.perm ? (
                        <Fragment key={item.name}>
                          {idx === 2 && <Menu.Divider />}
                          <Menu.Item>
                            {item.url ? (
                              <a href={item.url}> {item.label} </a>
                            ) : (
                              item.label
                            )}
                          </Menu.Item>
                        </Fragment>
                      ) : null,
                    )}
                  </SubMenu>
                ) : null;
=======
                if (canShowChild) {
                  return (
                    <SubMenu
                      key={`sub2_${menu.label}`}
                      className="data-menu"
                      title={menuIconAndLabel(menu)}
                    >
                      {menu.childs.map((item, idx) =>
                        typeof item !== 'string' && item.name && item.perm ? (
                          <Fragment key={item.name}>
                            {idx === 2 && <Menu.Divider />}
                            {buildMenuItem(item)}
                          </Fragment>
                        ) : null,
                      )}
                    </SubMenu>
                  );
                }
                if (!menu.url) {
                  return null;
                }
>>>>>>> 16654034
              }
              return (
                findPermission(
                  menu.perm as string,
                  menu.view as string,
                  roles,
                ) && (
                  <Menu.Item key={menu.label}>
                    <a href={menu.url}>
                      <i
                        data-test={`menu-item-${menu.label}`}
                        className={`fa ${menu.icon}`}
                      />{' '}
                      {menu.label}
                    </a>
                  </Menu.Item>
                )
              );
            })}
          </SubMenu>
        )}
        <SubMenu
          title={t('Settings')}
          icon={<Icons.TriangleDown iconSize="xl" />}
        >
          {settings.map((section, index) => [
            <Menu.ItemGroup key={`${section.label}`} title={section.label}>
              {section.childs?.map(child => {
                if (typeof child !== 'string') {
                  return (
                    <Menu.Item key={`${child.label}`}>
                      {isFrontendRoute(child.url) ? (
                        <Link to={child.url || ''}>{child.label}</Link>
                      ) : (
                        <a href={child.url}>{child.label}</a>
                      )}
                    </Menu.Item>
                  );
                }
                return null;
              })}
            </Menu.ItemGroup>,
            index < settings.length - 1 && (
              <Menu.Divider key={`divider_${index}`} />
            ),
          ])}

          {!navbarRight.user_is_anonymous && [
            <Menu.Divider key="user-divider" />,
            <Menu.ItemGroup key="user-section" title={t('User')}>
              {navbarRight.user_profile_url && (
                <Menu.Item key="profile">
                  <a href={navbarRight.user_profile_url}>{t('Profile')}</a>
                </Menu.Item>
              )}
              {navbarRight.user_info_url && (
                <Menu.Item key="info">
                  <a href={navbarRight.user_info_url}>{t('Info')}</a>
                </Menu.Item>
              )}
              <Menu.Item key="logout">
                <a href={navbarRight.user_logout_url}>{t('Logout')}</a>
              </Menu.Item>
            </Menu.ItemGroup>,
          ]}
          {(navbarRight.version_string || navbarRight.version_sha) && [
            <Menu.Divider key="version-info-divider" />,
            <Menu.ItemGroup key="about-section" title={t('About')}>
              <div className="about-section">
                {navbarRight.show_watermark && (
                  <div css={versionInfoStyles}>
                    {t('Powered by Apache Superset')}
                  </div>
                )}
                {navbarRight.version_string && (
                  <div css={versionInfoStyles}>
                    Version: {navbarRight.version_string}
                  </div>
                )}
                {navbarRight.version_sha && (
                  <div css={versionInfoStyles}>
                    SHA: {navbarRight.version_sha}
                  </div>
                )}
                {navbarRight.build_number && (
                  <div css={versionInfoStyles}>
                    Build: {navbarRight.build_number}
                  </div>
                )}
              </div>
            </Menu.ItemGroup>,
          ]}
        </SubMenu>
        {navbarRight.show_language_picker && (
          <LanguagePicker
            locale={navbarRight.locale}
            languages={navbarRight.languages}
          />
        )}
      </Menu>
      {navbarRight.documentation_url && (
        <StyledAnchor
          href={navbarRight.documentation_url}
          target="_blank"
          rel="noreferrer"
          title={t('Documentation')}
        >
          <i className="fa fa-question" />
          &nbsp;
        </StyledAnchor>
      )}
      {navbarRight.bug_report_url && (
        <StyledAnchor
          href={navbarRight.bug_report_url}
          target="_blank"
          rel="noreferrer"
          title={t('Report a bug')}
        >
          <i className="fa fa-bug" />
        </StyledAnchor>
      )}
      {navbarRight.user_is_anonymous && (
        <StyledAnchor href={navbarRight.user_login_url}>
          <i className="fa fa-fw fa-sign-in" />
          {t('Login')}
        </StyledAnchor>
      )}
    </StyledDiv>
  );
};

const RightMenuWithQueryWrapper: React.FC<RightMenuProps> = props => {
  const [, setQuery] = useQueryParams({
    databaseAdded: BooleanParam,
  });

  return <RightMenu setQuery={setQuery} {...props} />;
};

// Query param manipulation requires that, during the setup, the
// QueryParamProvider is present and configured.
// Superset still has multiple entry points, and not all of them have
// the same setup, and critically, not all of them have the QueryParamProvider.
// This wrapper ensures the RightMenu renders regardless of the provider being present.
class RightMenuErrorWrapper extends React.PureComponent<RightMenuProps> {
  state = {
    hasError: false,
  };

  static getDerivedStateFromError() {
    return { hasError: true };
  }

  noop = () => {};

  render() {
    if (this.state.hasError) {
      return <RightMenu setQuery={this.noop} {...this.props} />;
    }

    return this.props.children;
  }
}

const RightMenuWrapper: React.FC<RightMenuProps> = props => (
  <RightMenuErrorWrapper {...props}>
    <RightMenuWithQueryWrapper {...props} />
  </RightMenuErrorWrapper>
);

export default RightMenuWrapper;<|MERGE_RESOLUTION|>--- conflicted
+++ resolved
@@ -16,15 +16,9 @@
  * specific language governing permissions and limitations
  * under the License.
  */
-<<<<<<< HEAD
-import React, { Fragment, useState } from 'react';
-import { MainNav as Menu } from 'src/components/Menu';
-import { t, styled, css, SupersetTheme } from '@superset-ui/core';
-=======
 import React, { Fragment, useState, useEffect } from 'react';
 import rison from 'rison';
 import { useSelector } from 'react-redux';
->>>>>>> 16654034
 import { Link } from 'react-router-dom';
 import { useQueryParams, BooleanParam } from 'use-query-params';
 
@@ -120,17 +114,6 @@
   const canChart = findPermission('can_write', 'Chart', roles);
   const canDatabase = findPermission('can_write', 'Database', roles);
 
-<<<<<<< HEAD
-  const { canUploadCSV, canUploadColumnar, canUploadExcel } = uploadUserPerms(
-    roles,
-    CSV_EXTENSIONS,
-    COLUMNAR_EXTENSIONS,
-    EXCEL_EXTENSIONS,
-    ALLOWED_EXTENSIONS,
-  );
-
-  const canUpload = canUploadCSV || canUploadColumnar || canUploadExcel;
-=======
   const { canUploadData, canUploadCSV, canUploadColumnar, canUploadExcel } =
     uploadUserPerms(
       roles,
@@ -140,7 +123,6 @@
       ALLOWED_EXTENSIONS,
     );
 
->>>>>>> 16654034
   const showActionDropdown = canSql || canChart || canDashboard;
   const [allowUploads, setAllowUploads] = useState<boolean>(false);
   const isAdmin = isUserAdmin(user);
@@ -164,31 +146,19 @@
           label: t('Upload CSV to database'),
           name: 'Upload a CSV',
           url: '/csvtodatabaseview/form',
-<<<<<<< HEAD
-          perm: canUploadCSV,
-=======
           perm: canUploadCSV && showUploads,
->>>>>>> 16654034
         },
         {
           label: t('Upload columnar file to database'),
           name: 'Upload a Columnar file',
           url: '/columnartodatabaseview/form',
-<<<<<<< HEAD
-          perm: canUploadColumnar,
-=======
           perm: canUploadColumnar && showUploads,
->>>>>>> 16654034
         },
         {
           label: t('Upload Excel file to database'),
           name: 'Upload Excel',
           url: '/exceltodatabaseview/form',
-<<<<<<< HEAD
-          perm: canUploadExcel,
-=======
           perm: canUploadExcel && showUploads,
->>>>>>> 16654034
         },
       ],
     },
@@ -316,30 +286,6 @@
                 item => typeof item === 'object' && !!item.perm,
               );
               if (menu.childs) {
-<<<<<<< HEAD
-                return canDatabase || canUpload ? (
-                  <SubMenu
-                    key={`sub2_${menu.label}`}
-                    className="data-menu"
-                    title={menuIconAndLabel(menu)}
-                  >
-                    {menu.childs.map((item, idx) =>
-                      typeof item !== 'string' && item.name && item.perm ? (
-                        <Fragment key={item.name}>
-                          {idx === 2 && <Menu.Divider />}
-                          <Menu.Item>
-                            {item.url ? (
-                              <a href={item.url}> {item.label} </a>
-                            ) : (
-                              item.label
-                            )}
-                          </Menu.Item>
-                        </Fragment>
-                      ) : null,
-                    )}
-                  </SubMenu>
-                ) : null;
-=======
                 if (canShowChild) {
                   return (
                     <SubMenu
@@ -361,7 +307,6 @@
                 if (!menu.url) {
                   return null;
                 }
->>>>>>> 16654034
               }
               return (
                 findPermission(
