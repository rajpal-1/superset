/**
 * Licensed to the Apache Software Foundation (ASF) under one
 * or more contributor license agreements.  See the NOTICE file
 * distributed with this work for additional information
 * regarding copyright ownership.  The ASF licenses this file
 * to you under the Apache License, Version 2.0 (the
 * "License"); you may not use this file except in compliance
 * with the License.  You may obtain a copy of the License at
 *
 *   http://www.apache.org/licenses/LICENSE-2.0
 *
 * Unless required by applicable law or agreed to in writing,
 * software distributed under the License is distributed on an
 * "AS IS" BASIS, WITHOUT WARRANTIES OR CONDITIONS OF ANY
 * KIND, either express or implied.  See the License for the
 * specific language governing permissions and limitations
 * under the License.
 */
import React, {
  FunctionComponent,
  useState,
  useEffect,
  useMemo,
  useCallback,
} from 'react';
import {
  styled,
  t,
  SupersetClient,
  css,
  SupersetTheme,
  useTheme,
} from '@superset-ui/core';
import rison from 'rison';
import { useSingleViewResource } from 'src/views/CRUD/hooks';

import Icons from 'src/components/Icons';
import { Switch } from 'src/components/Switch';
import Modal from 'src/components/Modal';
import TimezoneSelector from 'src/components/TimezoneSelector';
import { Radio } from 'src/components/Radio';
import { propertyComparator } from 'src/components/Select/utils';
import { FeatureFlag, isFeatureEnabled } from 'src/featureFlags';
import withToasts from 'src/components/MessageToasts/withToasts';
import Owner from 'src/types/Owner';
import { AntdCheckbox, AsyncSelect, Select } from 'src/components';
import TextAreaControl from 'src/explore/components/controls/TextAreaControl';
import { useCommonConf } from 'src/views/CRUD/data/database/state';
import {
  NotificationMethodOption,
  AlertObject,
  ChartObject,
  DashboardObject,
  DatabaseObject,
  MetaObject,
  Operator,
  Recipient,
} from 'src/views/CRUD/alert/types';
import { InfoTooltipWithTrigger } from '@superset-ui/chart-controls';
import { AlertReportCronScheduler } from './components/AlertReportCronScheduler';
import { NotificationMethod } from './components/NotificationMethod';

const TIMEOUT_MIN = 1;
const TEXT_BASED_VISUALIZATION_TYPES = [
  'pivot_table',
  'pivot_table_v2',
  'table',
  'paired_ttest',
];

type SelectValue = {
  value: string;
  label: string;
};

interface AlertReportModalProps {
  addSuccessToast: (msg: string) => void;
  addDangerToast: (msg: string) => void;
  alert?: AlertObject | null;
  isReport?: boolean;
  onAdd?: (alert?: AlertObject) => void;
  onHide: () => void;
  show: boolean;
}

const DEFAULT_NOTIFICATION_METHODS: NotificationMethodOption[] = ['Email'];
const DEFAULT_NOTIFICATION_FORMAT = 'PNG';
const CONDITIONS = [
  {
    label: t('< (Smaller than)'),
    value: '<',
  },
  {
    label: t('> (Larger than)'),
    value: '>',
  },
  {
    label: t('<= (Smaller or equal)'),
    value: '<=',
  },
  {
    label: t('>= (Larger or equal)'),
    value: '>=',
  },
  {
    label: t('== (Is equal)'),
    value: '==',
  },
  {
    label: t('!= (Is not equal)'),
    value: '!=',
  },
  {
    label: t('Not null'),
    value: 'not null',
  },
];

const RETENTION_OPTIONS = [
  {
    label: t('None'),
    value: 0,
  },
  {
    label: t('30 days'),
    value: 30,
  },
  {
    label: t('60 days'),
    value: 60,
  },
  {
    label: t('90 days'),
    value: 90,
  },
];

const DEFAULT_RETENTION = 90;
const DEFAULT_WORKING_TIMEOUT = 3600;
const DEFAULT_CRON_VALUE = '0 * * * *'; // every hour
const DEFAULT_ALERT = {
  active: true,
  creation_method: 'alerts_reports',
  crontab: DEFAULT_CRON_VALUE,
  log_retention: DEFAULT_RETENTION,
  working_timeout: DEFAULT_WORKING_TIMEOUT,
  name: '',
  owners: [],
  recipients: [],
  sql: '',
  validator_config_json: {},
  validator_type: '',
  force_screenshot: false,
  grace_period: undefined,
};

const StyledModal = styled(Modal)`
  max-width: 1200px;
  width: 100%;

  .ant-modal-body {
    overflow: initial;
  }
`;

const StyledIcon = (theme: SupersetTheme) => css`
  margin: auto ${theme.gridUnit * 2}px auto 0;
  color: ${theme.colors.grayscale.base};
`;

const StyledSectionContainer = styled.div`
  display: flex;
  flex-direction: column;

  .header-section {
    display: flex;
    flex: 0 0 auto;
    align-items: center;
    width: 100%;
    padding: ${({ theme }) => theme.gridUnit * 4}px;
    border-bottom: 1px solid ${({ theme }) => theme.colors.grayscale.light2};
  }

  .column-section {
    display: flex;
    flex: 1 1 auto;

    .column {
      flex: 1 1 auto;
      min-width: calc(33.33% - ${({ theme }) => theme.gridUnit * 8}px);
      padding: ${({ theme }) => theme.gridUnit * 4}px;

      .async-select {
        margin: 10px 0 20px;
      }

      &.condition {
        border-right: 1px solid ${({ theme }) => theme.colors.grayscale.light2};
      }

      &.message {
        border-left: 1px solid ${({ theme }) => theme.colors.grayscale.light2};
      }
    }
  }

  .inline-container {
    display: flex;
    flex-direction: row;
    align-items: center;
    &.wrap {
      flex-wrap: wrap;
    }

    > div {
      flex: 1 1 auto;
    }

    &.add-margin {
      margin-bottom: 5px;
    }

    .styled-input {
      margin: 0 0 0 10px;

      input {
        flex: 0 0 auto;
      }
    }
  }
`;

const StyledSectionTitle = styled.div`
  display: flex;
  align-items: center;
  margin: ${({ theme }) => theme.gridUnit * 2}px auto
    ${({ theme }) => theme.gridUnit * 4}px auto;

  h4 {
    margin: 0;
  }

  .required {
    margin-left: ${({ theme }) => theme.gridUnit}px;
    color: ${({ theme }) => theme.colors.error.base};
  }
`;

const StyledSwitchContainer = styled.div`
  display: flex;
  align-items: center;
  margin-top: 10px;

  .switch-label {
    margin-left: 10px;
  }
`;

export const StyledInputContainer = styled.div`
  flex: 1;
  margin-top: 0;

  .helper {
    display: block;
    color: ${({ theme }) => theme.colors.grayscale.base};
    font-size: ${({ theme }) => theme.typography.sizes.s}px;
    padding: ${({ theme }) => theme.gridUnit}px 0;
    text-align: left;
  }

  .required {
    margin-left: ${({ theme }) => theme.gridUnit / 2}px;
    color: ${({ theme }) => theme.colors.error.base};
  }

  .input-container {
    display: flex;
    align-items: center;

    > div {
      width: 100%;
    }

    label {
      display: flex;
      margin-right: ${({ theme }) => theme.gridUnit * 2}px;
    }

    i {
      margin: 0 ${({ theme }) => theme.gridUnit}px;
    }
  }

  input,
  textarea {
    flex: 1 1 auto;
  }

  input[disabled] {
    color: ${({ theme }) => theme.colors.grayscale.base};
  }

  textarea {
    height: 300px;
    resize: none;
  }

  input::placeholder,
  textarea::placeholder {
    color: ${({ theme }) => theme.colors.grayscale.light1};
  }

  textarea,
  input[type='text'],
  input[type='number'] {
    padding: ${({ theme }) => theme.gridUnit}px
      ${({ theme }) => theme.gridUnit * 2}px;
    border-style: none;
    border: 1px solid ${({ theme }) => theme.colors.grayscale.light2};
    border-radius: ${({ theme }) => theme.gridUnit}px;

    &[name='description'] {
      flex: 1 1 auto;
    }
  }

  .input-label {
    margin-left: 10px;
  }
`;

const StyledRadio = styled(Radio)`
  display: block;
  line-height: ${({ theme }) => theme.gridUnit * 7}px;
`;

const StyledRadioGroup = styled(Radio.Group)`
  margin-left: ${({ theme }) => theme.gridUnit * 5.5}px;
`;

const StyledCheckbox = styled(AntdCheckbox)`
  margin-left: ${({ theme }) => theme.gridUnit * 5.5}px;
`;

// Notification Method components
const StyledNotificationAddButton = styled.div`
  color: ${({ theme }) => theme.colors.primary.dark1};
  cursor: pointer;

  i {
    margin-right: ${({ theme }) => theme.gridUnit * 2}px;
  }

  &.disabled {
    color: ${({ theme }) => theme.colors.grayscale.light1};
    cursor: default;
  }
`;

const timezoneHeaderStyle = (theme: SupersetTheme) => css`
  margin: ${theme.gridUnit * 3}px 0;
`;

const inputSpacer = (theme: SupersetTheme) =>
  css`
    margin-right: ${theme.gridUnit * 3}px;
  `;

type NotificationAddStatus = 'active' | 'disabled' | 'hidden';

interface NotificationMethodAddProps {
  status: NotificationAddStatus;
  onClick: () => void;
}

const ADD_NOTIFICATION_METHOD_TEXT = t('Add notification method');
const ADD_DELIVERY_METHOD_TEXT = t('Add delivery method');

const NotificationMethodAdd: FunctionComponent<NotificationMethodAddProps> = ({
  status = 'active',
  onClick,
}) => {
  if (status === 'hidden') {
    return null;
  }

  const checkStatus = () => {
    if (status !== 'disabled') {
      onClick();
    }
  };

  return (
    <StyledNotificationAddButton className={status} onClick={checkStatus}>
      <i className="fa fa-plus" />{' '}
      {status === 'active'
        ? ADD_NOTIFICATION_METHOD_TEXT
        : ADD_DELIVERY_METHOD_TEXT}
    </StyledNotificationAddButton>
  );
};

type NotificationSetting = {
  method?: NotificationMethodOption;
  recipients: string;
  options: NotificationMethodOption[];
};

const AlertReportModal: FunctionComponent<AlertReportModalProps> = ({
  addDangerToast,
  onAdd,
  onHide,
  show,
  alert = null,
  isReport = false,
  addSuccessToast,
}) => {
  const theme = useTheme();
  const conf = useCommonConf();
  const allowedNotificationMethods: NotificationMethodOption[] =
    conf?.ALERT_REPORTS_NOTIFICATION_METHODS || DEFAULT_NOTIFICATION_METHODS;

  const [disableSave, setDisableSave] = useState<boolean>(true);
  const [currentAlert, setCurrentAlert] =
    useState<Partial<AlertObject> | null>();
  const [isHidden, setIsHidden] = useState<boolean>(true);
  const [contentType, setContentType] = useState<string>('dashboard');
  const [reportFormat, setReportFormat] = useState<string>(
    DEFAULT_NOTIFICATION_FORMAT,
  );
  const [forceScreenshot, setForceScreenshot] = useState<boolean>(false);

  // Dropdown options
  const [conditionNotNull, setConditionNotNull] = useState<boolean>(false);
  const [sourceOptions, setSourceOptions] = useState<MetaObject[]>([]);
  const [dashboardOptions, setDashboardOptions] = useState<MetaObject[]>([]);
  const [chartOptions, setChartOptions] = useState<MetaObject[]>([]);

  // Chart metadata
  const [chartVizType, setChartVizType] = useState<string>('');

  const isEditMode = alert !== null;
  const formatOptionEnabled =
    contentType === 'chart' &&
    (isFeatureEnabled(FeatureFlag.ALERTS_ATTACH_REPORTS) || isReport);

  const [notificationAddState, setNotificationAddState] =
    useState<NotificationAddStatus>('active');
  const [notificationSettings, setNotificationSettings] = useState<
    NotificationSetting[]
  >([]);

  const onNotificationAdd = () => {
    const settings: NotificationSetting[] = notificationSettings.slice();

    settings.push({
      recipients: '',
      options: allowedNotificationMethods,
    });

    setNotificationSettings(settings);
    setNotificationAddState(
      settings.length === allowedNotificationMethods.length
        ? 'hidden'
        : 'disabled',
    );
  };

  const updateNotificationSetting = (
    index: number,
    setting: NotificationSetting,
  ) => {
    const settings = notificationSettings.slice();

    settings[index] = setting;
    setNotificationSettings(settings);

    if (setting.method !== undefined && notificationAddState !== 'hidden') {
      setNotificationAddState('active');
    }
  };

  const removeNotificationSetting = (index: number) => {
    const settings = notificationSettings.slice();

    settings.splice(index, 1);
    setNotificationSettings(settings);
    setNotificationAddState('active');
  };

  // Alert fetch logic
  const {
    state: { loading, resource, error: fetchError },
    fetchResource,
    createResource,
    updateResource,
    clearError,
  } = useSingleViewResource<AlertObject>('report', t('report'), addDangerToast);

  // Functions
  const hide = () => {
    clearError();
    setIsHidden(true);
    onHide();
    setNotificationSettings([]);
    setCurrentAlert({ ...DEFAULT_ALERT });
    setNotificationAddState('active');
  };

  const onSave = () => {
    // Notification Settings
    const recipients: Recipient[] = [];

    notificationSettings.forEach(setting => {
      if (setting.method && setting.recipients.length) {
        recipients.push({
          recipient_config_json: {
            target: setting.recipients,
          },
          type: setting.method,
        });
      }
    });

    const shouldEnableForceScreenshot = contentType === 'chart' && !isReport;
    const data: any = {
      ...currentAlert,
      type: isReport ? 'Report' : 'Alert',
      force_screenshot: shouldEnableForceScreenshot || forceScreenshot,
      validator_type: conditionNotNull ? 'not null' : 'operator',
      validator_config_json: conditionNotNull
        ? {}
        : currentAlert?.validator_config_json,
      chart: contentType === 'chart' ? currentAlert?.chart?.value : null,
      dashboard:
        contentType === 'dashboard' ? currentAlert?.dashboard?.value : null,
      database: currentAlert?.database?.value,
      owners: (currentAlert?.owners || []).map(
        owner => (owner as MetaObject).value || owner.id,
      ),
      recipients,
      report_format:
        contentType === 'dashboard'
          ? DEFAULT_NOTIFICATION_FORMAT
          : reportFormat || DEFAULT_NOTIFICATION_FORMAT,
    };

    if (data.recipients && !data.recipients.length) {
      delete data.recipients;
    }

    data.context_markdown = 'string';

    if (isEditMode) {
      // Edit
      if (currentAlert?.id) {
        const update_id = currentAlert.id;

        delete data.id;
        delete data.created_by;
        delete data.last_eval_dttm;
        delete data.last_state;
        delete data.last_value;
        delete data.last_value_row_json;

        updateResource(update_id, data).then(response => {
          if (!response) {
            return;
          }

          addSuccessToast(t('%s updated', data.type));

          if (onAdd) {
            onAdd();
          }

          hide();
        });
      }
    } else if (currentAlert) {
      // Create
      createResource(data).then(response => {
        if (!response) {
          return;
        }

        addSuccessToast(t('%s updated', data.type));

        if (onAdd) {
          onAdd(response);
        }

        hide();
      });
    }
  };

  // Fetch data to populate form dropdowns
  const loadOwnerOptions = useMemo(
    () =>
      (input = '', page: number, pageSize: number) => {
        const query = rison.encode({
          filter: input,
          page,
          page_size: pageSize,
        });
        return SupersetClient.get({
          endpoint: `/api/v1/report/related/created_by?q=${query}`,
        }).then(response => ({
          data: response.json.result.map(
            (item: { value: number; text: string }) => ({
              value: item.value,
              label: item.text,
            }),
          ),
          totalCount: response.json.count,
        }));
      },
    [],
  );

  const getSourceData = useCallback(
    (db?: MetaObject) => {
      const database = db || currentAlert?.database;

      if (!database || database.label) {
        return null;
      }

      let result;

      // Cycle through source options to find the selected option
      sourceOptions.forEach(source => {
        if (source.value === database.value || source.value === database.id) {
          result = source;
        }
      });

      return result;
    },
    [currentAlert?.database, sourceOptions],
  );

  // Updating alert/report state
  const updateAlertState = (name: string, value: any) => {
    setCurrentAlert(currentAlertData => ({
      ...currentAlertData,
      [name]: value,
    }));
  };

  const loadSourceOptions = useMemo(
    () =>
      (input = '', page: number, pageSize: number) => {
        const query = rison.encode({
          filter: input,
          page,
          page_size: pageSize,
        });
        return SupersetClient.get({
          endpoint: `/api/v1/report/related/database?q=${query}`,
        }).then(response => {
          const list = response.json.result.map(
            (item: { value: number; text: string }) => ({
              value: item.value,
              label: item.text,
            }),
          );
          setSourceOptions(list);
          return { data: list, totalCount: response.json.count };
        });
      },
    [],
  );

  const databaseLabel = currentAlert?.database && !currentAlert.database.label;
  useEffect(() => {
    // Find source if current alert has one set
    if (databaseLabel) {
      updateAlertState('database', getSourceData());
    }
  }, [databaseLabel, getSourceData]);

  const loadDashboardOptions = useMemo(
    () =>
      (input = '', page: number, pageSize: number) => {
        const query = rison.encode_uri({
          filter: input,
          page,
          page_size: pageSize,
        });
        return SupersetClient.get({
          endpoint: `/api/v1/report/related/dashboard?q=${query}`,
        }).then(response => {
          const list = response.json.result.map(
            (item: { value: number; text: string }) => ({
              value: item.value,
              label: item.text,
            }),
          );
          setDashboardOptions(list);
          return { data: list, totalCount: response.json.count };
        });
      },
    [],
  );

  const getDashboardData = (db?: MetaObject) => {
    const dashboard = db || currentAlert?.dashboard;

    if (!dashboard || dashboard.label) {
      return null;
    }

    let result;

    // Cycle through dashboard options to find the selected option
    dashboardOptions.forEach(dash => {
      if (dash.value === dashboard.value || dash.value === dashboard.id) {
        result = dash;
      }
    });

    return result;
  };

  const getChartData = useCallback(
    (chartData?: MetaObject) => {
      const chart = chartData || currentAlert?.chart;

      if (!chart || chart.label) {
        return null;
      }

      let result;

      // Cycle through chart options to find the selected option
      chartOptions.forEach(slice => {
        if (slice.value === chart.value || slice.value === chart.id) {
          result = slice;
        }
      });

      return result;
    },
    [chartOptions, currentAlert?.chart],
  );

  const noChartLabel = currentAlert?.chart && !currentAlert?.chart.label;
  useEffect(() => {
    // Find source if current alert has one set
    if (noChartLabel) {
      updateAlertState('chart', getChartData());
    }
  }, [getChartData, noChartLabel]);

  const loadChartOptions = useMemo(
    () =>
      (input = '', page: number, pageSize: number) => {
        const query = rison.encode_uri({
          filter: input,
          page,
          page_size: pageSize,
        });
        return SupersetClient.get({
          endpoint: `/api/v1/report/related/chart?q=${query}`,
        }).then(response => {
          const list = response.json.result.map(
            (item: { value: number; text: string }) => ({
              value: item.value,
              label: item.text,
            }),
          );

          setChartOptions(list);
          return { data: list, totalCount: response.json.count };
        });
      },
    [],
  );

  const getChartVisualizationType = (chart: SelectValue) =>
    SupersetClient.get({
      endpoint: `/api/v1/chart/${chart.value}`,
    }).then(response => setChartVizType(response.json.result.viz_type));

  // Handle input/textarea updates
  const onTextChange = (
    event: React.ChangeEvent<HTMLTextAreaElement | HTMLInputElement>,
  ) => {
    const { target } = event;

    updateAlertState(target.name, target.value);
  };

  const onTimeoutVerifyChange = (
    event: React.ChangeEvent<HTMLTextAreaElement | HTMLInputElement>,
  ) => {
    const { target } = event;
    const value = +target.value;

    // Need to make sure grace period is not lower than TIMEOUT_MIN
    if (value === 0) {
      updateAlertState(target.name, null);
    } else {
      updateAlertState(
        target.name,
        value ? Math.max(value, TIMEOUT_MIN) : value,
      );
    }
  };

  const onSQLChange = (value: string) => {
    updateAlertState('sql', value || '');
  };

  const onOwnersChange = (value: Array<SelectValue>) => {
    updateAlertState('owners', value || []);
  };

  const onSourceChange = (value: Array<SelectValue>) => {
    updateAlertState('database', value || []);
  };

  const onDashboardChange = (dashboard: SelectValue) => {
    updateAlertState('dashboard', dashboard || undefined);
    updateAlertState('chart', null);
  };

  const onChartChange = (chart: SelectValue) => {
    getChartVisualizationType(chart);
    updateAlertState('chart', chart || undefined);
    updateAlertState('dashboard', null);
  };

  const onActiveSwitch = (checked: boolean) => {
    updateAlertState('active', checked);
  };

  const onConditionChange = (op: Operator) => {
    setConditionNotNull(op === 'not null');

    const config = {
      op,
      threshold: currentAlert
        ? currentAlert.validator_config_json?.threshold
        : undefined,
    };

    updateAlertState('validator_config_json', config);
  };

  const onThresholdChange = (event: React.ChangeEvent<HTMLInputElement>) => {
    const { target } = event;

    const config = {
      op: currentAlert ? currentAlert.validator_config_json?.op : undefined,
      threshold: target.value,
    };

    updateAlertState('validator_config_json', config);
  };

  const onLogRetentionChange = (retention: number) => {
    updateAlertState('log_retention', retention);
  };

  const onTimezoneChange = (timezone: string) => {
    updateAlertState('timezone', timezone);
  };

  const onContentTypeChange = (event: any) => {
    const { target } = event;
    // When switch content type, reset force_screenshot to false
    setForceScreenshot(false);
    // Gives time to close the select before changing the type
    setTimeout(() => setContentType(target.value), 200);
  };

  const onFormatChange = (event: any) => {
    const { target } = event;

    setReportFormat(target.value);
  };

  const onForceScreenshotChange = (event: any) => {
    setForceScreenshot(event.target.checked);
  };

  // Make sure notification settings has the required info
  const checkNotificationSettings = () => {
    if (!notificationSettings.length) {
      return false;
    }

    let hasInfo = false;

    notificationSettings.forEach(setting => {
      if (!!setting.method && setting.recipients?.length) {
        hasInfo = true;
      }
    });

    return hasInfo;
  };

  const validate = () => {
    if (
      currentAlert?.name?.length &&
      currentAlert?.owners?.length &&
      currentAlert?.crontab?.length &&
      currentAlert?.working_timeout !== undefined &&
      ((contentType === 'dashboard' && !!currentAlert?.dashboard) ||
        (contentType === 'chart' && !!currentAlert?.chart)) &&
      checkNotificationSettings()
    ) {
      if (isReport) {
        setDisableSave(false);
      } else if (
        !!currentAlert.database &&
        currentAlert.sql?.length &&
        (conditionNotNull || !!currentAlert.validator_config_json?.op) &&
        (conditionNotNull ||
          currentAlert.validator_config_json?.threshold !== undefined)
      ) {
        setDisableSave(false);
      } else {
        setDisableSave(true);
      }
    } else {
      setDisableSave(true);
    }
  };

  // Initialize
  useEffect(() => {
    if (
      isEditMode &&
      (!currentAlert?.id || alert?.id !== currentAlert.id || (isHidden && show))
    ) {
      if (alert?.id !== null && !loading && !fetchError) {
        const id = alert.id || 0;
        fetchResource(id);
      }
    } else if (
      !isEditMode &&
      (!currentAlert || currentAlert.id || (isHidden && show))
    ) {
      setCurrentAlert({ ...DEFAULT_ALERT });
      setNotificationSettings([]);
      setNotificationAddState('active');
    }
  }, [alert]);

  useEffect(() => {
    if (resource) {
      // Add notification settings
      const settings = (resource.recipients || []).map(setting => {
        const config =
          typeof setting.recipient_config_json === 'string'
            ? JSON.parse(setting.recipient_config_json)
            : {};
        return {
          method: setting.type,
          // @ts-ignore: Type not assignable
          recipients: config.target || setting.recipient_config_json,
          options: allowedNotificationMethods,
        };
      });

      setNotificationSettings(settings);
      setNotificationAddState(
        settings.length === allowedNotificationMethods.length
          ? 'hidden'
          : 'active',
      );
      setContentType(resource.chart ? 'chart' : 'dashboard');
      setReportFormat(
        resource.chart
          ? resource.report_format || DEFAULT_NOTIFICATION_FORMAT
          : DEFAULT_NOTIFICATION_FORMAT,
      );
      const validatorConfig =
        typeof resource.validator_config_json === 'string'
          ? JSON.parse(resource.validator_config_json)
          : resource.validator_config_json;

      setConditionNotNull(resource.validator_type === 'not null');

      if (resource.chart) {
        setChartVizType((resource.chart as ChartObject).viz_type);
      }
      setForceScreenshot(resource.force_screenshot);

      setCurrentAlert({
        ...resource,
        chart: resource.chart
          ? getChartData(resource.chart) || {
              value: (resource.chart as ChartObject).id,
              label: (resource.chart as ChartObject).slice_name,
            }
          : undefined,
        dashboard: resource.dashboard
          ? getDashboardData(resource.dashboard) || {
              value: (resource.dashboard as DashboardObject).id,
              label: (resource.dashboard as DashboardObject).dashboard_title,
            }
          : undefined,
        database: resource.database
          ? getSourceData(resource.database) || {
              value: (resource.database as DatabaseObject).id,
              label: (resource.database as DatabaseObject).database_name,
            }
          : undefined,
        owners: (alert?.owners || []).map(owner => ({
          value: (owner as MetaObject).value || owner.id,
          label:
            (owner as MetaObject).label ||
            `${(owner as Owner).first_name} ${(owner as Owner).last_name}`,
        })),
        // @ts-ignore: Type not assignable
        validator_config_json:
          resource.validator_type === 'not null'
            ? {
                op: 'not null',
              }
            : validatorConfig,
      });
    }
  }, [resource]);

  // Validation
  const currentAlertSafe = currentAlert || {};
  useEffect(() => {
    validate();
  }, [
    currentAlertSafe.name,
    currentAlertSafe.owners,
    currentAlertSafe.database,
    currentAlertSafe.sql,
    currentAlertSafe.validator_config_json,
    currentAlertSafe.crontab,
    currentAlertSafe.working_timeout,
    currentAlertSafe.dashboard,
    currentAlertSafe.chart,
    contentType,
    notificationSettings,
    conditionNotNull,
  ]);

  // Show/hide
  if (isHidden && show) {
    setIsHidden(false);
  }

  const SAVE_TEXT = t('Save');
  const ADD_TEXT = t('Add');
  const EDIT_REPORT_TEXT = t('Edit Report');
  const EDIT_ALERT_TEXT = t('Edit Alert');
  const ADD_REPORT_TEXT = t('Add Report');
  const ADD_ALERT_TEXT = t('Add Alert');
  const REPORT_NAME_TEXT = t('Report name');
  const ALERT_NAME_TEXT = t('Alert name');
  const OWNERS_TEXT = t('Owners');
  const DESCRIPTION_TEXT = t('Description');
  const ACTIVE_TEXT = t('Active');
  const ALERT_CONDITION_TEXT = t('Alert condition');
  const DATABASE_TEXT = t('Database');
  const SQL_QUERY_TEXT = t('SQL Query');
  const TRIGGER_ALERT_IF_TEXT = t('Trigger Alert If...');
  const CONDITION_TEXT = t('Condition');
  const VALUE_TEXT = t('Value');
  const VALUE_TOOLTIP = t('Threshold value should be double precision number');
  const REPORT_SCHEDULE_TEXT = t('Report schedule');
  const ALERT_CONDITION_SCHEDULE_TEXT = t('Alert condition schedule');
  const TIMEZONE_TEXT = t('Timezone');
  const SCHEDULE_SETTINGS_TEXT = t('Schedule settings');
  const LOG_RETENTION_TEXT = t('Log retention');
  const WORKING_TIMEOUT_TEXT = t('Working timeout');
  const TIME_IN_SECONDS_TEXT = t('Time in seconds');
  const SECONDS_TEXT = t('seconds');
  const GRACE_PERIOD_TEXT = t('Grace period');
  const MESSAGE_CONTENT_TEXT = t('Message content');
  const DASHBOARD_TEXT = t('Dashboard');
  const CHART_TEXT = t('Chart');
  const SEND_AS_PNG_TEXT = t('Send as PNG');
  const SEND_AS_CSV_TEXT = t('Send as CSV');
  const SEND_AS_TEXT = t('Send as text');
  const IGNORE_CACHE_TEXT = t('Ignore cache when generating screenshot');
  const NOTIFICATION_METHOD_TEXT = t('Notification method');

  return (
    <StyledModal
      className="no-content-padding"
      responsive
      disablePrimaryButton={disableSave}
      onHandledPrimaryAction={onSave}
      onHide={hide}
      primaryButtonName={isEditMode ? SAVE_TEXT : ADD_TEXT}
      show={show}
      width="100%"
      maxWidth="1450px"
      title={
        <h4 data-test="alert-report-modal-title">
          {isEditMode ? (
            <Icons.EditAlt css={StyledIcon} />
          ) : (
            <Icons.PlusLarge css={StyledIcon} />
          )}
          {isEditMode && isReport
            ? EDIT_REPORT_TEXT
            : isEditMode
            ? EDIT_ALERT_TEXT
            : isReport
            ? ADD_REPORT_TEXT
            : ADD_ALERT_TEXT}
        </h4>
      }
    >
      <StyledSectionContainer>
        <div className="header-section">
          <StyledInputContainer>
            <div className="control-label">
              {isReport ? REPORT_NAME_TEXT : ALERT_NAME_TEXT}
              <span className="required">*</span>
            </div>
            <div className="input-container">
              <input
                type="text"
                name="name"
                value={currentAlert ? currentAlert.name : ''}
                placeholder={isReport ? REPORT_NAME_TEXT : ALERT_NAME_TEXT}
                onChange={onTextChange}
                css={inputSpacer}
              />
            </div>
          </StyledInputContainer>
          <StyledInputContainer>
            <div className="control-label">
              {OWNERS_TEXT}
              <span className="required">*</span>
            </div>
            <div data-test="owners-select" className="input-container">
              <AsyncSelect
                ariaLabel={OWNERS_TEXT}
                allowClear
                name="owners"
                mode="multiple"
                value={
                  (currentAlert?.owners as {
                    label: string;
                    value: number;
                  }[]) || []
                }
                options={loadOwnerOptions}
                onChange={onOwnersChange}
                css={inputSpacer}
              />
            </div>
          </StyledInputContainer>
          <StyledInputContainer>
            <div className="control-label">{DESCRIPTION_TEXT}</div>
            <div className="input-container">
              <input
                type="text"
                name="description"
                value={currentAlert ? currentAlert.description || '' : ''}
                placeholder={DESCRIPTION_TEXT}
                onChange={onTextChange}
                css={inputSpacer}
              />
            </div>
          </StyledInputContainer>
          <StyledSwitchContainer>
            <Switch
              onChange={onActiveSwitch}
              checked={currentAlert ? currentAlert.active : true}
            />
            <div className="switch-label">{ACTIVE_TEXT}</div>
          </StyledSwitchContainer>
        </div>
        <div className="column-section">
          {!isReport && (
            <div className="column condition">
              <StyledSectionTitle>
                <h4>{ALERT_CONDITION_TEXT}</h4>
              </StyledSectionTitle>
              <StyledInputContainer>
                <div className="control-label">
                  {DATABASE_TEXT}
                  <span className="required">*</span>
                </div>
                <div className="input-container">
                  <AsyncSelect
                    ariaLabel={DATABASE_TEXT}
                    name="source"
                    value={
                      currentAlert?.database?.label &&
                      currentAlert?.database?.value
                        ? {
                            value: currentAlert.database.value,
                            label: currentAlert.database.label,
                          }
                        : undefined
                    }
                    options={loadSourceOptions}
                    onChange={onSourceChange}
                  />
                </div>
              </StyledInputContainer>
              <StyledInputContainer>
                <div className="control-label">
                  {SQL_QUERY_TEXT}
                  <span className="required">*</span>
                </div>
                <TextAreaControl
                  name="sql"
                  language="sql"
                  offerEditInModal={false}
                  minLines={15}
                  maxLines={15}
                  onChange={onSQLChange}
                  readOnly={false}
                  initialValue={resource?.sql}
                  key={currentAlert?.id}
                />
              </StyledInputContainer>
              <div className="inline-container wrap">
                <StyledInputContainer>
                  <div className="control-label" css={inputSpacer}>
                    {TRIGGER_ALERT_IF_TEXT}
                    <span className="required">*</span>
                  </div>
                  <div className="input-container">
                    <Select
                      ariaLabel={CONDITION_TEXT}
                      onChange={onConditionChange}
                      placeholder="Condition"
                      value={
                        currentAlert?.validator_config_json?.op || undefined
                      }
                      options={CONDITIONS}
                      css={inputSpacer}
                    />
                  </div>
                </StyledInputContainer>
                <StyledInputContainer>
                  <div className="control-label">
                    {VALUE_TEXT}{' '}
                    <InfoTooltipWithTrigger tooltip={VALUE_TOOLTIP} />
                    <span className="required">*</span>
                  </div>
                  <div className="input-container">
                    <input
                      type="number"
                      name="threshold"
                      disabled={conditionNotNull}
                      value={
                        currentAlert?.validator_config_json?.threshold !==
                        undefined
                          ? currentAlert.validator_config_json.threshold
                          : ''
                      }
                      placeholder={VALUE_TEXT}
                      onChange={onThresholdChange}
                    />
                  </div>
                </StyledInputContainer>
              </div>
            </div>
          )}
          <div className="column schedule">
            <StyledSectionTitle>
              <h4>
                {isReport
                  ? REPORT_SCHEDULE_TEXT
                  : ALERT_CONDITION_SCHEDULE_TEXT}
              </h4>
              <span className="required">*</span>
            </StyledSectionTitle>
            <AlertReportCronScheduler
              value={currentAlert?.crontab || DEFAULT_CRON_VALUE}
              onChange={newVal => updateAlertState('crontab', newVal)}
            />
            <div className="control-label">{TIMEZONE_TEXT}</div>
            <div
              className="input-container"
              css={(theme: SupersetTheme) => timezoneHeaderStyle(theme)}
            >
              <TimezoneSelector
                onTimezoneChange={onTimezoneChange}
                timezone={currentAlert?.timezone}
                minWidth="100%"
              />
            </div>
            <StyledSectionTitle>
              <h4>{SCHEDULE_SETTINGS_TEXT}</h4>
            </StyledSectionTitle>
            <StyledInputContainer>
              <div className="control-label">
                {LOG_RETENTION_TEXT}
                <span className="required">*</span>
              </div>
              <div className="input-container">
                <Select
                  ariaLabel={LOG_RETENTION_TEXT}
                  placeholder={LOG_RETENTION_TEXT}
                  onChange={onLogRetentionChange}
                  value={
                    typeof currentAlert?.log_retention === 'number'
                      ? currentAlert?.log_retention
                      : DEFAULT_RETENTION
                  }
                  options={RETENTION_OPTIONS}
                  sortComparator={propertyComparator('value')}
                />
              </div>
            </StyledInputContainer>
            <StyledInputContainer>
              <div className="control-label">
                {WORKING_TIMEOUT_TEXT}
                <span className="required">*</span>
              </div>
              <div className="input-container">
                <input
                  type="number"
                  min="1"
                  name="working_timeout"
                  value={currentAlert?.working_timeout || ''}
                  placeholder={TIME_IN_SECONDS_TEXT}
                  onChange={onTimeoutVerifyChange}
                />
                <span className="input-label">{SECONDS_TEXT}</span>
              </div>
            </StyledInputContainer>
            {!isReport && (
              <StyledInputContainer>
                <div className="control-label">{GRACE_PERIOD_TEXT}</div>
                <div className="input-container">
                  <input
                    type="number"
                    min="1"
                    name="grace_period"
                    value={currentAlert?.grace_period || ''}
                    placeholder={TIME_IN_SECONDS_TEXT}
                    onChange={onTimeoutVerifyChange}
                  />
                  <span className="input-label">{SECONDS_TEXT}</span>
                </div>
              </StyledInputContainer>
            )}
          </div>
          <div className="column message">
            <StyledSectionTitle>
              <h4>{MESSAGE_CONTENT_TEXT}</h4>
              <span className="required">*</span>
            </StyledSectionTitle>
            <Radio.Group onChange={onContentTypeChange} value={contentType}>
              <StyledRadio value="dashboard">{DASHBOARD_TEXT}</StyledRadio>
              <StyledRadio value="chart">{CHART_TEXT}</StyledRadio>
            </Radio.Group>
<<<<<<< HEAD
            <AsyncSelect
              ariaLabel={CHART_TEXT}
              css={{
                display: contentType === 'chart' ? 'inline' : 'none',
              }}
              name="chart"
              value={
                currentAlert?.chart?.label && currentAlert?.chart?.value
                  ? {
                      value: currentAlert.chart.value,
                      label: currentAlert.chart.label,
                    }
                  : undefined
              }
              options={loadChartOptions}
              onChange={onChartChange}
            />
            <AsyncSelect
              ariaLabel={DASHBOARD_TEXT}
              css={{
                display: contentType === 'dashboard' ? 'inline' : 'none',
                margin: `${theme.gridUnit * 2}px 0`,
              }}
              name="dashboard"
              value={
                currentAlert?.dashboard?.label && currentAlert?.dashboard?.value
                  ? {
                      value: currentAlert.dashboard.value,
                      label: currentAlert.dashboard.label,
                    }
                  : undefined
              }
              options={loadDashboardOptions}
              onChange={onDashboardChange}
            />
=======
            {contentType === 'chart' ? (
              <AsyncSelect
                ariaLabel={t('Chart')}
                name="chart"
                value={
                  currentAlert?.chart?.label && currentAlert?.chart?.value
                    ? {
                        value: currentAlert.chart.value,
                        label: currentAlert.chart.label,
                      }
                    : undefined
                }
                options={loadChartOptions}
                onChange={onChartChange}
              />
            ) : (
              <AsyncSelect
                ariaLabel={t('Dashboard')}
                name="dashboard"
                value={
                  currentAlert?.dashboard?.label &&
                  currentAlert?.dashboard?.value
                    ? {
                        value: currentAlert.dashboard.value,
                        label: currentAlert.dashboard.label,
                      }
                    : undefined
                }
                options={loadDashboardOptions}
                onChange={onDashboardChange}
              />
            )}
>>>>>>> 49f1cfc3
            {formatOptionEnabled && (
              <>
                <div className="inline-container">
                  <StyledRadioGroup
                    onChange={onFormatChange}
                    value={reportFormat}
                  >
                    <StyledRadio value="PNG">{SEND_AS_PNG_TEXT}</StyledRadio>
                    <StyledRadio value="CSV">{SEND_AS_CSV_TEXT}</StyledRadio>
                    {TEXT_BASED_VISUALIZATION_TYPES.includes(chartVizType) && (
                      <StyledRadio value="TEXT">{SEND_AS_TEXT}</StyledRadio>
                    )}
                  </StyledRadioGroup>
                </div>
              </>
            )}
            {(isReport || contentType === 'dashboard') && (
              <div className="inline-container">
                <StyledCheckbox
                  data-test="bypass-cache"
                  className="checkbox"
                  checked={forceScreenshot}
                  onChange={onForceScreenshotChange}
                >
                  {IGNORE_CACHE_TEXT}
                </StyledCheckbox>
              </div>
            )}
            <StyledSectionTitle>
              <h4>{NOTIFICATION_METHOD_TEXT}</h4>
              <span className="required">*</span>
            </StyledSectionTitle>
            {notificationSettings.map((notificationSetting, i) => (
              <NotificationMethod
                setting={notificationSetting}
                index={i}
                key={`NotificationMethod-${i}`}
                onUpdate={updateNotificationSetting}
                onRemove={removeNotificationSetting}
                css={css`
                  .input-container {
                    margin-left: 0;
                  }
                `}
              />
            ))}
            <NotificationMethodAdd
              data-test="notification-add"
              status={notificationAddState}
              onClick={onNotificationAdd}
            />
          </div>
        </div>
      </StyledSectionContainer>
    </StyledModal>
  );
};

export default withToasts(AlertReportModal);<|MERGE_RESOLUTION|>--- conflicted
+++ resolved
@@ -1359,43 +1359,6 @@
               <StyledRadio value="dashboard">{DASHBOARD_TEXT}</StyledRadio>
               <StyledRadio value="chart">{CHART_TEXT}</StyledRadio>
             </Radio.Group>
-<<<<<<< HEAD
-            <AsyncSelect
-              ariaLabel={CHART_TEXT}
-              css={{
-                display: contentType === 'chart' ? 'inline' : 'none',
-              }}
-              name="chart"
-              value={
-                currentAlert?.chart?.label && currentAlert?.chart?.value
-                  ? {
-                      value: currentAlert.chart.value,
-                      label: currentAlert.chart.label,
-                    }
-                  : undefined
-              }
-              options={loadChartOptions}
-              onChange={onChartChange}
-            />
-            <AsyncSelect
-              ariaLabel={DASHBOARD_TEXT}
-              css={{
-                display: contentType === 'dashboard' ? 'inline' : 'none',
-                margin: `${theme.gridUnit * 2}px 0`,
-              }}
-              name="dashboard"
-              value={
-                currentAlert?.dashboard?.label && currentAlert?.dashboard?.value
-                  ? {
-                      value: currentAlert.dashboard.value,
-                      label: currentAlert.dashboard.label,
-                    }
-                  : undefined
-              }
-              options={loadDashboardOptions}
-              onChange={onDashboardChange}
-            />
-=======
             {contentType === 'chart' ? (
               <AsyncSelect
                 ariaLabel={t('Chart')}
@@ -1428,7 +1391,6 @@
                 onChange={onDashboardChange}
               />
             )}
->>>>>>> 49f1cfc3
             {formatOptionEnabled && (
               <>
                 <div className="inline-container">
