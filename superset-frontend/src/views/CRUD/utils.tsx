/**
 * Licensed to the Apache Software Foundation (ASF) under one
 * or more contributor license agreements.  See the NOTICE file
 * distributed with this work for additional information
 * regarding copyright ownership.  The ASF licenses this file
 * to you under the Apache License, Version 2.0 (the
 * "License"); you may not use this file except in compliance
 * with the License.  You may obtain a copy of the License at
 *
 *   http://www.apache.org/licenses/LICENSE-2.0
 *
 * Unless required by applicable law or agreed to in writing,
 * software distributed under the License is distributed on an
 * "AS IS" BASIS, WITHOUT WARRANTIES OR CONDITIONS OF ANY
 * KIND, either express or implied.  See the License for the
 * specific language governing permissions and limitations
 * under the License.
 */

import {
  t,
  SupersetClient,
  SupersetClientResponse,
  logging,
  styled,
  SupersetTheme,
  css,
} from '@superset-ui/core';
import { DataNode } from 'antd/lib/tree';
import Chart from 'src/types/Chart';
import rison from 'rison';
import { getClientErrorObject } from 'src/utils/getClientErrorObject';
import { FetchDataConfig } from 'src/components/ListView';
import SupersetText from 'src/utils/textUtils';
import { useDashboard } from 'src/common/hooks/apiResources';
import { Dashboard, Filters } from './types';

type ComponentPosition = {
  id: string;
  children?: string[];
  meta?: any;
  parents: string[];
  type: 'CHART' | 'TAB' | 'TABS';
};
type PositionData = {
  [id: string]: ComponentPosition;
};

const createFetchResourceMethod =
  (method: string) =>
  (
    resource: string,
    relation: string,
    handleError: (error: Response) => void,
    user?: { userId: string | number; firstName: string; lastName: string },
  ) =>
  async (filterValue = '', page: number, pageSize: number) => {
    const resourceEndpoint = `/api/v1/${resource}/${method}/${relation}`;
    const queryParams = rison.encode({
      filter: filterValue,
      page,
      page_size: pageSize,
    });
    const { json = {} } = await SupersetClient.get({
      endpoint: `${resourceEndpoint}?q=${queryParams}`,
    });

    let fetchedLoggedUser = false;
    const loggedUser = user
      ? {
          label: `${user.firstName} ${user.lastName}`,
          value: user.userId,
        }
      : undefined;

    const data: { label: string; value: string | number }[] = [];
    json?.result?.forEach(
      ({ text, value }: { text: string; value: string | number }) => {
        if (
          loggedUser &&
          value === loggedUser.value &&
          text === loggedUser.label
        ) {
          fetchedLoggedUser = true;
        } else {
          data.push({
            label: text,
            value,
          });
        }
      },
    );

    if (loggedUser && (!filterValue || fetchedLoggedUser)) {
      data.unshift(loggedUser);
    }

    return {
      data,
      totalCount: json?.count,
    };
  };

export const PAGE_SIZE = 5;
const getParams = (filters?: Array<Filters>) => {
  const params = {
    order_column: 'changed_on_delta_humanized',
    order_direction: 'desc',
    page: 0,
    page_size: PAGE_SIZE,
    filters,
  };
  if (!filters) delete params.filters;
  return rison.encode(params);
};

export const getEditedObjects = (userId: string | number) => {
  const filters = {
    edited: [
      {
        col: 'changed_by',
        opr: 'rel_o_m',
        value: `${userId}`,
      },
    ],
  };
  const batch = [
    SupersetClient.get({
      endpoint: `/api/v1/dashboard/?q=${getParams(filters.edited)}`,
    }),
    SupersetClient.get({
      endpoint: `/api/v1/chart/?q=${getParams(filters.edited)}`,
    }),
  ];
  return Promise.all(batch)
    .then(([editedCharts, editedDashboards]) => {
      const res = {
        editedDash: editedDashboards.json?.result.slice(0, 3),
        editedChart: editedCharts.json?.result.slice(0, 3),
      };
      return res;
    })
    .catch(err => err);
};

export const getUserOwnedObjects = (
  userId: string | number,
  resource: string,
) => {
  const filters = {
    created: [
      {
        col: 'created_by',
        opr: 'rel_o_m',
        value: `${userId}`,
      },
    ],
  };
  return SupersetClient.get({
    endpoint: `/api/v1/${resource}/?q=${getParams(filters.created)}`,
  }).then(res => res.json?.result);
};

export const getRecentAcitivtyObjs = (
  userId: string | number,
  recent: string,
  addDangerToast: (arg1: string, arg2: any) => any,
) =>
  SupersetClient.get({ endpoint: recent }).then(recentsRes => {
    const res: any = {};
    const filters = [
      {
        col: 'created_by',
        opr: 'rel_o_m',
        value: 0,
      },
    ];
    const newBatch = [
      SupersetClient.get({
        endpoint: `/api/v1/chart/?q=${getParams(filters)}`,
      }),
      SupersetClient.get({
        endpoint: `/api/v1/dashboard/?q=${getParams(filters)}`,
      }),
    ];
    return Promise.all(newBatch)
      .then(([chartRes, dashboardRes]) => {
        res.examples = [...chartRes.json.result, ...dashboardRes.json.result];
        res.viewed = recentsRes.json;
        return res;
      })
      .catch(errMsg =>
        addDangerToast(
          t('There was an error fetching your recent activity:'),
          errMsg,
        ),
      );
  });

export const createFetchRelated = createFetchResourceMethod('related');
export const createFetchDistinct = createFetchResourceMethod('distinct');

export function createErrorHandler(
  handleErrorFunc: (
    errMsg?: string | Record<string, string[] | string>,
  ) => void,
) {
  return async (e: SupersetClientResponse | string) => {
    const parsedError = await getClientErrorObject(e);
    // Taking the first error returned from the API
    // @ts-ignore
    const errorsArray = parsedError?.errors;
    const config = await SupersetText;
    if (
      errorsArray &&
      errorsArray.length &&
      config &&
      config.ERRORS &&
      errorsArray[0].error_type in config.ERRORS
    ) {
      parsedError.message = config.ERRORS[errorsArray[0].error_type];
    }
    logging.error(e);
    handleErrorFunc(parsedError.message || parsedError.error);
  };
}

export function handleChartDelete(
  { id, slice_name: sliceName }: Chart,
  addSuccessToast: (arg0: string) => void,
  addDangerToast: (arg0: string) => void,
  refreshData: (arg0?: FetchDataConfig | null) => void,
  chartFilter?: string,
  userId?: number,
) {
  const filters = {
    pageIndex: 0,
    pageSize: PAGE_SIZE,
    sortBy: [
      {
        id: 'changed_on_delta_humanized',
        desc: true,
      },
    ],
    filters: [
      {
        id: 'created_by',
        operator: 'rel_o_m',
        value: `${userId}`,
      },
    ],
  };
  SupersetClient.delete({
    endpoint: `/api/v1/chart/${id}`,
  }).then(
    () => {
      if (chartFilter === 'Mine') refreshData(filters);
      else refreshData();
      addSuccessToast(t('Deleted: %s', sliceName));
    },
    () => {
      addDangerToast(t('There was an issue deleting: %s', sliceName));
    },
  );
}

export function handleDashboardDelete(
  { id, dashboard_title: dashboardTitle }: Dashboard,
  refreshData: (config?: FetchDataConfig | null) => void,
  addSuccessToast: (arg0: string) => void,
  addDangerToast: (arg0: string) => void,
  dashboardFilter?: string,
  userId?: number,
) {
  return SupersetClient.delete({
    endpoint: `/api/v1/dashboard/${id}`,
  }).then(
    () => {
      const filters = {
        pageIndex: 0,
        pageSize: PAGE_SIZE,
        sortBy: [
          {
            id: 'changed_on_delta_humanized',
            desc: true,
          },
        ],
        filters: [
          {
            id: 'owners',
            operator: 'rel_m_m',
            value: `${userId}`,
          },
        ],
      };
      if (dashboardFilter === 'Mine') refreshData(filters);
      else refreshData();
      addSuccessToast(t('Deleted: %s', dashboardTitle));
    },
    createErrorHandler(errMsg =>
      addDangerToast(
        t('There was an issue deleting %s: %s', dashboardTitle, errMsg),
      ),
    ),
  );
}

export function shortenSQL(sql: string, maxLines: number) {
  let lines: string[] = sql.split('\n');
  if (lines.length >= maxLines) {
    lines = lines.slice(0, maxLines);
    lines.push('...');
  }
  return lines.join('\n');
}

// loading card count for homepage
export const loadingCardCount = 5;

const breakpoints = [576, 768, 992, 1200];
export const mq = breakpoints.map(bp => `@media (max-width: ${bp}px)`);

export const CardContainer = styled.div<{
  showThumbnails?: boolean | undefined;
}>`
  ${({ showThumbnails, theme }) => `
    overflow: hidden;
    display: grid;
    grid-gap: ${theme.gridUnit * 12}px ${theme.gridUnit * 4}px;
    grid-template-columns: repeat(auto-fit, 300px);
    max-height: ${showThumbnails ? '314' : '148'}px;
    margin-top: ${theme.gridUnit * -6}px;
    padding: ${
      showThumbnails
        ? `${theme.gridUnit * 8 + 3}px ${theme.gridUnit * 9}px`
        : `${theme.gridUnit * 8 + 1}px ${theme.gridUnit * 9}px`
    };
  `}
`;

export const CardStyles = styled.div`
  cursor: pointer;
  a {
    text-decoration: none;
  }
  .ant-card-cover > div {
    /* Height is calculated based on 300px width, to keep the same aspect ratio as the 800*450 thumbnails */
    height: 168px;
  }
`;

export const StyledIcon = (theme: SupersetTheme) => css`
  margin: auto ${theme.gridUnit * 2}px auto 0;
  color: ${theme.colors.grayscale.base};
`;

export /* eslint-disable no-underscore-dangle */
const isNeedsPassword = (payload: any) =>
  typeof payload === 'object' &&
  Array.isArray(payload._schema) &&
  payload._schema.length === 1 &&
  payload._schema[0] === 'Must provide a password for the database';

export const isAlreadyExists = (payload: any) =>
  typeof payload === 'string' &&
  payload.includes('already exists and `overwrite=true` was not passed');

export const getPasswordsNeeded = (errors: Record<string, any>[]) =>
  errors
    .map(error =>
      Object.entries(error.extra)
        .filter(([, payload]) => isNeedsPassword(payload))
        .map(([fileName]) => fileName),
    )
    .flat();

export const getAlreadyExists = (errors: Record<string, any>[]) =>
  errors
    .map(error =>
      Object.entries(error.extra)
        .filter(([, payload]) => isAlreadyExists(payload))
        .map(([fileName]) => fileName),
    )
    .flat();

export const hasTerminalValidation = (errors: Record<string, any>[]) =>
  errors.some(
    error =>
<<<<<<< HEAD
      !Object.values(error.extra).some(
        payload => isNeedsPassword(payload) || isAlreadyExists(payload),
      ),
  );

function buildDashboardTabsTree(
  nodeId: string,
  data: { [key: string]: any },
  tree: any,
  traversedIds: any,
) {
  if (nodeId in traversedIds) {
    return traversedIds[nodeId];
  }
  const element = data[nodeId];

  const parents: string[] = element.parents.filter(
    (parent: string) => data[parent] && data[parent].type === 'TAB',
  );
  const newNode = {
    key: nodeId,
    title: element.meta.text,
    children: [],
  };

  // eslint-disable-next-line no-param-reassign
  traversedIds[nodeId] = newNode;
  if (parents.length === 0) {
    tree.push(newNode);

    return newNode;
  }
  // Only take the last parent.
  const parent = parents[parents.length - 1];
  const parentNode = buildDashboardTabsTree(parent, data, tree, traversedIds);
  parentNode.children.push(newNode);
  return newNode;
}

export function useDashboardTabTree(id: string | number) {
  const tree: DataNode[] = [];
  const traversed = {};
  const dashboardInfo = useDashboard(id);
  const positionData: PositionData | null = dashboardInfo.result?.position_data;

  if (!positionData) {
    return null;
  }
  Object.entries(positionData).forEach(([_, component]) => {
    if (['TABS'].includes(component.type)) {
      // @ts-ignore
      component.children.forEach(element => {
        buildDashboardTabsTree(element, positionData, tree, traversed);
      });
    }
  });
  return tree;
}
=======
      !Object.entries(error.extra)
        .filter(([key, _]) => key !== 'issue_codes')
        .every(
          ([_, payload]) =>
            isNeedsPassword(payload) || isAlreadyExists(payload),
        ),
  );
>>>>>>> 07998fea
<|MERGE_RESOLUTION|>--- conflicted
+++ resolved
@@ -386,10 +386,12 @@
 export const hasTerminalValidation = (errors: Record<string, any>[]) =>
   errors.some(
     error =>
-<<<<<<< HEAD
-      !Object.values(error.extra).some(
-        payload => isNeedsPassword(payload) || isAlreadyExists(payload),
-      ),
+      !Object.entries(error.extra)
+        .filter(([key, _]) => key !== 'issue_codes')
+        .every(
+          ([_, payload]) =>
+            isNeedsPassword(payload) || isAlreadyExists(payload),
+        ),
   );
 
 function buildDashboardTabsTree(
@@ -444,13 +446,4 @@
     }
   });
   return tree;
-}
-=======
-      !Object.entries(error.extra)
-        .filter(([key, _]) => key !== 'issue_codes')
-        .every(
-          ([_, payload]) =>
-            isNeedsPassword(payload) || isAlreadyExists(payload),
-        ),
-  );
->>>>>>> 07998fea
+}