/**
 * Licensed to the Apache Software Foundation (ASF) under one
 * or more contributor license agreements.  See the NOTICE file
 * distributed with this work for additional information
 * regarding copyright ownership.  The ASF licenses this file
 * to you under the Apache License, Version 2.0 (the
 * "License"); you may not use this file except in compliance
 * with the License.  You may obtain a copy of the License at
 *
 *   http://www.apache.org/licenses/LICENSE-2.0
 *
 * Unless required by applicable law or agreed to in writing,
 * software distributed under the License is distributed on an
 * "AS IS" BASIS, WITHOUT WARRANTIES OR CONDITIONS OF ANY
 * KIND, either express or implied.  See the License for the
 * specific language governing permissions and limitations
 * under the License.
 */
import React, { useState, useMemo, useEffect } from 'react';
import { SupersetClient, t } from '@superset-ui/core';
import { useListViewResource, useFavoriteStatus } from 'src/views/CRUD/hooks';
<<<<<<< HEAD
import {
  Dashboard,
  DashboardTableProps,
  TableTabTypes,
} from 'src/views/CRUD/types';
=======
import { Dashboard, DashboardTableProps } from 'src/views/CRUD/types';
import handleResourceExport from 'src/utils/export';
>>>>>>> 53df1523
import { useHistory } from 'react-router-dom';
import {
  setInLocalStorage,
  getFromLocalStorage,
} from 'src/utils/localStorageHelpers';
import { createErrorHandler, CardContainer } from 'src/views/CRUD/utils';
import { HOMEPAGE_DASHBOARD_FILTER } from 'src/views/CRUD/storageKeys';

import withToasts from 'src/messageToasts/enhancers/withToasts';
import Loading from 'src/components/Loading';
import PropertiesModal from 'src/dashboard/components/PropertiesModal';
import DashboardCard from 'src/views/CRUD/dashboard/DashboardCard';
import SubMenu from 'src/components/Menu/SubMenu';
import EmptyState from './EmptyState';

const PAGE_SIZE = 3;

export interface FilterValue {
  col: string;
  operator: string;
  value: string | boolean | number | null | undefined;
}

function DashboardTable({
  user,
  addDangerToast,
  addSuccessToast,
  mine,
  showThumbnails,
}: DashboardTableProps) {
  const history = useHistory();
  const filterStore = getFromLocalStorage(HOMEPAGE_DASHBOARD_FILTER, null);
  const defaultFilter = filterStore || TableTabTypes.MINE;

  const {
    state: { loading, resourceCollection: dashboards },
    setResourceCollection: setDashboards,
    hasPerm,
    refreshData,
    fetchData,
  } = useListViewResource<Dashboard>(
    'dashboard',
    t('dashboard'),
    addDangerToast,
    true,
    defaultFilter === 'Favorite' ? [] : mine,
    [],
    false,
  );
  const dashboardIds = useMemo(() => dashboards.map(c => c.id), [dashboards]);
  const [saveFavoriteStatus, favoriteStatus] = useFavoriteStatus(
    'dashboard',
    dashboardIds,
    addDangerToast,
  );

  const [editModal, setEditModal] = useState<Dashboard>();
<<<<<<< HEAD
  const [dashboardFilter, setDashboardFilter] = useState(defaultFilter);
=======
  const [dashboardFilter, setDashboardFilter] = useState('Mine');
  const [preparingExport, setPreparingExport] = useState<boolean>(false);
>>>>>>> 53df1523

  useEffect(() => {
    getData(dashboardFilter);
  }, [dashboardFilter]);

  const handleBulkDashboardExport = (dashboardsToExport: Dashboard[]) => {
    const ids = dashboardsToExport.map(({ id }) => id);
    handleResourceExport('dashboard', ids, () => {
      setPreparingExport(false);
    });
    setPreparingExport(true);
  };

  const handleDashboardEdit = (edits: Dashboard) =>
    SupersetClient.get({
      endpoint: `/api/v1/dashboard/${edits.id}`,
    }).then(
      ({ json = {} }) => {
        setDashboards(
          dashboards.map(dashboard => {
            if (dashboard.id === json.id) {
              return json.result;
            }
            return dashboard;
          }),
        );
      },
      createErrorHandler(errMsg =>
        addDangerToast(
          t('An error occurred while fetching dashboards: %s', errMsg),
        ),
      ),
    );

  const getFilters = (filterName: string) => {
    const filters = [];
    if (filterName === 'Mine') {
      filters.push({
        id: 'owners',
        operator: 'rel_m_m',
        value: `${user?.userId}`,
      });
    } else {
      filters.push({
        id: 'id',
        operator: 'dashboard_is_favorite',
        value: true,
      });
    }
    return filters;
  };

  const getData = (filter: string) =>
    fetchData({
      pageIndex: 0,
      pageSize: PAGE_SIZE,
      sortBy: [
        {
          id: 'changed_on_delta_humanized',
          desc: true,
        },
      ],
      filters: getFilters(filter),
    });

  if (loading) return <Loading position="inline" />;
  return (
    <>
      <SubMenu
        activeChild={dashboardFilter}
        tabs={[
          {
            name: 'Favorite',
            label: t('Favorite'),
            onClick: () => {
              setDashboardFilter(TableTabTypes.FAVORITE);
              setInLocalStorage(
                HOMEPAGE_DASHBOARD_FILTER,
                TableTabTypes.FAVORITE,
              );
            },
          },
          {
            name: 'Mine',
            label: t('Mine'),
            onClick: () => {
              setDashboardFilter(TableTabTypes.MINE);
              setInLocalStorage(HOMEPAGE_DASHBOARD_FILTER, TableTabTypes.MINE);
            },
          },
        ]}
        buttons={[
          {
            name: (
              <>
                <i className="fa fa-plus" />
                Dashboard
              </>
            ),
            buttonStyle: 'tertiary',
            onClick: () => {
              window.location.assign('/dashboard/new');
            },
          },
          {
            name: 'View All »',
            buttonStyle: 'link',
            onClick: () => {
              const target =
                dashboardFilter === 'Favorite'
                  ? '/dashboard/list/?filters=(favorite:!t)'
                  : '/dashboard/list/';
              history.push(target);
            },
          },
        ]}
      />
      {editModal && (
        <PropertiesModal
          dashboardId={editModal?.id}
          show
          onHide={() => setEditModal(undefined)}
          onSubmit={handleDashboardEdit}
        />
      )}
      {dashboards.length > 0 && (
        <CardContainer>
          {dashboards.map(e => (
            <DashboardCard
              key={e.id}
              dashboard={e}
              hasPerm={hasPerm}
              bulkSelectEnabled={false}
              showThumbnails={showThumbnails}
              dashboardFilter={dashboardFilter}
              refreshData={refreshData}
              addDangerToast={addDangerToast}
              addSuccessToast={addSuccessToast}
              userId={user?.userId}
              loading={loading}
              openDashboardEditModal={(dashboard: Dashboard) =>
                setEditModal(dashboard)
              }
              saveFavoriteStatus={saveFavoriteStatus}
              favoriteStatus={favoriteStatus[e.id]}
              handleBulkDashboardExport={handleBulkDashboardExport}
            />
          ))}
        </CardContainer>
      )}
      {dashboards.length === 0 && (
        <EmptyState tableName="DASHBOARDS" tab={dashboardFilter} />
      )}
      {preparingExport && <Loading />}
    </>
  );
}

export default withToasts(DashboardTable);<|MERGE_RESOLUTION|>--- conflicted
+++ resolved
@@ -19,16 +19,12 @@
 import React, { useState, useMemo, useEffect } from 'react';
 import { SupersetClient, t } from '@superset-ui/core';
 import { useListViewResource, useFavoriteStatus } from 'src/views/CRUD/hooks';
-<<<<<<< HEAD
 import {
   Dashboard,
   DashboardTableProps,
   TableTabTypes,
 } from 'src/views/CRUD/types';
-=======
-import { Dashboard, DashboardTableProps } from 'src/views/CRUD/types';
 import handleResourceExport from 'src/utils/export';
->>>>>>> 53df1523
 import { useHistory } from 'react-router-dom';
 import {
   setInLocalStorage,
@@ -86,12 +82,8 @@
   );
 
   const [editModal, setEditModal] = useState<Dashboard>();
-<<<<<<< HEAD
   const [dashboardFilter, setDashboardFilter] = useState(defaultFilter);
-=======
-  const [dashboardFilter, setDashboardFilter] = useState('Mine');
   const [preparingExport, setPreparingExport] = useState<boolean>(false);
->>>>>>> 53df1523
 
   useEffect(() => {
     getData(dashboardFilter);
