--- conflicted
+++ resolved
@@ -204,13 +204,8 @@
     // Sets other activity data in parallel with recents api call
     const ownSavedQueryFilters = [
       {
-<<<<<<< HEAD
         col: 'created_by',
         opr: 'rel_o_m',
-=======
-        col: 'owners',
-        opr: 'rel_m_m',
->>>>>>> 2b53578a
         value: `${id}`,
       },
     ];
