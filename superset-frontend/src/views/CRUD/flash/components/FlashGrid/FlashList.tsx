--- conflicted
+++ resolved
@@ -32,14 +32,11 @@
 import ActionsBar, { ActionProps } from 'src/components/ListView/ActionsBar';
 import { TooltipPlacement } from 'antd/lib/tooltip';
 import ConfirmationModal from 'src/components/ConfirmationModal';
-<<<<<<< HEAD
 import InitialPile from 'src/components/Initials';
 import { Tooltip } from 'src/components/Tooltip';
 import { Space } from 'antd';
 import { Theme } from '@emotion/react';
-=======
 import { convertTolllDate, convertTolllDatetime } from 'src/utils/commonHelper';
->>>>>>> a9823018
 import { FLASH_STATUS, FLASH_TYPES, SCHEDULE_TYPE } from '../../constants';
 import { FlashServiceObject } from '../../types';
 import FlashOwnership from '../FlashOwnership/FlashOwnership';
