/**
 * Licensed to the Apache Software Foundation (ASF) under one
 * or more contributor license agreements.  See the NOTICE file
 * distributed with this work for additional information
 * regarding copyright ownership.  The ASF licenses this file
 * to you under the Apache License, Version 2.0 (the
 * "License"); you may not use this file except in compliance
 * with the License.  You may obtain a copy of the License at
 *
 *   http://www.apache.org/licenses/LICENSE-2.0
 *
 * Unless required by applicable law or agreed to in writing,
 * software distributed under the License is distributed on an
 * "AS IS" BASIS, WITHOUT WARRANTIES OR CONDITIONS OF ANY
 * KIND, either express or implied.  See the License for the
 * specific language governing permissions and limitations
 * under the License.
 */
import React, { FunctionComponent, useState, useRef, useEffect } from 'react';
import SchemaForm from 'react-jsonschema-form';
import { Row, Col } from 'src/components';
import { t, styled } from '@superset-ui/core';
import * as chrono from 'chrono-node';
import ModalTrigger, { ModalTriggerRef } from 'src/components/ModalTrigger';
import { Form } from 'src/components/Form';
import Button from 'src/components/Button';
import Icons from 'src/components/Icons';
import {
  convertToLocalDateTime,
  removeUnnecessaryProperties,
} from 'src/utils/commonHelper';
import Loading from 'src/components/Loading';
import { getClientErrorObject } from 'src/utils/getClientErrorObject';
import { getChartDataRequest } from 'src/components/Chart/chartAction';
import { FlashTypes } from 'src/views/CRUD/flash/enums';
import { FlashObject, FormErrors, Dropdown } from 'src/views/CRUD/flash/types';
import moment from 'moment';
import { useSelector } from 'react-redux';
import { QueryEditor, SqlLabRootState } from 'src/SqlLab/types';
import { getUpToDateQuery } from 'src/SqlLab/actions/sqlLab';
import withToasts from 'src/components/MessageToasts/withToasts';
<<<<<<< HEAD
import { createFlash, fetchDatabases } from '../../services/flash.service';
import { BUTTON_TYPES } from '../../constants';
=======
import {
  createFlash,
  fetchDatabases,
  validateSqlQuery,
} from '../../services/flash.service';
>>>>>>> 538eb5bc

const appContainer = document.getElementById('app');
const bootstrapData = JSON.parse(
  appContainer?.getAttribute('data-bootstrap') || '{}',
);
const { user } = JSON.parse(
  appContainer?.getAttribute('data-bootstrap') || '{}',
);

const flashObjectConfig = bootstrapData?.common?.conf?.FLASH_CREATION;

const getJSONSchema = () => {
  const jsonSchema = flashObjectConfig?.JSONSCHEMA;
  return jsonSchema;
};

const getUISchema = () => flashObjectConfig?.UISCHEMA;
type Query = {
  query?: string;
  language?: string;
};
interface FlashCreationButtonProps {
  buttonType: string;
  latestQueryFormData?: object;
  sqlEditor?: any;
  addDangerToast: (msg: string) => void;
  addSuccessToast: (msg: string) => void;
}

const StyledJsonSchema = styled.div`
  i.glyphicon {
    display: none;
  }
  .btn-add::after {
    content: '+';
  }
  .array-item-move-up::after {
    content: '↑';
  }
  .array-item-move-down::after {
    content: '↓';
  }
  .array-item-remove::after {
    content: '-';
  }
  .help-block {
    font-size: 12px;
  }
  input::placeholder {
    font-size: 13px
    opacity: 0.7;
  }
  .text-danger{
    font-size: 11px
  }
`;

const FlashCreationButton: FunctionComponent<FlashCreationButtonProps> = ({
  buttonType,
  sqlEditor,
  latestQueryFormData,
  addDangerToast,
  addSuccessToast,
}) => {
  const sql = useSelector<SqlLabRootState, string | undefined>(rootState =>
    sqlEditor
      ? (getUpToDateQuery(rootState, sqlEditor) as unknown as QueryEditor).sql
      : '',
  );

  const [flashSchema, setFlashSchema] = useState(getJSONSchema());
  const [dbDropdown, setDbDropdown] = useState<Dropdown>({
    enum: [''],
    enumNames: ['Please Select'],
  });
  const [formData, setFormData] = useState<FlashObject | null>(null);
  const [sqlQuery, setSqlQuery] = useState<Query>({});
  const [isLoading, setIsLoading] = useState(false);
  const [error, setError] = useState<string | null>(null);
  const canCreateFlashObject = !!sql || !!latestQueryFormData;
  const saveModal: ModalTriggerRef | null = useRef() as ModalTriggerRef;

  useEffect(() => {
    fetchDatabaseDropdown();
  }, []);

  const getSchemas = () => {
    if (flashSchema) {
      const jsonSchema = { ...flashSchema };
      if (jsonSchema) {
        Object.entries(jsonSchema.properties).forEach(
          ([key, value]: [string, any]) => {
            if (key === 'datastoreId') {
              if (dbDropdown) {
                jsonSchema.properties[key] = {
                  ...value,
                  enum: dbDropdown && dbDropdown.enum ? dbDropdown.enum : [''],
                  enumNames:
                    dbDropdown && dbDropdown.enumNames
                      ? dbDropdown.enumNames
                      : ['Please Select'],
                  default:
                    dbDropdown && dbDropdown.enum
                      ? buttonType === BUTTON_TYPES.SCHEDULE
                        ? 3
                        : dbDropdown.enum[0]
                      : '',
                  readOnly: buttonType === BUTTON_TYPES.SCHEDULE,
                };
              }
            }
            if (value.default) {
              if (value.format === 'date-time') {
                jsonSchema.properties[key] = {
                  ...value,
                  default: convertToLocalDateTime(),
                };
              }
              if (value.format === 'date') {
                jsonSchema.properties[key] = {
                  ...value,
                  default: chrono
                    .parseDate(value.default)
                    .toISOString()
                    .split('T')[0],
                };
              }
            }
          },
        );
        setFlashSchema(jsonSchema);
      }
    }
  };

  useEffect(() => {
    getSchemas();
  }, [dbDropdown]);

  const loadQueryFromData = (resultType: string) => {
    setIsLoading(true);
    getChartDataRequest({
      formData: latestQueryFormData,
      resultFormat: 'json',
      resultType,
    })
      .then(({ json }) => {
        const query = { ...json.result[0] };
        setSqlQuery(query);
        setIsLoading(false);
        setError(null);
      })
      .catch((response: any) => {
        getClientErrorObject(response).then(({ error, message }) => {
          setError(
            error ||
              message ||
              response.statusText ||
              t('Sorry, An error occurred'),
          );
          setIsLoading(false);
        });
      });
  };

  useEffect(() => {
    if (latestQueryFormData) {
      loadQueryFromData('query');
    }
  }, [JSON.stringify(latestQueryFormData)]);

  const validate = (formData: any, errors: any) => {
    if (formData) {
      if (
        formData.flashType === FlashTypes.SHORT_TERM ||
        formData.flashType === FlashTypes.LONG_TERM
      ) {
        if (Date.parse(formData.scheduleStartTime) < Date.now()) {
          errors.scheduleStartTime.addError(
            'Schedule Start Time should be greater than current data-time',
          );
        }
      }
    }
    return errors;
  };

  const transformErrors = (errors: FormErrors[]) =>
    errors.map((error: FormErrors) => {
      const newError = { ...error };
      if (error.name === 'pattern') {
        if (error.property === '.teamSlackChannel') {
          newError.message = 'Slack Channel must start with #';
        }
        if (error.property === '.teamSlackHandle') {
          newError.message = 'Slack Handle must start with @';
        }
        if (
          error.property === '.serviceName' ||
          error.property === '.domainName' ||
          error.property === '.datasetName'
        ) {
          const keyName = error.property
            .replace('.', '')
            .replace(/([a-z])([A-Z])/, '$1 $2')
            .toUpperCase();
          newError.message = `${keyName} must start with an alphabet and can contain (_) in between e.g: key_name`;
        }
      }
      return newError;
    });

  const fetchDatabaseDropdown = (): Promise<any> =>
    fetchDatabases().then(({ data }) => {
      const dropdown = { ...dbDropdown };
      if (dropdown) {
        data.forEach((item: any) => {
          dropdown.enum.push(item.id);
          dropdown.enumNames = dropdown.enumNames || ['Please Select'];
          dropdown.enumNames.push(item.datastore_name);
        });
      }
      setDbDropdown(dropdown);
    });

  if (isLoading) {
    return <Loading />;
  }
  if (error) {
    return <pre>{error}</pre>;
  }

  const onFieldChange = (formValues: any) => {
    const formData = { ...formValues };
    if (formData) {
      if (formData.flashType === FlashTypes.LONG_TERM) {
        formData.ttl = chrono
          .parseDate('90 days from now')
          .toISOString()
          .split('T')[0];
        formData.scheduleStartTime = convertToLocalDateTime(
          formData.scheduleStartTime,
        );
      } else if (formData.flashType === FlashTypes.SHORT_TERM) {
        formData.ttl = chrono
          .parseDate('7 days from now')
          .toISOString()
          .split('T')[0];
        formData.scheduleStartTime = convertToLocalDateTime(
          formData.scheduleStartTime,
        );
      } else {
        formData.ttl = chrono
          .parseDate('7 days from now')
          .toISOString()
          .split('T')[0];
      }
      if (formData.domainName || formData.serviceName || formData.datasetName) {
        formData.tableName = [
          formData.domainName,
          formData.serviceName,
          formData.datasetName,
        ]
          .filter(val => val != null)
          .join('_');
      }
      setFormData(formData);
    }
  };

  const onFlashCreationSubmit = ({ formData }: { formData: any }) => {
    const payload = { ...formData };
    payload.scheduleStartTime = moment(payload.scheduleStartTime).format(
      'YYYY-MM-DD HH:mm:ss',
    );

    if (payload.flashType === FlashTypes.SHORT_TERM) {
      removeUnnecessaryProperties(payload, [
        'teamSlackChannel',
        'teamSlackHandle',
      ]);
    }
    if (payload.flashType === FlashTypes.ONE_TIME) {
      removeUnnecessaryProperties(payload, [
        'teamSlackChannel',
        'teamSlackHandle',
        'scheduleType',
        'scheduleStartTime',
      ]);
    }
    const flash = {
      owner: user?.email,
      sqlQuery: sql || sqlQuery?.query,
      ...payload,
    } as FlashObject;

    flashCreationService(flash);
  };

  const flashCreationService = (payload: FlashObject) => {
    createFlash(payload)
      .then(() => {
        resetFormData();
        addSuccessToast(
          t(
            'Your request for new flash object is added. Please check status on Flash Management.',
          ),
        );
        saveModal?.current?.close();
      })
      .catch(error => {
        const apiError = error?.data?.message
          ? error?.data?.message
          : t('Your flash could not be created');
        addDangerToast(apiError);
      });
  };

  const resetFormData = () => {
    if (formData) {
      formData.datastoreId = '';
      formData.domainName = '';
      formData.datasetName = '';
      formData.flashType = '';
      formData.scheduleStartTime = convertToLocalDateTime();
      formData.scheduleType = '';
      formData.serviceName = '';
      formData.tableName = '';
      formData.teamSlackChannel = '';
      formData.teamSlackHandle = '';
      formData.ttl = chrono
        .parseDate('7 days from now')
        .toISOString()
        .split('T')[0];
    }
  };

  const queryValidation = (e: any) => {
    e.stopPropagation();
    const sqlToValidate = sql || sqlQuery.query;
    if (sqlToValidate) {
      validateQueryService(sqlToValidate);
    }
  };

  const validateQueryService = (sql: string): Promise<any> => {
    const payload = {
      sql,
    };
    return validateSqlQuery(payload)
      .then(({ data }) => {
        if (data && data?.valid === true) {
          saveModal?.current?.open({ preventDefault: () => {} });
        } else {
          addDangerToast(t('Please Add a valid Sql Query', data?.message));
        }
      })
      .catch(error => {
        const apiError = error?.data?.message
          ? error?.data?.message
          : t('Please Add a valid Sql Query');
        addDangerToast(apiError);
      });
  };

  const renderModalBody = () => (
    <Form layout="vertical">
      <Row>
        <Col xs={24}>
          <StyledJsonSchema>
            <SchemaForm
              schema={flashSchema}
              showErrorList={false}
              formData={formData || {}}
              uiSchema={getUISchema()}
              onSubmit={onFlashCreationSubmit}
              transformErrors={transformErrors}
              validate={validate}
              onChange={e => onFieldChange(e.formData)}
            >
              <Button
                buttonStyle="primary"
                htmlType="submit"
                css={{ float: 'right' }}
              >
                {buttonType === BUTTON_TYPES.SCHEDULE ? 'Schedule' : 'Create'}
              </Button>
            </SchemaForm>
          </StyledJsonSchema>
        </Col>
      </Row>
    </Form>
  );

  return (
    <span className="flashCreationButton">
      <ModalTrigger
        ref={saveModal}
        modalTitle={
          buttonType === BUTTON_TYPES.SCHEDULE
            ? t('Schedule')
            : t('Create Flash Object')
        }
        modalBody={renderModalBody()}
        disabled={!canCreateFlashObject}
        triggerNode={
          <Button
            onClick={() => getSchemas()}
            tooltip={
              canCreateFlashObject
                ? t('Create Flash Object')
                : t('Please add a valid SQL QUERY first')
            }
            disabled={!canCreateFlashObject}
            buttonSize="small"
            buttonStyle="primary"
            onClick={e => queryValidation(e)}
          >
            {buttonType === BUTTON_TYPES.SCHEDULE ? (
              t('Schedule')
            ) : (
              <>
                <Icons.PlusOutlined iconSize="l" /> {t('Create Flash Object')}
              </>
            )}
          </Button>
        }
      />
    </span>
  );
};

export default withToasts(FlashCreationButton);<|MERGE_RESOLUTION|>--- conflicted
+++ resolved
@@ -39,16 +39,12 @@
 import { QueryEditor, SqlLabRootState } from 'src/SqlLab/types';
 import { getUpToDateQuery } from 'src/SqlLab/actions/sqlLab';
 import withToasts from 'src/components/MessageToasts/withToasts';
-<<<<<<< HEAD
-import { createFlash, fetchDatabases } from '../../services/flash.service';
 import { BUTTON_TYPES } from '../../constants';
-=======
 import {
   createFlash,
   fetchDatabases,
   validateSqlQuery,
 } from '../../services/flash.service';
->>>>>>> 538eb5bc
 
 const appContainer = document.getElementById('app');
 const bootstrapData = JSON.parse(
@@ -402,6 +398,7 @@
       .then(({ data }) => {
         if (data && data?.valid === true) {
           saveModal?.current?.open({ preventDefault: () => {} });
+          getSchemas();
         } else {
           addDangerToast(t('Please Add a valid Sql Query', data?.message));
         }
@@ -456,7 +453,6 @@
         disabled={!canCreateFlashObject}
         triggerNode={
           <Button
-            onClick={() => getSchemas()}
             tooltip={
               canCreateFlashObject
                 ? t('Create Flash Object')
