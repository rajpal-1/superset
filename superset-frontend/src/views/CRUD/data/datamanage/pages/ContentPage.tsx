--- conflicted
+++ resolved
@@ -19,11 +19,7 @@
   Switch,
   Dropdown,
   notification,
-<<<<<<< HEAD
-  Badge,
-=======
   AutoComplete,
->>>>>>> df486e55
 } from 'antd';
 import {
   AppstoreOutlined,
@@ -109,15 +105,10 @@
   const [userList, setUserList] = useState<any>([]);
   const [searchUser, setSearchUser] = useState('');
 
-<<<<<<< HEAD
   const handleSearchtext = (ev: React.ChangeEvent<HTMLInputElement>) => {
     setSearchtext(ev.target.value);
   };
 
-  const handleUserSearch = (ev: React.ChangeEvent<HTMLInputElement>) => {
-    setSearchUser(ev.target.value);
-  };
-
   const handleSort = () => {
     setSort((sort + 1) % 3);
   };
@@ -126,44 +117,8 @@
     setOwner(ev.key);
   };
 
-  const cancelSelectPeople = () => {
-    setIsSelectPeople(false);
-  };
-
   const handleDatasourceChange = (ev: CheckboxChangeEvent) => {
     setDatasourceOne(ev.target.checked);
-  };
-=======
-  const [options, setOptions] = useState<{ value: string }[]>([]);
->>>>>>> df486e55
-
-  const handleSelectPeople = () => {
-    SupersetClient.get({
-      endpoint: `/api/v1/users/all`,
-    }).then(async ({ json = {} }) => {
-      setUserList(
-        json.result.filter((user: any) => {
-          const index = sharePeople.findIndex(
-            (people: any) => people.id === user.id,
-          );
-          if (index === -1) return true;
-          sharePeople[index].email = user.email;
-          return false;
-        }),
-      );
-    });
-    setIsSelectPeople(true);
-  };
-  const onChangeCheck = (e: CheckboxChangeEvent) => {
-    if (e.target.checked) {
-      const index = userList.findIndex(
-        (user: any) => user.id.toString() === e.target.value,
-      );
-      setSharePeople(sharePeople.concat(userList[index]));
-      let temp_userList = [...userList];
-      temp_userList.splice(index, 1);
-      setUserList(temp_userList);
-    }
   };
 
   useEffect(() => {
