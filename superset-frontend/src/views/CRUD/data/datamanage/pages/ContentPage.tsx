import React, { useState, useEffect } from 'react';
import {
  Row,
  Col,
  Typography,
  Menu,
  Divider,
  Button,
  Input,
  Checkbox,
  Card,
  Rate,
  Avatar,
  Space,
  Drawer,
  Breadcrumb,
  Alert,
  Modal,
  Switch,
  Dropdown,
  AutoComplete,
  notification,
} from 'antd';
import {
  AppstoreOutlined,
  FilterOutlined,
  SortAscendingOutlined,
  SortDescendingOutlined,
  UserOutlined,
  MoreOutlined,
  EyeOutlined,
  DeleteOutlined,
  EyeInvisibleOutlined,
  FolderOutlined,
  FunctionOutlined,
  ShareAltOutlined,
  FormOutlined,
  BarsOutlined,
} from '@ant-design/icons';

import { SupersetClient, SupersetTheme, useTheme } from '@superset-ui/core';
import { createErrorHandler } from 'src/views/CRUD/utils';
import { CheckboxChangeEvent } from 'antd/lib/checkbox';

const { Title, Text } = Typography;
const { TextArea } = Input;

interface DataProperties {
  changed_by: {};
  changed_by_name: string;
  changed_by_url: string;
  changed_on_delta_humanized: string;
  changed_on_utc: string;
  database: {};
  datasource_type: string;
  default_endpoint: string;
  description: string;
  explore_url: string;
  extra: string;
  id: number;
  kind: string;
  owners: [];
  schema: string;
  sql: string;
  table_name: string;
}

const {
  user: { username },
} = JSON.parse(
  document.getElementById('app')?.getAttribute('data-bootstrap') ?? '{}',
);

const ALL = 'ALL';
const SHARED_WITH_YOU = 'SHARED_WITH_YOU';
const SHARED_BY_YOU = 'SHARED_BY_YOU';

const ContentPage = () => {
  const [open, setOpen] = useState(false);
  const [sort, setSort] = useState(0);
  const [owner, setOwner] = useState(ALL);
  const [datasourceOne, setDatasourceOne] = useState(false);
  const [btnToggle, setBtnToggle] = useState(true);
  const [tableSelectNum, setTableSelectNum] = useState([]);
  const [data, setData] = useState<DataProperties[]>([]);
  const [tableData, setTableData] = useState(null as any);
  const [filteredTableData, setFilteredTableData] = useState(null as any);
  const [columnData, setColumnData] = useState(null as any);
  const [selectedId, setSelectedId] = useState(0);
  const [tableName, setTableName] = useState('');
  const [tableDescription, setTableDescription] = useState('');
  const [columnName, setColumnName] = useState('');
  const [columnDescription, setColumnDescription] = useState('');
  const [columnExpression, setColumnExpression] = useState('');
  const [isModalOpen, setIsModalOpen] = useState(false);
  const [isKPIChecked, setIsKPIChecked] = useState(false);
  const [options, setOptions] = useState([] as any[]);
  const [isRequiredField, setIsRequiredField] = useState(false);

  const handleTextAreaOnChange = (ev: any) => {
    setColumnExpression(ev.target.value);
  };
  const onSelect = (value: any) => {
    console.log('onSelect', value);
  };
<<<<<<< HEAD
  
=======
>>>>>>> fac5dc07
  const handleOwner = (ev: any) => {
    setOwner(ev.key);
  };


  const theme: SupersetTheme = useTheme();

  const showLargeDrawer = (e: any) => {
    if (e.key === 'drop_edit') {
      console.log('eeeeeee', selectedId);
      SupersetClient.get({
        endpoint: `/api/v1/dataset/${selectedId}`,
      }).then(
        async ({ json = {} }) => {
          await setTableData(json.result);
          await setTableName(json.result.table_name);
          await setTableDescription(json.result.description);

          setOpen(true);
        },
        createErrorHandler(errMsg => console.log('====Err===', errMsg)),
      );
    }
  };

  const onClose = () => {
    setOpen(false);
  };

  const initColumnData = async () => {
    await setColumnName('');
    await setColumnDescription('');
    await setColumnExpression('');
  };
  const showModal = async (column: any) => {
    await setColumnData(column);
    await setColumnName(column.column_name);
    await setColumnDescription(column.description);
    await setColumnExpression(column.expression);
    setIsModalOpen(true);
  };
  const ShowAddColumnModal = async () => {
    await initColumnData();
    await setIsKPIChecked(false);
    await tableData?.columns.map((column: any) => {
      if (column.expression) {
        setOptions([...options, { value: column.expression }]);
      }
    });
    await setColumnData({
      id: 10000,
    });
    tableData.columns = [...tableData.columns, { id: 10000 }];
    setIsModalOpen(true);
  };
  const handleOk = () => {
    setIsModalOpen(false);
  };
  const handleCancel = async () => {
    initColumnData();
    setIsModalOpen(false);
  };
  const handleToggle = () => {
    setBtnToggle(!btnToggle);
  };
  const handleRowAction = (id: any) => {
    setSelectedId(id);
  };
  const handleInputChange = (e: any) => {
    setTableName(e.target.value);
  };
  const handleSwitchOnChange = async () => {
    await setIsKPIChecked(!isKPIChecked);
    if (isKPIChecked) {
      await setColumnExpression('');
    }
  };
  const handleTableSelect = (id: any) => {
    console.log('id', id);
    let tmp: any = tableSelectNum;
    if (tmp.includes(id)) tmp = tmp.filter((item: any) => item !== id);
    else tmp = [...tmp, id];
    setTableSelectNum(tmp);
  };

  const actionTableSave = async () => {
    await SupersetClient.post({
      endpoint: '/datasource/save/',
      postPayload: {
        data: {
          ...tableData,
          type: 'table',
          table_name: tableName,
          description: tableDescription,
        },
      },
    })
      .then(async ({ json }) => {
        console.log(' ======== Success =======', json);
        notification.success({
          message: 'Success',
          description: 'Changed table name successfully',
        });
        await actionGetData();
        setOpen(false);
      })
      .catch(err => {
        console.log('====== Save error ========', err);
      });
  };

  const actionGetData = async () => {
    await SupersetClient.get({
      endpoint: `/api/v1/dataset/`,
    })
      .then(
        ({ json = {} }) => {
          setData(json.result);
        },
        createErrorHandler(errMsg => console.log('====Err===', errMsg)),
      )
      .finally(() => {});
  };

  const handleColumnSave = async () => {
    if (columnName) {
      await setTableData({
        ...tableData,
        columns: tableData.columns.map((column: any) =>
          column.id === columnData.id
            ? {
                ...columnData,
                column_name: columnName,
                description: columnDescription,
                expression: JSON.stringify(options).includes(columnExpression)
                  ? ''
                  : columnExpression,
              }
            : column,
        ),
      });

      setIsModalOpen(false);
      setIsRequiredField(false);
    } else {
      setIsRequiredField(true);
    }
  };
  const handleEditTableSave = () => {
    actionTableSave();
  };

  useEffect(() => {
    actionGetData();
  }, []);

  useEffect(() => {
    setData(data);
  }, [btnToggle]);

  const menu = (
    <Menu onClick={showLargeDrawer}>
      <Menu.Item key="drop_share" icon={<ShareAltOutlined />}>
        Share
      </Menu.Item>
      <Menu.Item key="drop_edit" icon={<FormOutlined />}>
        Edit
      </Menu.Item>
      <Menu.Item key="drop_hide" icon={<EyeInvisibleOutlined />}>
        Hide
      </Menu.Item>
      <Menu.Item key="drop_delete" icon={<DeleteOutlined />}>
        Delete
      </Menu.Item>
    </Menu>
  );

  return (
    <Row gutter={48}>
      <Col span={4}>
        <Menu
          onClick={handleOwner}
          mode="inline"
          openKeys={['sub1']}
          style={{
            width: '100%',
            color: theme.colors.quotron.black,
            background: theme.colors.quotron.gray_white,
            borderRadius: '12px',
            padding: '12px',
          }}
        >
          <Menu.Item key={ALL}>All</Menu.Item>
          <Menu.Item key="sub2">My Data</Menu.Item>
          <Divider />
          <Menu.Item key="sub3">Favourites</Menu.Item>
          <Menu.Item key="sub4">Datasources</Menu.Item>
          <Menu.Item key="sub5">Files</Menu.Item>
          <Divider />
          <Menu.Item key={SHARED_WITH_YOU}>Shared With You</Menu.Item>
          <Menu.Item key={SHARED_BY_YOU}>Shared By You</Menu.Item>
          <Divider />
          <Menu.Item key="sub8">Hidden</Menu.Item>
        </Menu>
      </Col>
      <Col span={20}>
        <Row>
          <Col span="12">
            <Title level={3}>All Tables</Title>
          </Col>
          <Col span="12" style={{ display: 'inline-block' }}>
            <Space style={{ float: 'right' }}>
              <Button
                type="primary"
                icon={
                  sort === 2 ? (
                    <SortDescendingOutlined />
                  ) : (
                    <SortAscendingOutlined />
                  )
                }
                style={{
                  background: sort ? 'blue' : 'white',
                  color: sort ? 'white' : theme.colors.quotron.black,
                }}
                onClick={handleSort}
              />
              <Button
                type="primary"
                icon={<FilterOutlined />}
                style={{
                  background: 'none',
                  color: theme.colors.quotron.black,
                  marginLeft: '4px',
                }}
              />
              <Button
                type="primary"
                icon={btnToggle ? <AppstoreOutlined /> : <BarsOutlined />}
                style={{
                  background: 'none',
                  color: theme.colors.quotron.black,
                  marginLeft: '4px',
                }}
                onClick={handleToggle}
              />
            </Space>
          </Col>
        </Row>
        <Row>
          <Input
            placeholder="Search tables"
            value={searchtext}
            onChange={handleSearchtext}
          />
        </Row>
        {tableSelectNum?.length ? (
          <Row
            style={{
              background: theme.colors.quotron.gray_white,
              marginTop: '24px',
              marginBottom: '12px',
            }}
          >
            <Col span="12">
              <Title level={4}>{tableSelectNum?.length} Tables Selected</Title>
            </Col>
            <Col span="12" style={{ display: 'inline-block' }}>
              <Space style={{ float: 'right' }}>
                <Button icon={<ShareAltOutlined />} />
                <Button icon={<EyeOutlined />} />
                <Button icon={<DeleteOutlined />} />
                <Button
                  style={{
                    background: theme.colors.quotron.black,
                    color: theme.colors.quotron.gray_white,
                  }}
                >
                  View Tables
                </Button>
              </Space>
            </Col>
          </Row>
        ) : (
          ''
        )}
        <Row
          style={{
            marginTop: '24px',
            marginBottom: '18px',
            display: 'inline-block',
            width: '100%',
          }}
        >
          <Col span="12">
            <Checkbox value={datasourceOne} onChange={handleDatasourceChange}>
              DATASOURCE ONE
            </Checkbox>
          </Col>
          <Col span="12" style={{ float: 'right' }}>
            Uploaded on 21 aug 22, 12:00pm IST
          </Col>
        </Row>
        {btnToggle === true ? (
          filteredTableData?.map((row: any) => {
            let description: any = row?.description;
            if (description) description = `${description.slice(0, 50)}...`;
            else description = '';
            return (
              <Row style={{ marginBottom: '12px' }} justify="center">
                <Card style={{ width: '100%' }}>
                  <Row justify="center">
                    <Col span="1">
                      <Checkbox onChange={() => handleTableSelect(row?.id)} />
                    </Col>
                    <Col span="1">
                      <Rate count={1} />
                    </Col>
                    <Col span="18">
                      <Row>
                        <Title level={4}>{row?.table_name}</Title>
                      </Row>
                      <Row>{description}</Row>
                    </Col>
                    <Col
                      span="2"
                      style={{ textAlign: 'center', display: 'inline-block' }}
                    >
                      <Row justify="center">
                        <Avatar.Group>
                          {row.owners.length ? (
                            row.owners.map((owner: any) => (
                              <Avatar
                                icon={
                                  <div>{`${owner.first_name[0]}${owner.last_name[0]}`}</div>
                                }
                                style={{
                                  backgroundColor: `rgb(${owner.id % 256},${
                                    (owner.id * 2) % 256
                                  },${(owner.id * 3) % 256})`,
                                }}
                              />
                            ))
                          ) : (
                            <>
                              <Avatar icon={<UserOutlined />} />
                              <Avatar icon={<UserOutlined />} />
                              <Avatar icon={<UserOutlined />} />
                            </>
                          )}
                        </Avatar.Group>
                      </Row>
                      <Row style={{ display: 'inline-block' }}>Author</Row>
                    </Col>
                    <Col span="2">
                      <Dropdown overlay={menu} trigger={['click']} arrow>
                        <Button
                          type="primary"
                          icon={<MoreOutlined />}
                          style={{
                            background: 'none',
                            color: theme.colors.quotron.black,
                          }}
                          onClick={() => handleRowAction(row?.id)}
                        />
                      </Dropdown>
                    </Col>
                  </Row>
                </Card>
              </Row>
            );
          })
        ) : (
          <Row gutter={8}>
            {' '}
            {filteredTableData?.map((row: any) => {
              let description: any = row?.description;
              if (description) description = `${description.slice(0, 40)}...`;
              else description = '';
              return (
                <Col span={8} style={{ marginBottom: '12px' }}>
                  <Card style={{ width: '100%' }}>
                    <Row justify="center" style={{ width: '100%' }}>
                      <Row justify="center" style={{ width: '100%' }}>
                        <img
                          src="https://images.ctfassets.net/ykljvmtfxwdz/yJwSakG0SOXzwSWwSnx4p/d6cc1a7be234d09465bbe4e8862555f2/thumbnail_flask.png?w=1504&h=845&q=100&fm=png"
                          style={{ width: '100%', padding: '12px' }}
                          alt=""
                        />
                        <Row
                          style={{
                            width: '80%',
                            position: 'absolute',
                            marginTop: '24px',
                            marginLeft: '12px',
                            marginRight: '12px',
                          }}
                        >
                          <Col span={1}>
                            <Checkbox
                              style={{
                                width: '36px !important;',
                                height: '36px !important;',
                              }}
                            />
                          </Col>
                          <Col span={1} offset={1}>
                            <Rate
                              count={1}
                              style={{ width: '36px', height: '36px' }}
                            />
                          </Col>
                          <Col span={21} style={{ display: 'inline-block' }}>
                            <Dropdown overlay={menu} trigger={['click']} arrow>
                              <Button
                                type="primary"
                                icon={<MoreOutlined />}
                                style={{
                                  background: 'none',
                                  color: theme.colors.quotron.white,
                                  float: 'right',
                                }}
                                onClick={() => handleRowAction(row?.id)}
                              />
                            </Dropdown>
                          </Col>
                        </Row>
                      </Row>
                      <Row justify="center">
                        <Title level={4}>{row?.table_name}</Title>
                        <Text>{description}</Text>
                      </Row>
                      <Row justify="center">
                        <Avatar.Group>
                          <Avatar icon={<UserOutlined />} />
                          <Avatar icon={<UserOutlined />} />
                          <Avatar icon={<UserOutlined />} />
                        </Avatar.Group>
                      </Row>
                      <br />
                      <Row
                        justify="center"
                        style={{ width: '100%', marginTop: '12px' }}
                      >
                        <Button
                          style={{
                            background: theme.colors.quotron.gray_white,
                            color: theme.colors.quotron.black,
                            width: '100%',
                          }}
                        >
                          View
                        </Button>
                      </Row>
                    </Row>
                  </Card>
                </Col>
              );
            })}
          </Row>
        )}
      </Col>
      <Drawer
        width={736}
        placement="right"
        onClose={onClose}
        visible={open}
        closable={false}
      >
        <Row>
          <Col span="12">
            <Row>
              <Breadcrumb>
                <Breadcrumb.Item>
                  <a href="">DATA MANAGEMENT</a>
                </Breadcrumb.Item>
                <Breadcrumb.Item>
                  <a href="">TABLE DETAILS</a>
                </Breadcrumb.Item>
              </Breadcrumb>
            </Row>
            <Row>
              <Title level={3}>{tableData?.table_name || ''}</Title>
            </Row>
          </Col>
          <Col span="12" style={{ display: 'inline-block' }}>
            <Space style={{ float: 'right' }}>
              <Button icon={<EyeOutlined />} size="large" />
              <Button icon={<DeleteOutlined />} size="large" />
            </Space>
          </Col>
        </Row>
        <Alert
          message="Please note that any changes made to table details would be persisted on"
          description="Quotron only, it will not affect anything orignal data source"
          type="warning"
          style={{ background: theme.colors.quotron.gray_white }}
        />
        <Title level={4} style={{ marginTop: '12px' }}>
          Table Name
        </Title>
        <Input
          placeholder="Sales India"
          value={tableName}
          onChange={handleInputChange}
        />
        <Title level={4} style={{ marginTop: '12px' }}>
          Table Description
        </Title>
        <TextArea
          rows={4}
          value={tableDescription}
          onChange={e => {
            setTableDescription(e.target.value);
          }}
        />
        <Row align="middle" style={{ marginTop: '24px' }}>
          <Col span={12}>
            <Title level={4}>Columes</Title>
          </Col>
          <Col span={12} style={{ display: 'inline-block' }}>
            <Button
              style={{ float: 'right' }}
              onClick={ShowAddColumnModal}
              type="primary"
            >
              Add Column
            </Button>
          </Col>
        </Row>
        {tableData?.columns?.map((column: any) => (
          <Card
            style={{ width: '100%', marginBottom: '12px', marginTop: '12px' }}
          >
            <Row justify="center">
              <Col span="1">
                <FolderOutlined />
              </Col>
              <Col span="11">
                <Text strong>{column.column_name}</Text>
              </Col>
              <Col span="12" style={{ display: 'inline-block' }}>
                <Space style={{ float: 'right' }}>
                  {column.expression?.length ? (
                    <Button
                      icon={<FunctionOutlined />}
                      size="large"
                      onClick={() => showModal(column)}
                    />
                  ) : (
                    ''
                  )}
                  <Button icon={<EyeInvisibleOutlined />} size="large" />
                  <Button icon={<DeleteOutlined />} size="large" />
                </Space>
              </Col>
            </Row>
          </Card>
        ))}

        <Row justify="center" gutter={16}>
          <Col span="12">
            <Button style={{ width: '100%', height: '50px' }} onClick={onClose}>
              Cancel
            </Button>
          </Col>
          <Col span="12">
            <Button
              type="primary"
              style={{
                width: '100%',
                height: '50px',
                background: theme.colors.quotron.black,
                color: theme.colors.quotron.gray_white,
              }}
              onClick={handleEditTableSave}
            >
              Save
            </Button>
          </Col>
        </Row>
      </Drawer>

      <Modal
        visible={isModalOpen}
        onOk={handleOk}
        onCancel={handleCancel}
        closable={false}
        footer={null}
      >
        <Row>
          <Breadcrumb>
            <Breadcrumb.Item>
              <a href="">TABLE DETAILS</a>
            </Breadcrumb.Item>
            <Breadcrumb.Item>
              <a href="">KPI</a>
            </Breadcrumb.Item>
          </Breadcrumb>
        </Row>
        <br />
        <Row>
          <Title level={3}>CAC</Title>
        </Row>
        <Title level={4} style={{ marginTop: '24px' }}>
          Colume Name
        </Title>
        <Input
          placeholder="This field is required."
          value={columnName}
          onChange={(e: any) => {
            setColumnName(e.target.value);
          }}
          style={{
            background: isRequiredField ? theme.colors.error.base : '',
          }}
        />
        <Title level={4} style={{ marginTop: '24px' }}>
          KPI Description
        </Title>
        <TextArea
          rows={4}
          value={columnDescription}
          onChange={(e: any) => {
            setColumnDescription(e.target.value);
          }}
        />
        <Row style={{ marginTop: '24px' }}>
          <Col span={12}>
            <Title level={4}>KPI</Title>
          </Col>
          <Col span={12}>
            <Switch
              checked={isKPIChecked}
              style={{
                float: 'right',
              }}
              onChange={handleSwitchOnChange}
            />
          </Col>
        </Row>
        <AutoComplete
          options={options}
          onSelect={onSelect}
          onSearch={handleSearch}
          style={{ width: '100%' }}
          value={columnExpression}
        >
          <TextArea
            rows={4}
            value={columnExpression}
            onChange={handleTextAreaOnChange}
            style={{ display: isKPIChecked ? 'block' : 'none', width: '100%' }}
          />
        </AutoComplete>

        <Row justify="center" gutter={16} style={{ marginTop: '24px' }}>
          <Col span="12">
            <Button
              style={{ width: '100%', height: '50px' }}
              onClick={handleCancel}
            >
              Cancel
            </Button>
          </Col>
          <Col span="12">
            <Button
              type="primary"
              style={{
                width: '100%',
                height: '50px',
                background: theme.colors.quotron.black,
                color: theme.colors.quotron.gray_white,
              }}
              onClick={handleColumnSave}
            >
              Save
            </Button>
          </Col>
        </Row>
      </Modal>
    </Row>
  );
};

export default ContentPage;<|MERGE_RESOLUTION|>--- conflicted
+++ resolved
@@ -18,7 +18,6 @@
   Modal,
   Switch,
   Dropdown,
-  AutoComplete,
   notification,
 } from 'antd';
 import {
@@ -92,25 +91,68 @@
   const [columnName, setColumnName] = useState('');
   const [columnDescription, setColumnDescription] = useState('');
   const [columnExpression, setColumnExpression] = useState('');
-  const [isModalOpen, setIsModalOpen] = useState(false);
-  const [isKPIChecked, setIsKPIChecked] = useState(false);
-  const [options, setOptions] = useState([] as any[]);
-  const [isRequiredField, setIsRequiredField] = useState(false);
-
-  const handleTextAreaOnChange = (ev: any) => {
-    setColumnExpression(ev.target.value);
-  };
-  const onSelect = (value: any) => {
-    console.log('onSelect', value);
-  };
-<<<<<<< HEAD
-  
-=======
->>>>>>> fac5dc07
+  const [searchtext, setSearchtext] = useState('');
+
+  const handleSearchtext = (ev: React.ChangeEvent<HTMLInputElement>) => {
+    setSearchtext(ev.target.value);
+  };
+
+  const handleSort = () => {
+    setSort((sort + 1) % 3);
+  };
+
   const handleOwner = (ev: any) => {
     setOwner(ev.key);
   };
 
+  const handleDatasourceChange = (ev: CheckboxChangeEvent) => {
+    setDatasourceOne(ev.target.checked);
+  };
+
+  useEffect(() => {
+    if (!data.length) return;
+    let tempData: DataProperties[] = [];
+    // filter by author
+    if (owner === SHARED_WITH_YOU) {
+      tempData = data.filter(
+        (row: any) =>
+          row.owners.filter((owner: any) => owner.username === username).length,
+      );
+    } else if (owner === SHARED_BY_YOU) {
+      tempData = data.filter(
+        (row: any) =>
+          !row.owners.filter((owner: any) => owner.username === username)
+            .length,
+      );
+    } else {
+      tempData = [...data];
+    }
+    // filter by searchtext
+    if (searchtext)
+      tempData = tempData.filter((row: any) =>
+        row.table_name.includes(searchtext),
+      );
+    // sort by alphabet
+    if (sort) {
+      tempData = tempData.sort((a, b) =>
+        sort === 1
+          ? a.table_name.toUpperCase() > b.table_name.toUpperCase()
+            ? 1
+            : -1
+          : a.table_name.toUpperCase() < b.table_name.toUpperCase()
+          ? 1
+          : -1,
+      );
+    }
+    // sort by datasource one
+    if (datasourceOne) {
+      tempData = tempData.filter(
+        (row: any) => row.database.database_name !== 'examples',
+      );
+    }
+    // set filtered table data
+    setFilteredTableData(tempData);
+  }, [searchtext, data, sort, owner, datasourceOne]);
 
   const theme: SupersetTheme = useTheme();
 
@@ -121,10 +163,10 @@
         endpoint: `/api/v1/dataset/${selectedId}`,
       }).then(
         async ({ json = {} }) => {
+          console.log('==========', json.result);
           await setTableData(json.result);
           await setTableName(json.result.table_name);
           await setTableDescription(json.result.description);
-
           setOpen(true);
         },
         createErrorHandler(errMsg => console.log('====Err===', errMsg)),
@@ -135,12 +177,7 @@
   const onClose = () => {
     setOpen(false);
   };
-
-  const initColumnData = async () => {
-    await setColumnName('');
-    await setColumnDescription('');
-    await setColumnExpression('');
-  };
+  const [isModalOpen, setIsModalOpen] = useState(false);
   const showModal = async (column: any) => {
     await setColumnData(column);
     await setColumnName(column.column_name);
@@ -148,25 +185,10 @@
     await setColumnExpression(column.expression);
     setIsModalOpen(true);
   };
-  const ShowAddColumnModal = async () => {
-    await initColumnData();
-    await setIsKPIChecked(false);
-    await tableData?.columns.map((column: any) => {
-      if (column.expression) {
-        setOptions([...options, { value: column.expression }]);
-      }
-    });
-    await setColumnData({
-      id: 10000,
-    });
-    tableData.columns = [...tableData.columns, { id: 10000 }];
-    setIsModalOpen(true);
-  };
   const handleOk = () => {
     setIsModalOpen(false);
   };
-  const handleCancel = async () => {
-    initColumnData();
+  const handleCancel = () => {
     setIsModalOpen(false);
   };
   const handleToggle = () => {
@@ -177,12 +199,6 @@
   };
   const handleInputChange = (e: any) => {
     setTableName(e.target.value);
-  };
-  const handleSwitchOnChange = async () => {
-    await setIsKPIChecked(!isKPIChecked);
-    if (isKPIChecked) {
-      await setColumnExpression('');
-    }
   };
   const handleTableSelect = (id: any) => {
     console.log('id', id);
@@ -230,30 +246,22 @@
       )
       .finally(() => {});
   };
-
   const handleColumnSave = async () => {
-    if (columnName) {
-      await setTableData({
-        ...tableData,
-        columns: tableData.columns.map((column: any) =>
-          column.id === columnData.id
-            ? {
-                ...columnData,
-                column_name: columnName,
-                description: columnDescription,
-                expression: JSON.stringify(options).includes(columnExpression)
-                  ? ''
-                  : columnExpression,
-              }
-            : column,
-        ),
-      });
-
-      setIsModalOpen(false);
-      setIsRequiredField(false);
-    } else {
-      setIsRequiredField(true);
-    }
+    await setTableData({
+      ...tableData,
+      columns: tableData.columns.map((column: any) =>
+        column.id === columnData.id
+          ? {
+              ...columnData,
+              column_name: columnName,
+              description: columnDescription,
+              expression: columnExpression,
+            }
+          : column,
+      ),
+    });
+
+    setIsModalOpen(false);
   };
   const handleEditTableSave = () => {
     actionTableSave();
@@ -623,20 +631,9 @@
             setTableDescription(e.target.value);
           }}
         />
-        <Row align="middle" style={{ marginTop: '24px' }}>
-          <Col span={12}>
-            <Title level={4}>Columes</Title>
-          </Col>
-          <Col span={12} style={{ display: 'inline-block' }}>
-            <Button
-              style={{ float: 'right' }}
-              onClick={ShowAddColumnModal}
-              type="primary"
-            >
-              Add Column
-            </Button>
-          </Col>
-        </Row>
+        <Title level={4} style={{ marginTop: '24px' }}>
+          Columes
+        </Title>
         {tableData?.columns?.map((column: any) => (
           <Card
             style={{ width: '100%', marginBottom: '12px', marginTop: '12px' }}
@@ -650,7 +647,7 @@
               </Col>
               <Col span="12" style={{ display: 'inline-block' }}>
                 <Space style={{ float: 'right' }}>
-                  {column.expression?.length ? (
+                  {column.expression ? (
                     <Button
                       icon={<FunctionOutlined />}
                       size="large"
@@ -715,13 +712,10 @@
           Colume Name
         </Title>
         <Input
-          placeholder="This field is required."
+          placeholder="CAC"
           value={columnName}
           onChange={(e: any) => {
             setColumnName(e.target.value);
-          }}
-          style={{
-            background: isRequiredField ? theme.colors.error.base : '',
           }}
         />
         <Title level={4} style={{ marginTop: '24px' }}>
@@ -740,29 +734,18 @@
           </Col>
           <Col span={12}>
             <Switch
-              checked={isKPIChecked}
-              style={{
-                float: 'right',
-              }}
-              onChange={handleSwitchOnChange}
+              defaultChecked
+              style={{ float: 'right', background: theme.colors.quotron.black }}
             />
           </Col>
         </Row>
-        <AutoComplete
-          options={options}
-          onSelect={onSelect}
-          onSearch={handleSearch}
-          style={{ width: '100%' }}
+        <TextArea
+          rows={4}
           value={columnExpression}
-        >
-          <TextArea
-            rows={4}
-            value={columnExpression}
-            onChange={handleTextAreaOnChange}
-            style={{ display: isKPIChecked ? 'block' : 'none', width: '100%' }}
-          />
-        </AutoComplete>
-
+          onChange={(e: any) => {
+            setColumnExpression(e.target.value);
+          }}
+        />
         <Row justify="center" gutter={16} style={{ marginTop: '24px' }}>
           <Col span="12">
             <Button
