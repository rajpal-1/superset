import React, { useState, useEffect } from 'react';
import {
  Row,
  Col,
  Typography,
  Menu,
  Divider,
  Button,
  Input,
  Checkbox,
  Card,
  Rate,
  Avatar,
  Space,
  Drawer,
  Breadcrumb,
  Alert,
  Modal,
  Switch,
  Dropdown,
  notification,
  AutoComplete,
} from 'antd';
import {
  AppstoreOutlined,
  FilterOutlined,
  PlusOutlined,
  SortAscendingOutlined,
  SortDescendingOutlined,
  UserOutlined,
  MoreOutlined,
  EyeOutlined,
  DeleteOutlined,
  EyeInvisibleOutlined,
  FolderOutlined,
  FunctionOutlined,
  ShareAltOutlined,
  FormOutlined,
  BarsOutlined,
} from '@ant-design/icons';

import { SupersetClient, SupersetTheme, useTheme } from '@superset-ui/core';
import { createErrorHandler } from 'src/views/CRUD/utils';
import { CheckboxChangeEvent } from 'antd/lib/checkbox';

const { Title, Text } = Typography;
const { TextArea } = Input;

interface DataProperties {
  changed_by: {};
  changed_by_name: string;
  changed_by_url: string;
  changed_on_delta_humanized: string;
  changed_on_utc: string;
  database: {};
  datasource_type: string;
  default_endpoint: string;
  description: string;
  explore_url: string;
  extra: string;
  id: number;
  kind: string;
  owners: [];
  schema: string;
  sql: string;
  table_name: string;
}

const {
  user: { username },
} = JSON.parse(
  document.getElementById('app')?.getAttribute('data-bootstrap') ?? '{}',
);

const ALL = 'ALL';
const SHARED_WITH_YOU = 'SHARED_WITH_YOU';
const SHARED_BY_YOU = 'SHARED_BY_YOU';

const ContentPage = () => {
  const [open, setOpen] = useState(false);
  const [sort, setSort] = useState(0);
  const [owner, setOwner] = useState(ALL);
  const [datasourceOne, setDatasourceOne] = useState(false);
  const [btnToggle, setBtnToggle] = useState(true);
  const [tableSelectNum, setTableSelectNum] = useState([]);
  const [data, setData] = useState<DataProperties[]>([]);
  const [tableData, setTableData] = useState(null as any);
  const [filteredTableData, setFilteredTableData] = useState(null as any);
  const [columnData, setColumnData] = useState(null as any);
  const [selectedId, setSelectedId] = useState(0);
  const [tableName, setTableName] = useState('');
  const [tableDescription, setTableDescription] = useState('');
  const [columnName, setColumnName] = useState('');
  const [columnDescription, setColumnDescription] = useState('');
  const [columnExpression, setColumnExpression] = useState('');
  const [searchtext, setSearchtext] = useState('');

  const [options, setOptions] = useState<{ value: string }[]>([]);

  useEffect(() => {
    if (!data.length) return;
    let tempData: DataProperties[] = [];
    // filter by author
    if (owner === SHARED_WITH_YOU) {
      tempData = data.filter(
        (row: any) =>
          row.owners.filter((owner: any) => owner.username === username).length,
      );
    } else if (owner === SHARED_BY_YOU) {
      tempData = data.filter(
        (row: any) =>
          !row.owners.filter((owner: any) => owner.username === username)
            .length,
      );
    } else {
      tempData = [...data];
    }
    // filter by searchtext
    if (searchtext)
      tempData = tempData.filter((row: any) =>
        row.table_name.includes(searchtext),
      );
    // sort by alphabet
    if (sort) {
      tempData = tempData.sort((a, b) =>
        sort === 1
          ? a.table_name.toUpperCase() > b.table_name.toUpperCase()
            ? 1
            : -1
          : a.table_name.toUpperCase() < b.table_name.toUpperCase()
          ? 1
          : -1,
      );
    }
    // sort by datasource one
    if (datasourceOne) {
      tempData = tempData.filter(
        (row: any) => row.database.database_name !== 'examples',
      );
    }
    // set filtered table data
    setFilteredTableData(tempData);
  }, [searchtext, data, sort, owner, datasourceOne]);

  const handleSearch = (value: string) => {
    // eslint-disable-next-line
    const optionTemp: Array<any> = [];
    tableData.columns.forEach(function (itm: any) {
      optionTemp.push({ value: itm.column_name });
    });

    setOptions(!value ? [] : optionTemp);
  };

  const handleKeyPress = (ev: React.KeyboardEvent<HTMLTextAreaElement>) => {
    console.log('handleKeyPress', ev);
  };

  const onSelect = (value: string) => {
    console.log('onSelect', value);
    setColumnExpression(columnExpression + value);
  };

<<<<<<< HEAD
  const handleChange = (e: any) => {
    setColumnExpression(e.target.value);
=======
  const handleChange = (value: string) => {
    setColumnExpression(value);
>>>>>>> 13179702
  };

  const handleSearchtext = (ev: React.ChangeEvent<HTMLInputElement>) => {
    setSearchtext(ev.target.value);
  };

  const handleSort = () => {
    setSort((sort + 1) % 3);
  };

  const handleOwner = (ev: any) => {
    setOwner(ev.key);
  };

  const handleDatasourceChange = (ev: CheckboxChangeEvent) => {
    setDatasourceOne(ev.target.checked);
  };
  const theme: SupersetTheme = useTheme();

  const showLargeDrawer = (e: any) => {
    if (e.key === 'drop_edit') {
      SupersetClient.get({
        endpoint: `/api/v1/dataset/${selectedId}`,
      }).then(
        async ({ json = {} }) => {
          await setTableData(json.result);
          await setTableName(json.result.table_name);
          await setTableDescription(json.result.description);
          setOpen(true);
        },
        createErrorHandler(errMsg => console.log('====Err===', errMsg)),
      );
    }
  };

  const onClose = () => {
    setOpen(false);
  };
  const [isModalOpen, setIsModalOpen] = useState(false);
  const showModal = async (column: any) => {
    await setColumnData(column);
    if (column.column_name) await setColumnName(column.column_name);
    else await setColumnName('calculated_column');
    if (column.description) await setColumnDescription(column.description);
    else await setColumnDescription('');
    if (column.expression) await setColumnExpression(column.expression);
    else await setColumnExpression('');
    setIsModalOpen(true);
  };
  const handleOk = () => {
    setIsModalOpen(false);
  };
  const handleCancel = () => {
    setIsModalOpen(false);
  };
  const handleToggle = () => {
    setBtnToggle(!btnToggle);
  };
  const handleRowAction = (id: any) => {
    setSelectedId(id);
  };
  const handleInputChange = (e: any) => {
    setTableName(e.target.value);
  };
  const handleTableSelect = (id: any) => {
    let tmp: any = tableSelectNum;
    if (tmp.includes(id)) tmp = tmp.filter((item: any) => item !== id);
    else tmp = [...tmp, id];
    setTableSelectNum(tmp);
  };

  // const actionTableSave = async () => {
  //   console.log(tableData, 12111111111111);

  //   await SupersetClient.post({
  //     endpoint: '/datasource/save/',
  //     postPayload: {
  //       data: {
  //         ...tableData,
  //         type: 'table',
  //         table_name: tableName,
  //         description: tableDescription,
  //       },
  //     },
  //   })
  //     .then(async ({ json }) => {
  //       notification.success({
  //         message: 'Success',
  //         description: 'Changed table name successfully',
  //       });
  //       await actionGetData();
  //       setOpen(false);
  //     })
  //     .catch(err => {
  //       console.log('====== Save error ========', err);
  //     });
  // };

  const actionGetData = async () => {
    await SupersetClient.get({
      endpoint: `/api/v1/dataset/`,
    })
      .then(
        ({ json = {} }) => {
          setData(json.result);
        },
        createErrorHandler(errMsg => console.log('====Err===', errMsg)),
      )
      .finally(() => {});
  };

  const handleColumnAdd = () => {
    const now = new Date();
    const newElement = {
      advanced_data_type: null,
      changed_on: now.toISOString(),
      column_name: columnName,
      created_on: now.toISOString(),
      description: null,
      expression: null,
      extra: '{}',
      filterable: true,
      groupby: true,
      id: -1,
      is_active: null,
      is_dttm: false,
      python_date_format: null,
      type: 'TEXT',
      type_generic: 1,
      uuid: '',
      verbose_name: null,
    };
    setTableData({
      ...tableData,
      columns: [...tableData.columns, newElement],
    });
  };

  const handleColumnSave = async () => {
    await setTableData({
      ...tableData,
      columns: tableData.columns.map((column: any) =>
        column.id === columnData.id
          ? {
              ...columnData,
              column_name: columnName,
              description: columnDescription,
              expression: columnExpression,
              type: 'DOUBLE_PRECISION',
            }
          : column,
      ),
    });
    setIsModalOpen(false);
    handleColumnAdd();
  };

  const actionColumnSave = async () => {
    await SupersetClient.put({
      endpoint: `/api/v1/dataset/${tableData.id}?override_columns=true`,
      jsonPayload: {
        columns: tableData.columns.map(function (column: any) {
          return column.id !== -1
            ? {
                advanced_data_type: column.advanced_data_type,
                column_name: column.column_name,
                description: column.description,
                expression: column.expression,
                extra: column.extra,
                filterable: column.filterable,
                groupby: column.groupby,
                id: column.id,
                is_dttm: column.is_dttm,
                python_date_format: column.python_date_format,
                type: column.type,
                uuid: column.uuid,
                verbose_name: column.verbose_name,
              }
            : {
                column_name: column.column_name,
                description: column.description,
                expression: column.expression,
                extra: column.extra,
                filterable: column.filterable,
                groupby: column.groupby,
                is_dttm: column.is_dttm,
                python_date_format: column.python_date_format,
                type: column.type,
                verbose_name: column.verbose_name,
              };
        }),
      },
    })
      .then(async ({ json }) => {
        notification.success({
          message: 'Success',
          description: 'Changed table successfully',
        });
        await actionGetData();
        setOpen(false);
      })
      .catch(err => {
        console.log('====== Save error ========', err);
      });
  };

  const handleEditTableSave = () => {
    actionColumnSave();
  };

  useEffect(() => {
    actionGetData();
  }, []);

  useEffect(() => {
    setData(data);
  }, [btnToggle]);

  const menu = (
    <Menu onClick={showLargeDrawer}>
      <Menu.Item key="drop_share" icon={<ShareAltOutlined />}>
        Share
      </Menu.Item>
      <Menu.Item key="drop_edit" icon={<FormOutlined />}>
        Edit
      </Menu.Item>
      <Menu.Item key="drop_hide" icon={<EyeInvisibleOutlined />}>
        Hide
      </Menu.Item>
      <Menu.Item key="drop_delete" icon={<DeleteOutlined />}>
        Delete
      </Menu.Item>
    </Menu>
  );

  return (
    <Row gutter={48}>
      <Col span={4}>
        <Menu
          onClick={handleOwner}
          mode="inline"
          openKeys={['sub1']}
          style={{
            width: '100%',
            color: theme.colors.quotron.black,
            background: theme.colors.quotron.gray_white,
            borderRadius: '12px',
            padding: '12px',
          }}
        >
          <Menu.Item key={ALL}>All</Menu.Item>
          <Menu.Item key="sub2">My Data</Menu.Item>
          <Divider />
          <Menu.Item key="sub3">Favourites</Menu.Item>
          <Menu.Item key="sub4">Datasources</Menu.Item>
          <Menu.Item key="sub5">Files</Menu.Item>
          <Divider />
          <Menu.Item key={SHARED_WITH_YOU}>Shared With You</Menu.Item>
          <Menu.Item key={SHARED_BY_YOU}>Shared By You</Menu.Item>
          <Divider />
          <Menu.Item key="sub8">Hidden</Menu.Item>
        </Menu>
      </Col>
      <Col span={20}>
        <Row>
          <Col span="12">
            <Title level={3}>All Tables</Title>
          </Col>
          <Col span="12" style={{ display: 'inline-block' }}>
            <Space style={{ float: 'right' }}>
              <Button
                type="primary"
                icon={
                  sort === 2 ? (
                    <SortDescendingOutlined />
                  ) : (
                    <SortAscendingOutlined />
                  )
                }
                style={{
                  background: sort ? 'blue' : 'white',
                  color: sort ? 'white' : theme.colors.quotron.black,
                }}
                onClick={handleSort}
              />
              <Button
                type="primary"
                icon={<FilterOutlined />}
                style={{
                  background: 'none',
                  color: theme.colors.quotron.black,
                  marginLeft: '4px',
                }}
              />
              <Button
                type="primary"
                icon={btnToggle ? <AppstoreOutlined /> : <BarsOutlined />}
                style={{
                  background: 'none',
                  color: theme.colors.quotron.black,
                  marginLeft: '4px',
                }}
                onClick={handleToggle}
              />
            </Space>
          </Col>
        </Row>
        <Row>
          <Input
            placeholder="Search tables"
            value={searchtext}
            onChange={handleSearchtext}
          />
        </Row>
        {tableSelectNum?.length ? (
          <Row
            style={{
              background: theme.colors.quotron.gray_white,
              marginTop: '24px',
              marginBottom: '12px',
            }}
          >
            <Col span="12">
              <Title level={4}>{tableSelectNum?.length} Tables Selected</Title>
            </Col>
            <Col span="12" style={{ display: 'inline-block' }}>
              <Space style={{ float: 'right' }}>
                <Button icon={<ShareAltOutlined />} />
                <Button icon={<EyeOutlined />} />
                <Button icon={<DeleteOutlined />} />
                <Button
                  style={{
                    background: theme.colors.quotron.black,
                    color: theme.colors.quotron.gray_white,
                  }}
                >
                  View Tables
                </Button>
              </Space>
            </Col>
          </Row>
        ) : (
          ''
        )}
        <Row
          style={{
            marginTop: '24px',
            marginBottom: '18px',
            display: 'inline-block',
            width: '100%',
          }}
        >
          <Col span="12">
            <Checkbox value={datasourceOne} onChange={handleDatasourceChange}>
              DATASOURCE ONE
            </Checkbox>
          </Col>
          <Col span="12" style={{ float: 'right' }}>
            Uploaded on 21 aug 22, 12:00pm IST
          </Col>
        </Row>
        {btnToggle === true ? (
          filteredTableData?.map((row: any) => {
            let description: any = row?.description;
            if (description) description = `${description.slice(0, 50)}...`;
            else description = '';
            return (
              <Row style={{ marginBottom: '12px' }} justify="center">
                <Card style={{ width: '100%' }}>
                  <Row justify="center">
                    <Col span="1">
                      <Checkbox onChange={() => handleTableSelect(row?.id)} />
                    </Col>
                    <Col span="1">
                      <Rate count={1} />
                    </Col>
                    <Col span="18">
                      <Row>
                        <Title level={4}>{row?.table_name}</Title>
                      </Row>
                      <Row>{description}</Row>
                    </Col>
                    <Col
                      span="2"
                      style={{ textAlign: 'center', display: 'inline-block' }}
                    >
                      <Row justify="center">
                        <Avatar.Group>
                          {row.owners.length ? (
                            row.owners.map((owner: any) => (
                              <Avatar
                                icon={
                                  <div>{`${owner.first_name[0]}${owner.last_name[0]}`}</div>
                                }
                                style={{
                                  backgroundColor: `rgb(${owner.id % 256},${
                                    (owner.id * 2) % 256
                                  },${(owner.id * 3) % 256})`,
                                }}
                              />
                            ))
                          ) : (
                            <>
                              <Avatar icon={<UserOutlined />} />
                              <Avatar icon={<UserOutlined />} />
                              <Avatar icon={<UserOutlined />} />
                            </>
                          )}
                        </Avatar.Group>
                      </Row>
                      <Row style={{ display: 'inline-block' }}>Author</Row>
                    </Col>
                    <Col span="2">
                      <Dropdown overlay={menu} trigger={['click']} arrow>
                        <Button
                          type="primary"
                          icon={<MoreOutlined />}
                          style={{
                            background: 'none',
                            color: theme.colors.quotron.black,
                          }}
                          onClick={() => handleRowAction(row?.id)}
                        />
                      </Dropdown>
                    </Col>
                  </Row>
                </Card>
              </Row>
            );
          })
        ) : (
          <Row gutter={8}>
            {' '}
            {filteredTableData?.map((row: any) => {
              let description: any = row?.description;
              if (description) description = `${description.slice(0, 40)}...`;
              else description = '';
              return (
                <Col span={8} style={{ marginBottom: '12px' }}>
                  <Card style={{ width: '100%' }}>
                    <Row justify="center" style={{ width: '100%' }}>
                      <Row justify="center" style={{ width: '100%' }}>
                        <img
                          src="https://images.ctfassets.net/ykljvmtfxwdz/yJwSakG0SOXzwSWwSnx4p/d6cc1a7be234d09465bbe4e8862555f2/thumbnail_flask.png?w=1504&h=845&q=100&fm=png"
                          style={{ width: '100%', padding: '12px' }}
                          alt=""
                        />
                        <Row
                          style={{
                            width: '80%',
                            position: 'absolute',
                            marginTop: '24px',
                            marginLeft: '12px',
                            marginRight: '12px',
                          }}
                        >
                          <Col span={1}>
                            <Checkbox
                              style={{
                                width: '36px !important;',
                                height: '36px !important;',
                              }}
                            />
                          </Col>
                          <Col span={1} offset={1}>
                            <Rate
                              count={1}
                              style={{ width: '36px', height: '36px' }}
                            />
                          </Col>
                          <Col span={21} style={{ display: 'inline-block' }}>
                            <Dropdown overlay={menu} trigger={['click']} arrow>
                              <Button
                                type="primary"
                                icon={<MoreOutlined />}
                                style={{
                                  background: 'none',
                                  color: theme.colors.quotron.white,
                                  float: 'right',
                                }}
                                onClick={() => handleRowAction(row?.id)}
                              />
                            </Dropdown>
                          </Col>
                        </Row>
                      </Row>
                      <Row justify="center">
                        <Title level={4}>{row?.table_name}</Title>
                        <Text>{description}</Text>
                      </Row>
                      <Row justify="center">
                        <Avatar.Group>
                          <Avatar icon={<UserOutlined />} />
                          <Avatar icon={<UserOutlined />} />
                          <Avatar icon={<UserOutlined />} />
                        </Avatar.Group>
                      </Row>
                      <br />
                      <Row
                        justify="center"
                        style={{ width: '100%', marginTop: '12px' }}
                      >
                        <Button
                          style={{
                            background: theme.colors.quotron.gray_white,
                            color: theme.colors.quotron.black,
                            width: '100%',
                          }}
                        >
                          View
                        </Button>
                      </Row>
                    </Row>
                  </Card>
                </Col>
              );
            })}
          </Row>
        )}
      </Col>
      <Drawer
        width={736}
        placement="right"
        onClose={onClose}
        visible={open}
        closable={false}
      >
        <Row>
          <Col span="12">
            <Row>
              <Breadcrumb>
                <Breadcrumb.Item>
                  <a href="">DATA MANAGEMENT</a>
                </Breadcrumb.Item>
                <Breadcrumb.Item>
                  <a href="">TABLE DETAILS</a>
                </Breadcrumb.Item>
              </Breadcrumb>
            </Row>
            <Row>
              <Title level={3}>{tableData?.table_name || ''}</Title>
            </Row>
          </Col>
          <Col span="12" style={{ display: 'inline-block' }}>
            <Space style={{ float: 'right' }}>
              <Button icon={<EyeOutlined />} size="large" />
              <Button icon={<DeleteOutlined />} size="large" />
            </Space>
          </Col>
        </Row>
        <Alert
          message="Please note that any changes made to table details would be persisted on"
          description="Quotron only, it will not affect anything orignal data source"
          type="warning"
          style={{ background: theme.colors.quotron.gray_white }}
        />
        <Title level={4} style={{ marginTop: '12px' }}>
          Table Name
        </Title>
        <Input
          placeholder="Sales India"
          value={tableName}
          onChange={handleInputChange}
        />
        <Title level={4} style={{ marginTop: '12px' }}>
          Table Description
        </Title>
        <TextArea
          rows={4}
          value={tableDescription}
          onChange={e => {
            setTableDescription(e.target.value);
          }}
        />
        <Row
          justify="space-between"
          align="middle"
          style={{ marginTop: '24px' }}
        >
          <Title level={4}>Columes</Title>
          <Button
            icon={<PlusOutlined />}
            size="large"
            onClick={() => showModal('')}
          />
        </Row>
        {tableData?.columns?.map((column: any) => (
          <Card
            style={{ width: '100%', marginBottom: '12px', marginTop: '12px' }}
          >
            <Row justify="center">
              <Col span="1">
                <FolderOutlined />
              </Col>
              <Col span="11">
                <Text strong>{column.column_name}</Text>
              </Col>
              <Col span="12" style={{ display: 'inline-block' }}>
                <Space style={{ float: 'right' }}>
                  {column.expression ? (
                    <Button
                      icon={<FunctionOutlined />}
                      size="large"
                      onClick={() => showModal(column)}
                    />
                  ) : (
                    ''
                  )}
                  <Button icon={<EyeInvisibleOutlined />} size="large" />
                  <Button icon={<DeleteOutlined />} size="large" />
                </Space>
              </Col>
            </Row>
          </Card>
        ))}

        <Row justify="center" gutter={16}>
          <Col span="12">
            <Button style={{ width: '100%', height: '50px' }} onClick={onClose}>
              Cancel
            </Button>
          </Col>
          <Col span="12">
            <Button
              type="primary"
              style={{
                width: '100%',
                height: '50px',
                background: theme.colors.quotron.black,
                color: theme.colors.quotron.gray_white,
              }}
              onClick={handleEditTableSave}
            >
              Save
            </Button>
          </Col>
        </Row>
      </Drawer>

      <Modal
        visible={isModalOpen}
        onOk={handleOk}
        onCancel={handleCancel}
        closable={false}
        footer={null}
      >
        <Row>
          <Breadcrumb>
            <Breadcrumb.Item>
              <a href="">TABLE DETAILS</a>
            </Breadcrumb.Item>
            <Breadcrumb.Item>
              <a href="">KPI</a>
            </Breadcrumb.Item>
          </Breadcrumb>
        </Row>
        <br />
        <Row>
          <Title level={3}>CAC</Title>
        </Row>
        <Title level={4} style={{ marginTop: '24px' }}>
          Colume Name
        </Title>
        <Input
          placeholder="CAC"
          value={columnName}
          onChange={(e: any) => {
            setColumnName(e.target.value);
          }}
        />
        <Title level={4} style={{ marginTop: '24px' }}>
          KPI Description
        </Title>
        <TextArea
          rows={4}
          value={columnDescription}
          onChange={(e: any) => {
            setColumnDescription(e.target.value);
          }}
        />
        <Row style={{ marginTop: '24px' }}>
          <Col span={12}>
            <Title level={4}>KPI</Title>
          </Col>
          <Col span={12}>
            <Switch
              defaultChecked
              style={{ float: 'right', background: theme.colors.quotron.black }}
            />
          </Col>
        </Row>
        <AutoComplete
          style={{ width: '100%' }}
          options={options}
          defaultValue={columnExpression}
          filterOption
          onSelect={onSelect}
          onSearch={handleSearch}
          onChange={handleChange}
        >
          <TextArea
            placeholder="input here"
            className="custom"
            value={columnExpression}
            style={{ height: 50 }}
            onKeyPress={handleKeyPress}
          />
        </AutoComplete>
        <Row justify="center" gutter={16} style={{ marginTop: '24px' }}>
          <Col span="12">
            <Button
              style={{ width: '100%', height: '50px' }}
              onClick={handleCancel}
            >
              Cancel
            </Button>
          </Col>
          <Col span="12">
            <Button
              type="primary"
              style={{
                width: '100%',
                height: '50px',
                background: theme.colors.quotron.black,
                color: theme.colors.quotron.gray_white,
              }}
              onClick={handleColumnSave}
            >
              Save
            </Button>
          </Col>
        </Row>
      </Modal>
    </Row>
  );
};

export default ContentPage;<|MERGE_RESOLUTION|>--- conflicted
+++ resolved
@@ -161,13 +161,8 @@
     setColumnExpression(columnExpression + value);
   };
 
-<<<<<<< HEAD
-  const handleChange = (e: any) => {
-    setColumnExpression(e.target.value);
-=======
   const handleChange = (value: string) => {
     setColumnExpression(value);
->>>>>>> 13179702
   };
 
   const handleSearchtext = (ev: React.ChangeEvent<HTMLInputElement>) => {
