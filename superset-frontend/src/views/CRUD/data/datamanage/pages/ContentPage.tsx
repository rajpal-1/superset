--- conflicted
+++ resolved
@@ -92,7 +92,6 @@
   const [columnName, setColumnName] = useState('');
   const [columnDescription, setColumnDescription] = useState('');
   const [columnExpression, setColumnExpression] = useState('');
-<<<<<<< HEAD
   const [isModalOpen, setIsModalOpen] = useState(false);
   const [isKPIChecked, setIsKPIChecked] = useState(false);
   const [options, setOptions] = useState([] as any[]);
@@ -110,70 +109,7 @@
       option.value.toUpperCase().indexOf(columnExpression.toUpperCase()) !== -1;
     });
   };
-=======
-  const [searchtext, setSearchtext] = useState('');
-
-  const handleSearchtext = (ev: React.ChangeEvent<HTMLInputElement>) => {
-    setSearchtext(ev.target.value);
-  };
-
-  const handleSort = () => {
-    setSort((sort + 1) % 3);
-  };
-
-  const handleOwner = (ev: any) => {
-    setOwner(ev.key);
-  };
-
-  const handleDatasourceChange = (ev: CheckboxChangeEvent) => {
-    setDatasourceOne(ev.target.checked);
-  };
-
-  useEffect(() => {
-    if (!data.length) return;
-    let tempData: DataProperties[] = [];
-    // filter by author
-    if (owner === SHARED_WITH_YOU) {
-      tempData = data.filter(
-        (row: any) =>
-          row.owners.filter((owner: any) => owner.username === username).length,
-      );
-    } else if (owner === SHARED_BY_YOU) {
-      tempData = data.filter(
-        (row: any) =>
-          !row.owners.filter((owner: any) => owner.username === username)
-            .length,
-      );
-    } else {
-      tempData = [...data];
-    }
-    // filter by searchtext
-    if (searchtext)
-      tempData = tempData.filter((row: any) =>
-        row.table_name.includes(searchtext),
-      );
-    // sort by alphabet
-    if (sort) {
-      tempData = tempData.sort((a, b) =>
-        sort === 1
-          ? a.table_name.toUpperCase() > b.table_name.toUpperCase()
-            ? 1
-            : -1
-          : a.table_name.toUpperCase() < b.table_name.toUpperCase()
-          ? 1
-          : -1,
-      );
-    }
-    // sort by datasource one
-    if (datasourceOne) {
-      tempData = tempData.filter(
-        (row: any) => row.database.database_name !== 'examples',
-      );
-    }
-    // set filtered table data
-    setFilteredTableData(tempData);
-  }, [searchtext, data, sort, owner, datasourceOne]);
->>>>>>> 1552223b
+
 
   const theme: SupersetTheme = useTheme();
 
