--- conflicted
+++ resolved
@@ -275,17 +275,10 @@
     const newElement = {
       advanced_data_type: null,
       changed_on: now.toISOString(),
-<<<<<<< HEAD
       column_name: columnName,
       created_on: now.toISOString(),
       description: columnDescription,
       expression: columnExpression,
-=======
-      column_name: 'New Column',
-      created_on: now.toISOString(),
-      description: null,
-      expression: null,
->>>>>>> 5f07337e
       extra: '{"warning_markdown":null}',
       filterable: true,
       groupby: true,
@@ -698,11 +691,7 @@
           <Button
             icon={<PlusOutlined />}
             size="large"
-<<<<<<< HEAD
             onClick={() => showModal('')}
-=======
-            onClick={() => handleColumnAdd()}
->>>>>>> 5f07337e
           />
         </Row>
         {tableData?.columns?.map((column: any) => (
