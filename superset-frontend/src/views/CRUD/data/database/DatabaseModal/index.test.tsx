--- conflicted
+++ resolved
@@ -1777,78 +1777,6 @@
     });
   });
 
-<<<<<<< HEAD
-  test('it will add a SSH Tunnel config parameter', () => {
-    const action: DBReducerActionType = {
-      type: ActionType.parametersSSHTunnelChange,
-      payload: { name: 'server_address', value: '127.0.0.1' },
-    };
-    const currentState = dbReducer(databaseFixture, action);
-
-    expect(currentState).toEqual({
-      ...databaseFixture,
-      ssh_tunnel: {
-        server_address: '127.0.0.1',
-      },
-    });
-  });
-
-  test('it will add a SSH Tunnel config parameter with existing configs', () => {
-    const action: DBReducerActionType = {
-      type: ActionType.parametersSSHTunnelChange,
-      payload: { name: 'server_port', value: '22' },
-    };
-    const currentState = dbReducer(
-      {
-        ...databaseFixture,
-        ssh_tunnel: {
-          server_address: '127.0.0.1',
-        },
-      },
-      action,
-    );
-
-    expect(currentState).toEqual({
-      ...databaseFixture,
-      ssh_tunnel: {
-        server_address: '127.0.0.1',
-        server_port: '22',
-      },
-    });
-  });
-
-  test('it will change a SSH Tunnel config parameter with existing configs', () => {
-    const action: DBReducerActionType = {
-      type: ActionType.parametersSSHTunnelChange,
-      payload: { name: 'server_address', value: 'localhost' },
-    };
-    const currentState = dbReducer(
-      {
-        ...databaseFixture,
-        ssh_tunnel: {
-          server_address: '127.0.0.1',
-        },
-      },
-      action,
-    );
-
-    expect(currentState).toEqual({
-      ...databaseFixture,
-      ssh_tunnel: {
-        server_address: 'localhost',
-      },
-    });
-  });
-
-  test('it will remove the SSH Tunnel config parameters', () => {
-    const action: DBReducerActionType = {
-      type: ActionType.removeSSHTunnelConfig,
-    };
-    const currentState = dbReducer(databaseFixture, action);
-    expect(currentState).toEqual({
-      ...databaseFixture,
-      ssh_tunnel: undefined,
-=======
   test('it will add db information when one is selected', () => {
     const { backend, ...db } = databaseFixture;
     const action: DBReducerActionType = {
@@ -1876,7 +1804,79 @@
       extra: '{"allows_virtual_table_explore":true}',
       is_managed_externally: false,
       name: 'PostgresDB',
->>>>>>> 1ea0e8b4
+    });
+  });
+
+  test('it will add a SSH Tunnel config parameter', () => {
+    const action: DBReducerActionType = {
+      type: ActionType.parametersSSHTunnelChange,
+      payload: { name: 'server_address', value: '127.0.0.1' },
+    };
+    const currentState = dbReducer(databaseFixture, action);
+
+    expect(currentState).toEqual({
+      ...databaseFixture,
+      ssh_tunnel: {
+        server_address: '127.0.0.1',
+      },
+    });
+  });
+
+  test('it will add a SSH Tunnel config parameter with existing configs', () => {
+    const action: DBReducerActionType = {
+      type: ActionType.parametersSSHTunnelChange,
+      payload: { name: 'server_port', value: '22' },
+    };
+    const currentState = dbReducer(
+      {
+        ...databaseFixture,
+        ssh_tunnel: {
+          server_address: '127.0.0.1',
+        },
+      },
+      action,
+    );
+
+    expect(currentState).toEqual({
+      ...databaseFixture,
+      ssh_tunnel: {
+        server_address: '127.0.0.1',
+        server_port: '22',
+      },
+    });
+  });
+
+  test('it will change a SSH Tunnel config parameter with existing configs', () => {
+    const action: DBReducerActionType = {
+      type: ActionType.parametersSSHTunnelChange,
+      payload: { name: 'server_address', value: 'localhost' },
+    };
+    const currentState = dbReducer(
+      {
+        ...databaseFixture,
+        ssh_tunnel: {
+          server_address: '127.0.0.1',
+        },
+      },
+      action,
+    );
+
+    expect(currentState).toEqual({
+      ...databaseFixture,
+      ssh_tunnel: {
+        server_address: 'localhost',
+      },
+    });
+  });
+
+  test('it will remove the SSH Tunnel config parameters', () => {
+    const action: DBReducerActionType = {
+      type: ActionType.removeSSHTunnelConfig,
+    };
+    const currentState = dbReducer(databaseFixture, action);
+    expect(currentState).toEqual({
+      ...databaseFixture,
+      ssh_tunnel: undefined,
     });
   });
 });