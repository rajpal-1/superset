/**
 * Licensed to the Apache Software Foundation (ASF) under one
 * or more contributor license agreements.  See the NOTICE file
 * distributed with this work for additional information
 * regarding copyright ownership.  The ASF licenses this file
 * to you under the Apache License, Version 2.0 (the
 * "License"); you may not use this file except in compliance
 * with the License.  You may obtain a copy of the License at
 *
 *   http://www.apache.org/licenses/LICENSE-2.0
 *
 * Unless required by applicable law or agreed to in writing,
 * software distributed under the License is distributed on an
 * "AS IS" BASIS, WITHOUT WARRANTIES OR CONDITIONS OF ANY
 * KIND, either express or implied.  See the License for the
 * specific language governing permissions and limitations
 * under the License.
 */

import React from 'react';
import {
  EditHeaderTitle,
  EditHeaderSubtitle,
  CreateHeaderTitle,
  CreateHeaderSubtitle,
  StyledFormHeader,
  StyledStickyHeader,
} from './styles';
import { DatabaseForm, DatabaseObject } from '../types';

export const DOCUMENTATION_LINK =
  'https://superset.apache.org/docs/databases/installing-database-drivers';

const irregularDocumentationLinks = {
  postgresql: 'https://superset.apache.org/docs/databases/postgres',
  mssql: 'https://superset.apache.org/docs/databases/sql-server',
};

const documentationLink = (engine: string | undefined) => {
  if (!engine) return null;
  if (!irregularDocumentationLinks[engine]) {
    return `https://superset.apache.org/docs/databases/${engine}`;
  }
  return irregularDocumentationLinks[engine];
};
const ModalHeader = ({
  isLoading,
  isEditMode,
  useSqlAlchemyForm,
  hasConnectedDb,
  db,
  dbName,
  dbModel,
  editNewDb,
}: {
  isLoading: boolean;
  isEditMode: boolean;
  useSqlAlchemyForm: boolean;
  hasConnectedDb: boolean;
  db: Partial<DatabaseObject> | null;
  dbName: string;
  dbModel: DatabaseForm;
  editNewDb?: boolean;
}) => {
  const isEditHeader = (
    <StyledFormHeader>
      <EditHeaderTitle>{db?.backend}</EditHeaderTitle>
      <EditHeaderSubtitle>{dbName}</EditHeaderSubtitle>
    </StyledFormHeader>
  );
  const useSqlAlchemyFormHeader = (
    <StyledFormHeader>
      <p className="helper"> STEP 2 OF 2 </p>
      <CreateHeaderTitle>Enter Primary Credentials</CreateHeaderTitle>
      <CreateHeaderSubtitle>
        Need help? Learn how to connect your database{' '}
        <a href={DOCUMENTATION_LINK} target="_blank" rel="noopener noreferrer">
          here
        </a>
        .
      </CreateHeaderSubtitle>
    </StyledFormHeader>
  );
  const hasConnectedDbHeader = (
    <StyledFormHeader>
      <p className="helper"> STEP 3 OF 3 </p>
      <h4>
        Your database was successfully connected! Here are some optional
        settings for your database
      </h4>
      <p className="helper">
        Need help? Learn more about{' '}
        <a
          href={documentationLink(db?.engine)}
          target="_blank"
          rel="noopener noreferrer"
        >
          connecting to {dbModel.name}
        </a>
      </p>
    </StyledFormHeader>
  );
  const hasDbHeader = (
<<<<<<< HEAD
    <StyledStickyHeader>
      <StyledFormHeader>
        <p className="helper"> STEP 2 OF 3 </p>
        <h4>Enter the required {dbModel.name} credentials</h4>
        <p className="helper">
          Need help? Learn more about connecting to {dbModel.name}.
        </p>
      </StyledFormHeader>
    </StyledStickyHeader>
=======
    <StyledFormHeader>
      <p className="helper"> Step 2 of 3 </p>
      <h4>Enter the required {dbModel.name} credentials</h4>
      <p className="helper">
        Need help? Learn more about{' '}
        <a
          href={documentationLink(db?.engine)}
          target="_blank"
          rel="noopener noreferrer"
        >
          connecting to {dbModel.name}.
        </a>
      </p>
    </StyledFormHeader>
>>>>>>> b6138cf9
  );
  const noDbHeader = (
    <StyledFormHeader>
      <div className="select-db">
        <p className="helper"> STEP 1 OF 3 </p>
        <h4>Select a database to connect</h4>
      </div>
    </StyledFormHeader>
  );

  if (isLoading) return <></>;
  if (isEditMode) {
    return isEditHeader;
  }
  if (useSqlAlchemyForm) {
    return useSqlAlchemyFormHeader;
  }
  if (hasConnectedDb && !editNewDb) {
    return hasConnectedDbHeader;
  }
  if (db || editNewDb) {
    return hasDbHeader;
  }
  return noDbHeader;
};

export default ModalHeader;<|MERGE_RESOLUTION|>--- conflicted
+++ resolved
@@ -101,32 +101,22 @@
     </StyledFormHeader>
   );
   const hasDbHeader = (
-<<<<<<< HEAD
     <StyledStickyHeader>
       <StyledFormHeader>
-        <p className="helper"> STEP 2 OF 3 </p>
+        <p className="helper"> Step 2 of 3 </p>
         <h4>Enter the required {dbModel.name} credentials</h4>
         <p className="helper">
-          Need help? Learn more about connecting to {dbModel.name}.
+          Need help? Learn more about{' '}
+          <a
+            href={documentationLink(db?.engine)}
+            target="_blank"
+            rel="noopener noreferrer"
+          >
+            connecting to {dbModel.name}.
+          </a>
         </p>
       </StyledFormHeader>
     </StyledStickyHeader>
-=======
-    <StyledFormHeader>
-      <p className="helper"> Step 2 of 3 </p>
-      <h4>Enter the required {dbModel.name} credentials</h4>
-      <p className="helper">
-        Need help? Learn more about{' '}
-        <a
-          href={documentationLink(db?.engine)}
-          target="_blank"
-          rel="noopener noreferrer"
-        >
-          connecting to {dbModel.name}.
-        </a>
-      </p>
-    </StyledFormHeader>
->>>>>>> b6138cf9
   );
   const noDbHeader = (
     <StyledFormHeader>
