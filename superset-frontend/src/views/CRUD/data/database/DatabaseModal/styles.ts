/**
 * Licensed to the Apache Software Foundation (ASF) under one
 * or more contributor license agreements.  See the NOTICE file
 * distributed with this work for additional information
 * regarding copyright ownership.  The ASF licenses this file
 * to you under the Apache License, Version 2.0 (the
 * "License"); you may not use this file except in compliance
 * with the License.  You may obtain a copy of the License at
 *
 *   http://www.apache.org/licenses/LICENSE-2.0
 *
 * Unless required by applicable law or agreed to in writing,
 * software distributed under the License is distributed on an
 * "AS IS" BASIS, WITHOUT WARRANTIES OR CONDITIONS OF ANY
 * KIND, either express or implied.  See the License for the
 * specific language governing permissions and limitations
 * under the License.
 */

import { styled, css, SupersetTheme } from '@superset-ui/core';
import { JsonEditor } from 'src/components/AsyncAceEditor';
import Tabs from 'src/components/Tabs';
import Button from 'src/components/Button';
import InfoTooltip from 'src/components/InfoTooltip';

const CTAS_CVAS_SCHEMA_FORM_HEIGHT = 102;
const EXPOSE_IN_SQLLAB_FORM_HEIGHT = CTAS_CVAS_SCHEMA_FORM_HEIGHT + 153;
const EXPOSE_ALL_FORM_HEIGHT = EXPOSE_IN_SQLLAB_FORM_HEIGHT + 102;

const anticonHeight = 12;

export const no_margin_bottom = css`
  margin-bottom: 0;
`;

export const marginBottom = (theme: SupersetTheme) => css`
  margin-bottom: ${theme.gridUnit * 4}px;
`;

export const StyledFormHeader = styled.header`
  border-bottom: ${({ theme }) => `${theme.gridUnit * 0.25}px solid
    ${theme.colors.grayscale.light2};`}
  padding-left: ${({ theme }) => theme.gridUnit * 4}px;
  padding-right: ${({ theme }) => theme.gridUnit * 4}px;
  margin-bottom: ${({ theme }) => theme.gridUnit * 4}px;
  .helper {
    color: ${({ theme }) => theme.colors.grayscale.base};
    font-size: ${({ theme }) => theme.typography.sizes.s - 1}px;
  }
  h4 {
    color: ${({ theme }) => theme.colors.grayscale.dark2};
    font-weight: bold;
    font-size: ${({ theme }) => theme.typography.sizes.l}px;
  }

  .select-db {
    .helper {
      margin-top: 0;
    }
    h4 {
      margin: 0 0 29px;
    }
  }
`;

export const antdCollapseStyles = (theme: SupersetTheme) => css`
  .ant-collapse-header {
    padding-top: ${theme.gridUnit * 3.5}px;
    padding-bottom: ${theme.gridUnit * 2.5}px;

    .anticon.ant-collapse-arrow {
      top: calc(50% - ${anticonHeight / 2}px);
    }
    .helper {
      color: ${theme.colors.grayscale.base};
    }
  }
  h4 {
    font-size: 16px;
    font-weight: bold;
    margin-top: 0;
    margin-bottom: ${theme.gridUnit}px;
  }
  p.helper {
    margin-bottom: 0;
    padding: 0;
  }
`;

export const antDTabsStyles = css`
  .ant-tabs-top > .ant-tabs-nav {
    margin-bottom: 0;
  }
  .ant-tabs-tab {
    margin-right: 0;
  }
`;

export const antDModalNoPaddingStyles = css`
  .ant-modal-body {
    padding-left: 0;
    padding-right: 0;
    padding-top: 0;
  }
`;

export const infoTooltip = (theme: SupersetTheme) => css`
  svg {
    vertical-align: bottom;
    margin-bottom: ${theme.gridUnit * 0.25}px;
  }
`;

export const toggleStyle = (theme: SupersetTheme) => css`
  padding-left: ${theme.gridUnit * 2}px;
`;

export const formScrollableStyles = (theme: SupersetTheme) => css`
  padding-left: ${theme.gridUnit * 4}px;
  padding-right: ${theme.gridUnit * 4}px;
`;

export const antDModalStyles = (theme: SupersetTheme) => css`
  .ant-modal-header {
    padding: ${theme.gridUnit * 4.5}px ${theme.gridUnit * 4}px
      ${theme.gridUnit * 4}px;
  }

  .ant-modal-close-x .close {
    color: ${theme.colors.grayscale.dark1};
    opacity: 1;
  }

  .ant-modal-title > h4 {
    font-weight: bold;
  }

  .ant-modal-body {
    height: ${theme.gridUnit * 180.5}px;
  }
`;

export const antDAlertStyles = (theme: SupersetTheme) => css`
  border: 1px solid ${theme.colors.info.base};
  padding: ${theme.gridUnit * 4}px;
  margin: ${theme.gridUnit * 8}px 0 ${theme.gridUnit * 4}px;
  .ant-alert-message {
    color: ${theme.colors.info.dark2};
    font-size: ${theme.typography.sizes.s + 1}px;
    font-weight: bold;
  }
  .ant-alert-description {
    color: ${theme.colors.info.dark2};
    font-size: ${theme.typography.sizes.s + 1}px;
    line-height: ${theme.gridUnit * 4}px;
    a {
      text-decoration: underline;
    }
    .ant-alert-icon {
      margin-right: ${theme.gridUnit * 2.5}px;
      font-size: ${theme.typography.sizes.l + 1}px;
      position: relative;
      top: ${theme.gridUnit / 4}px;
    }
  }
`;

export const formHelperStyles = (theme: SupersetTheme) => css`
  .required {
    margin-left: ${theme.gridUnit / 2}px;
    color: ${theme.colors.error.base};
  }

  .helper {
    display: block;
    padding: ${theme.gridUnit}px 0;
    color: ${theme.colors.grayscale.light1};
    font-size: ${theme.typography.sizes.s - 1}px;
    text-align: left;
  }
`;

export const wideButton = (theme: SupersetTheme) => css`
  width: 100%;
  border: 1px solid ${theme.colors.primary.dark2};
  color: ${theme.colors.primary.dark2};
  &:hover,
  &:focus {
    border: 1px solid ${theme.colors.primary.dark1};
    color: ${theme.colors.primary.dark1};
  }
`;

export const formStyles = (theme: SupersetTheme) => css`
  .form-group {
    margin-bottom: ${theme.gridUnit * 4}px;
    &-w-50 {
      display: inline-block;
      width: ${`calc(50% - ${theme.gridUnit * 4}px)`};
      & + .form-group-w-50 {
        margin-left: ${theme.gridUnit * 8}px;
      }
    }
  }
  .control-label {
    color: ${theme.colors.grayscale.dark1};
    font-size: ${theme.typography.sizes.s - 1}px;
  }
  .helper {
    color: ${theme.colors.grayscale.light1};
    font-size: ${theme.typography.sizes.s - 1}px;
    margin-top: ${theme.gridUnit * 1.5}px;
  }
  .ant-tabs-content-holder {
    overflow: auto;
    max-height: 475px;
  }
`;

export const validatedFormStyles = (theme: SupersetTheme) => css`
  label {
    color: ${theme.colors.grayscale.dark1};
    font-size: ${theme.typography.sizes.s - 1}px;
    margin-bottom: 0;
  }
`;

export const StyledInputContainer = styled.div`
  margin-bottom: ${({ theme }) => theme.gridUnit * 6}px;
  &.mb-0 {
    margin-bottom: 0;
  }
  &.mb-8 {
    margin-bottom: ${({ theme }) => theme.gridUnit * 2}px;
  }

  .control-label {
    color: ${({ theme }) => theme.colors.grayscale.dark1};
    font-size: ${({ theme }) => theme.typography.sizes.s - 1}px;
    margin-bottom: ${({ theme }) => theme.gridUnit * 2}px;
  }

  &.extra-container {
    padding-top: 8px;
  }

  .input-container {
    display: flex;
    align-items: top;

    label {
      display: flex;
      margin-left: ${({ theme }) => theme.gridUnit * 2}px;
      margin-top: ${({ theme }) => theme.gridUnit * 0.75}px;
      font-family: ${({ theme }) => theme.typography.families.sansSerif};
      font-size: ${({ theme }) => theme.typography.sizes.m}px;
    }

    i {
      margin: 0 ${({ theme }) => theme.gridUnit}px;
    }
  }

  input,
  textarea {
    flex: 1 1 auto;
  }

  textarea {
    height: 160px;
    resize: none;
  }

  input::placeholder,
  textarea::placeholder {
    color: ${({ theme }) => theme.colors.grayscale.light1};
  }

  textarea,
  input[type='text'],
  input[type='number'] {
    padding: ${({ theme }) => theme.gridUnit * 1.5}px
      ${({ theme }) => theme.gridUnit * 2}px;
    border-style: none;
    border: 1px solid ${({ theme }) => theme.colors.grayscale.light2};
    border-radius: ${({ theme }) => theme.gridUnit}px;

    &[name='name'] {
      flex: 0 1 auto;
      width: 40%;
    }
  }
  &.expandable {
    height: 0;
    overflow: hidden;
    transition: height 0.25s;
    margin-left: ${({ theme }) => theme.gridUnit * 8}px;
    margin-bottom: 0;
    padding: 0;
    .control-label {
      margin-bottom: 0;
    }
    &.open {
      height: ${CTAS_CVAS_SCHEMA_FORM_HEIGHT}px;
      padding-right: ${({ theme }) => theme.gridUnit * 5}px;
    }
  }
`;

export const StyledJsonEditor = styled(JsonEditor)`
  flex: 1 1 auto;
  border: 1px solid ${({ theme }) => theme.colors.grayscale.light2};
  border-radius: ${({ theme }) => theme.gridUnit}px;
`;

export const StyledExpandableForm = styled.div`
  padding-top: ${({ theme }) => theme.gridUnit}px;
  .input-container {
    padding-top: ${({ theme }) => theme.gridUnit}px;
    padding-bottom: ${({ theme }) => theme.gridUnit}px;
  }
  &.expandable {
    height: 0;
    overflow: hidden;
    transition: height 0.25s;
    margin-left: ${({ theme }) => theme.gridUnit * 7}px;
    &.open {
      height: ${EXPOSE_IN_SQLLAB_FORM_HEIGHT}px;
      &.ctas-open {
        height: ${EXPOSE_ALL_FORM_HEIGHT}px;
      }
    }
  }
`;

export const StyledBasicTab = styled(Tabs.TabPane)`
  padding-left: ${({ theme }) => theme.gridUnit * 4}px;
  padding-right: ${({ theme }) => theme.gridUnit * 4}px;
  margin-top: ${({ theme }) => theme.gridUnit * 6}px;
`;

export const buttonLinkStyles = css`
  font-weight: 400;
  text-transform: initial;
`;

export const alchemyButtonLinkStyles = (theme: SupersetTheme) => css`
  font-weight: 400;
  text-transform: initial;
  padding: ${theme.gridUnit * 8}px 0 0;
  margin-left: 0px;
`;

export const TabHeader = styled.div`
  display: flex;
  flex-direction: column;
  justify-content: center;
  padding: 0px;
  margin: 0 ${({ theme }) => theme.gridUnit * 4}px
    ${({ theme }) => theme.gridUnit * 8}px;

  .helper {
    color: ${({ theme }) => theme.colors.grayscale.base};
    font-size: ${({ theme }) => theme.typography.sizes.s - 1}px;
    margin: 0px;
  }
`;

export const CreateHeaderTitle = styled.div`
  color: ${({ theme }) => theme.colors.grayscale.dark2};
  font-weight: bold;
  font-size: ${({ theme }) => theme.typography.sizes.m}px;
  padding: ${({ theme }) => theme.gridUnit * 1}px 0;
`;

export const CreateHeaderSubtitle = styled.div`
  color: ${({ theme }) => theme.colors.grayscale.dark1};
  font-size: ${({ theme }) => theme.typography.sizes.s}px;
`;

export const EditHeaderTitle = styled.div`
  color: ${({ theme }) => theme.colors.grayscale.light1};
  font-size: ${({ theme }) => theme.typography.sizes.s - 1}px;
  text-transform: uppercase;
`;

export const EditHeaderSubtitle = styled.div`
  color: ${({ theme }) => theme.colors.grayscale.dark1};
  font-size: ${({ theme }) => theme.typography.sizes.l}px;
  font-weight: bold;
`;

export const CredentialInfoForm = styled.div`
  .label-select {
    text-transform: uppercase;
    color: ${({ theme }) => theme.colors.grayscale.dark1};
    font-size: 11px;
    margin: 0 5px ${({ theme }) => theme.gridUnit * 2}px;
  }

  .label-paste {
    color: ${({ theme }) => theme.colors.grayscale.light1};
    font-size: 11px;
    line-height: 16px;
  }

  .input-container {
    margin: ${({ theme }) => theme.gridUnit * 7}px 0;
    display: flex;
    flex-direction: column;
}
  }
  .input-form {
    height: 100px;
    width: 100%;
    border: 1px solid ${({ theme }) => theme.colors.grayscale.light2};
    resize: vertical;
  }

  .input-container {
    .input-upload {
      display: none;
    }
    .input-upload-current {
      display: flex;
      justify-content: space-between;
    }
    .input-upload-btn {
      width: ${({ theme }) => theme.gridUnit * 32}px
    }
  }`;

export const SelectDatabaseStyles = styled.div`
  .preferred {
    .superset-button {
      margin-left: 0;
    }
    display: flex;
    flex-wrap: wrap;
    justify-content: space-between;
    margin: ${({ theme }) => theme.gridUnit * 4}px;
  }

  .preferred-item {
    width: 32%;
    margin-bottom: ${({ theme }) => theme.gridUnit * 2.5}px;
  }

  .available {
    margin: ${({ theme }) => theme.gridUnit * 4}px;
    .available-label {
      font-size: ${({ theme }) => theme.typography.sizes.l * 1.1}px;
      font-weight: bold;
      margin: ${({ theme }) => theme.gridUnit * 6}px 0;
    }
    .available-select {
      width: 100%;
    }
  }

  .label-available-select {
    text-transform: uppercase;
    font-size: ${({ theme }) => theme.typography.sizes.s - 1}px;
  }

  .control-label {
    color: ${({ theme }) => theme.colors.grayscale.dark1};
    font-size: ${({ theme }) => theme.typography.sizes.s - 1}px;
    margin-bottom: ${({ theme }) => theme.gridUnit * 2}px;
  }
`;

export const StyledFooterButton = styled(Button)`
  width: ${({ theme }) => theme.gridUnit * 40}px;
`;

<<<<<<< HEAD
export const StyledInfoTooltip = styled(InfoTooltip)`
  svg {
    margin-top: ${({ theme }) => theme.gridUnit * 0.5}px;
  }
=======
export const StyledStickyHeader = styled.div`
  position: sticky;
  top: 0;
  z-index: 1;
  background: ${({ theme }) => theme.colors.grayscale.light5};
  padding: ${({ theme }) => theme.gridUnit * 4}px 0;
  border-bottom: 1px solid ${({ theme }) => theme.colors.grayscale.light2};
>>>>>>> 7505601e
`;<|MERGE_RESOLUTION|>--- conflicted
+++ resolved
@@ -474,12 +474,6 @@
   width: ${({ theme }) => theme.gridUnit * 40}px;
 `;
 
-<<<<<<< HEAD
-export const StyledInfoTooltip = styled(InfoTooltip)`
-  svg {
-    margin-top: ${({ theme }) => theme.gridUnit * 0.5}px;
-  }
-=======
 export const StyledStickyHeader = styled.div`
   position: sticky;
   top: 0;
@@ -487,5 +481,4 @@
   background: ${({ theme }) => theme.colors.grayscale.light5};
   padding: ${({ theme }) => theme.gridUnit * 4}px 0;
   border-bottom: 1px solid ${({ theme }) => theme.colors.grayscale.light2};
->>>>>>> 7505601e
 `;