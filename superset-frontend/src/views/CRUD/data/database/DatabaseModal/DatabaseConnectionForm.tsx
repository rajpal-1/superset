--- conflicted
+++ resolved
@@ -16,31 +16,28 @@
  * specific language governing permissions and limitations
  * under the License.
  */
-import React, { FormEvent } from 'react';
+import React, { FormEvent, useState } from 'react';
 import { SupersetTheme, JsonObject, t } from '@superset-ui/core';
 import { InputProps } from 'antd/lib/input';
-import { Switch } from 'src/common/components';
+import { Select, Button, Switch } from 'src/common/components';
 import InfoTooltip from 'src/components/InfoTooltip';
 import ValidatedInput from 'src/components/Form/LabeledErrorBoundInput';
+import FormLabel from 'src/components/Form/FormLabel';
+import { DeleteFilled, CloseOutlined } from '@ant-design/icons';
 import {
   accountField,
   warehouseField,
   roleField,
-  TableCatalog,
-  CredentialsInfo,
 } from 'src/views/CRUD/data/database/DatabaseModal/ExtraFields';
 import {
   formScrollableStyles,
   validatedFormStyles,
   toggleStyle,
   infoTooltip,
-<<<<<<< HEAD
-} from './styles';
-import { DatabaseForm, DatabaseObject } from '../types';
-=======
   StyledFooterButton,
   StyledCatalogTable,
   labelMarginBotton,
+  CredentialInfoForm,
 } from './styles';
 import { CatalogObject, DatabaseForm, DatabaseObject } from '../types';
 
@@ -56,7 +53,6 @@
   jsonUpload,
   copyPaste,
 }
->>>>>>> 9fa95baa
 
 const castStringToBoolean = (optionValue: string) => optionValue === 'true';
 
@@ -100,8 +96,6 @@
   editNewDb?: boolean;
 }
 
-<<<<<<< HEAD
-=======
 const CredentialsInfo = ({
   changeMethods,
   isEditMode,
@@ -337,7 +331,6 @@
   );
 };
 
->>>>>>> 9fa95baa
 const hostField = ({
   required,
   changeMethods,
