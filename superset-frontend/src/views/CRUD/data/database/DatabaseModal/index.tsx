--- conflicted
+++ resolved
@@ -96,52 +96,6 @@
   },
 };
 
-<<<<<<< HEAD
-=======
-const errorAlertMapping = {
-  GENERIC_DB_ENGINE_ERROR: {
-    message: t('Generic database engine error'),
-  },
-  CONNECTION_MISSING_PARAMETERS_ERROR: {
-    message: t('Missing Required Fields'),
-    description: t('Please complete all required fields.'),
-  },
-  CONNECTION_INVALID_HOSTNAME_ERROR: {
-    message: t('Could not verify the host'),
-    description: t(
-      'The host is invalid. Please verify that this field is entered correctly.',
-    ),
-  },
-  CONNECTION_PORT_CLOSED_ERROR: {
-    message: t('Port is closed'),
-    description: t('Please verify that port is open to connect.'),
-  },
-  CONNECTION_INVALID_PORT_ERROR: {
-    message: t('Invalid Port Number'),
-    description: t(
-      'The port must be a whole number less than or equal to 65535.',
-    ),
-  },
-  CONNECTION_ACCESS_DENIED_ERROR: {
-    message: t('Invalid account information'),
-    description: t('Either the username or password is incorrect.'),
-  },
-  CONNECTION_INVALID_PASSWORD_ERROR: {
-    message: t('Invalid account information'),
-    description: t('Either the username or password is incorrect.'),
-  },
-  INVALID_PAYLOAD_SCHEMA_ERROR: {
-    message: t('Incorrect Fields'),
-    description: t('Please make sure all fields are filled out correctly'),
-  },
-  TABLE_DOES_NOT_EXIST_ERROR: {
-    message: t('URL could not be identified'),
-    description: t(
-      'The URL could not be identified. Please check for typos and make sure that "Type of google sheet allowed" selection matches the input',
-    ),
-  },
-};
->>>>>>> 59dda1fa
 interface DatabaseModalProps {
   addDangerToast: (msg: string) => void;
   addSuccessToast: (msg: string) => void;
@@ -1125,22 +1079,8 @@
         <Alert
           type="error"
           css={(theme: SupersetTheme) => antDErrorAlertStyles(theme)}
-<<<<<<< HEAD
           message={t('Database Creation Error')}
           description={message?.[0] || dbErrors}
-=======
-          message={
-            errorAlertMapping[validationErrors?.error_type]?.message ||
-            validationErrors?.error_type
-          }
-          description={
-            errorAlertMapping[validationErrors?.error_type]?.description ||
-            validationErrors?.description ||
-            JSON.stringify(validationErrors)
-          }
-          showIcon
-          closable={false}
->>>>>>> 59dda1fa
         />
       );
     }
