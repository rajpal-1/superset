/**
 * Licensed to the Apache Software Foundation (ASF) under one
 * or more contributor license agreements.  See the NOTICE file
 * distributed with this work for additional information
 * regarding copyright ownership.  The ASF licenses this file
 * to you under the Apache License, Version 2.0 (the
 * "License"); you may not use this file except in compliance
 * with the License.  You may obtain a copy of the License at
 *
 *   http://www.apache.org/licenses/LICENSE-2.0
 *
 * Unless required by applicable law or agreed to in writing,
 * software distributed under the License is distributed on an
 * "AS IS" BASIS, WITHOUT WARRANTIES OR CONDITIONS OF ANY
 * KIND, either express or implied.  See the License for the
 * specific language governing permissions and limitations
 * under the License.
 */
import {
  t,
  SupersetTheme,
  FeatureFlag,
  isFeatureEnabled,
} from '@superset-ui/core';
import React, {
  FunctionComponent,
  useEffect,
  useState,
  useReducer,
  Reducer,
} from 'react';
import Tabs from 'src/components/Tabs';
import { Select } from 'src/common/components';
import Alert from 'src/components/Alert';
import Modal from 'src/components/Modal';
import Button from 'src/components/Button';
import IconButton from 'src/components/IconButton';
import InfoTooltip from 'src/components/InfoTooltip';
import withToasts from 'src/messageToasts/enhancers/withToasts';
import {
  testDatabaseConnection,
  useSingleViewResource,
  useAvailableDatabases,
  useDatabaseValidation,
  getDatabaseImages,
  getConnectionAlert,
} from 'src/views/CRUD/hooks';
import { useCommonConf } from 'src/views/CRUD/data/database/state';
import {
  DatabaseObject,
  DatabaseForm,
  CONFIGURATION_METHOD,
  CatalogObject,
} from 'src/views/CRUD/data/database/types';
import Loading from 'src/components/Loading';
import ExtraOptions from './ExtraOptions';
import SqlAlchemyForm from './SqlAlchemyForm';
import DatabaseConnectionForm from './DatabaseConnectionForm';
import {
  antDErrorAlertStyles,
  antDAlertStyles,
  StyledAlertMargin,
  antDModalNoPaddingStyles,
  antDModalStyles,
  antDTabsStyles,
  buttonLinkStyles,
  alchemyButtonLinkStyles,
  TabHeader,
  formHelperStyles,
  formStyles,
  StyledAlignment,
  SelectDatabaseStyles,
  infoTooltip,
  StyledFooterButton,
  StyledStickyHeader,
} from './styles';
import ModalHeader, { DOCUMENTATION_LINK } from './ModalHeader';

const engineSpecificAlertMapping = {
  gsheets: {
    message: 'Why do I need to create a database?',
    description:
      'To begin using your Google Sheets, you need to create a database first. ' +
      'Databases are used as a way to identify ' +
      'your data so that it can be queried and visualized. This ' +
      'database will hold all of your individual Google Sheets ' +
      'you choose to connect here.',
  },
};

const errorAlertMapping = {
  CONNECTION_MISSING_PARAMETERS_ERROR: {
    message: 'Missing Required Fields',
    description: 'Please complete all required fields.',
  },
  CONNECTION_INVALID_HOSTNAME_ERROR: {
    message: 'Could not verify the host',
    description:
      'The host is invalid. Please verify that this field is entered correctly.',
  },
  CONNECTION_PORT_CLOSED_ERROR: {
    message: 'Port is closed',
    description: 'Please verify that port is open to connect.',
  },
  CONNECTION_INVALID_PORT_ERROR: {
    message: 'Invalid Port Number',
    description: 'The port must be a whole number less than or equal to 65535.',
  },
  CONNECTION_ACCESS_DENIED_ERROR: {
    message: 'Invalid account information',
    description: 'Either the username or password is incorrect.',
  },
  CONNECTION_INVALID_PASSWORD_ERROR: {
    message: 'Invalid account information',
    description: 'Either the username or password is incorrect.',
  },
  INVALID_PAYLOAD_SCHEMA_ERROR: {
    message: 'Incorrect Fields',
    description: 'Please make sure all fields are filled out correctly',
  },
  TABLE_DOES_NOT_EXIST_ERROR: {
    message: 'URL could not be identified',
    description:
      'The URL could not be identified. Please check for typos and make sure that "Type of google sheet allowed" selection matches the input',
  },
};
interface DatabaseModalProps {
  addDangerToast: (msg: string) => void;
  addSuccessToast: (msg: string) => void;
  onDatabaseAdd?: (database?: DatabaseObject) => void; // TODO: should we add a separate function for edit?
  onHide: () => void;
  show: boolean;
  databaseId: number | undefined; // If included, will go into edit mode
}

enum ActionType {
  configMethodChange,
  dbSelected,
  editorChange,
  fetched,
  inputChange,
  parametersChange,
  reset,
  textChange,
  extraInputChange,
  extraEditorChange,
  addTableCatalogSheet,
  removeTableCatalogSheet,
}

interface DBReducerPayloadType {
  target?: string;
  name: string;
  json?: {};
  type?: string;
  checked?: boolean;
  value?: string;
}

type DBReducerActionType =
  | {
      type:
        | ActionType.extraEditorChange
        | ActionType.extraInputChange
        | ActionType.textChange
        | ActionType.inputChange
        | ActionType.editorChange
        | ActionType.parametersChange;
      payload: DBReducerPayloadType;
    }
  | {
      type: ActionType.fetched;
      payload: Partial<DatabaseObject>;
    }
  | {
      type: ActionType.dbSelected;
      payload: {
        database_name?: string;
        engine?: string;
        configuration_method: CONFIGURATION_METHOD;
      };
    }
  | {
      type: ActionType.reset | ActionType.addTableCatalogSheet;
    }
  | {
      type: ActionType.removeTableCatalogSheet;
      payload: {
        indexToDelete: number;
      };
    }
  | {
      type: ActionType.configMethodChange;
      payload: {
        database_name?: string;
        engine?: string;
        configuration_method: CONFIGURATION_METHOD;
      };
    };

function dbReducer(
  state: Partial<DatabaseObject> | null,
  action: DBReducerActionType,
): Partial<DatabaseObject> | null {
  const trimmedState = {
    ...(state || {}),
  };
  let query = '';
  let deserializeExtraJSON = {};
  let extra_json: DatabaseObject['extra_json'];

  switch (action.type) {
    case ActionType.extraEditorChange:
      return {
        ...trimmedState,
        extra_json: {
          ...trimmedState.extra_json,
          [action.payload.name]: action.payload.json,
        },
      };
    case ActionType.extraInputChange:
      if (
        action.payload.name === 'schema_cache_timeout' ||
        action.payload.name === 'table_cache_timeout'
      ) {
        return {
          ...trimmedState,
          extra_json: {
            ...trimmedState.extra_json,
            metadata_cache_timeout: {
              ...trimmedState.extra_json?.metadata_cache_timeout,
              [action.payload.name]: action.payload.value,
            },
          },
        };
      }
      if (action.payload.name === 'schemas_allowed_for_csv_upload') {
        return {
          ...trimmedState,
          extra_json: {
            ...trimmedState.extra_json,
            schemas_allowed_for_csv_upload: (action.payload.value || '').split(
              ',',
            ),
          },
        };
      }
      return {
        ...trimmedState,
        extra_json: {
          ...trimmedState.extra_json,
          [action.payload.name]:
            action.payload.type === 'checkbox'
              ? action.payload.checked
              : action.payload.value,
        },
      };
    case ActionType.inputChange:
      if (action.payload.type === 'checkbox') {
        return {
          ...trimmedState,
          [action.payload.name]: action.payload.checked,
        };
      }
      return {
        ...trimmedState,
        [action.payload.name]: action.payload.value,
      };
    case ActionType.parametersChange:
      if (
        trimmedState.catalog !== undefined &&
        action.payload.type?.startsWith('catalog')
      ) {
        // Formatting wrapping google sheets table catalog
        const idx = action.payload.type?.split('-')[1];
        const catalogToUpdate = trimmedState?.catalog[idx] || {};
        catalogToUpdate[action.payload.name] = action.payload.value;

        const paramatersCatalog = {};
        // eslint-disable-next-line array-callback-return
        trimmedState.catalog?.map((item: CatalogObject) => {
          paramatersCatalog[item.name] = item.value;
        });

        return {
          ...trimmedState,
          parameters: {
            ...trimmedState.parameters,
            catalog: paramatersCatalog,
          },
        };
      }
      return {
        ...trimmedState,
        parameters: {
          ...trimmedState.parameters,
          [action.payload.name]: action.payload.value,
        },
      };
    case ActionType.addTableCatalogSheet:
      if (trimmedState.catalog !== undefined) {
        return {
          ...trimmedState,
          catalog: [...trimmedState.catalog, { name: '', value: '' }],
        };
      }
      return {
        ...trimmedState,
        catalog: [{ name: '', value: '' }],
      };
    case ActionType.removeTableCatalogSheet:
      trimmedState.catalog?.splice(action.payload.indexToDelete, 1);
      return {
        ...trimmedState,
      };
    case ActionType.editorChange:
      return {
        ...trimmedState,
        [action.payload.name]: action.payload.json,
      };
    case ActionType.textChange:
      return {
        ...trimmedState,
        [action.payload.name]: action.payload.value,
      };
    case ActionType.fetched:
      // convert all the keys in this payload into strings
      if (action.payload.extra) {
        extra_json = {
          ...JSON.parse(action.payload.extra || ''),
        } as DatabaseObject['extra_json'];

        deserializeExtraJSON = {
          ...JSON.parse(action.payload.extra || ''),
          metadata_params: JSON.stringify(extra_json?.metadata_params),
          engine_params: JSON.stringify(extra_json?.engine_params),
          schemas_allowed_for_csv_upload:
            extra_json?.schemas_allowed_for_csv_upload,
        };
      }

      if (
        action.payload.backend === 'bigquery' &&
        action.payload.configuration_method ===
          CONFIGURATION_METHOD.DYNAMIC_FORM
      ) {
        // convert query into URI params string
        query = new URLSearchParams(
          action?.payload?.parameters?.query as string,
        ).toString();

        return {
          ...action.payload,
          engine: action.payload.backend,
          configuration_method: action.payload.configuration_method,
          extra_json: deserializeExtraJSON,
          parameters: {
            credentials_info: JSON.stringify(
              action.payload?.parameters?.credentials_info || '',
            ),
            query,
          },
        };
      }

      if (
        action.payload.backend === 'gsheets' &&
        action.payload.configuration_method ===
          CONFIGURATION_METHOD.DYNAMIC_FORM &&
        extra_json?.engine_params?.catalog !== undefined
      ) {
        // pull catalog from engine params
        const engineParamsCatalog = extra_json?.engine_params?.catalog;

        return {
          ...action.payload,
          engine: action.payload.backend,
          configuration_method: action.payload.configuration_method,
          extra_json: deserializeExtraJSON,
          catalog: Object.keys(engineParamsCatalog).map(e => ({
            name: e,
            value: engineParamsCatalog[e],
          })),
        } as DatabaseObject;
      }

      if (action.payload?.parameters?.query) {
        // convert query into URI params string
        query = new URLSearchParams(
          action.payload.parameters.query as string,
        ).toString();

        return {
          ...action.payload,
          encrypted_extra: action.payload.encrypted_extra || '',
          engine: action.payload.backend || trimmedState.engine,
          configuration_method: action.payload.configuration_method,
          extra_json: deserializeExtraJSON,
          parameters: {
            ...action.payload.parameters,
            query,
          },
        };
      }

      return {
        ...action.payload,
        encrypted_extra: action.payload.encrypted_extra || '',
        engine: action.payload.backend || trimmedState.engine,
        configuration_method: action.payload.configuration_method,
        extra_json: deserializeExtraJSON,
        parameters: {
          ...action.payload.parameters,
        },
      };

    case ActionType.dbSelected:
      return {
        ...action.payload,
      };
    case ActionType.configMethodChange:
      return {
        ...action.payload,
      };
    case ActionType.reset:
    default:
      return null;
  }
}

const DEFAULT_TAB_KEY = '1';

const serializeExtra = (extraJson: DatabaseObject['extra_json']) =>
  JSON.stringify({
    ...extraJson,
    metadata_params: JSON.parse((extraJson?.metadata_params as string) || '{}'),
    engine_params: JSON.parse(
      ((extraJson?.engine_params as unknown) as string) || '{}',
    ),
    schemas_allowed_for_csv_upload: (
      extraJson?.schemas_allowed_for_csv_upload || []
    ).filter(schema => schema !== ''),
  });

const DatabaseModal: FunctionComponent<DatabaseModalProps> = ({
  addDangerToast,
  addSuccessToast,
  onDatabaseAdd,
  onHide,
  show,
  databaseId,
}) => {
  const [db, setDB] = useReducer<
    Reducer<Partial<DatabaseObject> | null, DBReducerActionType>
  >(dbReducer, null);
  const [tabKey, setTabKey] = useState<string>(DEFAULT_TAB_KEY);
  const [availableDbs, getAvailableDbs] = useAvailableDatabases();
  const [
    validationErrors,
    getValidation,
    setValidationErrors,
  ] = useDatabaseValidation();
  const [hasConnectedDb, setHasConnectedDb] = useState<boolean>(false);
  const [dbName, setDbName] = useState('');
  const [editNewDb, setEditNewDb] = useState<boolean>(false);
  const [isLoading, setLoading] = useState<boolean>(false);
  const conf = useCommonConf();
  const dbImages = getDatabaseImages();
  const connectionAlert = getConnectionAlert();
  const isEditMode = !!databaseId;
  const sslForced = isFeatureEnabled(
    FeatureFlag.FORCE_DATABASE_CONNECTIONS_SSL,
  );
  const hasAlert =
    connectionAlert || !!(db?.engine && engineSpecificAlertMapping[db.engine]);
  const useSqlAlchemyForm =
    db?.configuration_method === CONFIGURATION_METHOD.SQLALCHEMY_URI;
  const useTabLayout = isEditMode || useSqlAlchemyForm;
  // Database fetch logic
  const {
    state: { loading: dbLoading, resource: dbFetched, error: dbErrors },
    fetchResource,
    createResource,
    updateResource,
    clearError,
  } = useSingleViewResource<DatabaseObject>(
    'database',
    t('database'),
    addDangerToast,
  );
  const isDynamic = (engine: string | undefined) =>
    availableDbs?.databases?.find(
      (DB: DatabaseObject) => DB.backend === engine || DB.engine === engine,
    )?.parameters !== undefined;
  const showDBError = validationErrors || dbErrors;
  const isEmpty = (data?: Object | null) =>
    data && Object.keys(data).length === 0;

  const dbModel: DatabaseForm =
    availableDbs?.databases?.find(
      (available: { engine: string | undefined }) =>
        // TODO: we need a centralized engine in one place
        available.engine === (isEditMode ? db?.backend : db?.engine),
    ) || {};

  // Test Connection logic
  const testConnection = () => {
    if (!db?.sqlalchemy_uri) {
      addDangerToast(t('Please enter a SQLAlchemy URI to test'));
      return;
    }

    const connection = {
      sqlalchemy_uri: db?.sqlalchemy_uri || '',
      database_name: db?.database_name?.trim() || undefined,
      impersonate_user: db?.impersonate_user || undefined,
      extra: serializeExtra(db?.extra_json) || undefined,
      encrypted_extra: db?.encrypted_extra || '',
      server_cert: db?.server_cert || undefined,
    };

    testDatabaseConnection(connection, addDangerToast, addSuccessToast);
  };

  const onClose = () => {
    setDB({ type: ActionType.reset });
    setHasConnectedDb(false);
    setValidationErrors(null); // reset validation errors on close
    clearError();
    setEditNewDb(false);
    onHide();
  };

  const onSave = async () => {
    // eslint-disable-next-line @typescript-eslint/no-unused-vars
    const { id, ...update } = db || {};

    // Clone DB object
    const dbToUpdate = JSON.parse(JSON.stringify(update));

    if (dbToUpdate.configuration_method === CONFIGURATION_METHOD.DYNAMIC_FORM) {
      if (dbToUpdate?.parameters?.query) {
        // convert query params into dictionary
        const urlParams = new URLSearchParams(dbToUpdate?.parameters?.query);
        dbToUpdate.parameters.query = Object.fromEntries(urlParams);
      } else if (
        dbToUpdate?.parameters?.query === '' &&
        'query' in dbModel.parameters.properties
      ) {
        dbToUpdate.parameters.query = {};
      }

      // Validate DB before saving
      await getValidation(dbToUpdate, true);
      if (validationErrors && !isEmpty(validationErrors)) {
        return;
      }

      const engine = dbToUpdate.backend || dbToUpdate.engine;
      if (engine === 'bigquery' && dbToUpdate.parameters?.credentials_info) {
        // wrap encrypted_extra in credentials_info only for BigQuery
        if (
          dbToUpdate.parameters?.credentials_info &&
          typeof dbToUpdate.parameters?.credentials_info === 'object' &&
          dbToUpdate.parameters?.credentials_info.constructor === Object
        ) {
          // Don't cast if object
          dbToUpdate.encrypted_extra = JSON.stringify({
            credentials_info: dbToUpdate.parameters?.credentials_info,
          });

          // Convert credentials info string before updating
          dbToUpdate.parameters.credentials_info = JSON.stringify(
            dbToUpdate.parameters.credentials_info,
          );
        } else {
          dbToUpdate.encrypted_extra = JSON.stringify({
            credentials_info: JSON.parse(
              dbToUpdate.parameters?.credentials_info,
            ),
          });
        }
      }
    }

    if (dbToUpdate?.parameters?.catalog) {
      // need to stringify gsheets catalog to allow it to be seralized
      dbToUpdate.extra_json = {
        engine_params: JSON.stringify({
          catalog: dbToUpdate.parameters.catalog,
        }),
      };
    }

    if (dbToUpdate?.extra_json) {
      // convert extra_json to back to string
      dbToUpdate.extra = serializeExtra(dbToUpdate?.extra_json);
    }

    if (db?.id) {
      setLoading(true);
      const result = await updateResource(
        db.id as number,
        dbToUpdate as DatabaseObject,
        dbToUpdate.configuration_method === CONFIGURATION_METHOD.DYNAMIC_FORM, // onShow toast on SQLA Forms
      );
      if (result) {
        if (onDatabaseAdd) {
          onDatabaseAdd();
        }
        if (!editNewDb) {
          onClose();
        }
      }
    } else if (db) {
      // Create
      setLoading(true);
      const dbId = await createResource(
        dbToUpdate as DatabaseObject,
        dbToUpdate.configuration_method === CONFIGURATION_METHOD.DYNAMIC_FORM, // onShow toast on SQLA Forms
      );
      if (dbId) {
        setHasConnectedDb(true);
        if (onDatabaseAdd) {
          onDatabaseAdd();
        }
        if (useTabLayout) {
          // tab layout only has one step
          // so it should close immediately on save
          onClose();
        }
      }
    }
    setEditNewDb(false);
    setLoading(false);
  };

  const onChange = (type: any, payload: any) => {
    setDB({ type, payload } as DBReducerActionType);
  };

  // Initialize
  const fetchDB = () => {
    if (isEditMode && databaseId) {
      if (!dbLoading) {
        fetchResource(databaseId).catch(e =>
          addDangerToast(
            t(
              'Sorry there was an error fetching database information: %s',
              e.message,
            ),
          ),
        );
      }
    }
  };

  const setDatabaseModel = (database_name: string) => {
    const selectedDbModel = availableDbs?.databases.filter(
      (db: DatabaseObject) => db.name === database_name,
    )[0];
    const { engine, parameters } = selectedDbModel;
    const isDynamic = parameters !== undefined;
    setDB({
      type: ActionType.dbSelected,
      payload: {
        database_name,
        configuration_method: isDynamic
          ? CONFIGURATION_METHOD.DYNAMIC_FORM
          : CONFIGURATION_METHOD.SQLALCHEMY_URI,
        engine,
      },
    });
    setDB({ type: ActionType.addTableCatalogSheet });
  };

  const renderAvailableSelector = () => (
    <div className="available">
      <h4 className="available-label">
        Or choose from a list of other databases we support:
      </h4>
      <div className="control-label">Supported databases</div>
      <Select
        className="available-select"
        onChange={setDatabaseModel}
        placeholder="Choose a database..."
      >
        {[...(availableDbs?.databases || [])]
          ?.sort((a: DatabaseForm, b: DatabaseForm) =>
            a.name.localeCompare(b.name),
          )
          .map((database: DatabaseForm) => (
            <Select.Option value={database.name} key={database.name}>
              {database.name}
            </Select.Option>
          ))}
      </Select>
      <Alert
        showIcon
        closable={false}
        css={(theme: SupersetTheme) => antDAlertStyles(theme)}
        type="info"
        message={
          connectionAlert?.ADD_DATABASE?.message ||
          t('Want to add a new database?')
        }
        description={
          connectionAlert?.ADD_DATABASE ? (
            <>
              Any databases that allow connections via SQL Alchemy URIs can be
              added.{' '}
              <a
                href={connectionAlert?.ADD_DATABASE.contact_link}
                target="_blank"
                rel="noopener noreferrer"
              >
                {connectionAlert?.ADD_DATABASE.contact_description_link}
              </a>{' '}
              {connectionAlert?.ADD_DATABASE.description}
            </>
          ) : (
            <>
              Any databases that allow connections via SQL Alchemy URIs can be
              added. Learn about how to connect a database driver{' '}
              <a
                href={DOCUMENTATION_LINK}
                target="_blank"
                rel="noopener noreferrer"
              >
                here
              </a>
              .
            </>
          )
        }
      />
    </div>
  );

  const renderPreferredSelector = () => (
    <div className="preferred">
      {availableDbs?.databases
        ?.filter((db: DatabaseForm) => db.preferred)
        .map((database: DatabaseForm) => (
          <IconButton
            className="preferred-item"
            onClick={() => setDatabaseModel(database.name)}
            buttonText={database.name}
            icon={dbImages?.[database.engine]}
          />
        ))}
    </div>
  );

  const handleBackButtonOnFinish = () => {
    if (dbFetched) {
      fetchResource(dbFetched.id as number);
    }
    setEditNewDb(true);
  };

  const handleBackButtonOnConnect = () => {
    if (editNewDb) {
      setHasConnectedDb(false);
    }
    setDB({ type: ActionType.reset });
  };

  const renderModalFooter = () => {
    if (db) {
      // if db show back + connenct
      if (!hasConnectedDb || editNewDb) {
        return (
          <>
            <StyledFooterButton key="back" onClick={handleBackButtonOnConnect}>
              Back
            </StyledFooterButton>
            <StyledFooterButton
              key="submit"
              buttonStyle="primary"
              onClick={onSave}
            >
              Connect
            </StyledFooterButton>
          </>
        );
      }

      return (
        <>
          <StyledFooterButton key="back" onClick={handleBackButtonOnFinish}>
            Back
          </StyledFooterButton>
          <StyledFooterButton
            key="submit"
            buttonStyle="primary"
            onClick={onSave}
            data-test="modal-confirm-button"
          >
            Finish
          </StyledFooterButton>
        </>
      );
    }
    return [];
  };

  const renderEditModalFooter = () => (
    <>
      <StyledFooterButton key="close" onClick={onClose}>
        Close
      </StyledFooterButton>
      <StyledFooterButton key="submit" buttonStyle="primary" onClick={onSave}>
        Finish
      </StyledFooterButton>
    </>
  );
  useEffect(() => {
    if (show) {
      setTabKey(DEFAULT_TAB_KEY);
      getAvailableDbs();
      setLoading(true);
    }
    if (databaseId && show) {
      fetchDB();
    }
  }, [show, databaseId]);

  useEffect(() => {
    if (dbFetched) {
      setDB({
        type: ActionType.fetched,
        payload: dbFetched,
      });
      // keep a copy of the name separate for display purposes
      // because it shouldn't change when the form is updated
      setDbName(dbFetched.database_name);
    }
  }, [dbFetched]);

  useEffect(() => {
    if (isLoading) {
      setLoading(false);
    }
  }, [availableDbs]);

  const tabChange = (key: string) => {
    setTabKey(key);
  };
<<<<<<< HEAD
  const renderStepTwoAlert = () =>
    dbModel?.parameters.properties.catalog ? (
      <StyledAlertMargin>
        <Alert
          closable={false}
          css={(theme: SupersetTheme) => antDAlertStyles(theme)}
          type="info"
          showIcon
          message={t('Why do I need to create a database?')}
          description={t(
            'To begin using your Google Sheets, you need to ' +
              'create a database first. Databases are used as ' +
              'a way to identify your data so that it can be queried ' +
              'and visualized. This database will hold all of your ' +
              'individual Google Sheets you choose to connect here.',
          )}
        />
      </StyledAlertMargin>
    ) : (
      <StyledAlertMargin>
        <Alert
          closable={false}
          css={(theme: SupersetTheme) => antDAlertStyles(theme)}
          type="info"
          showIcon
          message={t('IP Allowlist')}
          description={connectionAlert.ALLOWED_IPS}
        />
      </StyledAlertMargin>
=======

  const renderStepTwoAlert = () => {
    const { hostname } = window.location;
    let ipAlert = connectionAlert?.REGIONAL_IPS?.default || '';
    const regionalIPs = connectionAlert?.REGIONAL_IPS || {};
    Object.entries(regionalIPs).forEach(([regex, ipRange]) => {
      if (regex.match(hostname)) {
        ipAlert = ipRange;
      }
    });
    return (
      db?.engine && (
        <StyledAlertMargin>
          <Alert
            closable={false}
            css={(theme: SupersetTheme) => antDAlertStyles(theme)}
            type="info"
            showIcon
            message={
              engineSpecificAlertMapping[db.engine]?.message ||
              connectionAlert?.DEFAULT?.message
            }
            description={
              engineSpecificAlertMapping[db.engine]?.description ||
              connectionAlert?.DEFAULT?.description + ipAlert
            }
          />
        </StyledAlertMargin>
      )
>>>>>>> 98fc29cb
    );
  };

  const errorAlert = () => {
    if (
      isEmpty(dbErrors) ||
      (isEmpty(validationErrors) &&
        !(validationErrors?.error_type in errorAlertMapping))
    ) {
      return <></>;
    }

    if (validationErrors) {
      return (
        <Alert
          type="error"
          css={(theme: SupersetTheme) => antDErrorAlertStyles(theme)}
          message={
            errorAlertMapping[validationErrors?.error_type]?.message ||
            validationErrors?.error_type
          }
          description={
            errorAlertMapping[validationErrors?.error_type]?.description ||
            JSON.stringify(validationErrors)
          }
          showIcon
          closable={false}
        />
      );
    }

    const message: Array<string> = Object.values(dbErrors);
    return (
      <Alert
        type="error"
        css={(theme: SupersetTheme) => antDErrorAlertStyles(theme)}
        message="Database Creation Error"
        description={message[0]}
      />
    );
  };

  const renderFinishState = () => {
    if (!editNewDb) {
      return (
        <ExtraOptions
          db={db as DatabaseObject}
          onInputChange={({ target }: { target: HTMLInputElement }) =>
            onChange(ActionType.inputChange, {
              type: target.type,
              name: target.name,
              checked: target.checked,
              value: target.value,
            })
          }
          onTextChange={({ target }: { target: HTMLTextAreaElement }) =>
            onChange(ActionType.textChange, {
              name: target.name,
              value: target.value,
            })
          }
          onEditorChange={(payload: { name: string; json: any }) =>
            onChange(ActionType.editorChange, payload)
          }
          onExtraInputChange={({ target }: { target: HTMLInputElement }) => {
            onChange(ActionType.extraInputChange, {
              type: target.type,
              name: target.name,
              checked: target.checked,
              value: target.value,
            });
          }}
          onExtraEditorChange={(payload: { name: string; json: any }) =>
            onChange(ActionType.extraEditorChange, payload)
          }
        />
      );
    }
    return (
      <DatabaseConnectionForm
        isEditMode
        sslForced={sslForced}
        dbModel={dbModel}
        db={db as DatabaseObject}
        onParametersChange={({ target }: { target: HTMLInputElement }) =>
          onChange(ActionType.parametersChange, {
            type: target.type,
            name: target.name,
            checked: target.checked,
            value: target.value,
          })
        }
        onChange={({ target }: { target: HTMLInputElement }) =>
          onChange(ActionType.textChange, {
            name: target.name,
            value: target.value,
          })
        }
        onAddTableCatalog={() =>
          setDB({ type: ActionType.addTableCatalogSheet })
        }
        onRemoveTableCatalog={(idx: number) =>
          setDB({
            type: ActionType.removeTableCatalogSheet,
            payload: { indexToDelete: idx },
          })
        }
        getValidation={() => getValidation(db)}
        validationErrors={validationErrors}
      />
    );
  };

  return useTabLayout ? (
    <Modal
      css={(theme: SupersetTheme) => [
        antDTabsStyles,
        antDModalNoPaddingStyles,
        antDModalStyles(theme),
        formHelperStyles(theme),
        formStyles(theme),
      ]}
      name="database"
      data-test="database-modal"
      onHandledPrimaryAction={onSave}
      onHide={onClose}
      primaryButtonName={isEditMode ? t('Save') : t('Connect')}
      width="500px"
      centered
      show={show}
      title={
        <h4>{isEditMode ? t('Edit database') : t('Connect a database')}</h4>
      }
      footer={isEditMode ? renderEditModalFooter() : renderModalFooter()}
    >
      <StyledStickyHeader>
        <TabHeader>
          <ModalHeader
            isLoading={isLoading}
            isEditMode={isEditMode}
            useSqlAlchemyForm={useSqlAlchemyForm}
            hasConnectedDb={hasConnectedDb}
            db={db}
            dbName={dbName}
            dbModel={dbModel}
          />
        </TabHeader>
      </StyledStickyHeader>
      <Tabs
        defaultActiveKey={DEFAULT_TAB_KEY}
        activeKey={tabKey}
        onTabClick={tabChange}
        animated={{ inkBar: true, tabPane: true }}
      >
        <Tabs.TabPane tab={<span>{t('Basic')}</span>} key="1">
          {useSqlAlchemyForm ? (
            <StyledAlignment>
              <SqlAlchemyForm
                db={db as DatabaseObject}
                onInputChange={({ target }: { target: HTMLInputElement }) =>
                  onChange(ActionType.inputChange, {
                    type: target.type,
                    name: target.name,
                    checked: target.checked,
                    value: target.value,
                  })
                }
                conf={conf}
                testConnection={testConnection}
                isEditMode={isEditMode}
              />
              {isDynamic(db?.backend || db?.engine) && !isEditMode && (
                <div css={(theme: SupersetTheme) => infoTooltip(theme)}>
                  <Button
                    buttonStyle="link"
                    onClick={() =>
                      setDB({
                        type: ActionType.configMethodChange,
                        payload: {
                          database_name: db?.database_name,
                          configuration_method:
                            CONFIGURATION_METHOD.DYNAMIC_FORM,
                          engine: db?.engine,
                        },
                      })
                    }
                    css={theme => alchemyButtonLinkStyles(theme)}
                  >
                    Connect this database using the dynamic form instead
                  </Button>
                  <InfoTooltip
                    tooltip={t(
                      'Click this link to switch to an alternate form that exposes only the required fields needed to connect this database.',
                    )}
                    viewBox="0 -6 24 24"
                  />
                </div>
              )}
            </StyledAlignment>
          ) : (
            <DatabaseConnectionForm
              isEditMode
              sslForced={sslForced}
              dbModel={dbModel}
              db={db as DatabaseObject}
              onParametersChange={({ target }: { target: HTMLInputElement }) =>
                onChange(ActionType.parametersChange, {
                  type: target.type,
                  name: target.name,
                  checked: target.checked,
                  value: target.value,
                })
              }
              onChange={({ target }: { target: HTMLInputElement }) =>
                onChange(ActionType.textChange, {
                  name: target.name,
                  value: target.value,
                })
              }
              onAddTableCatalog={() =>
                setDB({ type: ActionType.addTableCatalogSheet })
              }
              onRemoveTableCatalog={(idx: number) =>
                setDB({
                  type: ActionType.removeTableCatalogSheet,
                  payload: { indexToDelete: idx },
                })
              }
              getValidation={() => getValidation(db)}
              validationErrors={validationErrors}
            />
          )}
          {!isEditMode && (
            <StyledAlertMargin>
              <Alert
                closable={false}
                css={(theme: SupersetTheme) => antDAlertStyles(theme)}
                message="Additional fields may be required"
                showIcon
                description={
                  <>
                    Select databases require additional fields to be completed
                    in the Advanced tab to successfully connect the database.
                    Learn what requirements your databases has{' '}
                    <a
                      href={DOCUMENTATION_LINK}
                      target="_blank"
                      rel="noopener noreferrer"
                      className="additional-fields-alert-description"
                    >
                      here
                    </a>
                    .
                  </>
                }
                type="info"
              />
            </StyledAlertMargin>
          )}
        </Tabs.TabPane>
        <Tabs.TabPane tab={<span>{t('Advanced')}</span>} key="2">
          <ExtraOptions
            db={db as DatabaseObject}
            onInputChange={({ target }: { target: HTMLInputElement }) =>
              onChange(ActionType.inputChange, {
                type: target.type,
                name: target.name,
                checked: target.checked,
                value: target.value,
              })
            }
            onTextChange={({ target }: { target: HTMLTextAreaElement }) =>
              onChange(ActionType.textChange, {
                name: target.name,
                value: target.value,
              })
            }
            onEditorChange={(payload: { name: string; json: any }) =>
              onChange(ActionType.editorChange, payload)
            }
            onExtraInputChange={({ target }: { target: HTMLInputElement }) => {
              onChange(ActionType.extraInputChange, {
                type: target.type,
                name: target.name,
                checked: target.checked,
                value: target.value,
              });
            }}
            onExtraEditorChange={(payload: { name: string; json: any }) => {
              onChange(ActionType.extraEditorChange, payload);
            }}
          />
          {showDBError && errorAlert()}
        </Tabs.TabPane>
      </Tabs>
    </Modal>
  ) : (
    <Modal
      css={(theme: SupersetTheme) => [
        antDModalNoPaddingStyles,
        antDModalStyles(theme),
        formHelperStyles(theme),
        formStyles(theme),
      ]}
      name="database"
      onHandledPrimaryAction={onSave}
      onHide={onClose}
      primaryButtonName={hasConnectedDb ? t('Finish') : t('Connect')}
      width="500px"
      centered
      show={show}
      title={<h4>{t('Connect a database')}</h4>}
      footer={renderModalFooter()}
    >
      {hasConnectedDb ? (
        <>
          <ModalHeader
            isLoading={isLoading}
            isEditMode={isEditMode}
            useSqlAlchemyForm={useSqlAlchemyForm}
            hasConnectedDb={hasConnectedDb}
            db={db}
            dbName={dbName}
            dbModel={dbModel}
            editNewDb={editNewDb}
          />
          {renderFinishState()}
        </>
      ) : (
        <>
          {/* Dyanmic Form Step 1 */}
          {!isLoading &&
            (!db ? (
              <SelectDatabaseStyles>
                <ModalHeader
                  isLoading={isLoading}
                  isEditMode={isEditMode}
                  useSqlAlchemyForm={useSqlAlchemyForm}
                  hasConnectedDb={hasConnectedDb}
                  db={db}
                  dbName={dbName}
                  dbModel={dbModel}
                />
                {renderPreferredSelector()}
                {renderAvailableSelector()}
              </SelectDatabaseStyles>
            ) : (
              <>
                <ModalHeader
                  isLoading={isLoading}
                  isEditMode={isEditMode}
                  useSqlAlchemyForm={useSqlAlchemyForm}
                  hasConnectedDb={hasConnectedDb}
                  db={db}
                  dbName={dbName}
                  dbModel={dbModel}
                />
                {hasAlert && renderStepTwoAlert()}
                <DatabaseConnectionForm
                  db={db}
                  sslForced={sslForced}
                  dbModel={dbModel}
                  onAddTableCatalog={() => {
                    setDB({ type: ActionType.addTableCatalogSheet });
                  }}
                  onRemoveTableCatalog={(idx: number) => {
                    setDB({
                      type: ActionType.removeTableCatalogSheet,
                      payload: { indexToDelete: idx },
                    });
                  }}
                  onParametersChange={({
                    target,
                  }: {
                    target: HTMLInputElement;
                  }) =>
                    onChange(ActionType.parametersChange, {
                      type: target.type,
                      name: target.name,
                      checked: target.checked,
                      value: target.value,
                    })
                  }
                  onChange={({ target }: { target: HTMLInputElement }) =>
                    onChange(ActionType.textChange, {
                      name: target.name,
                      value: target.value,
                    })
                  }
                  getValidation={() => getValidation(db)}
                  validationErrors={validationErrors}
                />
                <div css={(theme: SupersetTheme) => infoTooltip(theme)}>
                  <Button
                    data-test="sqla-connect-btn"
                    buttonStyle="link"
                    onClick={() =>
                      setDB({
                        type: ActionType.configMethodChange,
                        payload: {
                          engine: db.engine,
                          configuration_method:
                            CONFIGURATION_METHOD.SQLALCHEMY_URI,
                          database_name: db.database_name,
                        },
                      })
                    }
                    css={buttonLinkStyles}
                  >
                    Connect this database with a SQLAlchemy URI string instead
                  </Button>
                  <InfoTooltip
                    tooltip={t(
                      'Click this link to switch to an alternate form that allows you to input the SQLAlchemy URL for this database manually.',
                    )}
                    viewBox="0 -6 24 24"
                  />
                </div>
                {/* Step 2 */}
                {showDBError && errorAlert()}
              </>
            ))}
        </>
      )}
      {isLoading && <Loading />}
    </Modal>
  );
};

export default withToasts(DatabaseModal);<|MERGE_RESOLUTION|>--- conflicted
+++ resolved
@@ -847,37 +847,6 @@
   const tabChange = (key: string) => {
     setTabKey(key);
   };
-<<<<<<< HEAD
-  const renderStepTwoAlert = () =>
-    dbModel?.parameters.properties.catalog ? (
-      <StyledAlertMargin>
-        <Alert
-          closable={false}
-          css={(theme: SupersetTheme) => antDAlertStyles(theme)}
-          type="info"
-          showIcon
-          message={t('Why do I need to create a database?')}
-          description={t(
-            'To begin using your Google Sheets, you need to ' +
-              'create a database first. Databases are used as ' +
-              'a way to identify your data so that it can be queried ' +
-              'and visualized. This database will hold all of your ' +
-              'individual Google Sheets you choose to connect here.',
-          )}
-        />
-      </StyledAlertMargin>
-    ) : (
-      <StyledAlertMargin>
-        <Alert
-          closable={false}
-          css={(theme: SupersetTheme) => antDAlertStyles(theme)}
-          type="info"
-          showIcon
-          message={t('IP Allowlist')}
-          description={connectionAlert.ALLOWED_IPS}
-        />
-      </StyledAlertMargin>
-=======
 
   const renderStepTwoAlert = () => {
     const { hostname } = window.location;
@@ -907,7 +876,6 @@
           />
         </StyledAlertMargin>
       )
->>>>>>> 98fc29cb
     );
   };
 
