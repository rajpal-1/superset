--- conflicted
+++ resolved
@@ -121,19 +121,11 @@
 `;
 
 const StyledExpandableForm = styled.div`
-<<<<<<< HEAD
-  padding-left: 28px;
-  padding-top: 10px;
-
-  .input-container {
-    padding: 5px;
-=======
   padding-left: ${({ theme }) => theme.gridUnit}px;
   padding-top: ${({ theme }) => theme.gridUnit}px;
 
   .input-container {
     padding: ${({ theme }) => theme.gridUnit}px;
->>>>>>> dbbf8f5d
   }
 `;
 
@@ -149,13 +141,9 @@
   const [db, setDB] = useState<DatabaseObject | null>(null);
   const [isHidden, setIsHidden] = useState<boolean>(true);
   const [tabKey, setTabKey] = useState<string>(DEFAULT_TAB_KEY);
-<<<<<<< HEAD
-  const [isOpen, setIsOpen] = useState<boolean>(true);
-=======
   const [expandableModalisOpen, setExpandableModalIsOpen] = useState<boolean>(
     true,
   );
->>>>>>> dbbf8f5d
   const [createAsOpen, setCreateAsOpen] = useState<boolean>(false);
   const [ctas, setCtas] = useState<boolean>(false);
   const [cvas, setCvas] = useState<boolean>(false);
@@ -310,11 +298,7 @@
     }
 
     if (target.id === 'expose_in_sqllab') {
-<<<<<<< HEAD
-      setIsOpen(!isOpen);
-=======
       setExpandableModalIsOpen(!expandableModalisOpen);
->>>>>>> dbbf8f5d
     }
 
     // Conditional form rendering
@@ -555,11 +539,7 @@
                 />
               </div>
               <StyledExpandableForm
-<<<<<<< HEAD
-                style={{ display: isOpen ? 'inherit' : 'none' }}
-=======
                 style={{ display: expandableModalisOpen ? 'inherit' : 'none' }}
->>>>>>> dbbf8f5d
               >
                 <StyledInputContainer>
                   <div className="input-container">
@@ -568,13 +548,8 @@
                       indeterminate={false}
                       checked={db ? !!db.allow_ctas : false}
                       onChange={onInputChange}
-<<<<<<< HEAD
-                    />
-                    <div>{t('Allow CREATE TABLE AS')}</div>
-=======
                       labelText={t('Allow CREATE TABLE AS')}
                     />
->>>>>>> dbbf8f5d
                     <InfoTooltip
                       tooltip={t(
                         'Allow creation of new tables based on queries',
@@ -589,13 +564,8 @@
                       indeterminate={false}
                       checked={db ? !!db.allow_cvas : false}
                       onChange={onInputChange}
-<<<<<<< HEAD
-                    />
-                    <div>{t('Allow CREATE VIEW AS')}</div>
-=======
                       labelText={t('Allow CREATE VIEW AS')}
                     />
->>>>>>> dbbf8f5d
                     <InfoTooltip
                       tooltip={t(
                         'Allow creation of new views based on queries',
@@ -633,13 +603,8 @@
                       indeterminate={false}
                       checked={db ? !!db.allow_dml : false}
                       onChange={onInputChange}
-<<<<<<< HEAD
-                    />
-                    <div>{t('Allow DML')}</div>
-=======
                       labelText={t('Allow DML')}
                     />
->>>>>>> dbbf8f5d
                     <InfoTooltip
                       tooltip={t(
                         'Allow manipulation of the database using non-SELECT statements such as UPDATE, DELETE, CREATE, etc.',
@@ -656,13 +621,8 @@
                         db ? !!db.allow_multi_schema_metadata_fetch : false
                       }
                       onChange={onInputChange}
-<<<<<<< HEAD
-                    />
-                    <div>{t('Allow multi schema metadata fetch')}</div>
-=======
                       labelText={t('Allow multi schema metadata fetch')}
                     />
->>>>>>> dbbf8f5d
                     <InfoTooltip
                       tooltip={t(
                         'Allow SQL Lab to fetch a list of all tables and all views across all database ' +
