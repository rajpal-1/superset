/**
 * Licensed to the Apache Software Foundation (ASF) under one
 * or more contributor license agreements.  See the NOTICE file
 * distributed with this work for additional information
 * regarding copyright ownership.  The ASF licenses this file
 * to you under the Apache License, Version 2.0 (the
 * "License"); you may not use this file except in compliance
 * with the License.  You may obtain a copy of the License at
 *
 *   http://www.apache.org/licenses/LICENSE-2.0
 *
 * Unless required by applicable law or agreed to in writing,
 * software distributed under the License is distributed on an
 * "AS IS" BASIS, WITHOUT WARRANTIES OR CONDITIONS OF ANY
 * KIND, either express or implied.  See the License for the
 * specific language governing permissions and limitations
 * under the License.
 */
import { SupersetClient, t, styled } from '@superset-ui/core';
import React, { useState, useMemo } from 'react';
import rison from 'rison';
import { isFeatureEnabled, FeatureFlag } from 'src/featureFlags';
import { useListViewResource } from 'src/views/CRUD/hooks';
import { createErrorHandler } from 'src/views/CRUD/utils';
import withToasts from 'src/messageToasts/enhancers/withToasts';
import SubMenu, { SubMenuProps } from 'src/components/Menu/SubMenu';
import DeleteModal from 'src/components/DeleteModal';
import TooltipWrapper from 'src/components/TooltipWrapper';
import Icon from 'src/components/Icon';
import ListView, { Filters } from 'src/components/ListView';
import { commonMenuData } from 'src/views/CRUD/data/common';
<<<<<<< HEAD
import ImportModelsModal, {
  StyledIcon,
} from 'src/components/ImportModal/index';
import { CellType } from 'src/views/CRUD/types';
=======
import ImportModelsModal from 'src/components/ImportModal/index';
>>>>>>> 790ac5ef
import DatabaseModal from './DatabaseModal';
import { DatabaseObject } from './types';

const PAGE_SIZE = 25;
const PASSWORDS_NEEDED_MESSAGE = t(
  'The passwords for the databases below are needed in order to ' +
    'import them. Please note that the "Secure Extra" and "Certificate" ' +
    'sections of the database configuration are not present in export ' +
    'files, and should be added manually after the import if they are needed.',
);
const CONFIRM_OVERWRITE_MESSAGE = t(
  'You are importing one or more databases that already exist. ' +
    'Overwriting might cause you to lose some of your work. Are you ' +
    'sure you want to overwrite?',
);

interface DatabaseDeleteObject extends DatabaseObject {
  chart_count: number;
  dashboard_count: number;
}
interface DatabaseListProps {
  addDangerToast: (msg: string) => void;
  addSuccessToast: (msg: string) => void;
}

const IconBlack = styled(Icon)`
  color: ${({ theme }) => theme.colors.grayscale.dark1};
`;

function BooleanDisplay({ value }: { value: Boolean }) {
  return value ? <IconBlack name="check" /> : <IconBlack name="cancel-x" />;
}

function DatabaseList({ addDangerToast, addSuccessToast }: DatabaseListProps) {
  const {
    state: {
      loading,
      resourceCount: databaseCount,
      resourceCollection: databases,
    },
    hasPerm,
    fetchData,
    refreshData,
  } = useListViewResource<DatabaseObject>(
    'database',
    t('database'),
    addDangerToast,
  );
  const [databaseModalOpen, setDatabaseModalOpen] = useState<boolean>(false);
  const [
    databaseCurrentlyDeleting,
    setDatabaseCurrentlyDeleting,
  ] = useState<DatabaseDeleteObject | null>(null);
  const [currentDatabase, setCurrentDatabase] = useState<DatabaseObject | null>(
    null,
  );
  const [importingDatabase, showImportModal] = useState<boolean>(false);
  const [passwordFields, setPasswordFields] = useState<string[]>([]);

  const openDatabaseImportModal = () => {
    showImportModal(true);
  };

  const closeDatabaseImportModal = () => {
    showImportModal(false);
  };

  const handleDatabaseImport = () => {
    showImportModal(false);
    refreshData();
  };

  const openDatabaseDeleteModal = (database: DatabaseObject) =>
    SupersetClient.get({
      endpoint: `/api/v1/database/${database.id}/related_objects/`,
    })
      .then(({ json = {} }) => {
        setDatabaseCurrentlyDeleting({
          ...database,
          chart_count: json.charts.count,
          dashboard_count: json.dashboards.count,
        });
      })
      .catch(
        createErrorHandler(errMsg =>
          t(
            'An error occurred while fetching database related data: %s',
            errMsg,
          ),
        ),
      );

  function handleDatabaseDelete({ id, database_name: dbName }: DatabaseObject) {
    SupersetClient.delete({
      endpoint: `/api/v1/database/${id}`,
    }).then(
      () => {
        refreshData();
        addSuccessToast(t('Deleted: %s', dbName));

        // Close delete modal
        setDatabaseCurrentlyDeleting(null);
      },
      createErrorHandler(errMsg =>
        addDangerToast(t('There was an issue deleting %s: %s', dbName, errMsg)),
      ),
    );
  }

  function handleDatabaseEdit(database: DatabaseObject) {
    // Set database and open modal
    setCurrentDatabase(database);
    setDatabaseModalOpen(true);
  }

  const canCreate = hasPerm('can_write');
  const canEdit = hasPerm('can_write');
  const canDelete = hasPerm('can_write');
  const canExport =
    hasPerm('can_read') && isFeatureEnabled(FeatureFlag.VERSIONED_EXPORT);

  const menuData: SubMenuProps = {
    activeChild: 'Databases',
    ...commonMenuData,
  };

  if (canCreate) {
    menuData.buttons = [
      {
        'data-test': 'btn-create-database',
        name: (
          <>
            <i className="fa fa-plus" /> {t('Database')}{' '}
          </>
        ),
        buttonStyle: 'primary',
        onClick: () => {
          // Ensure modal will be opened in add mode
          setCurrentDatabase(null);
          setDatabaseModalOpen(true);
        },
      },
    ];

    if (isFeatureEnabled(FeatureFlag.VERSIONED_EXPORT)) {
      menuData.buttons.push({
        name: <Icon name="import" />,
        buttonStyle: 'link',
        onClick: openDatabaseImportModal,
      });
    }
  }

  function handleDatabaseExport(database: DatabaseObject) {
    return window.location.assign(
      `/api/v1/database/export/?q=${rison.encode([database.id])}`,
    );
  }

  const initialSort = [{ id: 'changed_on_delta_humanized', desc: true }];
  const columns = useMemo(
    () => [
      {
        accessor: 'database_name',
        Header: t('Database'),
      },
      {
        accessor: 'backend',
        Header: t('Backend'),
        size: 'xxl',
        disableSortBy: true, // TODO: api support for sorting by 'backend'
      },
      {
        accessor: 'allow_run_async',
        Header: (
          <TooltipWrapper
            label="allow-run-async-header"
            tooltip={t('Asynchronous Query Execution')}
            placement="top"
          >
            <span>{t('AQE')}</span>
          </TooltipWrapper>
        ),
        Cell: ({
          row: {
            original: { allow_run_async: allowRunAsync },
          },
        }: CellType) => <BooleanDisplay value={allowRunAsync} />,
        size: 'md',
      },
      {
        accessor: 'allow_dml',
        Header: (
          <TooltipWrapper
            label="allow-dml-header"
            tooltip={t('Allow Data Manipulation Language')}
            placement="top"
          >
            <span>{t('DML')}</span>
          </TooltipWrapper>
        ),
        Cell: ({
          row: {
            original: { allow_dml: allowDML },
          },
        }: CellType) => <BooleanDisplay value={allowDML} />,
        size: 'md',
      },
      {
        accessor: 'allow_csv_upload',
        Header: t('CSV Upload'),
        Cell: ({
          row: {
            original: { allow_csv_upload: allowCSVUpload },
          },
        }: CellType) => <BooleanDisplay value={allowCSVUpload} />,
        size: 'xl',
      },
      {
        accessor: 'expose_in_sqllab',
        Header: t('Expose in SQL Lab'),
        Cell: ({
          row: {
            original: { expose_in_sqllab: exposeInSqllab },
          },
        }: CellType) => <BooleanDisplay value={exposeInSqllab} />,
        size: 'xxl',
      },
      {
        accessor: 'created_by',
        disableSortBy: true,
        Header: t('Created By'),
        Cell: ({
          row: {
            original: { created_by: createdBy },
          },
        }: CellType) =>
          createdBy ? `${createdBy.first_name} ${createdBy.last_name}` : '',
        size: 'xl',
      },
      {
        Cell: ({
          row: {
            original: { changed_on_delta_humanized: changedOn },
          },
        }: CellType) => changedOn,
        Header: t('Last Modified'),
        accessor: 'changed_on_delta_humanized',
        size: 'xl',
      },
      {
        Cell: ({ row: { original } }: CellType) => {
          const handleEdit = () => handleDatabaseEdit(original);
          const handleDelete = () => openDatabaseDeleteModal(original);
          const handleExport = () => handleDatabaseExport(original);
          if (!canEdit && !canDelete && !canExport) {
            return null;
          }
          return (
            <span className="actions">
              {canDelete && (
                <span
                  role="button"
                  tabIndex={0}
                  className="action-button"
                  data-test="database-delete"
                  onClick={handleDelete}
                >
                  <TooltipWrapper
                    label="delete-action"
                    tooltip={t('Delete database')}
                    placement="bottom"
                  >
                    <Icon name="trash" />
                  </TooltipWrapper>
                </span>
              )}
              {canExport && (
                <TooltipWrapper
                  label="export-action"
                  tooltip={t('Export')}
                  placement="bottom"
                >
                  <span
                    role="button"
                    tabIndex={0}
                    className="action-button"
                    onClick={handleExport}
                  >
                    <Icon name="share" />
                  </span>
                </TooltipWrapper>
              )}
              {canEdit && (
                <TooltipWrapper
                  label="edit-action"
                  tooltip={t('Edit')}
                  placement="bottom"
                >
                  <span
                    role="button"
                    data-test="database-edit"
                    tabIndex={0}
                    className="action-button"
                    onClick={handleEdit}
                  >
                    <Icon name="edit-alt" />
                  </span>
                </TooltipWrapper>
              )}
            </span>
          );
        },
        Header: t('Actions'),
        id: 'actions',
        hidden: !canEdit && !canDelete,
        disableSortBy: true,
      },
    ],
    [canDelete, canEdit, canExport],
  );

  const filters: Filters = useMemo(
    () => [
      {
        Header: t('Expose in SQL Lab'),
        id: 'expose_in_sqllab',
        input: 'select',
        operator: 'eq',
        unfilteredLabel: 'All',
        selects: [
          { label: 'Yes', value: true },
          { label: 'No', value: false },
        ],
      },
      {
        Header: (
          <TooltipWrapper
            label="allow-run-async-filter-header"
            tooltip={t('Asynchronous Query Execution')}
            placement="top"
          >
            <span>{t('AQE')}</span>
          </TooltipWrapper>
        ),
        id: 'allow_run_async',
        input: 'select',
        operator: 'eq',
        unfilteredLabel: 'All',
        selects: [
          { label: 'Yes', value: true },
          { label: 'No', value: false },
        ],
      },
      {
        Header: t('Search'),
        id: 'database_name',
        input: 'search',
        operator: 'ct',
      },
    ],
    [],
  );

  return (
    <>
      <SubMenu {...menuData} />
      <DatabaseModal
        database={currentDatabase}
        show={databaseModalOpen}
        onHide={() => setDatabaseModalOpen(false)}
        onDatabaseAdd={() => {
          refreshData();
        }}
      />
      {databaseCurrentlyDeleting && (
        <DeleteModal
          description={t(
            'The database %s is linked to %s charts that appear on %s dashboards. Are you sure you want to continue? Deleting the database will break those objects.',
            databaseCurrentlyDeleting.database_name,
            databaseCurrentlyDeleting.chart_count,
            databaseCurrentlyDeleting.dashboard_count,
          )}
          onConfirm={() => {
            if (databaseCurrentlyDeleting) {
              handleDatabaseDelete(databaseCurrentlyDeleting);
            }
          }}
          onHide={() => setDatabaseCurrentlyDeleting(null)}
          open
          title={t('Delete Database?')}
        />
      )}

      <ListView<DatabaseObject>
        className="database-list-view"
        columns={columns}
        count={databaseCount}
        data={databases}
        fetchData={fetchData}
        filters={filters}
        initialSort={initialSort}
        loading={loading}
        pageSize={PAGE_SIZE}
      />

      <ImportModelsModal
        resourceName="database"
        resourceLabel={t('database')}
        passwordsNeededMessage={PASSWORDS_NEEDED_MESSAGE}
        confirmOverwriteMessage={CONFIRM_OVERWRITE_MESSAGE}
        addDangerToast={addDangerToast}
        addSuccessToast={addSuccessToast}
        onModelImport={handleDatabaseImport}
        show={importingDatabase}
        onHide={closeDatabaseImportModal}
        passwordFields={passwordFields}
        setPasswordFields={setPasswordFields}
      />
    </>
  );
}

export default withToasts(DatabaseList);<|MERGE_RESOLUTION|>--- conflicted
+++ resolved
@@ -29,14 +29,9 @@
 import Icon from 'src/components/Icon';
 import ListView, { Filters } from 'src/components/ListView';
 import { commonMenuData } from 'src/views/CRUD/data/common';
-<<<<<<< HEAD
-import ImportModelsModal, {
-  StyledIcon,
-} from 'src/components/ImportModal/index';
+import ImportModelsModal from 'src/components/ImportModal/index';
 import { CellType } from 'src/views/CRUD/types';
-=======
-import ImportModelsModal from 'src/components/ImportModal/index';
->>>>>>> 790ac5ef
+import { $anyType } from 'src/constants';
 import DatabaseModal from './DatabaseModal';
 import { DatabaseObject } from './types';
 
@@ -109,7 +104,7 @@
     refreshData();
   };
 
-  const openDatabaseDeleteModal = (database: DatabaseObject) =>
+  const openDatabaseDeleteModal = (database: $anyType) =>
     SupersetClient.get({
       endpoint: `/api/v1/database/${database.id}/related_objects/`,
     })
@@ -146,7 +141,7 @@
     );
   }
 
-  function handleDatabaseEdit(database: DatabaseObject) {
+  function handleDatabaseEdit(database: $anyType) {
     // Set database and open modal
     setCurrentDatabase(database);
     setDatabaseModalOpen(true);
@@ -190,7 +185,7 @@
     }
   }
 
-  function handleDatabaseExport(database: DatabaseObject) {
+  function handleDatabaseExport(database: $anyType) {
     return window.location.assign(
       `/api/v1/database/export/?q=${rison.encode([database.id])}`,
     );
