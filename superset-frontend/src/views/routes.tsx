--- conflicted
+++ resolved
@@ -106,7 +106,6 @@
       /* webpackChunkName: "SavedQueryList" */ 'src/views/CRUD/data/savedquery/SavedQueryList'
     ),
 );
-<<<<<<< HEAD
 const AllEntitiesPage = lazy(
   () =>
     import(
@@ -116,14 +115,6 @@
 const TagsPage = lazy(
   () => import(/* webpackChunkName: "TagList" */ 'src/views/CRUD/tags/TagList'),
 );
-const RowLevelSecurity = lazy(
-  () =>
-    import(
-      /* webpackChunkName: "RowLevelSecurity" */ 'src/views/CRUD/rowlevelsecurity/RowLevelSecurityList'
-    ),
-);
-=======
->>>>>>> 21a2e7bc
 
 type Routes = {
   path: string;
