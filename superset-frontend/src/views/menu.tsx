--- conflicted
+++ resolved
@@ -28,14 +28,11 @@
 import { theme } from 'src/preamble';
 
 import { Provider } from 'react-redux';
-import { store } from './store';
+import { setupStore } from './store';
 
-<<<<<<< HEAD
-=======
 // Disable connecting to redux debugger so that the React app injected
 // Below the menu like SqlLab or Explore can connect its redux store to the debugger
 const store = setupStore(true);
->>>>>>> 667f4101
 const container = document.getElementById('app');
 const bootstrapJson = container?.getAttribute('data-bootstrap') ?? '{}';
 const bootstrap = JSON.parse(bootstrapJson);
