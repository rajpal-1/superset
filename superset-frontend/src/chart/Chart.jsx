--- conflicted
+++ resolved
@@ -156,11 +156,7 @@
     }
     return (
       <ErrorMessageWithStackTrace
-<<<<<<< HEAD
-        error={queryResponse?.errors?.[0]}
-=======
         error={error}
->>>>>>> f7465902
         message={chartAlert || queryResponse?.message}
         link={queryResponse ? queryResponse.link : null}
         source={dashboardId ? 'dashboard' : 'explore'}
