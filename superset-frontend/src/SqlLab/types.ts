/**
 * Licensed to the Apache Software Foundation (ASF) under one
 * or more contributor license agreements.  See the NOTICE file
 * distributed with this work for additional information
 * regarding copyright ownership.  The ASF licenses this file
 * to you under the Apache License, Version 2.0 (the
 * "License"); you may not use this file except in compliance
 * with the License.  You may obtain a copy of the License at
 *
 *   http://www.apache.org/licenses/LICENSE-2.0
 *
 * Unless required by applicable law or agreed to in writing,
 * software distributed under the License is distributed on an
 * "AS IS" BASIS, WITHOUT WARRANTIES OR CONDITIONS OF ANY
 * KIND, either express or implied.  See the License for the
 * specific language governing permissions and limitations
 * under the License.
 */
import { JsonObject, QueryResponse } from '@superset-ui/core';
import { UserWithPermissionsAndRoles } from 'src/types/bootstrapTypes';
import { ToastType } from 'src/components/MessageToasts/types';
import { DropdownButtonProps } from 'src/components/DropdownButton';
import { ButtonProps } from 'src/components/Button';

export type QueryButtonProps = DropdownButtonProps | ButtonProps;

// Object as Dictionary (associative array) with Query id as the key and type Query as the value
export type QueryDictionary = {
  [id: string]: QueryResponse;
};

export enum QueryEditorVersion {
  v1 = 1,
}

export const LatestQueryEditorVersion = QueryEditorVersion.v1;

export interface CursorPosition {
  row: number;
  column: number;
}

export interface QueryEditor {
  version: QueryEditorVersion;
  id: string;
  dbId?: number;
  name: string;
  title?: string; // keep it optional for backward compatibility
  schema?: string;
  autorun: boolean;
  sql: string;
  remoteId: number | null;
  hideLeftBar?: boolean;
  latestQueryId?: string | null;
  templateParams?: string;
  selectedText?: string;
  queryLimit?: number;
  description?: string;
  loaded?: boolean;
  inLocalStorage?: boolean;
  northPercent?: number;
  southPercent?: number;
  updatedAt?: number;
<<<<<<< HEAD
  resultSearch?: string;
=======
  cursorPosition?: CursorPosition;
>>>>>>> e9c2fdf8
}

export type toastState = {
  id: string;
  toastType: ToastType;
  text: string;
  duration: number;
  noDuplicate: boolean;
};

export type UnsavedQueryEditor = Partial<QueryEditor>;

export interface Table {
  id: string;
  dbId: number;
  schema: string;
  name: string;
  queryEditorId: QueryEditor['id'];
  dataPreviewQueryId: string | null;
  expanded?: boolean;
  initialized?: boolean;
}

export type SqlLabRootState = {
  sqlLab: {
    activeSouthPaneTab: string | number; // default is string; action.newQuery.id is number
    alerts: any[];
    databases: Record<string, any>;
    dbConnect: boolean;
    offline: boolean;
    queries: Record<string, QueryResponse>;
    queryEditors: QueryEditor[];
    tabHistory: string[]; // default is activeTab ? [activeTab.id.toString()] : []
    tables: Table[];
    queriesLastUpdate: number;
    errorMessage: string | null;
    unsavedQueryEditor: UnsavedQueryEditor;
    queryCostEstimates?: Record<string, QueryCostEstimate>;
    editorTabLastUpdatedAt: number;
  };
  localStorageUsageInKilobytes: number;
  messageToasts: toastState[];
  user: UserWithPermissionsAndRoles;
  common: {
    flash_messages: string[];
    conf: JsonObject;
  };
};

export enum DatasetRadioState {
  SAVE_NEW = 1,
  OVERWRITE_DATASET = 2,
}

export const EXPLORE_CHART_DEFAULT = {
  metrics: [],
  groupby: [],
  time_range: 'No filter',
  row_limit: 1000,
};

export interface DatasetOwner {
  first_name: string;
  id: number;
  last_name: string;
  username: string;
}

export interface DatasetOptionAutocomplete {
  value: string;
  datasetId: number;
  owners: [DatasetOwner];
}

export interface SchemaOption {
  value: string;
  label: string;
  title: string;
}

export interface QueryCostEstimate {
  completed: string;
  cost: Record<string, any>[];
  error: string;
}<|MERGE_RESOLUTION|>--- conflicted
+++ resolved
@@ -61,11 +61,8 @@
   northPercent?: number;
   southPercent?: number;
   updatedAt?: number;
-<<<<<<< HEAD
+  cursorPosition?: CursorPosition;
   resultSearch?: string;
-=======
-  cursorPosition?: CursorPosition;
->>>>>>> e9c2fdf8
 }
 
 export type toastState = {
