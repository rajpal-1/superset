/**
 * Licensed to the Apache Software Foundation (ASF) under one
 * or more contributor license agreements.  See the NOTICE file
 * distributed with this work for additional information
 * regarding copyright ownership.  The ASF licenses this file
 * to you under the Apache License, Version 2.0 (the
 * "License"); you may not use this file except in compliance
 * with the License.  You may obtain a copy of the License at
 *
 *   http://www.apache.org/licenses/LICENSE-2.0
 *
 * Unless required by applicable law or agreed to in writing,
 * software distributed under the License is distributed on an
 * "AS IS" BASIS, WITHOUT WARRANTIES OR CONDITIONS OF ANY
 * KIND, either express or implied.  See the License for the
 * specific language governing permissions and limitations
 * under the License.
 */
import React, { CSSProperties } from 'react';
import { Alert, ButtonGroup } from 'react-bootstrap';
import ProgressBar from 'src/common/components/ProgressBar';
<<<<<<< HEAD
=======
import moment from 'moment';
import { RadioChangeEvent } from 'antd/lib/radio';
>>>>>>> 38bb6f3f
import Button from 'src/components/Button';
import shortid from 'shortid';
import { styled, t } from '@superset-ui/core';

import ErrorMessageWithStackTrace from 'src/components/ErrorMessage/ErrorMessageWithStackTrace';
import { SaveDatasetModal } from 'src/SqlLab/components/SaveDatasetModal';
import { getByUser, put as updateDatset } from 'src/api/dataset';
import Loading from '../../components/Loading';
import ExploreCtasResultsButton from './ExploreCtasResultsButton';
import ExploreResultsButton from './ExploreResultsButton';
import HighlightedSql from './HighlightedSql';
import FilterableTable from '../../components/FilterableTable/FilterableTable';
import QueryStateLabel from './QueryStateLabel';
import CopyToClipboard from '../../components/CopyToClipboard';
import { prepareCopyToClipboardTabularData } from '../../utils/common';
import { exploreChart } from '../../explore/exploreUtils';
import { CtasEnum } from '../actions/sqlLab';
import { Query } from '../types';

const SEARCH_HEIGHT = 46;

enum DatasetRadioState {
  SAVE_NEW = 1,
  OVERWRITE_DATASET = 2,
}

const EXPLORE_CHART_DEFAULT = {
  metrics: [],
  groupby: [],
  time_range: 'No filter',
  viz_type: 'table',
};

const LOADING_STYLES: CSSProperties = { position: 'relative', minHeight: 100 };

interface DatasetOption {
  datasetId: number;
  datasetName: string;
}

interface DatasetOptionAutocomplete {
  value: string;
  datasetId: number;
}

interface ResultSetProps {
  actions: Record<string, any>;
  cache?: boolean;
  csv?: boolean;
  database?: Record<string, any>;
  displayLimit: number;
  height: number;
  query: Query;
  search?: boolean;
  showSql?: boolean;
  visualize?: boolean;
}

interface ResultSetState {
  searchText: string;
  showExploreResultsButton: boolean;
  data: Record<string, any>[];
  showSaveDatasetModal: boolean;
  newSaveDatasetName: string;
  userDatasetsOwned: DatasetOption[];
  saveDatasetRadioBtnState: number;
  shouldOverwriteDataSet: boolean;
  datasetToOverwrite: Record<string, any>;
  saveModalAutocompleteValue: string;
  userDatasetOptions: DatasetOptionAutocomplete[];
}

// Making text render line breaks/tabs as is as monospace,
// but wrapping text too so text doesn't overflow
const MonospaceDiv = styled.div`
  font-family: ${({ theme }) => theme.typography.families.monospace};
  white-space: pre;
  word-break: break-word;
  overflow-x: auto;
  white-space: pre-wrap;
`;

export default class ResultSet extends React.PureComponent<
  ResultSetProps,
  ResultSetState
> {
  static defaultProps = {
    cache: false,
    csv: true,
    database: {},
    search: true,
    showSql: false,
    visualize: true,
  };

  constructor(props: ResultSetProps) {
    super(props);
    this.state = {
      searchText: '',
      showExploreResultsButton: false,
      data: [],
      showSaveDatasetModal: false,
      newSaveDatasetName: this.getDefaultDatasetName(),
      userDatasetsOwned: [],
      saveDatasetRadioBtnState: DatasetRadioState.SAVE_NEW,
      shouldOverwriteDataSet: false,
      datasetToOverwrite: {},
      saveModalAutocompleteValue: '',
      userDatasetOptions: [],
    };

    this.changeSearch = this.changeSearch.bind(this);
    this.fetchResults = this.fetchResults.bind(this);
    this.popSelectStar = this.popSelectStar.bind(this);
    this.reFetchQueryResults = this.reFetchQueryResults.bind(this);
    this.toggleExploreResultsButton = this.toggleExploreResultsButton.bind(
      this,
    );
    this.handleSaveInDataset = this.handleSaveInDataset.bind(this);
    this.handleHideSaveModal = this.handleHideSaveModal.bind(this);
    this.handleDatasetNameChange = this.handleDatasetNameChange.bind(this);
    this.handleSaveDatasetRadioBtnState = this.handleSaveDatasetRadioBtnState.bind(
      this,
    );
    this.handleOverwriteCancel = this.handleOverwriteCancel.bind(this);
    this.handleOverwriteDataset = this.handleOverwriteDataset.bind(this);
    this.handleOverwriteDatasetOption = this.handleOverwriteDatasetOption.bind(
      this,
    );
    this.handleSaveDatasetModalSearch = this.handleSaveDatasetModalSearch.bind(
      this,
    );
    this.handleFilterAutocompleteOption = this.handleFilterAutocompleteOption.bind(
      this,
    );
    this.handleOnChangeAutoComplete = this.handleOnChangeAutoComplete.bind(
      this,
    );
    this.handleExploreBtnClick = this.handleExploreBtnClick.bind(this);
  }

  async componentDidMount() {
    // only do this the first time the component is rendered/mounted
    this.reRunQueryIfSessionTimeoutErrorOnMount();

    const appContainer = document.getElementById('app');
    const bootstrapData = JSON.parse(
      appContainer?.getAttribute('data-bootstrap') || '{}',
    );

    const datasets = await getByUser(bootstrapData.user.userId);
    const userDatasetsOwned = datasets.map(
      (r: { table_name: string; id: number }) => ({
        datasetName: r.table_name,
        datasetId: r.id,
      }),
    );

    this.setState({ userDatasetsOwned });
  }

  UNSAFE_componentWillReceiveProps(nextProps: ResultSetProps) {
    // when new results comes in, save them locally and clear in store
    if (
      this.props.cache &&
      !nextProps.query.cached &&
      nextProps.query.results &&
      nextProps.query.results.data &&
      nextProps.query.results.data.length > 0
    ) {
      this.setState({ data: nextProps.query.results.data }, () =>
        this.clearQueryResults(nextProps.query),
      );
    }
    if (
      nextProps.query.resultsKey &&
      nextProps.query.resultsKey !== this.props.query.resultsKey
    ) {
      this.fetchResults(nextProps.query);
    }
  }

  getDefaultDatasetName = () => {
    return `${this.props.query.tab} ${moment().format('MM/DD/YYYY HH:mm:ss')}`;
  };

  handleOnChangeAutoComplete = () => {
    this.setState({ datasetToOverwrite: {} });
  };

  handleOverwriteDataset = async () => {
    const { sql, results, dbId } = this.props.query;
    const { datasetToOverwrite } = this.state;

    await updateDatset(
      datasetToOverwrite.datasetId,
      dbId,
      sql,
      results.selected_columns.map(d => ({ column_name: d.name })),
      true,
    );

    this.setState({
      showSaveDatasetModal: false,
      shouldOverwriteDataSet: false,
      datasetToOverwrite: {},
      newSaveDatasetName: this.getDefaultDatasetName(),
    });

    exploreChart({
      ...EXPLORE_CHART_DEFAULT,
      datasource: `${datasetToOverwrite.datasetId}__table`,
      all_columns: results.selected_columns.map(d => d.name),
    });
  };

  handleSaveInDataset = () => {
    // if user wants to overwrite a dataset we need to prompt them
    if (
      this.state.saveDatasetRadioBtnState ===
      DatasetRadioState.OVERWRITE_DATASET
    ) {
      this.setState({ shouldOverwriteDataSet: true });
      return;
    }

    const { schema, sql, dbId, templateParams } = this.props.query;
    const selectedColumns = this.props.query?.results?.selected_columns || [];

    this.props.actions
      .createDatasource({
        schema,
        sql,
        dbId,
        templateParams,
        datasourceName: this.state.newSaveDatasetName,
        columns: selectedColumns,
      })
      .then((data: { table_id: number }) => {
        exploreChart({
          datasource: `${data.table_id}__table`,
          metrics: [],
          groupby: [],
          time_range: 'No filter',
          viz_type: 'table',
          all_columns: selectedColumns.map(c => c.name),
          row_limit: 1000,
        });
      })
      .catch(() => {
        this.props.actions.addDangerToast(
          t('An error occurred saving dataset'),
        );
      });

    this.setState({
      showSaveDatasetModal: false,
      newSaveDatasetName: this.getDefaultDatasetName(),
    });
  };

  handleOverwriteDatasetOption = (
    _data: string,
    option: Record<string, any>,
  ) => {
    this.setState({ datasetToOverwrite: option });
  };

  handleDatasetNameChange = (e: React.FormEvent<HTMLInputElement>) => {
    // @ts-expect-error
    this.setState({ newSaveDatasetName: e.target.value });
  };

  handleHideSaveModal = () => {
    this.setState({
      showSaveDatasetModal: false,
      shouldOverwriteDataSet: false,
    });
  };

  handleSaveDatasetRadioBtnState = (e: RadioChangeEvent) => {
    this.setState({ saveDatasetRadioBtnState: Number(e.target.value) });
  };

  handleOverwriteCancel = () => {
    this.setState({ shouldOverwriteDataSet: false });
  };

  handleExploreBtnClick = () => {
    this.setState({
      showSaveDatasetModal: true,
    });
  };

  handleSaveDatasetModalSearch = (searchText: string) => {
    // Making sure that autocomplete input has a value before rendering the dropdown
    // Transforming the userDatasetsOwned data for SaveModalComponent)
    const { userDatasetsOwned } = this.state;
    const userDatasets = !searchText
      ? []
      : userDatasetsOwned.map(d => ({
          value: d.datasetName,
          datasetId: d.datasetId,
        }));

    this.setState({ userDatasetOptions: userDatasets });
  };

  handleFilterAutocompleteOption = (
    inputValue: string,
    option: { value: string; datasetId: number },
  ) => {
    return option.value.toLowerCase().includes(inputValue.toLowerCase());
  };

  clearQueryResults(query: Query) {
    this.props.actions.clearQueryResults(query);
  }

  popSelectStar(tempSchema: string | null, tempTable: string) {
    const qe = {
      id: shortid.generate(),
      title: tempTable,
      autorun: false,
      dbId: this.props.query.dbId,
      sql: `SELECT * FROM ${tempSchema ? `${tempSchema}.` : ''}${tempTable}`,
    };
    this.props.actions.addQueryEditor(qe);
  }

  toggleExploreResultsButton() {
    this.setState(prevState => ({
      showExploreResultsButton: !prevState.showExploreResultsButton,
    }));
  }

  changeSearch(event: React.ChangeEvent<HTMLInputElement>) {
    this.setState({ searchText: event.target.value });
  }

  fetchResults(query: Query) {
    this.props.actions.fetchQueryResults(query, this.props.displayLimit);
  }

  reFetchQueryResults(query: Query) {
    this.props.actions.reFetchQueryResults(query);
  }

  reRunQueryIfSessionTimeoutErrorOnMount() {
    const { query } = this.props;
    if (
      query.errorMessage &&
      query.errorMessage.indexOf('session timed out') > 0
    ) {
      this.props.actions.runQuery(query, true);
    }
  }

  renderControls() {
    if (this.props.search || this.props.visualize || this.props.csv) {
      let { data } = this.props.query.results;
      if (this.props.cache && this.props.query.cached) {
        ({ data } = this.state);
      }

      // Added compute logic to stop user from being able to Save & Explore
      const {
        saveDatasetRadioBtnState,
        newSaveDatasetName,
        datasetToOverwrite,
        saveModalAutocompleteValue,
        shouldOverwriteDataSet,
        userDatasetOptions,
        showSaveDatasetModal,
      } = this.state;
      const disableSaveAndExploreBtn =
        (saveDatasetRadioBtnState === DatasetRadioState.SAVE_NEW &&
          newSaveDatasetName.length === 0) ||
        (saveDatasetRadioBtnState === DatasetRadioState.OVERWRITE_DATASET &&
          Object.keys(datasetToOverwrite).length === 0 &&
          saveModalAutocompleteValue.length === 0);

      return (
        <div className="ResultSetControls">
          <SaveDatasetModal
            visible={showSaveDatasetModal}
            onOk={this.handleSaveInDataset}
            saveDatasetRadioBtnState={saveDatasetRadioBtnState}
            shouldOverwriteDataset={shouldOverwriteDataSet}
            defaultCreateDatasetValue={newSaveDatasetName}
            userDatasetOptions={userDatasetOptions}
            disableSaveAndExploreBtn={disableSaveAndExploreBtn}
            onHide={this.handleHideSaveModal}
            handleDatasetNameChange={this.handleDatasetNameChange}
            handleSaveDatasetRadioBtnState={this.handleSaveDatasetRadioBtnState}
            handleOverwriteCancel={this.handleOverwriteCancel}
            handleOverwriteDataset={this.handleOverwriteDataset}
            handleOverwriteDatasetOption={this.handleOverwriteDatasetOption}
            handleSaveDatasetModalSearch={this.handleSaveDatasetModalSearch}
            filterAutocompleteOption={this.handleFilterAutocompleteOption}
            onChangeAutoComplete={this.handleOnChangeAutoComplete}
          />
          <div className="ResultSetButtons">
            {this.props.visualize &&
              this.props.database &&
              this.props.database.allows_virtual_table_explore && (
                <ExploreResultsButton
                  // @ts-ignore Redux types are difficult to work with, ignoring for now
                  query={this.props.query}
                  database={this.props.database}
                  actions={this.props.actions}
                  onClick={this.handleExploreBtnClick}
                />
              )}
            {this.props.csv && (
              <Button
                buttonSize="small"
                href={`/superset/csv/${this.props.query.id}`}
              >
                <i className="fa fa-file-text-o" /> {t('.CSV')}
              </Button>
            )}

            <CopyToClipboard
              text={prepareCopyToClipboardTabularData(data)}
              wrapped={false}
              copyNode={
                <Button buttonSize="small">
                  <i className="fa fa-clipboard" /> {t('Clipboard')}
                </Button>
              }
            />
          </div>
          {this.props.search && (
            <input
              type="text"
              onChange={this.changeSearch}
              value={this.state.searchText}
              className="form-control input-sm"
              placeholder={t('Filter Results')}
            />
          )}
        </div>
      );
    }
    return <div className="noControls" />;
  }

  render() {
    const { query } = this.props;
    const height = Math.max(
      0,
      this.props.search ? this.props.height - SEARCH_HEIGHT : this.props.height,
    );
    let sql;
    let exploreDBId = query.dbId;
    if (this.props.database && this.props.database.explore_database_id) {
      exploreDBId = this.props.database.explore_database_id;
    }

    if (this.props.showSql) {
      sql = <HighlightedSql sql={query.sql} />;
    }

    if (query.state === 'stopped') {
      return <Alert bsStyle="warning">Query was stopped</Alert>;
    }
    if (query.state === 'failed') {
      return (
        <div className="result-set-error-message">
          <ErrorMessageWithStackTrace
            title={t('Database Error')}
            error={query?.errors?.[0]}
            subtitle={<MonospaceDiv>{query.errorMessage}</MonospaceDiv>}
            copyText={query.errorMessage || undefined}
            link={query.link}
            source="sqllab"
          />
        </div>
      );
    }
    if (query.state === 'success' && query.ctas) {
      const { tempSchema, tempTable } = query;
      let object = 'Table';
      if (query.ctas_method === CtasEnum.VIEW) {
        object = 'View';
      }
      return (
        <div>
          <Alert bsStyle="info">
            {t(object)} [
            <strong>
              {tempSchema ? `${tempSchema}.` : ''}
              {tempTable}
            </strong>
            ] {t('was created')} &nbsp;
            <ButtonGroup>
              <Button
                buttonSize="small"
                className="m-r-5"
                onClick={() => this.popSelectStar(tempSchema, tempTable)}
              >
                {t('Query in a new tab')}
              </Button>
              <ExploreCtasResultsButton
                // @ts-ignore Redux types are difficult to work with, ignoring for now
                table={tempTable}
                schema={tempSchema}
                dbId={exploreDBId}
                database={this.props.database}
                actions={this.props.actions}
              />
            </ButtonGroup>
          </Alert>
        </div>
      );
    }
    if (query.state === 'success' && query.results) {
      const { results } = query;
      let data;
      if (this.props.cache && query.cached) {
        ({ data } = this.state);
      } else if (results && results.data) {
        ({ data } = results);
      }
      if (data && data.length > 0) {
        const expandedColumns = results.expanded_columns
          ? results.expanded_columns.map(col => col.name)
          : [];
        return (
          <>
            {this.renderControls()}
            {sql}
            <FilterableTable
              data={data}
              orderedColumnKeys={results.columns.map(col => col.name)}
              height={height}
              filterText={this.state.searchText}
              expandedColumns={expandedColumns}
            />
          </>
        );
      }
      if (data && data.length === 0) {
        return (
          <Alert bsStyle="warning">{t('The query returned no data')}</Alert>
        );
      }
    }
    if (query.cached || (query.state === 'success' && !query.results)) {
      if (query.isDataPreview) {
        return (
          <Button
            buttonSize="sm"
            className="fetch"
            buttonStyle="primary"
            onClick={() =>
              this.reFetchQueryResults({
                ...query,
                isDataPreview: true,
              })
            }
          >
            {t('Fetch data preview')}
          </Button>
        );
      }
      if (query.resultsKey) {
        return (
          <Button
            buttonSize="sm"
            className="fetch"
            buttonStyle="primary"
            onClick={() => this.fetchResults(query)}
          >
            {t('Refetch Results')}
          </Button>
        );
      }
    }
    let progressBar;
    let trackingUrl;
    if (query.progress > 0) {
      progressBar = (
        <ProgressBar
          percent={parseInt(query.progress.toFixed(0), 10)}
          striped
        />
      );
    }
    if (query.trackingUrl) {
      trackingUrl = (
        <Button
          buttonSize="small"
          onClick={() => query.trackingUrl && window.open(query.trackingUrl)}
        >
          {t('Track Job')}
        </Button>
      );
    }
    const progressMsg =
      query && query.extra && query.extra.progress
        ? query.extra.progress
        : null;
    return (
      <div style={LOADING_STYLES}>
        <div>{!progressBar && <Loading position="normal" />}</div>
        <QueryStateLabel query={query} />
        <div>
          {progressMsg && <Alert bsStyle="success">{progressMsg}</Alert>}
        </div>
        <div>{progressBar}</div>
        <div>{trackingUrl}</div>
      </div>
    );
  }
}<|MERGE_RESOLUTION|>--- conflicted
+++ resolved
@@ -19,11 +19,8 @@
 import React, { CSSProperties } from 'react';
 import { Alert, ButtonGroup } from 'react-bootstrap';
 import ProgressBar from 'src/common/components/ProgressBar';
-<<<<<<< HEAD
-=======
 import moment from 'moment';
 import { RadioChangeEvent } from 'antd/lib/radio';
->>>>>>> 38bb6f3f
 import Button from 'src/components/Button';
 import shortid from 'shortid';
 import { styled, t } from '@superset-ui/core';
