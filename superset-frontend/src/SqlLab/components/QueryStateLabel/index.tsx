/**
 * Licensed to the Apache Software Foundation (ASF) under one
 * or more contributor license agreements.  See the NOTICE file
 * distributed with this work for additional information
 * regarding copyright ownership.  The ASF licenses this file
 * to you under the Apache License, Version 2.0 (the
 * "License"); you may not use this file except in compliance
 * with the License.  You may obtain a copy of the License at
 *
 *   http://www.apache.org/licenses/LICENSE-2.0
 *
 * Unless required by applicable law or agreed to in writing,
 * software distributed under the License is distributed on an
 * "AS IS" BASIS, WITHOUT WARRANTIES OR CONDITIONS OF ANY
 * KIND, either express or implied.  See the License for the
 * specific language governing permissions and limitations
 * under the License.
 */
import React from 'react';
import Label from 'src/components/Label';
import { STATE_TYPE_MAP } from 'src/SqlLab/constants';
import { styled, Query } from '@superset-ui/core';

interface QueryStateLabelProps {
  query: Query;
}

const StyledLabel = styled(Label)`
  margin-right: ${({ theme }) => theme.gridUnit}px;
`;

export default function QueryStateLabel({ query }: QueryStateLabelProps) {
  return (
<<<<<<< HEAD
    <Label className="m-r-3" type={STATE_TYPE_MAP[query.state]}>
      {
        // TODO: localize STATE_TYPE_MAP
        query.state
      }
    </Label>
=======
    <StyledLabel type={STATE_TYPE_MAP[query.state]}>{query.state}</StyledLabel>
>>>>>>> 39c96d05
  );
}<|MERGE_RESOLUTION|>--- conflicted
+++ resolved
@@ -31,15 +31,11 @@
 
 export default function QueryStateLabel({ query }: QueryStateLabelProps) {
   return (
-<<<<<<< HEAD
-    <Label className="m-r-3" type={STATE_TYPE_MAP[query.state]}>
+    <StyledLabel type={STATE_TYPE_MAP[query.state]}>
       {
         // TODO: localize STATE_TYPE_MAP
         query.state
       }
-    </Label>
-=======
-    <StyledLabel type={STATE_TYPE_MAP[query.state]}>{query.state}</StyledLabel>
->>>>>>> 39c96d05
+    </StyledLabel>
   );
 }