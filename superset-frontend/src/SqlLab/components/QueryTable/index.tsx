/**
 * Licensed to the Apache Software Foundation (ASF) under one
 * or more contributor license agreements.  See the NOTICE file
 * distributed with this work for additional information
 * regarding copyright ownership.  The ASF licenses this file
 * to you under the Apache License, Version 2.0 (the
 * "License"); you may not use this file except in compliance
 * with the License.  You may obtain a copy of the License at
 *
 *   http://www.apache.org/licenses/LICENSE-2.0
 *
 * Unless required by applicable law or agreed to in writing,
 * software distributed under the License is distributed on an
 * "AS IS" BASIS, WITHOUT WARRANTIES OR CONDITIONS OF ANY
 * KIND, either express or implied.  See the License for the
 * specific language governing permissions and limitations
 * under the License.
 */
import React, { useMemo } from 'react';
import moment from 'moment';
import Card from 'src/components/Card';
import ProgressBar from 'src/components/ProgressBar';
import Label from 'src/components/Label';
<<<<<<< HEAD
import { t, useTheme, Query } from '@superset-ui/core';
=======
import { t, useTheme, QueryResponse } from '@superset-ui/core';
>>>>>>> ba0c37d3
import { useSelector } from 'react-redux';
import TableView from 'src/components/TableView';
import Button from 'src/components/Button';
import { fDuration } from 'src/utils/dates';
import Icons from 'src/components/Icons';
import { Tooltip } from 'src/components/Tooltip';
import { SqlLabRootState } from 'src/SqlLab/types';
import ModalTrigger from 'src/components/ModalTrigger';
import { UserWithPermissionsAndRoles as User } from 'src/types/bootstrapTypes';
import ResultSet from '../ResultSet';
import HighlightedSql from '../HighlightedSql';
import { StaticPosition, verticalAlign, StyledTooltip } from './styles';

interface QueryTableQuery
  extends Omit<QueryResponse, 'state' | 'sql' | 'progress' | 'results'> {
  state?: Record<string, any>;
  sql?: Record<string, any>;
  progress?: Record<string, any>;
  results?: Record<string, any>;
}

interface QueryTableProps {
  columns?: string[];
  actions: {
    queryEditorSetAndSaveSql: Function;
    cloneQueryToNewTab: Function;
    fetchQueryResults: Function;
    clearQueryResults: Function;
    removeQuery: Function;
  };
  queries?: QueryResponse[];
  onUserClicked?: Function;
  onDbClicked?: Function;
  displayLimit: number;
  latestQueryId?: string | undefined;
}

const openQuery = (id: number) => {
  const url = `/superset/sqllab?queryId=${id}`;
  window.open(url);
};

const QueryTable = ({
  columns = ['started', 'duration', 'rows'],
  actions,
  queries = [],
  onUserClicked = () => undefined,
  onDbClicked = () => undefined,
  displayLimit,
  latestQueryId,
}: QueryTableProps) => {
  const theme = useTheme();

  const setHeaders = (column: string) => {
    if (column === 'sql') {
      return column.toUpperCase();
    }
    return column.charAt(0).toUpperCase().concat(column.slice(1));
  };
  const columnsOfTable = useMemo(
    () =>
      columns.map(column => ({
        accessor: column,
        Header: () => setHeaders(column),
        disableSortBy: true,
      })),
    [columns],
  );

  const user = useSelector<SqlLabRootState, User>(state => state.sqlLab.user);

  const {
    queryEditorSetAndSaveSql,
    cloneQueryToNewTab,
    fetchQueryResults,
    clearQueryResults,
    removeQuery,
  } = actions;

  const data = useMemo(() => {
    const restoreSql = (query: QueryResponse) => {
      queryEditorSetAndSaveSql({ id: query.sqlEditorId }, query.sql);
    };

    const openQueryInNewTab = (query: QueryResponse) => {
      cloneQueryToNewTab(query, true);
    };

    const openAsyncResults = (query: QueryResponse, displayLimit: number) => {
      fetchQueryResults(query, displayLimit);
    };

    const statusAttributes = {
      success: {
        config: {
          icon: <Icons.Check iconColor={theme.colors.success.base} />,
          label: t('Success'),
        },
      },
      failed: {
        config: {
          icon: <Icons.XSmall iconColor={theme.colors.error.base} />,
          label: t('Failed'),
        },
      },
      stopped: {
        config: {
          icon: <Icons.XSmall iconColor={theme.colors.error.base} />,
          label: t('Failed'),
        },
      },
      running: {
        config: {
          icon: <Icons.Running iconColor={theme.colors.primary.base} />,
          label: t('Running'),
        },
      },
      fetching: {
        config: {
          icon: <Icons.Queued iconColor={theme.colors.primary.base} />,
          label: t('Fetching'),
        },
      },
      timed_out: {
        config: {
          icon: <Icons.Offline iconColor={theme.colors.grayscale.light1} />,
          label: t('Offline'),
        },
      },
      scheduled: {
        config: {
          icon: <Icons.Queued iconColor={theme.colors.grayscale.base} />,
          label: t('Scheduled'),
        },
      },
      pending: {
        config: {
          icon: <Icons.Queued iconColor={theme.colors.grayscale.base} />,
          label: t('Scheduled'),
        },
      },
      error: {
        config: {
          icon: <Icons.Error iconColor={theme.colors.error.base} />,
          label: t('Unknown Status'),
        },
      },
    };

    return queries
      .map(query => {
        const { state, sql, progress, ...rest } = query;
        const q = rest as QueryTableQuery;

        const status = statusAttributes[state] || statusAttributes.error;

        if (q.endDttm) {
          q.duration = fDuration(q.startDttm, q.endDttm);
        }
        const time = moment(q.startDttm).format().split('T');
        q.time = (
          <div>
            <span>
              {time[0]} <br /> {time[1]}
            </span>
          </div>
        );
        q.user = (
          <Button
            buttonSize="small"
            buttonStyle="link"
            onClick={() => onUserClicked(q.userId)}
          >
            {q.user}
          </Button>
        );
        q.db = (
          <Button
            buttonSize="small"
            buttonStyle="link"
            onClick={() => onDbClicked(q.dbId)}
          >
            {q.db}
          </Button>
        );
        q.started = moment(q.startDttm).format('HH:mm:ss');
        q.querylink = (
          <Button
            buttonSize="small"
            buttonStyle="link"
            onClick={() => openQuery(q.queryId)}
          >
            <i className="fa fa-external-link m-r-3" />
            {t('Edit')}
          </Button>
        );
        q.sql = (
          <Card css={[StaticPosition]}>
            <HighlightedSql
              sql={sql}
              rawSql={q.executedSql}
              shrink
              maxWidth={60}
            />
          </Card>
        );
        if (q.resultsKey) {
          q.results = (
            <ModalTrigger
              className="ResultsModal"
              triggerNode={
                <Label type="info" className="pointer">
                  {t('View')}
                </Label>
              }
              modalTitle={t('Data preview')}
              beforeOpen={() => openAsyncResults(query, displayLimit)}
              onExit={() => clearQueryResults(query)}
              modalBody={
                <ResultSet
                  showSql
                  user={user}
                  query={query}
                  actions={actions}
                  height={400}
                  displayLimit={displayLimit}
                  defaultQueryLimit={1000}
                />
              }
              responsive
            />
          );
        } else {
          q.results = <></>;
        }

        q.progress =
          state === 'success' ? (
            <ProgressBar
              percent={parseInt(progress.toFixed(0), 10)}
              striped
              showInfo={false}
            />
          ) : (
            <ProgressBar percent={parseInt(progress.toFixed(0), 10)} striped />
          );
        q.state = (
          <Tooltip title={status.config.label} placement="bottom">
            <span>{status.config.icon}</span>
          </Tooltip>
        );
        q.actions = (
          <div>
            <StyledTooltip
              onClick={() => restoreSql(query)}
              tooltip={t(
                'Overwrite text in the editor with a query on this table',
              )}
              placement="top"
            >
              <Icons.Edit iconSize="xl" />
            </StyledTooltip>
            <StyledTooltip
              onClick={() => openQueryInNewTab(query)}
              tooltip={t('Run query in a new tab')}
              placement="top"
            >
              <Icons.PlusCircleOutlined iconSize="xl" css={verticalAlign} />
            </StyledTooltip>
            {q.id !== latestQueryId && (
              <StyledTooltip
                tooltip={t('Remove query from log')}
                onClick={() => removeQuery(query)}
              >
                <Icons.Trash iconSize="xl" />
              </StyledTooltip>
            )}
          </div>
        );
        return q;
      })
      .reverse();
  }, [
    queries,
    onUserClicked,
    onDbClicked,
    user,
    displayLimit,
    actions,
    clearQueryResults,
    cloneQueryToNewTab,
    fetchQueryResults,
    queryEditorSetAndSaveSql,
    removeQuery,
  ]);

  return (
    <div className="QueryTable">
      <TableView
        columns={columnsOfTable}
        data={data}
        className="table-condensed"
        pageSize={50}
      />
    </div>
  );
};

export default QueryTable;<|MERGE_RESOLUTION|>--- conflicted
+++ resolved
@@ -21,11 +21,7 @@
 import Card from 'src/components/Card';
 import ProgressBar from 'src/components/ProgressBar';
 import Label from 'src/components/Label';
-<<<<<<< HEAD
-import { t, useTheme, Query } from '@superset-ui/core';
-=======
 import { t, useTheme, QueryResponse } from '@superset-ui/core';
->>>>>>> ba0c37d3
 import { useSelector } from 'react-redux';
 import TableView from 'src/components/TableView';
 import Button from 'src/components/Button';
