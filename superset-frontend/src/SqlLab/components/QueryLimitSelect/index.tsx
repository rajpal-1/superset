--- conflicted
+++ resolved
@@ -23,10 +23,6 @@
 import { AntdDropdown } from 'src/components';
 import { Menu } from 'src/components/Menu';
 import Icons from 'src/components/Icons';
-<<<<<<< HEAD
-import { QueryEditor, SqlLabRootState } from 'src/SqlLab/types';
-=======
->>>>>>> 31895f41
 import { queryEditorSetQueryLimit } from 'src/SqlLab/actions/sqlLab';
 import useQueryEditor from 'src/SqlLab/hooks/useQueryEditor';
 
@@ -88,22 +84,11 @@
   maxRow,
   defaultQueryLimit,
 }: QueryLimitSelectProps) => {
-<<<<<<< HEAD
   const theme = useTheme();
-=======
+  const dispatch = useDispatch();
+
   const queryEditor = useQueryEditor(queryEditorId, ['id', 'queryLimit']);
   const queryLimit = queryEditor.queryLimit || defaultQueryLimit;
->>>>>>> 31895f41
-  const dispatch = useDispatch();
-
-  const queryEditor = useSelector<SqlLabRootState, Partial<QueryEditor>>(
-    ({ sqlLab: { unsavedQueryEditor, queryEditors } }) => ({
-      ...queryEditors.find(({ id }) => id === queryEditorId),
-      ...(queryEditorId === unsavedQueryEditor.id && unsavedQueryEditor),
-    }),
-  );
-  const queryLimit = queryEditor.queryLimit ?? defaultQueryLimit;
-
   const setQueryLimit = (updatedQueryLimit: number) =>
     dispatch(queryEditorSetQueryLimit(queryEditor, updatedQueryLimit));
 
