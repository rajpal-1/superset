--- conflicted
+++ resolved
@@ -16,12 +16,7 @@
  * specific language governing permissions and limitations
  * under the License.
  */
-<<<<<<< HEAD
-import React, { useState, useEffect } from 'react';
-import { useSelector } from 'react-redux';
-=======
 import React, { useState, useEffect, useMemo } from 'react';
->>>>>>> 31895f41
 import { Row, Col } from 'src/components';
 import { Input, TextArea } from 'src/components/Input';
 import { t, styled } from '@superset-ui/core';
@@ -77,26 +72,14 @@
   }
 `;
 
-<<<<<<< HEAD
 const SaveQuery = ({
-=======
-export default function SaveQuery({
->>>>>>> 31895f41
   queryEditorId,
   onSave = () => {},
   onUpdate,
   saveQueryWarning = null,
   database,
   columns,
-<<<<<<< HEAD
 }: SaveQueryProps) => {
-  const queryEditor = useSelector<SqlLabRootState, Partial<QueryEditor>>(
-    ({ sqlLab: { unsavedQueryEditor, queryEditors } }) => ({
-      ...queryEditors.find(({ id }) => id === queryEditorId),
-      ...(queryEditorId === unsavedQueryEditor.id && unsavedQueryEditor),
-    }),
-=======
-}: SaveQueryProps) {
   const queryEditor = useQueryEditor(queryEditorId, [
     'autorun',
     'name',
@@ -117,10 +100,7 @@
       columns,
     }),
     [queryEditor, columns],
->>>>>>> 31895f41
-  );
-
-  const query = { ...queryEditor, columns };
+  );
   const defaultLabel = query.name || query.description || t('Undefined');
   const [description, setDescription] = useState<string>(
     query.description || '',
