--- conflicted
+++ resolved
@@ -17,27 +17,16 @@
  * under the License.
  */
 import React from 'react';
-<<<<<<< HEAD
-import { Query } from '@superset-ui/core';
-import { SaveDatasetModal } from 'src/SqlLab/components/SaveDatasetModal';
-import { render, screen } from 'spec/helpers/testing-library';
-import { testQuery } from 'src/SqlLab/fixtures';
-=======
 import { QueryResponse, testQuery } from '@superset-ui/core';
 import { SaveDatasetModal } from 'src/SqlLab/components/SaveDatasetModal';
 import { render, screen } from 'spec/helpers/testing-library';
->>>>>>> ba0c37d3
 
 const mockedProps = {
   visible: true,
   onHide: () => {},
   buttonTextOnSave: 'Save',
   buttonTextOnOverwrite: 'Overwrite',
-<<<<<<< HEAD
-  datasource: testQuery as Query,
-=======
   datasource: testQuery as QueryResponse,
->>>>>>> ba0c37d3
 };
 
 describe('SaveDatasetModal RTL', () => {
