--- conflicted
+++ resolved
@@ -16,9 +16,6 @@
  * specific language governing permissions and limitations
  * under the License.
  */
-<<<<<<< HEAD
-import React, { useEffect, useRef, useCallback } from 'react';
-=======
 import React, {
   useEffect,
   useRef,
@@ -28,7 +25,6 @@
   Dispatch,
   SetStateAction,
 } from 'react';
->>>>>>> 16654034
 import Button from 'src/components/Button';
 import { t, styled, css, SupersetTheme } from '@superset-ui/core';
 import Collapse from 'src/components/Collapse';
@@ -108,33 +104,22 @@
   // Ref needed to avoid infinite rerenders on handlers
   // that require and modify the queryEditor
   const queryEditorRef = useRef<QueryEditor>(queryEditor);
-<<<<<<< HEAD
-=======
   const [emptyResultsWithSearch, setEmptyResultsWithSearch] = useState(false);
 
->>>>>>> 16654034
   useEffect(() => {
     queryEditorRef.current = queryEditor;
   }, [queryEditor]);
 
-<<<<<<< HEAD
-=======
   const onEmptyResults = (searchText?: string) => {
     setEmptyResultsWithSearch(!!searchText);
   };
 
->>>>>>> 16654034
   const onDbChange = ({ id: dbId }: { id: number }) => {
     setEmptyState(false);
     actions.queryEditorSetDb(queryEditor, dbId);
     actions.queryEditorSetFunctionNames(queryEditor, dbId);
   };
 
-<<<<<<< HEAD
-  const onTableChange = (tableName: string, schemaName: string) => {
-    if (tableName && schemaName) {
-      actions.addTable(queryEditor, database, tableName, schemaName);
-=======
   const selectedTableNames = useMemo(
     () => tables?.map(table => table.name) || [],
     [tables],
@@ -143,7 +128,6 @@
   const onTablesChange = (tableNames: string[], schemaName: string) => {
     if (!schemaName) {
       return;
->>>>>>> 16654034
     }
 
     const currentTables = [...tables];
@@ -199,8 +183,6 @@
   const shouldShowReset = window.location.search === '?reset=1';
   const tableMetaDataHeight = height - 130; // 130 is the height of the selects above
 
-<<<<<<< HEAD
-=======
   const emptyStateComponent = (
     <EmptyStateSmall
       image="empty.svg"
@@ -217,7 +199,6 @@
       }
     />
   );
->>>>>>> 16654034
   const handleSchemaChange = useCallback(
     (schema: string) => {
       if (queryEditorRef.current) {
@@ -247,11 +228,7 @@
         onDbChange={onDbChange}
         onSchemaChange={handleSchemaChange}
         onSchemasLoad={actions.queryEditorSetSchemaOptions}
-<<<<<<< HEAD
-        onTableChange={onTableChange}
-=======
         onTableSelectChange={onTablesChange}
->>>>>>> 16654034
         onTablesLoad={handleTablesLoad}
         schema={queryEditor.schema}
         tableValue={selectedTableNames}
