/**
 * Licensed to the Apache Software Foundation (ASF) under one
 * or more contributor license agreements.  See the NOTICE file
 * distributed with this work for additional information
 * regarding copyright ownership.  The ASF licenses this file
 * to you under the Apache License, Version 2.0 (the
 * "License"); you may not use this file except in compliance
 * with the License.  You may obtain a copy of the License at
 *
 *   http://www.apache.org/licenses/LICENSE-2.0
 *
 * Unless required by applicable law or agreed to in writing,
 * software distributed under the License is distributed on an
 * "AS IS" BASIS, WITHOUT WARRANTIES OR CONDITIONS OF ANY
 * KIND, either express or implied.  See the License for the
 * specific language governing permissions and limitations
 * under the License.
 */
/* eslint-disable jsx-a11y/anchor-is-valid */
/* eslint-disable jsx-a11y/no-static-element-interactions */
import React from 'react';
import { CSSTransition } from 'react-transition-group';
import { connect } from 'react-redux';
import { bindActionCreators } from 'redux';
import PropTypes from 'prop-types';
import { FormGroup, InputGroup, Form, FormControl } from 'react-bootstrap';
import Split from 'react-split';
import { t, styled } from '@superset-ui/core';
import debounce from 'lodash/debounce';
import throttle from 'lodash/throttle';
<<<<<<< HEAD
import StyledModal from 'src/common/components/Modal';
=======
import Mousetrap from 'mousetrap';
>>>>>>> 246511b5

import { Tooltip } from 'src/common/components/Tooltip';
import Label from 'src/components/Label';
import Button from 'src/components/Button';
import Timer from 'src/components/Timer';
import {
  Dropdown,
  Menu as AntdMenu,
  Menu,
  Switch,
  Input,
} from 'src/common/components';
import Icon from 'src/components/Icon';
import {
  addQueryEditor,
  CtasEnum,
  estimateQueryCost,
  persistEditorHeight,
  postStopQuery,
  queryEditorSetAutorun,
  queryEditorSetQueryLimit,
  queryEditorSetSql,
  queryEditorSetTemplateParams,
  runQuery,
  saveQuery,
  scheduleQuery,
  setActiveSouthPaneTab,
  updateSavedQuery,
  validateQuery,
} from '../actions/sqlLab';

import TemplateParamsEditor from './TemplateParamsEditor';
import ConnectedSouthPane from './SouthPane';
import SaveQuery from './SaveQuery';
import ScheduleQueryButton from './ScheduleQueryButton';
import EstimateQueryCostButton from './EstimateQueryCostButton';
import ShareSqlLabQuery from './ShareSqlLabQuery';
import SqlEditorLeftBar from './SqlEditorLeftBar';
import AceEditorWrapper from './AceEditorWrapper';
import {
  STATE_BSSTYLE_MAP,
  SQL_EDITOR_GUTTER_HEIGHT,
  SQL_EDITOR_GUTTER_MARGIN,
  SQL_TOOLBAR_HEIGHT,
} from '../constants';
import RunQueryActionButton from './RunQueryActionButton';
import { FeatureFlag, isFeatureEnabled } from '../../featureFlags';

const LIMIT_DROPDOWN = [10, 100, 1000, 10000, 100000];
const SQL_EDITOR_PADDING = 10;
const INITIAL_NORTH_PERCENT = 30;
const INITIAL_SOUTH_PERCENT = 70;
const SET_QUERY_EDITOR_SQL_DEBOUNCE_MS = 2000;
const VALIDATION_DEBOUNCE_MS = 600;
const WINDOW_RESIZE_THROTTLE_MS = 100;

const LimitSelectStyled = styled.span`
  .ant-dropdown-trigger {
    color: black;
    text-decoration: none;
  }
`;

const propTypes = {
  actions: PropTypes.object.isRequired,
  database: PropTypes.object,
  latestQuery: PropTypes.object,
  tables: PropTypes.array.isRequired,
  editorQueries: PropTypes.array.isRequired,
  dataPreviewQueries: PropTypes.array.isRequired,
  queryEditorId: PropTypes.number.isRequired,
  hideLeftBar: PropTypes.bool,
  defaultQueryLimit: PropTypes.number.isRequired,
  maxRow: PropTypes.number.isRequired,
  displayLimit: PropTypes.number.isRequired,
  saveQueryWarning: PropTypes.string,
  scheduleQueryWarning: PropTypes.string,
};

const defaultProps = {
  database: null,
  latestQuery: null,
  hideLeftBar: false,
  scheduleQueryWarning: null,
};

class SqlEditor extends React.PureComponent {
  constructor(props) {
    super(props);
    this.state = {
      autorun: props.queryEditor.autorun,
      ctas: '',
      northPercent: props.queryEditor.northPercent || INITIAL_NORTH_PERCENT,
      southPercent: props.queryEditor.southPercent || INITIAL_SOUTH_PERCENT,
      sql: props.queryEditor.sql,
      autocompleteEnabled: true,
      showCreateAsModal: false,
    };
    this.sqlEditorRef = React.createRef();
    this.northPaneRef = React.createRef();

    this.elementStyle = this.elementStyle.bind(this);
    this.onResizeStart = this.onResizeStart.bind(this);
    this.onResizeEnd = this.onResizeEnd.bind(this);
    this.canValidateQuery = this.canValidateQuery.bind(this);
    this.runQuery = this.runQuery.bind(this);
    this.stopQuery = this.stopQuery.bind(this);
    this.onSqlChanged = this.onSqlChanged.bind(this);
    this.setQueryEditorSql = this.setQueryEditorSql.bind(this);
    this.setQueryEditorSqlWithDebounce = debounce(
      this.setQueryEditorSql.bind(this),
      SET_QUERY_EDITOR_SQL_DEBOUNCE_MS,
    );
    this.queryPane = this.queryPane.bind(this);
    this.renderQueryLimit = this.renderQueryLimit.bind(this);
    this.getAceEditorAndSouthPaneHeights = this.getAceEditorAndSouthPaneHeights.bind(
      this,
    );
    this.getSqlEditorHeight = this.getSqlEditorHeight.bind(this);
    this.requestValidation = debounce(
      this.requestValidation.bind(this),
      VALIDATION_DEBOUNCE_MS,
    );
    this.getQueryCostEstimate = this.getQueryCostEstimate.bind(this);
    this.handleWindowResize = throttle(
      this.handleWindowResize.bind(this),
      WINDOW_RESIZE_THROTTLE_MS,
    );

    this.renderDropdown = this.renderDropdown.bind(this);
  }

  UNSAFE_componentWillMount() {
    if (this.state.autorun) {
      this.setState({ autorun: false });
      this.props.queryEditorSetAutorun(this.props.queryEditor, false);
      this.startQuery();
    }
  }

  componentDidMount() {
    // We need to measure the height of the sql editor post render to figure the height of
    // the south pane so it gets rendered properly
    // eslint-disable-next-line react/no-did-mount-set-state
    this.setState({ height: this.getSqlEditorHeight() });

    window.addEventListener('resize', this.handleWindowResize);

    // setup hotkeys
    const hotkeys = this.getHotkeyConfig();
    hotkeys.forEach(keyConfig => {
      Mousetrap.bind([keyConfig.key], keyConfig.func);
    });
  }

  componentWillUnmount() {
    window.removeEventListener('resize', this.handleWindowResize);
  }

  onResizeStart() {
    // Set the heights on the ace editor and the ace content area after drag starts
    // to smooth out the visual transition to the new heights when drag ends
    document.getElementsByClassName('ace_content')[0].style.height = '100%';
  }

  onResizeEnd([northPercent, southPercent]) {
    this.setState({ northPercent, southPercent });

    if (this.northPaneRef.current && this.northPaneRef.current.clientHeight) {
      this.props.persistEditorHeight(
        this.props.queryEditor,
        northPercent,
        southPercent,
      );
    }
  }

  onSqlChanged(sql) {
    this.setState({ sql });
    this.setQueryEditorSqlWithDebounce(sql);
    // Request server-side validation of the query text
    if (this.canValidateQuery()) {
      // NB. requestValidation is debounced
      this.requestValidation();
    }
  }

  // One layer of abstraction for easy spying in unit tests
  getSqlEditorHeight() {
    return this.sqlEditorRef.current
      ? this.sqlEditorRef.current.clientHeight - SQL_EDITOR_PADDING * 2
      : 0;
  }

  // Return the heights for the ace editor and the south pane as an object
  // given the height of the sql editor, north pane percent and south pane percent.
  getAceEditorAndSouthPaneHeights(height, northPercent, southPercent) {
    return {
      aceEditorHeight:
        (height * northPercent) / 100 -
        (SQL_EDITOR_GUTTER_HEIGHT / 2 + SQL_EDITOR_GUTTER_MARGIN) -
        SQL_TOOLBAR_HEIGHT,
      southPaneHeight:
        (height * southPercent) / 100 -
        (SQL_EDITOR_GUTTER_HEIGHT / 2 + SQL_EDITOR_GUTTER_MARGIN),
    };
  }

  getHotkeyConfig() {
    return [
      {
        name: 'runQuery1',
        key: 'ctrl+r',
        descr: t('Run query'),
        func: () => {
          if (this.state.sql.trim() !== '') {
            this.runQuery();
          }
        },
      },
      {
        name: 'runQuery2',
        key: 'ctrl+enter',
        descr: t('Run query'),
        func: () => {
          if (this.state.sql.trim() !== '') {
            this.runQuery();
          }
        },
      },
      {
        name: 'newTab',
        key: 'ctrl+t',
        descr: t('New tab'),
        func: () => {
          this.props.addQueryEditor({
            ...this.props.queryEditor,
            title: t('Untitled Query'),
            sql: '',
          });
        },
      },
      {
        name: 'stopQuery',
        key: 'ctrl+x',
        descr: t('Stop query'),
        func: this.stopQuery,
      },
    ];
  }

  setQueryEditorSql(sql) {
    this.props.queryEditorSetSql(this.props.queryEditor, sql);
  }

  setQueryLimit(queryLimit) {
    this.props.queryEditorSetQueryLimit(this.props.queryEditor, queryLimit);
  }

  getQueryCostEstimate() {
    if (this.props.database) {
      const qe = this.props.queryEditor;
      const query = {
        dbId: qe.dbId,
        sql: qe.selectedText ? qe.selectedText : this.state.sql,
        sqlEditorId: qe.id,
        schema: qe.schema,
        templateParams: qe.templateParams,
      };
      this.props.estimateQueryCost(query);
    }
  }

  handleToggleAutocompleteEnabled = () => {
    this.setState(prevState => ({
      autocompleteEnabled: !prevState.autocompleteEnabled,
    }));
  };

  handleWindowResize() {
    this.setState({ height: this.getSqlEditorHeight() });
  }

  elementStyle(dimension, elementSize, gutterSize) {
    return {
      [dimension]: `calc(${elementSize}% - ${
        gutterSize + SQL_EDITOR_GUTTER_MARGIN
      }px)`,
    };
  }

  requestValidation() {
    if (this.props.database) {
      const qe = this.props.queryEditor;
      const query = {
        dbId: qe.dbId,
        sql: this.state.sql,
        sqlEditorId: qe.id,
        schema: qe.schema,
        templateParams: qe.templateParams,
      };
      this.props.validateQuery(query);
    }
  }

  canValidateQuery() {
    // Check whether or not we can validate the current query based on whether
    // or not the backend has a validator configured for it.
    const validatorMap = window.featureFlags.SQL_VALIDATORS_BY_ENGINE;
    if (this.props.database && validatorMap != null) {
      return validatorMap.hasOwnProperty(this.props.database.backend);
    }
    return false;
  }

  runQuery() {
    if (this.props.database) {
      this.startQuery();
    }
  }

  startQuery(ctas = false, ctas_method = CtasEnum.TABLE) {
    const qe = this.props.queryEditor;
    const query = {
      dbId: qe.dbId,
      sql: qe.selectedText ? qe.selectedText : this.state.sql,
      sqlEditorId: qe.id,
      tab: qe.title,
      schema: qe.schema,
      tempTable: ctas ? this.state.ctas : '',
      templateParams: qe.templateParams,
      queryLimit: qe.queryLimit || this.props.defaultQueryLimit,
      runAsync: this.props.database
        ? this.props.database.allow_run_async
        : false,
      ctas,
      ctas_method,
      updateTabState: !qe.selectedText,
    };
    this.props.runQuery(query);
    this.props.setActiveSouthPaneTab('Results');
  }

  stopQuery() {
    if (
      this.props.latestQuery &&
      ['running', 'pending'].indexOf(this.props.latestQuery.state) >= 0
    ) {
      this.props.postStopQuery(this.props.latestQuery);
    }
  }

  createTableAs() {
    this.startQuery(true, CtasEnum.TABLE);
  }

  createViewAs() {
    this.startQuery(true, CtasEnum.VIEW);
  }

  ctasChanged(event) {
    this.setState({ ctas: event.target.value });
  }

  queryPane() {
    const hotkeys = this.getHotkeyConfig();
    const {
      aceEditorHeight,
      southPaneHeight,
    } = this.getAceEditorAndSouthPaneHeights(
      this.state.height,
      this.state.northPercent,
      this.state.southPercent,
    );
    return (
      <Split
        expandToMin
        className="queryPane"
        sizes={[this.state.northPercent, this.state.southPercent]}
        elementStyle={this.elementStyle}
        minSize={200}
        direction="vertical"
        gutterSize={SQL_EDITOR_GUTTER_HEIGHT}
        onDragStart={this.onResizeStart}
        onDragEnd={this.onResizeEnd}
      >
        <div ref={this.northPaneRef} className="north-pane">
          <AceEditorWrapper
            actions={this.props.actions}
            autocomplete={this.state.autocompleteEnabled}
            onBlur={this.setQueryEditorSql}
            onChange={this.onSqlChanged}
            queryEditor={this.props.queryEditor}
            sql={this.props.queryEditor.sql}
            schemas={this.props.queryEditor.schemaOptions}
            tables={this.props.queryEditor.tableOptions}
            functionNames={
              this.props.database ? this.props.database.function_names : []
            }
            extendedTables={this.props.tables}
            height={`${aceEditorHeight}px`}
            hotkeys={hotkeys}
          />
          {this.renderEditorBottomBar(hotkeys)}
        </div>
        <ConnectedSouthPane
          editorQueries={this.props.editorQueries}
          latestQueryId={this.props.latestQuery && this.props.latestQuery.id}
          dataPreviewQueries={this.props.dataPreviewQueries}
          actions={this.props.actions}
          height={southPaneHeight}
          displayLimit={this.props.displayLimit}
        />
      </Split>
    );
  }

  renderDropdown() {
    const qe = this.props.queryEditor;
    const successful =
      this.props.latestQuery && this.props.latestQuery.state === 'success';
    const scheduleToolTip = successful
      ? t('Schedule the query periodically')
      : t('You must run the query successfully first');

    return (
      <Menu onClick={this.handleMenuClick}>
        <Menu.Item>
          {' '}
          <span>Autocomplete</span>{' '}
          <Switch
            checked={this.state.autocompleteEnabled}
            onChange={this.handleToggleAutocompleteEnabled}
            name="autocomplete-switch"
          />{' '}
        </Menu.Item>
        {isFeatureEnabled(FeatureFlag.ENABLE_TEMPLATE_PROCESSING) && (
          <Menu.Item>
            <TemplateParamsEditor
              language="json"
              onChange={params => {
                this.props.actions.queryEditorSetTemplateParams(qe, params);
              }}
              code={qe.templateParams}
            />
          </Menu.Item>
        )}
        {isFeatureEnabled(FeatureFlag.SCHEDULED_QUERIES) && (
          <Menu.Item>
            <ScheduleQueryButton
              defaultLabel={qe.title}
              sql={qe.sql}
              onSchedule={this.props.actions.scheduleQuery}
              schema={qe.schema}
              dbId={qe.dbId}
              scheduleQueryWarning={this.props.scheduleQueryWarning}
              tooltip={scheduleToolTip}
              disabled={!successful}
            />
          </Menu.Item>
        )}
      </Menu>
    );
  }

  renderQueryLimit() {
    const menuDropdown = (
      <AntdMenu>
        {LIMIT_DROPDOWN.map(limit => (
          <AntdMenu.Item onClick={() => this.setQueryLimit(limit)}>
            {/* // eslint-disable-line no-use-before-define */}
            <a role="button" styling="link">
              {limit.toString().replace(/(\d)(?=(\d{3})+(?!\d))/g, '$1 ')}
            </a>{' '}
          </AntdMenu.Item>
        ))}
      </AntdMenu>
    );

    return menuDropdown;
  }

  renderEditorBottomBar() {
    let ctasControls;
    if (
      this.props.database &&
      (this.props.database.allow_ctas || this.props.database.allow_cvas)
    ) {
      const ctasToolTip = t('Create table as with query results');
      const cvasToolTip = t('Create view as with query results');

      ctasControls = (
        <FormGroup>
          <InputGroup bsSize="small">
            <FormControl
              type="text"
              bsSize="small"
              className="input-sm"
              placeholder={t('new table name')}
              onChange={this.ctasChanged.bind(this)}
            />
            <InputGroup.Button>
              {this.props.database.allow_ctas && (
                <Button
                  buttonSize="small"
                  disabled={this.state.ctas.length === 0}
                  onClick={this.createTableAs.bind(this)}
                  tooltip={ctasToolTip}
                >
                  <i className="fa fa-table" /> CTAS
                </Button>
              )}
              {this.props.database.allow_cvas && (
                <Button
                  buttonSize="small"
                  disabled={this.state.ctas.length === 0}
                  onClick={this.createViewAs.bind(this)}
                  tooltip={cvasToolTip}
                >
                  <i className="fa fa-table" /> CVAS
                </Button>
              )}
            </InputGroup.Button>
          </InputGroup>
        </FormGroup>
      );
    }
    const { queryEditor: qe } = this.props;
    let limitWarning = null;
    if (this.props.latestQuery?.results?.displayLimitReached) {
      limitWarning = (
        <Tooltip
          id="tooltip"
          placement="left"
          title={t(
            `It appears that the number of rows in the query results displayed
           was limited on the server side to
           the %s limit.`,
            this.props.latestQuery.rows,
          )}
        >
          <Label bsStyle="warning">LIMIT</Label>
        </Tooltip>
      );
    }
<<<<<<< HEAD

    const { allow_ctas, allow_cvas } = this.props.database;
    const showMenu = allow_ctas && allow_ctas;
    const runMenuBtn = (
      <Menu>
        {allow_ctas && (
          <Menu.Item
            onClick={() => {
              this.setState({ showCreateAsModal: true });
            }}
            key="1"
          >
            Create As Table
          </Menu.Item>
        )}
        {allow_cvas && (
          <Menu.Item
            onClick={() => {
            this.setState({ showCreateAsModal: true });
            }}
            key="2"
        >
          Create As View
        </Menu.Item>
        )}
      </Menu>
    );

=======
    const successful = this.props.latestQuery?.state === 'success';
    const scheduleToolTip = successful
      ? t('Schedule the query periodically')
      : t('You must run the query successfully first');
>>>>>>> 246511b5
    return (
      <div className="sql-toolbar" id="js-sql-toolbar">
        <div className="leftItems">
          <Form inline>
            <span>
              <RunQueryActionButton
                allowAsync={
                  this.props.database
                    ? this.props.database.allow_run_async
                    : false
                }
                dbId={qe.dbId}
                queryState={this.props.latestQuery?.state}
                runQuery={this.runQuery}
                selectedText={qe.selectedText}
                stopQuery={this.stopQuery}
                sql={this.state.sql}
                overlayCreateAsMenu={showMenu ? runMenuBtn : <></>}
              />
            </span>
            {limitWarning}
            {this.props.latestQuery && (
              <Timer
                startTime={this.props.latestQuery.startDttm}
                endTime={this.props.latestQuery.endDttm}
                state={STATE_BSSTYLE_MAP[this.props.latestQuery.state]}
                isRunning={this.props.latestQuery.state === 'running'}
              />
            )}
            {isFeatureEnabled(FeatureFlag.ESTIMATE_QUERY_COST) &&
              this.props.database &&
              this.props.database.allows_cost_estimate && (
                <span>
                  <EstimateQueryCostButton
                    dbId={qe.dbId}
                    schema={qe.schema}
                    sql={qe.sql}
                    getEstimate={this.getQueryCostEstimate}
                    queryCostEstimate={qe.queryCostEstimate}
                    selectedText={qe.selectedText}
                    tooltip={t('Estimate the cost before running a query')}
                  />
                </span>
              )}
            {isFeatureEnabled(FeatureFlag.SCHEDULED_QUERIES) && (
              <span>
                <ScheduleQueryButton
                  defaultLabel={qe.title}
                  sql={qe.sql}
                  onSchedule={this.props.scheduleQuery}
                  schema={qe.schema}
                  dbId={qe.dbId}
                  scheduleQueryWarning={this.props.scheduleQueryWarning}
                  tooltip={scheduleToolTip}
                  disabled={!successful}
                />
              </span>
            )}
            {ctasControls && <span>{ctasControls}</span>}
            <span>
              <LimitSelectStyled>
                <Dropdown overlay={this.renderQueryLimit()}>
                  <a onClick={e => e.preventDefault()}>
                    <b>LIMIT:</b>{' '}
                    {this.props.queryEditor.queryLimit !== undefined
                      ? this.props.queryEditor.queryLimit
                      : this.props.defaultQueryLimit}
                  </a>
                </Dropdown>
              </LimitSelectStyled>
            </span>
          </Form>
        </div>
<<<<<<< HEAD
        <div className="rightItems">
=======
        <div
          className="rightItems"
          style={{ display: 'flex', 'align-items': 'center' }}
        >
          <span>
            <SaveQuery
              query={qe}
              defaultLabel={qe.title || qe.description}
              onSave={this.props.actions.saveQuery}
              onUpdate={this.props.actions.updateSavedQuery}
              saveQueryWarning={this.props.saveQueryWarning}
            />
          </span>
          <span>
            <ShareSqlLabQuery queryEditor={qe} />
          </span>
          {limitWarning}
          {this.props.latestQuery && (
            <Timer
              startTime={this.props.latestQuery.startDttm}
              endTime={this.props.latestQuery.endDttm}
              state={STATE_BSSTYLE_MAP[this.props.latestQuery.state]}
              isRunning={this.props.latestQuery.state === 'running'}
            />
          )}
>>>>>>> 246511b5
          <Dropdown overlay={this.renderDropdown()} arrow>
            <Icon name="more-horiz" />
          </Dropdown>
        </div>
      </div>
    );
  }

  render() {
    return (
      <div ref={this.sqlEditorRef} className="SqlEditor">
        <CSSTransition
          classNames="schemaPane"
          in={!this.props.hideLeftBar}
          timeout={300}
        >
          <div className="schemaPane">
            <SqlEditorLeftBar
              database={this.props.database}
              queryEditor={this.props.queryEditor}
              tables={this.props.tables}
              actions={this.props.actions}
            />
          </div>
        </CSSTransition>
        {this.queryPane()}
        <StyledModal
          visible={this.state.showCreateAsModal}
          title={t('Create View As')}
          footer={<>
              <Button
                onClick={() => this.setState({ showCreateAsModal: false })}
              >
                Cancel
              </Button>
            <Button buttonStyle="primary">Create</Button>
            </>
          }
        >
          <span>Name</span>
          <Input placeholder="Specify name to Create View AS schema in: public"/>
        </StyledModal>
      </div>
    );
  }
}
SqlEditor.defaultProps = defaultProps;
SqlEditor.propTypes = propTypes;

function mapStateToProps(state, props) {
  const { sqlLab } = state;
  const queryEditor = sqlLab.queryEditors.find(
    editor => editor.id === props.queryEditorId,
  );

  return { sqlLab, ...props, queryEditor };
}

function mapDispatchToProps(dispatch) {
  return bindActionCreators(
    {
      addQueryEditor,
      estimateQueryCost,
      persistEditorHeight,
      postStopQuery,
      queryEditorSetAutorun,
      queryEditorSetQueryLimit,
      queryEditorSetSql,
      queryEditorSetTemplateParams,
      runQuery,
      saveQuery,
      scheduleQuery,
      setActiveSouthPaneTab,
      updateSavedQuery,
      validateQuery,
    },
    dispatch,
  );
}

export default connect(mapStateToProps, mapDispatchToProps)(SqlEditor);<|MERGE_RESOLUTION|>--- conflicted
+++ resolved
@@ -28,11 +28,8 @@
 import { t, styled } from '@superset-ui/core';
 import debounce from 'lodash/debounce';
 import throttle from 'lodash/throttle';
-<<<<<<< HEAD
 import StyledModal from 'src/common/components/Modal';
-=======
 import Mousetrap from 'mousetrap';
->>>>>>> 246511b5
 
 import { Tooltip } from 'src/common/components/Tooltip';
 import Label from 'src/components/Label';
@@ -578,7 +575,6 @@
         </Tooltip>
       );
     }
-<<<<<<< HEAD
 
     const { allow_ctas, allow_cvas } = this.props.database;
     const showMenu = allow_ctas && allow_ctas;
@@ -607,12 +603,10 @@
       </Menu>
     );
 
-=======
     const successful = this.props.latestQuery?.state === 'success';
     const scheduleToolTip = successful
       ? t('Schedule the query periodically')
       : t('You must run the query successfully first');
->>>>>>> 246511b5
     return (
       <div className="sql-toolbar" id="js-sql-toolbar">
         <div className="leftItems">
@@ -686,9 +680,6 @@
             </span>
           </Form>
         </div>
-<<<<<<< HEAD
-        <div className="rightItems">
-=======
         <div
           className="rightItems"
           style={{ display: 'flex', 'align-items': 'center' }}
@@ -714,7 +705,6 @@
               isRunning={this.props.latestQuery.state === 'running'}
             />
           )}
->>>>>>> 246511b5
           <Dropdown overlay={this.renderDropdown()} arrow>
             <Icon name="more-horiz" />
           </Dropdown>
