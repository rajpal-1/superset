/**
 * Licensed to the Apache Software Foundation (ASF) under one
 * or more contributor license agreements.  See the NOTICE file
 * distributed with this work for additional information
 * regarding copyright ownership.  The ASF licenses this file
 * to you under the Apache License, Version 2.0 (the
 * "License"); you may not use this file except in compliance
 * with the License.  You may obtain a copy of the License at
 *
 *   http://www.apache.org/licenses/LICENSE-2.0
 *
 * Unless required by applicable law or agreed to in writing,
 * software distributed under the License is distributed on an
 * "AS IS" BASIS, WITHOUT WARRANTIES OR CONDITIONS OF ANY
 * KIND, either express or implied.  See the License for the
 * specific language governing permissions and limitations
 * under the License.
 */
/* eslint-disable jsx-a11y/anchor-is-valid */
/* eslint-disable jsx-a11y/no-static-element-interactions */
import React from 'react';
import { CSSTransition } from 'react-transition-group';
import PropTypes from 'prop-types';
import { FormGroup, InputGroup, Form, FormControl } from 'react-bootstrap';
import Split from 'react-split';
import { t, styled } from '@superset-ui/core';
import debounce from 'lodash/debounce';
import throttle from 'lodash/throttle';

import { Tooltip } from 'src/common/components/Tooltip';
import Label from 'src/components/Label';
import Button from 'src/components/Button';
import Checkbox from 'src/components/Checkbox';
import Timer from 'src/components/Timer';
import Hotkeys from 'src/components/Hotkeys';
import { Dropdown, Menu as AntdMenu } from 'src/common/components';
import Icon from 'src/components/Icon';

import TemplateParamsEditor from './TemplateParamsEditor';
import ConnectedSouthPane from './SouthPane';
import SaveQuery from './SaveQuery';
import ScheduleQueryButton from './ScheduleQueryButton';
import EstimateQueryCostButton from './EstimateQueryCostButton';
import ShareSqlLabQuery from './ShareSqlLabQuery';
import SqlEditorLeftBar from './SqlEditorLeftBar';
import AceEditorWrapper from './AceEditorWrapper';
import {
  STATE_BSSTYLE_MAP,
  SQL_EDITOR_GUTTER_HEIGHT,
  SQL_EDITOR_GUTTER_MARGIN,
  SQL_TOOLBAR_HEIGHT,
} from '../constants';
import RunQueryActionButton from './RunQueryActionButton';
import { FeatureFlag, isFeatureEnabled } from '../../featureFlags';
import { CtasEnum } from '../actions/sqlLab';

<<<<<<< HEAD
import { Menu, Dropdown, message, Space, Switch } from 'antd';
import Icon from 'src/components/Icon';

=======
const LIMIT_DROPDOWN = [10, 100, 1000, 10000, 100000];
>>>>>>> 16d47e03
const SQL_EDITOR_PADDING = 10;
const INITIAL_NORTH_PERCENT = 30;
const INITIAL_SOUTH_PERCENT = 70;
const SET_QUERY_EDITOR_SQL_DEBOUNCE_MS = 2000;
const VALIDATION_DEBOUNCE_MS = 600;
const WINDOW_RESIZE_THROTTLE_MS = 100;

const LimitSelectStyled = styled.span`
  .ant-dropdown-trigger {
    color: black;
    text-decoration: none;
  }
`;

const propTypes = {
  actions: PropTypes.object.isRequired,
  database: PropTypes.object,
  latestQuery: PropTypes.object,
  tables: PropTypes.array.isRequired,
  editorQueries: PropTypes.array.isRequired,
  dataPreviewQueries: PropTypes.array.isRequired,
  queryEditor: PropTypes.object.isRequired,
  hideLeftBar: PropTypes.bool,
  defaultQueryLimit: PropTypes.number.isRequired,
  maxRow: PropTypes.number.isRequired,
  displayLimit: PropTypes.number.isRequired,
  saveQueryWarning: PropTypes.string,
  scheduleQueryWarning: PropTypes.string,
};

const defaultProps = {
  database: null,
  latestQuery: null,
  hideLeftBar: false,
  scheduleQueryWarning: null,
};

class SqlEditor extends React.PureComponent {
  constructor(props) {
    super(props);
    this.state = {
      autorun: props.queryEditor.autorun,
      ctas: '',
      northPercent: props.queryEditor.northPercent || INITIAL_NORTH_PERCENT,
      southPercent: props.queryEditor.southPercent || INITIAL_SOUTH_PERCENT,
      sql: props.queryEditor.sql,
      autocompleteEnabled: true,
    };
    this.sqlEditorRef = React.createRef();
    this.northPaneRef = React.createRef();

    this.elementStyle = this.elementStyle.bind(this);
    this.onResizeStart = this.onResizeStart.bind(this);
    this.onResizeEnd = this.onResizeEnd.bind(this);
    this.canValidateQuery = this.canValidateQuery.bind(this);
    this.runQuery = this.runQuery.bind(this);
    this.stopQuery = this.stopQuery.bind(this);
    this.onSqlChanged = this.onSqlChanged.bind(this);
    this.setQueryEditorSql = this.setQueryEditorSql.bind(this);
    this.setQueryEditorSqlWithDebounce = debounce(
      this.setQueryEditorSql.bind(this),
      SET_QUERY_EDITOR_SQL_DEBOUNCE_MS,
    );
    this.queryPane = this.queryPane.bind(this);
    this.renderQueryLimit = this.renderQueryLimit.bind(this);
    this.getAceEditorAndSouthPaneHeights = this.getAceEditorAndSouthPaneHeights.bind(
      this,
    );
    this.getSqlEditorHeight = this.getSqlEditorHeight.bind(this);
    this.requestValidation = debounce(
      this.requestValidation.bind(this),
      VALIDATION_DEBOUNCE_MS,
    );
    this.getQueryCostEstimate = this.getQueryCostEstimate.bind(this);
    this.handleWindowResize = throttle(
      this.handleWindowResize.bind(this),
      WINDOW_RESIZE_THROTTLE_MS,
    );

    this.handleMenuClick = this.handleMenuClick.bind(this);
    this.renderDropdown = this.renderDropdown.bind(this);
  }

  UNSAFE_componentWillMount() {
    if (this.state.autorun) {
      this.setState({ autorun: false });
      this.props.actions.queryEditorSetAutorun(this.props.queryEditor, false);
      this.startQuery();
    }
  }

  componentDidMount() {
    // We need to measure the height of the sql editor post render to figure the height of
    // the south pane so it gets rendered properly
    // eslint-disable-next-line react/no-did-mount-set-state
    this.setState({ height: this.getSqlEditorHeight() });

    window.addEventListener('resize', this.handleWindowResize);
  }

  componentWillUnmount() {
    window.removeEventListener('resize', this.handleWindowResize);
  }

  onResizeStart() {
    // Set the heights on the ace editor and the ace content area after drag starts
    // to smooth out the visual transition to the new heights when drag ends
    document.getElementsByClassName('ace_content')[0].style.height = '100%';
  }

  onResizeEnd([northPercent, southPercent]) {
    this.setState({ northPercent, southPercent });

    if (this.northPaneRef.current && this.northPaneRef.current.clientHeight) {
      this.props.actions.persistEditorHeight(
        this.props.queryEditor,
        northPercent,
        southPercent,
      );
    }
  }

  onSqlChanged(sql) {
    this.setState({ sql });
    this.setQueryEditorSqlWithDebounce(sql);
    // Request server-side validation of the query text
    if (this.canValidateQuery()) {
      // NB. requestValidation is debounced
      this.requestValidation();
    }
  }

  // One layer of abstraction for easy spying in unit tests
  getSqlEditorHeight() {
    return this.sqlEditorRef.current
      ? this.sqlEditorRef.current.clientHeight - SQL_EDITOR_PADDING * 2
      : 0;
  }

  // Return the heights for the ace editor and the south pane as an object
  // given the height of the sql editor, north pane percent and south pane percent.
  getAceEditorAndSouthPaneHeights(height, northPercent, southPercent) {
    return {
      aceEditorHeight:
        (height * northPercent) / 100 -
        (SQL_EDITOR_GUTTER_HEIGHT / 2 + SQL_EDITOR_GUTTER_MARGIN) -
        SQL_TOOLBAR_HEIGHT,
      southPaneHeight:
        (height * southPercent) / 100 -
        (SQL_EDITOR_GUTTER_HEIGHT / 2 + SQL_EDITOR_GUTTER_MARGIN),
    };
  }

  getHotkeyConfig() {
    return [
      {
        name: 'runQuery1',
        key: 'ctrl+r',
        descr: t('Run query'),
        func: () => {
          if (this.state.sql.trim() !== '') {
            this.runQuery();
          }
        },
      },
      {
        name: 'runQuery2',
        key: 'ctrl+enter',
        descr: t('Run query'),
        func: () => {
          if (this.state.sql.trim() !== '') {
            this.runQuery();
          }
        },
      },
      {
        name: 'newTab',
        key: 'ctrl+t',
        descr: t('New tab'),
        func: () => {
          this.props.actions.addQueryEditor({
            ...this.props.queryEditor,
            title: t('Untitled Query'),
            sql: '',
          });
        },
      },
      {
        name: 'stopQuery',
        key: 'ctrl+x',
        descr: t('Stop query'),
        func: this.stopQuery,
      },
    ];
  }

  setQueryEditorSql(sql) {
    this.props.actions.queryEditorSetSql(this.props.queryEditor, sql);
  }

  setQueryLimit(queryLimit) {
    this.props.actions.queryEditorSetQueryLimit(
      this.props.queryEditor,
      queryLimit,
    );
  }

  getQueryCostEstimate() {
    if (this.props.database) {
      const qe = this.props.queryEditor;
      const query = {
        dbId: qe.dbId,
        sql: qe.selectedText ? qe.selectedText : this.state.sql,
        sqlEditorId: qe.id,
        schema: qe.schema,
        templateParams: qe.templateParams,
      };
      this.props.actions.estimateQueryCost(query);
    }
  }

  handleToggleAutocompleteEnabled = () => {
    this.setState(prevState => ({
      autocompleteEnabled: !prevState.autocompleteEnabled,
    }));
  };

  handleWindowResize() {
    this.setState({ height: this.getSqlEditorHeight() });
  }

  elementStyle(dimension, elementSize, gutterSize) {
    return {
      [dimension]: `calc(${elementSize}% - ${
        gutterSize + SQL_EDITOR_GUTTER_MARGIN
      }px)`,
    };
  }

  requestValidation() {
    if (this.props.database) {
      const qe = this.props.queryEditor;
      const query = {
        dbId: qe.dbId,
        sql: this.state.sql,
        sqlEditorId: qe.id,
        schema: qe.schema,
        templateParams: qe.templateParams,
      };
      this.props.actions.validateQuery(query);
    }
  }

  canValidateQuery() {
    // Check whether or not we can validate the current query based on whether
    // or not the backend has a validator configured for it.
    const validatorMap = window.featureFlags.SQL_VALIDATORS_BY_ENGINE;
    if (this.props.database && validatorMap != null) {
      return validatorMap.hasOwnProperty(this.props.database.backend);
    }
    return false;
  }

  runQuery() {
    if (this.props.database) {
      this.startQuery();
    }
  }

  startQuery(ctas = false, ctas_method = CtasEnum.TABLE) {
    const qe = this.props.queryEditor;
    const query = {
      dbId: qe.dbId,
      sql: qe.selectedText ? qe.selectedText : this.state.sql,
      sqlEditorId: qe.id,
      tab: qe.title,
      schema: qe.schema,
      tempTable: ctas ? this.state.ctas : '',
      templateParams: qe.templateParams,
      queryLimit: qe.queryLimit || this.props.defaultQueryLimit,
      runAsync: this.props.database
        ? this.props.database.allow_run_async
        : false,
      ctas,
      ctas_method,
      updateTabState: !qe.selectedText,
    };
    this.props.actions.runQuery(query);
    this.props.actions.setActiveSouthPaneTab('Results');
  }

  stopQuery() {
    if (
      this.props.latestQuery &&
      ['running', 'pending'].indexOf(this.props.latestQuery.state) >= 0
    ) {
      this.props.actions.postStopQuery(this.props.latestQuery);
    }
  }

  createTableAs() {
    this.startQuery(true, CtasEnum.TABLE);
  }

  createViewAs() {
    this.startQuery(true, CtasEnum.VIEW);
  }

  ctasChanged(event) {
    this.setState({ ctas: event.target.value });
  }

  queryPane() {
    const hotkeys = this.getHotkeyConfig();
    const {
      aceEditorHeight,
      southPaneHeight,
    } = this.getAceEditorAndSouthPaneHeights(
      this.state.height,
      this.state.northPercent,
      this.state.southPercent,
    );
    return (
      <Split
        expandToMin
        className="queryPane"
        sizes={[this.state.northPercent, this.state.southPercent]}
        elementStyle={this.elementStyle}
        minSize={200}
        direction="vertical"
        gutterSize={SQL_EDITOR_GUTTER_HEIGHT}
        onDragStart={this.onResizeStart}
        onDragEnd={this.onResizeEnd}
      >
        <div ref={this.northPaneRef} className="north-pane">
          <AceEditorWrapper
            actions={this.props.actions}
            autocomplete={this.state.autocompleteEnabled}
            onBlur={this.setQueryEditorSql}
            onChange={this.onSqlChanged}
            queryEditor={this.props.queryEditor}
            sql={this.props.queryEditor.sql}
            schemas={this.props.queryEditor.schemaOptions}
            tables={this.props.queryEditor.tableOptions}
            functionNames={
              this.props.database ? this.props.database.function_names : []
            }
            extendedTables={this.props.tables}
            height={`${aceEditorHeight}px`}
            hotkeys={hotkeys}
          />
          {this.renderEditorBottomBar(hotkeys)}
        </div>
        <ConnectedSouthPane
          editorQueries={this.props.editorQueries}
          latestQueryId={this.props.latestQuery && this.props.latestQuery.id}
          dataPreviewQueries={this.props.dataPreviewQueries}
          actions={this.props.actions}
          height={southPaneHeight}
          displayLimit={this.props.displayLimit}
        />
      </Split>
    );
  }

<<<<<<< HEAD
  handleMenuClick() {
    console.log('pressed a menu item');
  }

  renderDropdown() {
    const qe = this.props.queryEditor;
    const menu = (
      <Menu onClick={this.handleMenuClick}>
        <Menu.Item>
          {' '}
          <label for="autocomplete-switch">Autocomplete</label>{' '}
          <Switch
            checked={this.state.autocompleteEnabled}
            onChange={this.handleToggleAutocompleteEnabled}
            name="autocomplete-switch"
          />{' '}
        </Menu.Item>
        <Menu.Item>
          <TemplateParamsEditor
            language="json"
            onChange={params => {
              this.props.actions.queryEditorSetTemplateParams(qe, params);
            }}
            code={qe.templateParams}
          /></Menu.Item>
        <Menu.Item>Schedule Run</Menu.Item>
      </Menu>
    );
    return menu;
=======
  renderQueryLimit() {
    const menuDropdown = (
      <AntdMenu>
        {LIMIT_DROPDOWN.map(limit => (
          <AntdMenu.Item onClick={() => this.setQueryLimit(limit)}>
            {/* // eslint-disable-line no-use-before-define */}
            <a role="button" styling="link">
              {limit.toString().replace(/(\d)(?=(\d{3})+(?!\d))/g, '$1 ')}
            </a>{' '}
            <Icon name="more-horiz" />
          </AntdMenu.Item>
        ))}
      </AntdMenu>
    );

    return menuDropdown;
>>>>>>> 16d47e03
  }

  renderEditorBottomBar(hotkeys) {
    let ctasControls;
    if (
      this.props.database &&
      (this.props.database.allow_ctas || this.props.database.allow_cvas)
    ) {
      const ctasToolTip = t('Create table as with query results');
      const cvasToolTip = t('Create view as with query results');

      ctasControls = (
        <FormGroup>
          <InputGroup bsSize="small">
            <FormControl
              type="text"
              bsSize="small"
              className="input-sm"
              placeholder={t('new table name')}
              onChange={this.ctasChanged.bind(this)}
            />
            <InputGroup.Button>
              {this.props.database.allow_ctas && (
                <Button
                  buttonSize="small"
                  disabled={this.state.ctas.length === 0}
                  onClick={this.createTableAs.bind(this)}
                  tooltip={ctasToolTip}
                >
                  <i className="fa fa-table" /> CTAS
                </Button>
              )}
              {this.props.database.allow_cvas && (
                <Button
                  buttonSize="small"
                  disabled={this.state.ctas.length === 0}
                  onClick={this.createViewAs.bind(this)}
                  tooltip={cvasToolTip}
                >
                  <i className="fa fa-table" /> CVAS
                </Button>
              )}
            </InputGroup.Button>
          </InputGroup>
        </FormGroup>
      );
    }
    const qe = this.props.queryEditor;
    let limitWarning = null;
    if (
      this.props.latestQuery &&
      this.props.latestQuery.results &&
      this.props.latestQuery.results.displayLimitReached
    ) {
      limitWarning = (
        <Tooltip
          id="tooltip"
          placement="left"
          title={t(
            `It appears that the number of rows in the query results displayed
           was limited on the server side to
           the %s limit.`,
            this.props.latestQuery.rows,
          )}
        >
          <Label bsStyle="warning">LIMIT</Label>
        </Tooltip>
      );
    }
    const successful =
      this.props.latestQuery && this.props.latestQuery.state === 'success';
    const scheduleToolTip = successful
      ? t('Schedule the query periodically')
      : t('You must run the query successfully first');
    return (
      <div className="sql-toolbar" id="js-sql-toolbar">
        <div className="leftItems">
          <Form inline>
            <span>
              <RunQueryActionButton
                allowAsync={
                  this.props.database
                    ? this.props.database.allow_run_async
                    : false
                }
                dbId={qe.dbId}
                queryState={
                  this.props.latestQuery && this.props.latestQuery.state
                }
                runQuery={this.runQuery}
                selectedText={qe.selectedText}
                stopQuery={this.stopQuery}
                sql={this.state.sql}
              />
            </span>
            {isFeatureEnabled(FeatureFlag.ESTIMATE_QUERY_COST) &&
              this.props.database &&
              this.props.database.allows_cost_estimate && (
                <span>
                  <EstimateQueryCostButton
                    dbId={qe.dbId}
                    schema={qe.schema}
                    sql={qe.sql}
                    getEstimate={this.getQueryCostEstimate}
                    queryCostEstimate={qe.queryCostEstimate}
                    selectedText={qe.selectedText}
                    tooltip={t('Estimate the cost before running a query')}
                  />
                </span>
              )}
            {isFeatureEnabled(FeatureFlag.SCHEDULED_QUERIES) && (
              <span>
                <ScheduleQueryButton
                  defaultLabel={qe.title}
                  sql={qe.sql}
                  onSchedule={this.props.actions.scheduleQuery}
                  schema={qe.schema}
                  dbId={qe.dbId}
                  scheduleQueryWarning={this.props.scheduleQueryWarning}
                  tooltip={scheduleToolTip}
                  disabled={!successful}
                />
              </span>
            )}
            <span>
              <SaveQuery
                query={qe}
                defaultLabel={qe.title || qe.description}
                onSave={this.props.actions.saveQuery}
                onUpdate={this.props.actions.updateSavedQuery}
                saveQueryWarning={this.props.saveQueryWarning}
              />
            </span>
            <span>
              <ShareSqlLabQuery queryEditor={qe} />
            </span>
            {ctasControls && <span>{ctasControls}</span>}
            <span>
              <LimitSelectStyled>
                <Dropdown overlay={this.renderQueryLimit()}>
                  <a onClick={e => e.preventDefault()}>
                    <b>LIMIT:</b>{' '}
                    {this.props.queryEditor.queryLimit !== undefined
                      ? this.props.queryEditor.queryLimit
                      : this.props.defaultQueryLimit}
                  </a>
                </Dropdown>
              </LimitSelectStyled>
            </span>
            <span>
              <Hotkeys header={t('Keyboard shortcuts')} hotkeys={hotkeys} />
            </span>
          </Form>
        </div>
        <div className="rightItems">
          <Dropdown overlay={this.renderDropdown()} arrow>
            <Icon name="more-horiz" />
          </Dropdown>
          {limitWarning}
          {this.props.latestQuery && (
            <Timer
              startTime={this.props.latestQuery.startDttm}
              endTime={this.props.latestQuery.endDttm}
              state={STATE_BSSTYLE_MAP[this.props.latestQuery.state]}
              isRunning={this.props.latestQuery.state === 'running'}
            />
          )}
        </div>
      </div>
    );
  }

  render() {
    return (
      <div ref={this.sqlEditorRef} className="SqlEditor">
        <CSSTransition
          classNames="schemaPane"
          in={!this.props.hideLeftBar}
          timeout={300}
        >
          <div className="schemaPane">
            <SqlEditorLeftBar
              database={this.props.database}
              queryEditor={this.props.queryEditor}
              tables={this.props.tables}
              actions={this.props.actions}
            />
          </div>
        </CSSTransition>
        {this.queryPane()}
      </div>
    );
  }
}
SqlEditor.defaultProps = defaultProps;
SqlEditor.propTypes = propTypes;

export default SqlEditor;<|MERGE_RESOLUTION|>--- conflicted
+++ resolved
@@ -30,12 +30,15 @@
 import { Tooltip } from 'src/common/components/Tooltip';
 import Label from 'src/components/Label';
 import Button from 'src/components/Button';
-import Checkbox from 'src/components/Checkbox';
 import Timer from 'src/components/Timer';
 import Hotkeys from 'src/components/Hotkeys';
-import { Dropdown, Menu as AntdMenu } from 'src/common/components';
+import {
+  Dropdown,
+  Menu as AntdMenu,
+  Menu,
+  Switch,
+} from 'src/common/components';
 import Icon from 'src/components/Icon';
-
 import TemplateParamsEditor from './TemplateParamsEditor';
 import ConnectedSouthPane from './SouthPane';
 import SaveQuery from './SaveQuery';
@@ -54,13 +57,7 @@
 import { FeatureFlag, isFeatureEnabled } from '../../featureFlags';
 import { CtasEnum } from '../actions/sqlLab';
 
-<<<<<<< HEAD
-import { Menu, Dropdown, message, Space, Switch } from 'antd';
-import Icon from 'src/components/Icon';
-
-=======
 const LIMIT_DROPDOWN = [10, 100, 1000, 10000, 100000];
->>>>>>> 16d47e03
 const SQL_EDITOR_PADDING = 10;
 const INITIAL_NORTH_PERCENT = 30;
 const INITIAL_SOUTH_PERCENT = 70;
@@ -140,7 +137,6 @@
       WINDOW_RESIZE_THROTTLE_MS,
     );
 
-    this.handleMenuClick = this.handleMenuClick.bind(this);
     this.renderDropdown = this.renderDropdown.bind(this);
   }
 
@@ -426,37 +422,54 @@
     );
   }
 
-<<<<<<< HEAD
-  handleMenuClick() {
-    console.log('pressed a menu item');
-  }
-
   renderDropdown() {
     const qe = this.props.queryEditor;
+    const successful =
+      this.props.latestQuery && this.props.latestQuery.state === 'success';
+    const scheduleToolTip = successful
+      ? t('Schedule the query periodically')
+      : t('You must run the query successfully first');
     const menu = (
       <Menu onClick={this.handleMenuClick}>
         <Menu.Item>
           {' '}
-          <label for="autocomplete-switch">Autocomplete</label>{' '}
+          <span>Autocomplete</span>{' '}
           <Switch
             checked={this.state.autocompleteEnabled}
             onChange={this.handleToggleAutocompleteEnabled}
             name="autocomplete-switch"
           />{' '}
         </Menu.Item>
-        <Menu.Item>
-          <TemplateParamsEditor
-            language="json"
-            onChange={params => {
-              this.props.actions.queryEditorSetTemplateParams(qe, params);
-            }}
-            code={qe.templateParams}
-          /></Menu.Item>
-        <Menu.Item>Schedule Run</Menu.Item>
+        {isFeatureEnabled(FeatureFlag.ENABLE_TEMPLATE_PROCESSING) && (
+          <Menu.Item>
+            <TemplateParamsEditor
+              language="json"
+              onChange={params => {
+                this.props.actions.queryEditorSetTemplateParams(qe, params);
+              }}
+              code={qe.templateParams}
+            />
+          </Menu.Item>
+        )}
+        {isFeatureEnabled(FeatureFlag.SCHEDULED_QUERIES) && (
+          <Menu.Item>
+            <ScheduleQueryButton
+              defaultLabel={qe.title}
+              sql={qe.sql}
+              onSchedule={this.props.actions.scheduleQuery}
+              schema={qe.schema}
+              dbId={qe.dbId}
+              scheduleQueryWarning={this.props.scheduleQueryWarning}
+              tooltip={scheduleToolTip}
+              disabled={!successful}
+            />
+          </Menu.Item>
+        )}
       </Menu>
     );
     return menu;
-=======
+  }
+
   renderQueryLimit() {
     const menuDropdown = (
       <AntdMenu>
@@ -466,14 +479,12 @@
             <a role="button" styling="link">
               {limit.toString().replace(/(\d)(?=(\d{3})+(?!\d))/g, '$1 ')}
             </a>{' '}
-            <Icon name="more-horiz" />
           </AntdMenu.Item>
         ))}
       </AntdMenu>
     );
 
     return menuDropdown;
->>>>>>> 16d47e03
   }
 
   renderEditorBottomBar(hotkeys) {
@@ -543,11 +554,6 @@
         </Tooltip>
       );
     }
-    const successful =
-      this.props.latestQuery && this.props.latestQuery.state === 'success';
-    const scheduleToolTip = successful
-      ? t('Schedule the query periodically')
-      : t('You must run the query successfully first');
     return (
       <div className="sql-toolbar" id="js-sql-toolbar">
         <div className="leftItems">
@@ -584,20 +590,6 @@
                   />
                 </span>
               )}
-            {isFeatureEnabled(FeatureFlag.SCHEDULED_QUERIES) && (
-              <span>
-                <ScheduleQueryButton
-                  defaultLabel={qe.title}
-                  sql={qe.sql}
-                  onSchedule={this.props.actions.scheduleQuery}
-                  schema={qe.schema}
-                  dbId={qe.dbId}
-                  scheduleQueryWarning={this.props.scheduleQueryWarning}
-                  tooltip={scheduleToolTip}
-                  disabled={!successful}
-                />
-              </span>
-            )}
             <span>
               <SaveQuery
                 query={qe}
