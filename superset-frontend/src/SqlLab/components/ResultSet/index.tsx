/**
 * Licensed to the Apache Software Foundation (ASF) under one
 * or more contributor license agreements.  See the NOTICE file
 * distributed with this work for additional information
 * regarding copyright ownership.  The ASF licenses this file
 * to you under the Apache License, Version 2.0 (the
 * "License"); you may not use this file except in compliance
 * with the License.  You may obtain a copy of the License at
 *
 *   http://www.apache.org/licenses/LICENSE-2.0
 *
 * Unless required by applicable law or agreed to in writing,
 * software distributed under the License is distributed on an
 * "AS IS" BASIS, WITHOUT WARRANTIES OR CONDITIONS OF ANY
 * KIND, either express or implied.  See the License for the
 * specific language governing permissions and limitations
 * under the License.
 */
import React, { useState, useEffect, CSSProperties } from 'react';
import ButtonGroup from 'src/components/ButtonGroup';
import Alert from 'src/components/Alert';
import moment from 'moment';
import { RadioChangeEvent } from 'antd/lib/radio';
import Button from 'src/components/Button';
import shortid from 'shortid';
import rison from 'rison';
import {
  styled,
  t,
  makeApi,
  SupersetClient,
  JsonResponse,
} from '@superset-ui/core';
import { debounce } from 'lodash';
import ErrorMessageWithStackTrace from 'src/components/ErrorMessage/ErrorMessageWithStackTrace';
import { SaveDatasetModal } from 'src/SqlLab/components/SaveDatasetModal';
import { UserWithPermissionsAndRoles } from 'src/types/bootstrapTypes';
import ProgressBar from 'src/components/ProgressBar';
import Loading from 'src/components/Loading';
import { usePrevious } from 'src/hooks/usePrevious';
import FilterableTable, {
  MAX_COLUMNS_FOR_TABLE,
} from 'src/components/FilterableTable/FilterableTable';
import CopyToClipboard from 'src/components/CopyToClipboard';
import { prepareCopyToClipboardTabularData } from 'src/utils/common';
import { exploreChart } from 'src/explore/exploreUtils';
import { CtasEnum } from 'src/SqlLab/actions/sqlLab';
import { Query } from 'src/SqlLab/types';
import ExploreCtasResultsButton from '../ExploreCtasResultsButton';
import ExploreResultsButton from '../ExploreResultsButton';
import HighlightedSql from '../HighlightedSql';
import QueryStateLabel from '../QueryStateLabel';

enum DatasetRadioState {
  SAVE_NEW = 1,
  OVERWRITE_DATASET = 2,
}

const EXPLORE_CHART_DEFAULT = {
  metrics: [],
  groupby: [],
  time_range: 'No filter',
  viz_type: 'table',
};

enum LIMITING_FACTOR {
  QUERY = 'QUERY',
  QUERY_AND_DROPDOWN = 'QUERY_AND_DROPDOWN',
  DROPDOWN = 'DROPDOWN',
  NOT_LIMITED = 'NOT_LIMITED',
}

const LOADING_STYLES: CSSProperties = { position: 'relative', minHeight: 100 };

interface DatasetOwner {
  first_name: string;
  id: number;
  last_name: string;
  username: string;
}

interface DatasetOptionAutocomplete {
  value: string;
  datasetId: number;
  owners: [DatasetOwner];
}

interface ResultSetProps {
  actions: Record<string, any>;
  cache?: boolean;
  csv?: boolean;
  database?: Record<string, any>;
  displayLimit: number;
  height: number;
  query: Query;
  search?: boolean;
  showSql?: boolean;
  visualize?: boolean;
  user: UserWithPermissionsAndRoles;
  defaultQueryLimit: number;
}

// Making text render line breaks/tabs as is as monospace,
// but wrapping text too so text doesn't overflow
const MonospaceDiv = styled.div`
  font-family: ${({ theme }) => theme.typography.families.monospace};
  white-space: pre;
  word-break: break-word;
  overflow-x: auto;
  white-space: pre-wrap;
`;

const ReturnedRows = styled.div`
  font-size: 13px;
  line-height: 24px;
  .limitMessage {
    color: ${({ theme }) => theme.colors.secondary.light1};
    margin-left: ${({ theme }) => theme.gridUnit * 2}px;
  }
`;

const ResultSetControls = styled.div`
  display: flex;
  justify-content: space-between;
  padding: ${({ theme }) => 2 * theme.gridUnit}px 0;
`;

const ResultSetButtons = styled.div`
  display: grid;
  grid-auto-flow: column;
  padding-right: ${({ theme }) => 2 * theme.gridUnit}px;
`;

const ResultSetErrorMessage = styled.div`
  padding-top: ${({ theme }) => 4 * theme.gridUnit}px;
`;

const updateDataset = async (
  dbId: number,
  datasetId: number,
  sql: string,
  columns: Array<Record<string, any>>,
  owners: [number],
  overrideColumns: boolean,
) => {
  const endpoint = `api/v1/dataset/${datasetId}?override_columns=${overrideColumns}`;
  const headers = { 'Content-Type': 'application/json' };
  const body = JSON.stringify({
    sql,
    columns,
    owners,
    database_id: dbId,
  });

  const data: JsonResponse = await SupersetClient.put({
    endpoint,
    headers,
    body,
  });
  return data.json.result;
};

const ResultSet = ({
  actions,
  cache = false,
  csv = true,
  database = {},
  displayLimit,
  height,
  query,
  search = true,
  showSql = false,
  visualize = true,
  user,
  defaultQueryLimit,
}: ResultSetProps) => {
  const [searchText, setSearchText] = useState('');
  const [cachedData, setCachedData] = useState<Record<string, unknown>[]>([]);
  const [showSaveDatasetModal, setShowSaveDatasetModal] = useState(false);
  const [saveDatasetRadioBtnState, setSaveDatasetRadioBtnState] = useState(
    DatasetRadioState.SAVE_NEW,
  );
  const [shouldOverwriteDataSet, setShouldOverwriteDataSet] = useState(false);
  const [datasetToOverwrite, setDatasetToOverwrite] = useState<
    Record<string, any>
  >({});
  const [userDatasetOptions, setUserDatasetOptions] = useState<
    DatasetOptionAutocomplete[]
  >([]);
  const [alertIsOpen, setAlertIsOpen] = useState(false);

  const reRunQueryIfSessionTimeoutErrorOnMount = () => {
    if (
      query.errorMessage &&
      query.errorMessage.indexOf('session timed out') > 0
    ) {
      actions.reRunQuery(query);
    }
  };

  useEffect(() => {
    // only do this the first time the component is rendered/mounted
    reRunQueryIfSessionTimeoutErrorOnMount();
    (async () => {
      const userDatasetsOwned = await getUserDatasets();
      setUserDatasetOptions(userDatasetsOwned);
    })();
  }, []);

  const prevQuery = usePrevious(query);
  useEffect(() => {
    if (
      cache &&
      !prevQuery?.cached &&
      prevQuery?.results?.data &&
      prevQuery.results.data.length > 0
    ) {
      // this.setState({ data: prevQuery.results.data }, () =>
      //   clearQueryResults(prevQuery),
      // );
      setCachedData(prevQuery.results.data);
      actions.clearQueryResults(prevQuery);
    }
    if (prevQuery && prevQuery.resultsKey !== query.resultsKey) {
      fetchResults(prevQuery);
    }
  }, [query]);

  const calculateAlertRefHeight = (alertElement: HTMLElement | null) => {
    if (alertElement) {
      setAlertIsOpen(true);
    } else {
      setAlertIsOpen(false);
    }
  };

  const getDefaultDatasetName = () =>
    `${query.tab} ${moment().format('MM/DD/YYYY HH:mm:ss')}`;

  const [newSaveDatasetName, setNewSaveDatasetName] = useState(
    getDefaultDatasetName(),
  );

  const handleOnChangeAutoComplete = () => {
    setDatasetToOverwrite({});
  };

  const handleOverwriteDataset = async () => {
    const { sql, results, dbId } = query;

    await updateDataset(
      dbId,
      datasetToOverwrite.datasetId,
      sql,
      results.selected_columns.map(d => ({ column_name: d.name })),
      datasetToOverwrite.owners.map((o: DatasetOwner) => o.id),
      true,
    );

    setShowSaveDatasetModal(false);
    setNewSaveDatasetName(getDefaultDatasetName());
    setShouldOverwriteDataSet(false);
    setDatasetToOverwrite({});

    exploreChart({
      ...EXPLORE_CHART_DEFAULT,
      datasource: `${datasetToOverwrite.datasetId}__table`,
      all_columns: results.selected_columns.map(d => d.name),
    });
  };

  const handleSaveInDataset = () => {
    // if user wants to overwrite a dataset we need to prompt them
    if (saveDatasetRadioBtnState === DatasetRadioState.OVERWRITE_DATASET) {
      setShouldOverwriteDataSet(true);
      return;
    }

    const { schema, sql, dbId } = query;
    let { templateParams } = query;
    const selectedColumns = query?.results?.selected_columns || [];

    // The filters param is only used to test jinja templates.
    // Remove the special filters entry from the templateParams
    // before saving the dataset.
    if (templateParams) {
      const p = JSON.parse(templateParams);
      /* eslint-disable-next-line no-underscore-dangle */
      if (p._filters) {
        /* eslint-disable-next-line no-underscore-dangle */
        delete p._filters;
        templateParams = JSON.stringify(p);
      }
    }

    actions
      .createDatasource({
        schema,
        sql,
        dbId,
        templateParams,
        datasourceName: newSaveDatasetName,
        columns: selectedColumns,
      })
      .then((data: { table_id: number }) => {
        exploreChart({
          datasource: `${data.table_id}__table`,
          metrics: [],
          groupby: [],
          time_range: 'No filter',
          viz_type: 'table',
          all_columns: selectedColumns.map(c => c.name),
          row_limit: 1000,
        });
      })
      .catch(() => {
        actions.addDangerToast(t('An error occurred saving dataset'));
      });

    setShowSaveDatasetModal(false);
    setNewSaveDatasetName(getDefaultDatasetName());
  };

  const handleOverwriteDatasetOption = (
    _data: string,
    option: Record<string, any>,
  ) => {
    setDatasetToOverwrite(option);
  };

  const handleDatasetNameChange = (e: React.FormEvent<HTMLInputElement>) => {
    // @ts-expect-error
    setNewSaveDatasetName(e.target.value);
  };

  const handleHideSaveModal = () => {
    setShowSaveDatasetModal(false);
    setShouldOverwriteDataSet(false);
  };

  const handleSaveDatasetRadioBtnState = (e: RadioChangeEvent) => {
    setSaveDatasetRadioBtnState(Number(e.target.value));
  };

  const handleOverwriteCancel = () => {
    setShouldOverwriteDataSet(false);
    setDatasetToOverwrite({});
  };

  const handleExploreBtnClick = () => {
    setShowSaveDatasetModal(true);
  };

  const getUserDatasets = async (searchText = '') => {
    // Making sure that autocomplete input has a value before rendering the dropdown
    // Transforming the userDatasetsOwned data for SaveModalComponent)
    const { userId } = user;
    if (userId) {
      const queryParams = rison.encode({
        filters: [
          {
            col: 'table_name',
            opr: 'ct',
            value: searchText,
          },
          {
            col: 'owners',
            opr: 'rel_m_m',
            value: userId,
          },
        ],
        order_column: 'changed_on_delta_humanized',
        order_direction: 'desc',
      });

      const response = await makeApi({
        method: 'GET',
        endpoint: '/api/v1/dataset',
      })(`q=${queryParams}`);

      return response.result.map(
        (r: { table_name: string; id: number; owners: [DatasetOwner] }) => ({
          value: r.table_name,
          datasetId: r.id,
          owners: r.owners,
        }),
      );
    }

    return null;
  };

  const handleSaveDatasetModalSearch = async (searchText: string) => {
    const userDatasetsOwned = await getUserDatasets(searchText);
    setUserDatasetOptions(userDatasetsOwned);
  };

  const handleSaveDatasetModalSearchWithDebounce = debounce(
    handleSaveDatasetModalSearch,
    1000,
  );

  const handleFilterAutocompleteOption = (
    inputValue: string,
    option: { value: string; datasetId: number },
  ) => option.value.toLowerCase().includes(inputValue.toLowerCase());

  const popSelectStar = (tempSchema: string | null, tempTable: string) => {
    const qe = {
      id: shortid.generate(),
      title: tempTable,
      autorun: false,
      dbId: query.dbId,
      sql: `SELECT * FROM ${tempSchema ? `${tempSchema}.` : ''}${tempTable}`,
    };
    actions.addQueryEditor(qe);
  };

  const changeSearch = (event: React.ChangeEvent<HTMLInputElement>) => {
    setSearchText(event.target.value);
  };

  const fetchResults = (query: Query) => {
    actions.fetchQueryResults(query, displayLimit);
  };

  const reFetchQueryResults = (query: Query) => {
    actions.reFetchQueryResults(query);
  };

  const renderControls = () => {
    const saveModalAutocompleteValue = '';
    if (search || visualize || csv) {
      let { data } = query.results;
      if (cache && query.cached) {
        data = cachedData;
      }
      const { columns } = query.results;
      // Added compute logic to stop user from being able to Save & Explore
      const disableSaveAndExploreBtn =
        (saveDatasetRadioBtnState === DatasetRadioState.SAVE_NEW &&
          newSaveDatasetName.length === 0) ||
        (saveDatasetRadioBtnState === DatasetRadioState.OVERWRITE_DATASET &&
          Object.keys(datasetToOverwrite).length === 0 &&
          saveModalAutocompleteValue.length === 0);

      return (
        <ResultSetControls>
          <SaveDatasetModal
            visible={showSaveDatasetModal}
            onOk={handleSaveInDataset}
            saveDatasetRadioBtnState={saveDatasetRadioBtnState}
            shouldOverwriteDataset={shouldOverwriteDataSet}
            defaultCreateDatasetValue={newSaveDatasetName}
            userDatasetOptions={userDatasetOptions}
            disableSaveAndExploreBtn={disableSaveAndExploreBtn}
            onHide={handleHideSaveModal}
            handleDatasetNameChange={handleDatasetNameChange}
            handleSaveDatasetRadioBtnState={handleSaveDatasetRadioBtnState}
            handleOverwriteCancel={handleOverwriteCancel}
            handleOverwriteDataset={handleOverwriteDataset}
            handleOverwriteDatasetOption={handleOverwriteDatasetOption}
            handleSaveDatasetModalSearch={
              handleSaveDatasetModalSearchWithDebounce
            }
            filterAutocompleteOption={handleFilterAutocompleteOption}
            onChangeAutoComplete={handleOnChangeAutoComplete}
          />
          <ResultSetButtons>
<<<<<<< HEAD
            {visualize && database && database.allows_virtual_table_explore && (
              <ExploreResultsButton
                // @ts-ignore Redux types are difficult to work with, ignoring for now
                query={query}
                database={database}
                actions={actions}
                onClick={handleExploreBtnClick}
              />
            )}
            {csv && (
              <Button buttonSize="small" href={`/superset/csv/${query.id}`}>
=======
            {this.props.visualize &&
              this.props.database?.allows_virtual_table_explore && (
                <ExploreResultsButton
                  database={this.props.database}
                  onClick={this.handleExploreBtnClick}
                />
              )}
            {this.props.csv && (
              <Button
                buttonSize="small"
                href={`/superset/csv/${this.props.query.id}`}
              >
>>>>>>> 225015fd
                <i className="fa fa-file-text-o" /> {t('Download to CSV')}
              </Button>
            )}

            <CopyToClipboard
              text={prepareCopyToClipboardTabularData(data, columns)}
              wrapped={false}
              copyNode={
                <Button buttonSize="small">
                  <i className="fa fa-clipboard" /> {t('Copy to Clipboard')}
                </Button>
              }
            />
          </ResultSetButtons>
          {search && (
            <input
              type="text"
              onChange={changeSearch}
              value={searchText}
              className="form-control input-sm"
              disabled={columns.length > MAX_COLUMNS_FOR_TABLE}
              placeholder={
                columns.length > MAX_COLUMNS_FOR_TABLE
                  ? t('Too many columns to filter')
                  : t('Filter results')
              }
            />
          )}
        </ResultSetControls>
      );
    }
    return <div />;
  };

  const onAlertClose = () => {
    setAlertIsOpen(false);
  };

  const renderRowsReturned = () => {
    const { results, rows, queryLimit, limitingFactor } = query;
    let limitMessage;
    const limitReached = results?.displayLimitReached;
    const limit = queryLimit || results.query.limit;
    const isAdmin = !!user?.roles?.Admin;
    const displayMaxRowsReachedMessage = {
      withAdmin: t(
        'The number of results displayed is limited to %(rows)d by the configuration DISPLAY_MAX_ROWS. ' +
          'Please add additional limits/filters or download to csv to see more rows up to ' +
          'the %(limit)d limit.',
        { rows, limit },
      ),
      withoutAdmin: t(
        'The number of results displayed is limited to %(rows)d. ' +
          'Please add additional limits/filters, download to csv, or contact an admin ' +
          'to see more rows up to the %(limit)d limit.',
        { rows, limit },
      ),
    };
    const shouldUseDefaultDropdownAlert =
      limit === defaultQueryLimit &&
      limitingFactor === LIMITING_FACTOR.DROPDOWN;

    if (limitingFactor === LIMITING_FACTOR.QUERY && csv) {
      limitMessage = (
        <span className="limitMessage">
          {t(
            'The number of rows displayed is limited to %(rows)d by the query',
            { rows },
          )}
        </span>
      );
    } else if (
      limitingFactor === LIMITING_FACTOR.DROPDOWN &&
      !shouldUseDefaultDropdownAlert
    ) {
      limitMessage = (
        <span className="limitMessage">
          {t(
            'The number of rows displayed is limited to %(rows)d by the limit dropdown.',
            { rows },
          )}
        </span>
      );
    } else if (limitingFactor === LIMITING_FACTOR.QUERY_AND_DROPDOWN) {
      limitMessage = (
        <span className="limitMessage">
          {t(
            'The number of rows displayed is limited to %(rows)d by the query and limit dropdown.',
            { rows },
          )}
        </span>
      );
    }
    return (
      <ReturnedRows>
        {!limitReached && !shouldUseDefaultDropdownAlert && (
          <span>
            {t('%(rows)d rows returned', { rows })} {limitMessage}
          </span>
        )}
        {!limitReached && shouldUseDefaultDropdownAlert && (
          <div ref={calculateAlertRefHeight}>
            <Alert
              type="warning"
              message={t('%(rows)d rows returned', { rows })}
              onClose={onAlertClose}
              description={t(
                'The number of rows displayed is limited to %s by the dropdown.',
                rows,
              )}
            />
          </div>
        )}
        {limitReached && (
          <div ref={calculateAlertRefHeight}>
            <Alert
              type="warning"
              onClose={onAlertClose}
              message={t('%(rows)d rows returned', { rows })}
              description={
                isAdmin
                  ? displayMaxRowsReachedMessage.withAdmin
                  : displayMaxRowsReachedMessage.withoutAdmin
              }
            />
          </div>
        )}
      </ReturnedRows>
    );
  };

  let sql;
  let exploreDBId = query.dbId;
  if (database?.explore_database_id) {
    exploreDBId = database.explore_database_id;
  }

  if (showSql) {
    sql = <HighlightedSql sql={query.sql} />;
  }

  if (query.state === 'stopped') {
    return <Alert type="warning" message={t('Query was stopped')} />;
  }

  if (query.state === 'failed') {
    return (
      <ResultSetErrorMessage>
        <ErrorMessageWithStackTrace
          title={t('Database error')}
          error={query?.errors?.[0]}
          subtitle={<MonospaceDiv>{query.errorMessage}</MonospaceDiv>}
          copyText={query.errorMessage || undefined}
          link={query.link}
          source="sqllab"
        />
      </ResultSetErrorMessage>
    );
  }

  if (query.state === 'success' && query.ctas) {
    const { tempSchema, tempTable } = query;
    let object = 'Table';
    if (query.ctas_method === CtasEnum.VIEW) {
      object = 'View';
    }
    return (
      <div>
        <Alert
          type="info"
          message={
            <>
              {t(object)} [
              <strong>
                {tempSchema ? `${tempSchema}.` : ''}
                {tempTable}
              </strong>
              ] {t('was created')} &nbsp;
              <ButtonGroup>
                <Button
                  buttonSize="small"
                  className="m-r-5"
                  onClick={() => popSelectStar(tempSchema, tempTable)}
                >
                  {t('Query in a new tab')}
                </Button>
                <ExploreCtasResultsButton
                  // @ts-ignore Redux types are difficult to work with, ignoring for now
                  table={tempTable}
                  schema={tempSchema}
                  dbId={exploreDBId}
                  database={database}
                  actions={actions}
                />
              </ButtonGroup>
            </>
          }
        />
      </div>
    );
  }

  if (query.state === 'success' && query.results) {
    const { results } = query;
    let data;
    if (cache && query.cached) {
      data = cachedData;
    } else if (results && results.data) {
      ({ data } = results);
    }
    if (data && data.length > 0) {
      const expandedColumns = results.expanded_columns
        ? results.expanded_columns.map(col => col.name)
        : [];
      return (
        <>
          {renderControls()}
          {renderRowsReturned()}
          {sql}
          <FilterableTable
            data={data}
            orderedColumnKeys={results.columns.map(col => col.name)}
            height={alertIsOpen ? height - 70 : height}
            filterText={searchText}
            expandedColumns={expandedColumns}
          />
        </>
      );
    }
<<<<<<< HEAD
    if (data && data.length === 0) {
      return <Alert type="warning" message={t('The query returned no data')} />;
=======
    if (query.state === 'success' && query.ctas) {
      const { tempSchema, tempTable } = query;
      let object = 'Table';
      if (query.ctas_method === CtasEnum.VIEW) {
        object = 'View';
      }
      return (
        <div>
          <Alert
            type="info"
            message={
              <>
                {t(object)} [
                <strong>
                  {tempSchema ? `${tempSchema}.` : ''}
                  {tempTable}
                </strong>
                ] {t('was created')} &nbsp;
                <ButtonGroup>
                  <Button
                    buttonSize="small"
                    className="m-r-5"
                    onClick={() => this.popSelectStar(tempSchema, tempTable)}
                  >
                    {t('Query in a new tab')}
                  </Button>
                  <ExploreCtasResultsButton
                    // @ts-ignore Redux types are difficult to work with, ignoring for now
                    table={tempTable}
                    schema={tempSchema}
                    dbId={exploreDBId}
                    actions={this.props.actions}
                  />
                </ButtonGroup>
              </>
            }
          />
        </div>
      );
>>>>>>> 225015fd
    }
  }

  if (query.cached || (query.state === 'success' && !query.results)) {
    if (query.isDataPreview) {
      return (
        <Button
          buttonSize="small"
          buttonStyle="primary"
          onClick={() =>
            reFetchQueryResults({
              ...query,
              isDataPreview: true,
            })
          }
        >
          {t('Fetch data preview')}
        </Button>
      );
    }
    if (query.resultsKey) {
      return (
        <Button
          buttonSize="small"
          buttonStyle="primary"
          onClick={() => fetchResults(query)}
        >
          {t('Refetch results')}
        </Button>
      );
    }
  }

  let trackingUrl;
  let progressBar;
  if (query.progress > 0) {
    progressBar = (
      <ProgressBar percent={parseInt(query.progress.toFixed(0), 10)} striped />
    );
  }

  if (query.trackingUrl) {
    trackingUrl = (
      <Button
        buttonSize="small"
        onClick={() => query.trackingUrl && window.open(query.trackingUrl)}
      >
        {t('Track job')}
      </Button>
    );
  }
  const progressMsg = query?.extra?.progress ? query.extra.progress : null;

  return (
    <div style={LOADING_STYLES}>
      <div>{!progressBar && <Loading position="normal" />}</div>
      {/* show loading bar whenever progress bar is completed but needs time to render */}
      <div>{query.progress === 100 && <Loading position="normal" />}</div>
      <QueryStateLabel query={query} />
      <div>{progressMsg && <Alert type="success" message={progressMsg} />}</div>
      <div>{query.progress !== 100 && progressBar}</div>
      <div>{trackingUrl}</div>
    </div>
  );
};

export default ResultSet;<|MERGE_RESOLUTION|>--- conflicted
+++ resolved
@@ -467,32 +467,14 @@
             onChangeAutoComplete={handleOnChangeAutoComplete}
           />
           <ResultSetButtons>
-<<<<<<< HEAD
-            {visualize && database && database.allows_virtual_table_explore && (
+            {visualize && database?.allows_virtual_table_explore && (
               <ExploreResultsButton
-                // @ts-ignore Redux types are difficult to work with, ignoring for now
-                query={query}
                 database={database}
-                actions={actions}
                 onClick={handleExploreBtnClick}
               />
             )}
             {csv && (
               <Button buttonSize="small" href={`/superset/csv/${query.id}`}>
-=======
-            {this.props.visualize &&
-              this.props.database?.allows_virtual_table_explore && (
-                <ExploreResultsButton
-                  database={this.props.database}
-                  onClick={this.handleExploreBtnClick}
-                />
-              )}
-            {this.props.csv && (
-              <Button
-                buttonSize="small"
-                href={`/superset/csv/${this.props.query.id}`}
-              >
->>>>>>> 225015fd
                 <i className="fa fa-file-text-o" /> {t('Download to CSV')}
               </Button>
             )}
@@ -684,7 +666,6 @@
                   table={tempTable}
                   schema={tempSchema}
                   dbId={exploreDBId}
-                  database={database}
                   actions={actions}
                 />
               </ButtonGroup>
@@ -722,50 +703,8 @@
         </>
       );
     }
-<<<<<<< HEAD
     if (data && data.length === 0) {
       return <Alert type="warning" message={t('The query returned no data')} />;
-=======
-    if (query.state === 'success' && query.ctas) {
-      const { tempSchema, tempTable } = query;
-      let object = 'Table';
-      if (query.ctas_method === CtasEnum.VIEW) {
-        object = 'View';
-      }
-      return (
-        <div>
-          <Alert
-            type="info"
-            message={
-              <>
-                {t(object)} [
-                <strong>
-                  {tempSchema ? `${tempSchema}.` : ''}
-                  {tempTable}
-                </strong>
-                ] {t('was created')} &nbsp;
-                <ButtonGroup>
-                  <Button
-                    buttonSize="small"
-                    className="m-r-5"
-                    onClick={() => this.popSelectStar(tempSchema, tempTable)}
-                  >
-                    {t('Query in a new tab')}
-                  </Button>
-                  <ExploreCtasResultsButton
-                    // @ts-ignore Redux types are difficult to work with, ignoring for now
-                    table={tempTable}
-                    schema={tempSchema}
-                    dbId={exploreDBId}
-                    actions={this.props.actions}
-                  />
-                </ButtonGroup>
-              </>
-            }
-          />
-        </div>
-      );
->>>>>>> 225015fd
     }
   }
 
