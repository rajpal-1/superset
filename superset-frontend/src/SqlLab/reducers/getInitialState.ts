/**
 * Licensed to the Apache Software Foundation (ASF) under one
 * or more contributor license agreements.  See the NOTICE file
 * distributed with this work for additional information
 * regarding copyright ownership.  The ASF licenses this file
 * to you under the Apache License, Version 2.0 (the
 * "License"); you may not use this file except in compliance
 * with the License.  You may obtain a copy of the License at
 *
 *   http://www.apache.org/licenses/LICENSE-2.0
 *
 * Unless required by applicable law or agreed to in writing,
 * software distributed under the License is distributed on an
 * "AS IS" BASIS, WITHOUT WARRANTIES OR CONDITIONS OF ANY
 * KIND, either express or implied.  See the License for the
 * specific language governing permissions and limitations
 * under the License.
 */
import { t } from '@superset-ui/core';
import getToastsFromPyFlashMessages from 'src/components/MessageToasts/getToastsFromPyFlashMessages';
import type { BootstrapData } from 'src/types/bootstrapTypes';
import type { InitialState } from 'src/hooks/apiResources/sqlLab';
import {
  QueryEditor,
  UnsavedQueryEditor,
  SqlLabRootState,
  Table,
  LatestQueryEditorVersion,
  QueryEditorVersion,
} from 'src/SqlLab/types';

export function dedupeTabHistory(tabHistory: string[]) {
  return tabHistory.reduce<string[]>(
    (result, tabId) =>
      result.slice(-1)[0] === tabId ? result : result.concat(tabId),
    [],
  );
}

export default function getInitialState({
  common,
  active_tab: activeTab,
  tab_state_ids: tabStateIds = [],
  databases,
  queries: queries_,
  ...otherBootstrapData
}: BootstrapData & Partial<InitialState>) {
  /**
   * Before YYYY-MM-DD, the state for SQL Lab was stored exclusively in the
   * browser's localStorage. The feature flag `SQLLAB_BACKEND_PERSISTENCE`
   * moves the state to the backend instead, migrating it from local storage.
   *
   * To allow for a transparent migration, the initial state is a combination
   * of the backend state (if any) with the browser state (if any).
   */
  let queryEditors: Record<string, QueryEditor> = {};
  const defaultQueryEditor = {
    version: LatestQueryEditorVersion,
    loaded: true,
    name: t('Untitled query'),
    sql: 'SELECT *\nFROM\nWHERE',
    latestQueryId: null,
    autorun: false,
    dbId: common.conf.SQLLAB_DEFAULT_DBID,
    queryLimit: common.conf.DEFAULT_SQLLAB_LIMIT,
    hideLeftBar: false,
    remoteId: null,
<<<<<<< HEAD
    resultSearch: '',
=======
    cursorPosition: { row: 0, column: 0 },
>>>>>>> e9c2fdf8
  };
  let unsavedQueryEditor: UnsavedQueryEditor = {};

  /**
   * Load state from the backend. This will be empty if the feature flag
   * `SQLLAB_BACKEND_PERSISTENCE` is off.
   */
  tabStateIds.forEach(({ id, label }) => {
    let queryEditor: QueryEditor;
    if (activeTab && activeTab.id === id) {
      queryEditor = {
        version: activeTab.extra_json?.version ?? QueryEditorVersion.v1,
        id: id.toString(),
        loaded: true,
        name: activeTab.label,
        sql: activeTab.sql || '',
        selectedText: undefined,
        latestQueryId: activeTab.latest_query
          ? activeTab.latest_query.id
          : null,
        remoteId: activeTab.saved_query?.id || null,
        autorun: Boolean(activeTab.autorun),
        templateParams: activeTab.template_params || undefined,
        dbId: activeTab.database_id,
        schema: activeTab.schema,
        queryLimit: activeTab.query_limit,
        hideLeftBar: activeTab.hide_left_bar,
        updatedAt: activeTab.extra_json?.updatedAt,
        resultSearch: activeTab.result_search || '',
      };
    } else {
      // dummy state, actual state will be loaded on tab switch
      queryEditor = {
        ...defaultQueryEditor,
        id: id.toString(),
        loaded: false,
        name: label,
      };
    }
    queryEditors = {
      ...queryEditors,
      [queryEditor.id]: queryEditor,
    };
  });
  const tabHistory = activeTab ? [activeTab.id.toString()] : [];
  let tables = {} as Record<string, Table>;
  let editorTabLastUpdatedAt = Date.now();
  if (activeTab) {
    editorTabLastUpdatedAt =
      activeTab.extra_json?.updatedAt || editorTabLastUpdatedAt;
    activeTab.table_schemas
      .filter(tableSchema => tableSchema.description !== null)
      .forEach(tableSchema => {
        const { dataPreviewQueryId, ...persistData } = tableSchema.description;
        const table = {
          dbId: tableSchema.database_id,
          queryEditorId: tableSchema.tab_state_id.toString(),
          schema: tableSchema.schema,
          name: tableSchema.table,
          expanded: tableSchema.expanded,
          id: tableSchema.id,
          dataPreviewQueryId,
          persistData,
          initialized: true,
        };
        tables = {
          ...tables,
          [table.id]: table,
        };
      });
  }

  const queries = { ...queries_ };

  /**
   * If the `SQLLAB_BACKEND_PERSISTENCE` feature flag is off, or if the user
   * hasn't used SQL Lab after it has been turned on, the state will be stored
   * in the browser's local storage.
   */
  try {
    const localStorageData = localStorage.getItem('redux');
    const sqlLabCacheData = localStorageData
      ? (JSON.parse(localStorageData) as Pick<SqlLabRootState, 'sqlLab'>)
      : undefined;
    if (localStorageData && sqlLabCacheData?.sqlLab) {
      const { sqlLab } = sqlLabCacheData;

      if (sqlLab.queryEditors.length === 0) {
        // migration was successful
        localStorage.removeItem('redux');
      } else {
        unsavedQueryEditor = sqlLab.unsavedQueryEditor || unsavedQueryEditor;
        // add query editors and tables to state with a special flag so they can
        // be migrated if the `SQLLAB_BACKEND_PERSISTENCE` feature flag is on
        sqlLab.queryEditors.forEach(qe => {
          const hasConflictFromBackend = Boolean(queryEditors[qe.id]);
          const unsavedUpdatedAt = queryEditors[qe.id]?.updatedAt;
          const hasUnsavedUpdateSinceLastSave =
            qe.updatedAt &&
            (!unsavedUpdatedAt || qe.updatedAt > unsavedUpdatedAt);
          const cachedQueryEditor: UnsavedQueryEditor =
            !hasConflictFromBackend || hasUnsavedUpdateSinceLastSave ? qe : {};
          queryEditors = {
            ...queryEditors,
            [qe.id]: {
              ...queryEditors[qe.id],
              ...cachedQueryEditor,
              name:
                cachedQueryEditor.title ||
                cachedQueryEditor.name ||
                queryEditors[qe.id]?.name,
              ...(cachedQueryEditor.id &&
                unsavedQueryEditor.id === qe.id &&
                unsavedQueryEditor),
              inLocalStorage: !hasConflictFromBackend,
              loaded: true,
            },
          };
        });
        const expandedTables = new Set();

        if (sqlLab.tables) {
          tables = sqlLab.tables.reduce((merged, table) => {
            const expanded = !expandedTables.has(table.queryEditorId);
            if (expanded) {
              expandedTables.add(table.queryEditorId);
            }
            return {
              ...merged,
              [table.id]: {
                ...tables[table.id],
                ...table,
                expanded,
                inLocalStorage: true,
              },
            };
          }, tables);
        }
        if (sqlLab.queries) {
          Object.values(sqlLab.queries).forEach(query => {
            queries[query.id] = { ...query, inLocalStorage: true };
          });
        }
        if (sqlLab.tabHistory) {
          tabHistory.push(...sqlLab.tabHistory);
        }
      }
    }
  } catch (error) {
    // continue regardless of error
  }

  return {
    sqlLab: {
      activeSouthPaneTab: 'Results',
      alerts: [],
      databases,
      offline: false,
      queries: Object.fromEntries(
        Object.entries(queries).map(([queryId, query]) => [
          queryId,
          {
            ...query,
            ...(query.startDttm && {
              startDttm: Number(query.startDttm),
            }),
            ...(query.endDttm && {
              endDttm: Number(query.endDttm),
            }),
          },
        ]),
      ),
      queryEditors: Object.values(queryEditors),
      tabHistory: dedupeTabHistory(tabHistory),
      tables: Object.values(tables),
      queriesLastUpdate: Date.now(),
      editorTabLastUpdatedAt,
      queryCostEstimates: {},
      unsavedQueryEditor,
    },
    messageToasts: getToastsFromPyFlashMessages(
      (common || {})?.flash_messages || [],
    ),
    localStorageUsageInKilobytes: 0,
    common,
    ...otherBootstrapData,
  };
}<|MERGE_RESOLUTION|>--- conflicted
+++ resolved
@@ -65,11 +65,8 @@
     queryLimit: common.conf.DEFAULT_SQLLAB_LIMIT,
     hideLeftBar: false,
     remoteId: null,
-<<<<<<< HEAD
+    cursorPosition: { row: 0, column: 0 },
     resultSearch: '',
-=======
-    cursorPosition: { row: 0, column: 0 },
->>>>>>> e9c2fdf8
   };
   let unsavedQueryEditor: UnsavedQueryEditor = {};
 
