/**
 * Licensed to the Apache Software Foundation (ASF) under one
 * or more contributor license agreements.  See the NOTICE file
 * distributed with this work for additional information
 * regarding copyright ownership.  The ASF licenses this file
 * to you under the Apache License, Version 2.0 (the
 * "License"); you may not use this file except in compliance
 * with the License.  You may obtain a copy of the License at
 *
 *   http://www.apache.org/licenses/LICENSE-2.0
 *
 * Unless required by applicable law or agreed to in writing,
 * software distributed under the License is distributed on an
 * "AS IS" BASIS, WITHOUT WARRANTIES OR CONDITIONS OF ANY
 * KIND, either express or implied.  See the License for the
 * specific language governing permissions and limitations
 * under the License.
 */
import { useEffect, useState } from 'react';
<<<<<<< HEAD
import shortid from 'shortid';
import {
  StrictBroadcastChannel,
  TabIdChannelMessage,
} from './strictBroadcastChannel';
=======
import { nanoid } from 'nanoid';
import { BroadcastChannel } from 'broadcast-channel';
>>>>>>> 245e1986

const channel: StrictBroadcastChannel<TabIdChannelMessage> =
  new BroadcastChannel('tab_id_channel');

export function useTabId() {
  const [tabId, setTabId] = useState<string>();

  function isStorageAvailable() {
    try {
      return window.localStorage && window.sessionStorage;
    } catch (error) {
      return false;
    }
  }
  useEffect(() => {
    if (!isStorageAvailable()) {
      if (!tabId) {
        setTabId(nanoid());
      }
      return;
    }

    const updateTabId = () => {
      let lastTabId;
      try {
        lastTabId = window.localStorage.getItem('last_tab_id');
      } catch (error) {
        // continue regardless of error
      }
      const newTabId = String(
        lastTabId ? Number.parseInt(lastTabId, 10) + 1 : 1,
      );
      try {
        window.sessionStorage.setItem('tab_id', newTabId);
        window.localStorage.setItem('last_tab_id', newTabId);
      } catch (error) {
        // continue regardless of error
      }
      setTabId(newTabId);
    };
    let storedTabId;
    try {
      storedTabId = window.sessionStorage.getItem('tab_id');
    } catch (error) {
      // continue regardless of error
    }
    if (storedTabId) {
      channel.postMessage({
        type: 'REQUESTING_TAB_ID',
        tabId: storedTabId,
      });
      setTabId(storedTabId);
    } else {
      updateTabId();
    }

    channel.onmessage = messageEvent => {
      if (messageEvent.data.tabId === tabId) {
        if (messageEvent.data.type === 'REQUESTING_TAB_ID') {
          const message: TabIdChannelMessage = {
            type: 'TAB_ID_DENIED',
            tabId: messageEvent.data.tabId,
          };
          channel.postMessage(message);
        } else if (messageEvent.data.type === 'TAB_ID_DENIED') {
          updateTabId();
        }
      }
    };
  }, [tabId]);

  return tabId;
}<|MERGE_RESOLUTION|>--- conflicted
+++ resolved
@@ -17,16 +17,11 @@
  * under the License.
  */
 import { useEffect, useState } from 'react';
-<<<<<<< HEAD
-import shortid from 'shortid';
+import { nanoid } from 'nanoid';
 import {
   StrictBroadcastChannel,
   TabIdChannelMessage,
 } from './strictBroadcastChannel';
-=======
-import { nanoid } from 'nanoid';
-import { BroadcastChannel } from 'broadcast-channel';
->>>>>>> 245e1986
 
 const channel: StrictBroadcastChannel<TabIdChannelMessage> =
   new BroadcastChannel('tab_id_channel');
