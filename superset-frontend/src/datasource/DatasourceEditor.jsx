/**
 * Licensed to the Apache Software Foundation (ASF) under one
 * or more contributor license agreements.  See the NOTICE file
 * distributed with this work for additional information
 * regarding copyright ownership.  The ASF licenses this file
 * to you under the Apache License, Version 2.0 (the
 * "License"); you may not use this file except in compliance
 * with the License.  You may obtain a copy of the License at
 *
 *   http://www.apache.org/licenses/LICENSE-2.0
 *
 * Unless required by applicable law or agreed to in writing,
 * software distributed under the License is distributed on an
 * "AS IS" BASIS, WITHOUT WARRANTIES OR CONDITIONS OF ANY
 * KIND, either express or implied.  See the License for the
 * specific language governing permissions and limitations
 * under the License.
 */
import React from 'react';
import PropTypes from 'prop-types';
import { Row, Col } from 'src/common/components';
import { Radio } from 'src/components/Radio';
import Card from 'src/components/Card';
import Alert from 'src/components/Alert';
import Badge from 'src/components/Badge';
import shortid from 'shortid';
import { styled, SupersetClient, t, supersetTheme } from '@superset-ui/core';
import Button from 'src/components/Button';
import Tabs from 'src/components/Tabs';
import CertifiedIcon from 'src/components/CertifiedIcon';
import WarningIconWithTooltip from 'src/components/WarningIconWithTooltip';
import DatabaseSelector from 'src/components/DatabaseSelector';
import Label from 'src/components/Label';
import Loading from 'src/components/Loading';
import TableSelector from 'src/components/TableSelector';
import EditableTitle from 'src/components/EditableTitle';

import { getClientErrorObject } from 'src/utils/getClientErrorObject';

import CheckboxControl from 'src/explore/components/controls/CheckboxControl';
import TextControl from 'src/explore/components/controls/TextControl';
import SelectControl from 'src/explore/components/controls/SelectControl';
import TextAreaControl from 'src/explore/components/controls/TextAreaControl';
import SelectAsyncControl from 'src/explore/components/controls/SelectAsyncControl';
import SpatialControl from 'src/explore/components/controls/SpatialControl';

import CollectionTable from 'src/CRUD/CollectionTable';
import Fieldset from 'src/CRUD/Fieldset';
import Field from 'src/CRUD/Field';

import withToasts from 'src/messageToasts/enhancers/withToasts';
import { FeatureFlag, isFeatureEnabled } from 'src/featureFlags';
import Icons from 'src/components/Icons';

const DatasourceContainer = styled.div`
  .change-warning {
    margin: 16px 10px 0;
    color: ${({ theme }) => theme.colors.warning.base};
  }

  .change-warning .bold {
    font-weight: ${({ theme }) => theme.typography.weights.bold};
  }

  .form-group.has-feedback > .help-block {
    margin-top: 8px;
  }

  .form-group.form-group-md {
    margin-bottom: 8px;
  }
`;

const FlexRowContainer = styled.div`
  align-items: center;
  display: flex;

  svg {
    margin-right: ${({ theme }) => theme.gridUnit}px;
  }
`;

const StyledTableTabs = styled(Tabs)`
  overflow: visible;
  .ant-tabs-content-holder {
    overflow: visible;
  }
`;

const StyledBadge = styled(Badge)`
  .ant-badge-count {
    line-height: ${({ theme }) => theme.gridUnit * 4}px;
    height: ${({ theme }) => theme.gridUnit * 4}px;
    margin-left: ${({ theme }) => theme.gridUnit}px;
  }
`;

const EditLockContainer = styled.div`
  font-size: ${supersetTheme.typography.sizes.s}px;
  display: flex;
  align-items: center;
  a {
    padding: 0 10px;
  }
`;

const ColumnButtonWrapper = styled.div`
  text-align: right;
  ${({ theme }) => `margin-bottom: ${theme.gridUnit * 2}px`}
`;

const checkboxGenerator = (d, onChange) => (
  <CheckboxControl value={d} onChange={onChange} />
);
const DATA_TYPES = ['STRING', 'NUMERIC', 'DATETIME'];

const DATASOURCE_TYPES_ARR = [
  { key: 'physical', label: t('Physical (table or view)') },
  { key: 'virtual', label: t('Virtual (SQL)') },
];
const DATASOURCE_TYPES = {};
DATASOURCE_TYPES_ARR.forEach(o => {
  DATASOURCE_TYPES[o.key] = o;
});

function CollectionTabTitle({ title, collection }) {
  return (
    <div
      css={{ display: 'flex', alignItems: 'center' }}
      data-test={`collection-tab-${title}`}
    >
      {title}{' '}
      <StyledBadge count={collection ? collection.length : 0} showZero />
    </div>
  );
}

CollectionTabTitle.propTypes = {
  title: PropTypes.string,
  collection: PropTypes.array,
};

function ColumnCollectionTable({
  columns,
  onChange,
  editableColumnName,
  showExpression,
  allowAddItem,
  allowEditDataType,
  itemGenerator,
}) {
  return (
    <CollectionTable
      collection={columns}
<<<<<<< HEAD
      tableColumns={['column_name', 'business_type', 'type', 'is_dttm', 'filterable', 'groupby']}
=======
      tableColumns={['column_name', 'type', 'is_dttm', 'filterable', 'groupby']}
      sortColumns={['column_name', 'type', 'is_dttm', 'filterable', 'groupby']}
>>>>>>> 69c5cd79
      allowDeletes
      allowAddItem={allowAddItem}
      itemGenerator={itemGenerator}
      stickyHeader
      expandFieldset={
        <FormContainer>
          <Fieldset compact>
            {showExpression && (
              <Field
                fieldKey="expression"
                label={t('SQL expression')}
                control={
                  <TextAreaControl
                    language="markdown"
                    offerEditInModal={false}
                  />
                }
              />
            )}
            <Field
              fieldKey="verbose_name"
              label={t('Label')}
              control={
                <TextControl
                  controlId="verbose_name"
                  placeholder={t('Label')}
                />
              }
            />
            <Field
              fieldKey="description"
              label={t('Description')}
              control={
                <TextControl
                  controlId="description"
                  placeholder={t('Description')}
                />
              }
            />
            {allowEditDataType && (
              <Field
                fieldKey="type"
                label={t('Data type')}
                control={
                  <SelectControl choices={DATA_TYPES} name="type" freeForm />
                }
              />
            )}
            <Field
              fieldKey="business_type"
              label={t('Business type')}
              control={
                <TextControl
                  controlId="business_type"
                  placeholder={t('Business type')}
                />
              }
            />
            <Field
              fieldKey="python_date_format"
              label={t('Datetime format')}
              description={
                /* Note the fragmented translations may not work. */
                <div>
                  {t('The pattern of timestamp format. For strings use ')}
                  <a href="https://docs.python.org/2/library/datetime.html#strftime-strptime-behavior">
                    {t('Python datetime string pattern')}
                  </a>
                  {t(' expression which needs to adhere to the ')}
                  <a href="https://en.wikipedia.org/wiki/ISO_8601">
                    {t('ISO 8601')}
                  </a>
                  {t(` standard to ensure that the lexicographical ordering
                      coincides with the chronological ordering. If the
                      timestamp format does not adhere to the ISO 8601 standard
                      you will need to define an expression and type for
                      transforming the string into a date or timestamp. Note
                      currently time zones are not supported. If time is stored
                      in epoch format, put \`epoch_s\` or \`epoch_ms\`. If no pattern
                      is specified we fall back to using the optional defaults on a per
                      database/column name level via the extra parameter.`)}
                </div>
              }
              control={
                <TextControl
                  controlId="python_date_format"
                  placeholder="%Y/%m/%d"
                />
              }
            />
          </Fieldset>
        </FormContainer>
      }
      columnLabels={{
        column_name: t('Column'),
        business_type: t('Business type'),
        type: t('Data type'),
        groupby: t('Is dimension'),
        is_dttm: t('Is temporal'),
        filterable: t('Is filterable'),
      }}
      onChange={onChange}
      itemRenderers={{
        column_name: (v, onItemChange) =>
          editableColumnName ? (
            <EditableTitle canEdit title={v} onSaveTitle={onItemChange} />
          ) : (
            v
          ),
<<<<<<< HEAD
        type: d => <Label>{d}</Label>,
        business_type: d => <Label onChange={onChange}>{d}</Label>,
=======
        type: d => (d ? <Label>{d}</Label> : null),
>>>>>>> 69c5cd79
        is_dttm: checkboxGenerator,
        filterable: checkboxGenerator,
        groupby: checkboxGenerator,
      }}
    />
  );
}
ColumnCollectionTable.propTypes = {
  columns: PropTypes.array.isRequired,
  onChange: PropTypes.func.isRequired,
  editableColumnName: PropTypes.bool,
  showExpression: PropTypes.bool,
  allowAddItem: PropTypes.bool,
  allowEditDataType: PropTypes.bool,
  itemGenerator: PropTypes.func,
};
ColumnCollectionTable.defaultProps = {
  editableColumnName: false,
  showExpression: false,
  allowAddItem: false,
  allowEditDataType: false,
  itemGenerator: () => ({
    column_name: '<new column>',
    filterable: true,
    groupby: true,
  }),
};

function StackedField({ label, formElement }) {
  return (
    <div>
      <div>
        <strong>{label}</strong>
      </div>
      <div>{formElement}</div>
    </div>
  );
}

StackedField.propTypes = {
  label: PropTypes.string,
  formElement: PropTypes.node,
};

function FormContainer({ children }) {
  return <Card padded>{children}</Card>;
}

FormContainer.propTypes = {
  children: PropTypes.node,
};

const propTypes = {
  datasource: PropTypes.object.isRequired,
  onChange: PropTypes.func,
  addSuccessToast: PropTypes.func.isRequired,
  addDangerToast: PropTypes.func.isRequired,
};

const defaultProps = {
  onChange: () => { },
};

class DatasourceEditor extends React.PureComponent {
  constructor(props) {
    super(props);
    this.state = {
      datasource: {
        ...props.datasource,
        metrics: props.datasource.metrics?.map(metric => {
          const {
            certification: { details, certified_by: certifiedBy } = {},
            warning_markdown: warningMarkdown,
          } = JSON.parse(metric.extra || '{}') || {};
          return {
            ...metric,
            certification_details: details || '',
            warning_markdown: warningMarkdown || '',
            certified_by: certifiedBy,
          };
        }),
      },
      errors: [],
      isDruid:
        props.datasource.type === 'druid' ||
        props.datasource.datasource_type === 'druid',
      isSqla:
        props.datasource.datasource_type === 'table' ||
        props.datasource.type === 'table',
      isEditMode: false,
      databaseColumns: props.datasource.columns.filter(col => !col.expression),
      calculatedColumns: props.datasource.columns.filter(
        col => !!col.expression,
      ),
      metadataLoading: false,
      activeTabKey: 0,
      datasourceType: props.datasource.sql
        ? DATASOURCE_TYPES.virtual.key
        : DATASOURCE_TYPES.physical.key,
    };

    this.onChange = this.onChange.bind(this);
    this.onChangeEditMode = this.onChangeEditMode.bind(this);
    this.onDatasourcePropChange = this.onDatasourcePropChange.bind(this);
    this.onDatasourceChange = this.onDatasourceChange.bind(this);
    this.tableChangeAndSyncMetadata = this.tableChangeAndSyncMetadata.bind(
      this,
    );
    this.syncMetadata = this.syncMetadata.bind(this);
    this.setColumns = this.setColumns.bind(this);
    this.validateAndChange = this.validateAndChange.bind(this);
    this.handleTabSelect = this.handleTabSelect.bind(this);
    this.allowEditSource = !isFeatureEnabled(
      FeatureFlag.DISABLE_DATASET_SOURCE_EDIT,
    );
  }

  onChange() {
    // Emptying SQL if "Physical" radio button is selected
    // Currently the logic to know whether the source is
    // physical or virtual is based on whether SQL is empty or not.
    const { datasourceType, datasource } = this.state;
    const sql =
      datasourceType === DATASOURCE_TYPES.physical.key ? '' : datasource.sql;

    const newDatasource = {
      ...this.state.datasource,
      sql,
      columns: [...this.state.databaseColumns, ...this.state.calculatedColumns],
    };
    this.props.onChange(newDatasource, this.state.errors);
  }

  onChangeEditMode() {
    this.setState(prevState => ({ isEditMode: !prevState.isEditMode }));
  }

  onDatasourceChange(datasource, callback) {
    this.setState({ datasource }, callback);
  }

  onDatasourcePropChange(attr, value) {
    const datasource = { ...this.state.datasource, [attr]: value };
    this.setState(
      prevState => ({
        datasource: { ...prevState.datasource, [attr]: value },
      }),
      attr === 'table_name'
        ? this.onDatasourceChange(datasource, this.tableChangeAndSyncMetadata)
        : this.onDatasourceChange(datasource, this.validateAndChange),
    );
  }

  onDatasourceTypeChange(datasourceType) {
    this.setState({ datasourceType });
  }

  setColumns(obj) {
    // update calculatedColumns or databaseColumns
    this.setState(obj, this.validateAndChange);
  }

  validateAndChange() {
    this.validate(this.onChange);
  }

  tableChangeAndSyncMetadata() {
    this.validate(() => {
      this.syncMetadata();
      this.onChange();
    });
  }

  updateColumns(cols) {
    const { databaseColumns } = this.state;
    const databaseColumnNames = cols.map(col => col.name);
    const currentCols = databaseColumns.reduce(
      (agg, col) => ({
        ...agg,
        [col.column_name]: col,
      }),
      {},
    );
    const finalColumns = [];
    const results = {
      added: [],
      modified: [],
      removed: databaseColumns
        .map(col => col.column_name)
        .filter(col => !databaseColumnNames.includes(col)),
    };
    cols.forEach(col => {
      const currentCol = currentCols[col.name];
      if (!currentCol) {
        // new column
        finalColumns.push({
          id: shortid.generate(),
          column_name: col.name,
          type: col.type,
          groupby: true,
          filterable: true,
          is_dttm: col.is_dttm,
        });
        results.added.push(col.name);
      } else if (
        currentCol.type !== col.type ||
        currentCol.is_dttm !== col.is_dttm
      ) {
        // modified column
        finalColumns.push({
          ...currentCol,
          type: col.type,
          is_dttm: col.is_dttm,
        });
        results.modified.push(col.name);
      } else {
        // unchanged
        finalColumns.push(currentCol);
      }
    });
    if (
      results.added.length ||
      results.modified.length ||
      results.removed.length
    ) {
      this.setColumns({ databaseColumns: finalColumns });
    }
    return results;
  }

  syncMetadata() {
    const { datasource } = this.state;
<<<<<<< HEAD
    const endpoint = `/datasource/external_metadata/${datasource.type || datasource.datasource_type
      }/${datasource.id}/`;
=======
    const endpoint = `/datasource/external_metadata_by_name/${
      datasource.type || datasource.datasource_type
    }/${datasource.database.database_name || datasource.database.name}/${
      datasource.schema
    }/${datasource.table_name}/`;
>>>>>>> 69c5cd79
    this.setState({ metadataLoading: true });

    SupersetClient.get({ endpoint })
      .then(({ json }) => {
        const results = this.updateColumns(json);
        if (results.modified.length) {
          this.props.addSuccessToast(
            t('Modified columns: %s', results.modified.join(', ')),
          );
        }
        if (results.removed.length) {
          this.props.addSuccessToast(
            t('Removed columns: %s', results.removed.join(', ')),
          );
        }
        if (results.added.length) {
          this.props.addSuccessToast(
            t('New columns added: %s', results.added.join(', ')),
          );
        }
        this.props.addSuccessToast(t('Metadata has been synced'));
        this.setState({ metadataLoading: false });
      })
      .catch(response =>
        getClientErrorObject(response).then(({ error, statusText }) => {
          this.props.addDangerToast(
            error || statusText || t('An error has occurred'),
          );
          this.setState({ metadataLoading: false });
        }),
      );
  }

  findDuplicates(arr, accessor) {
    const seen = {};
    const dups = [];
    arr.forEach(obj => {
      const item = accessor(obj);
      if (item in seen) {
        dups.push(item);
      } else {
        seen[item] = null;
      }
    });
    return dups;
  }

  validate(callback) {
    let errors = [];
    let dups;
    const { datasource } = this.state;

    // Looking for duplicate column_name
    dups = this.findDuplicates(datasource.columns, obj => obj.column_name);
    errors = errors.concat(
      dups.map(name => t('Column name [%s] is duplicated', name)),
    );

    // Looking for duplicate metric_name
    dups = this.findDuplicates(datasource.metrics, obj => obj.metric_name);
    errors = errors.concat(
      dups.map(name => t('Metric name [%s] is duplicated', name)),
    );

    // Making sure calculatedColumns have an expression defined
    const noFilterCalcCols = this.state.calculatedColumns.filter(
      col => !col.expression && !col.json,
    );
    errors = errors.concat(
      noFilterCalcCols.map(col =>
        t('Calculated column [%s] requires an expression', col.column_name),
      ),
    );

    this.setState({ errors }, callback);
  }

  handleTabSelect(activeTabKey) {
    this.setState({ activeTabKey });
  }

  sortMetrics(metrics) {
    return metrics.sort(({ id: a }, { id: b }) => b - a);
  }

  renderSettingsFieldset() {
    const { datasource } = this.state;
    return (
      <Fieldset
        title={t('Basic')}
        item={datasource}
        onChange={this.onDatasourceChange}
      >
        <Field
          fieldKey="description"
          label={t('Description')}
          control={
            <TextAreaControl language="markdown" offerEditInModal={false} />
          }
        />
        <Field
          fieldKey="default_endpoint"
          label={t('Default URL')}
          description={t(
            'Default URL to redirect to when accessing from the dataset list page',
          )}
          control={<TextControl controlId="default_endpoint" />}
        />
        <Field
          inline
          fieldKey="filter_select_enabled"
          label={t('Autocomplete filters')}
          description={t('Whether to populate autocomplete filters options')}
          control={<CheckboxControl />}
        />
        {this.state.isSqla && (
          <Field
            fieldKey="fetch_values_predicate"
            label={t('Autocomplete query predicate')}
            description={t(
              'When using "Autocomplete filters", this can be used to improve performance ' +
              'of the query fetching the values. Use this option to apply a ' +
              'predicate (WHERE clause) to the query selecting the distinct ' +
              'values from the table. Typically the intent would be to limit the scan ' +
              'by applying a relative time filter on a partitioned or indexed time-related field.',
            )}
            control={<TextControl controlId="fetch_values_predicate" />}
          />
        )}
        {this.state.isSqla && (
          <Field
            fieldKey="extra"
            label={t('Extra')}
            description={t(
              'Extra data to specify table metadata. Currently supports ' +
              'metadata of the format: `{ "certification": { "certified_by": ' +
              '"Data Platform Team", "details": "This table is the source of truth." ' +
              '}, "warning_markdown": "This is a warning." }`.',
            )}
            control={
              <TextAreaControl
                controlId="extra"
                language="json"
                offerEditInModal={false}
              />
            }
          />
        )}
        <Field
          fieldKey="owners"
          label={t('Owners')}
          description={t('Owners of the dataset')}
          control={
            <SelectAsyncControl
              dataEndpoint="api/v1/dataset/related/owners"
              multi
              mutator={data =>
                data.result.map(pk => ({
                  value: pk.value,
                  label: `${pk.text}`,
                }))
              }
            />
          }
          controlProps={{}}
        />
      </Fieldset>
    );
  }

  renderAdvancedFieldset() {
    const { datasource } = this.state;
    return (
      <Fieldset
        title={t('Advanced')}
        item={datasource}
        onChange={this.onDatasourceChange}
      >
        <Field
          fieldKey="cache_timeout"
          label={t('Cache timeout')}
          description={t(
            'The duration of time in seconds before the cache is invalidated',
          )}
          control={<TextControl controlId="cache_timeout" />}
        />
        <Field
          fieldKey="offset"
          label={t('Hours offset')}
          control={<TextControl controlId="offset" />}
          description={t(
            'The number of hours, negative or positive, to shift the time column. This can be used to move UTC time to local time.',
          )}
        />
        {this.state.isSqla && (
          <Field
            fieldKey="template_params"
            label={t('Template parameters')}
            description={t(
              'A set of parameters that become available in the query using Jinja templating syntax',
            )}
            control={<TextControl controlId="template_params" />}
          />
        )}
      </Fieldset>
    );
  }

  renderSpatialTab() {
    const { datasource } = this.state;
    const { spatials, all_cols: allCols } = datasource;
    return (
      <Tabs.TabPane
        tab={<CollectionTabTitle collection={spatials} title={t('Spatial')} />}
        key={4}
      >
        <CollectionTable
          tableColumns={['name', 'config']}
          onChange={this.onDatasourcePropChange.bind(this, 'spatials')}
          itemGenerator={() => ({
            name: '<new spatial>',
            type: '<no type>',
            config: null,
          })}
          collection={spatials}
          allowDeletes
          itemRenderers={{
            name: (d, onChange) => (
              <EditableTitle canEdit title={d} onSaveTitle={onChange} />
            ),
            config: (v, onChange) => (
              <SpatialControl value={v} onChange={onChange} choices={allCols} />
            ),
          }}
        />
      </Tabs.TabPane>
    );
  }

  renderSourceFieldset() {
    const { datasource } = this.state;
    return (
      <div>
        <div className="m-l-10 m-t-20 m-b-10">
          {DATASOURCE_TYPES_ARR.map(type => (
            <Radio
              key={type.key}
              value={type.key}
              inline
              onChange={this.onDatasourceTypeChange.bind(this, type.key)}
              checked={this.state.datasourceType === type.key}
              disabled={!this.state.isEditMode}
            >
              {type.label}
            </Radio>
          ))}
        </div>
        <hr />
        <Fieldset item={datasource} onChange={this.onDatasourceChange} compact>
          {this.state.datasourceType === DATASOURCE_TYPES.virtual.key && (
            <div>
              {this.state.isSqla && (
                <>
                  <Field
                    fieldKey="databaseSelector"
                    label={t('virtual')}
                    control={
                      <DatabaseSelector
                        dbId={datasource.database.id}
                        schema={datasource.schema}
                        onSchemaChange={schema =>
                          this.state.isEditMode &&
                          this.onDatasourcePropChange('schema', schema)
                        }
                        onDbChange={database =>
                          this.state.isEditMode &&
                          this.onDatasourcePropChange('database', database)
                        }
                        formMode={false}
                        handleError={this.props.addDangerToast}
                        readOnly={!this.state.isEditMode}
                      />
                    }
                  />
                  <Field
                    fieldKey="table_name"
                    label={t('Dataset name')}
                    control={
                      <TextControl
                        controlId="table_name"
                        onChange={table => {
                          this.onDatasourcePropChange('table_name', table);
                        }}
                        placeholder={t('Dataset name')}
                        disabled={!this.state.isEditMode}
                      />
                    }
                  />
                  <Field
                    fieldKey="sql"
                    label={t('SQL')}
                    description={t(
                      'When specifying SQL, the datasource acts as a view. ' +
                      'Superset will use this statement as a subquery while grouping and filtering ' +
                      'on the generated parent queries.',
                    )}
                    control={
                      <TextAreaControl
                        language="sql"
                        offerEditInModal={false}
                        minLines={20}
                        maxLines={20}
                        readOnly={!this.state.isEditMode}
                      />
                    }
                  />
                </>
              )}
              {this.state.isDruid && (
                <Field
                  fieldKey="json"
                  label={t('JSON')}
                  description={
                    <div>
                      {t('The JSON metric or post aggregation definition.')}
                    </div>
                  }
                  control={
                    <TextAreaControl language="json" offerEditInModal={false} />
                  }
                />
              )}
            </div>
          )}
          {this.state.datasourceType === DATASOURCE_TYPES.physical.key && (
            <Col xs={24} md={12}>
              {this.state.isSqla && (
                <Field
                  fieldKey="tableSelector"
                  label={t('Physical')}
                  control={
                    <TableSelector
                      clearable={false}
                      dbId={datasource.database.id}
                      handleError={this.props.addDangerToast}
                      schema={datasource.schema}
                      sqlLabMode={false}
                      tableName={datasource.table_name}
                      onSchemaChange={
                        this.state.isEditMode
                          ? schema =>
                            this.onDatasourcePropChange('schema', schema)
                          : undefined
                      }
                      onDbChange={
                        this.state.isEditMode
                          ? database =>
                            this.onDatasourcePropChange('database', database)
                          : undefined
                      }
                      onTableChange={
                        this.state.isEditMode
                          ? table =>
                            this.onDatasourcePropChange('table_name', table)
                          : undefined
                      }
                      readOnly={!this.state.isEditMode}
                    />
                  }
                  description={t(
                    'The pointer to a physical table (or view). Keep in mind that the chart is ' +
                    'associated to this Superset logical table, and this logical table points ' +
                    'the physical table referenced here.',
                  )}
                />
              )}
            </Col>
          )}
        </Fieldset>
        {this.allowEditSource && (
          <EditLockContainer>
            <span role="button" tabIndex={0} onClick={this.onChangeEditMode}>
              {this.state.isEditMode ? (
                <Icons.LockUnlocked
                  iconColor={supersetTheme.colors.grayscale.base}
                />
              ) : (
                <Icons.LockLocked
                  iconColor={supersetTheme.colors.grayscale.base}
                />
              )}
            </span>
            {!this.state.isEditMode && (
              <div>{t('Click the lock to make changes.')}</div>
            )}
            {this.state.isEditMode && (
              <div>{t('Click the lock to prevent further changes.')}</div>
            )}
          </EditLockContainer>
        )}
      </div>
    );
  }

  renderErrors() {
    if (this.state.errors.length > 0) {
      return (
        <Alert
          css={theme => ({ marginBottom: theme.gridUnit * 4 })}
          type="error"
          message={
            <>
              {this.state.errors.map(err => (
                <div key={err}>{err}</div>
              ))}
            </>
          }
        />
      );
    }
    return null;
  }

  renderMetricCollection() {
    const { datasource } = this.state;
    const { metrics } = datasource;
    const sortedMetrics = metrics?.length ? this.sortMetrics(metrics) : [];

    return (
      <CollectionTable
        tableColumns={['metric_name', 'verbose_name', 'expression']}
        sortColumns={['metric_name', 'verbose_name', 'expression']}
        columnLabels={{
          metric_name: t('Metric'),
          verbose_name: t('Label'),
          expression: t('SQL expression'),
        }}
        expandFieldset={
          <FormContainer>
            <Fieldset compact>
              <Field
                fieldKey="verbose_name"
                label={t('Label')}
                control={<TextControl controlId="verbose_name" />}
              />
              <Field
                fieldKey="description"
                label={t('Description')}
                control={
                  <TextControl
                    controlId="description"
                    placeholder={t('Description')}
                  />
                }
              />
              <Field
                fieldKey="d3format"
                label={t('D3 format')}
                control={
                  <TextControl controlId="d3format" placeholder="%y/%m/%d" />
                }
              />
              <Field
                label={t('Certified by')}
                fieldKey="certified_by"
                description={t(
                  'Person or group that has certified this metric',
                )}
                control={
                  <TextControl
                    controlId="certified_by"
                    placeholder={t('Certified by')}
                  />
                }
              />
              <Field
                label={t('Certification details')}
                fieldKey="certification_details"
                description={t('Details of the certification')}
                control={
                  <TextControl
                    controlId="certification_details"
                    placeholder={t('Certification details')}
                  />
                }
              />
              <Field
                label={t('Warning')}
                fieldKey="warning_markdown"
                description={t('Optional warning about use of this metric')}
                control={
                  <TextAreaControl
                    controlId="warning_markdown"
                    language="markdown"
                    offerEditInModal={false}
                  />
                }
              />
            </Fieldset>
          </FormContainer>
        }
        collection={sortedMetrics}
        allowAddItem
        onChange={this.onDatasourcePropChange.bind(this, 'metrics')}
        itemGenerator={() => ({
          metric_name: '<new metric>',
          verbose_name: '',
          expression: '',
        })}
        itemRenderers={{
          metric_name: (v, onChange, _, record) => (
            <FlexRowContainer>
              {record.is_certified && (
                <CertifiedIcon
                  certifiedBy={record.certified_by}
                  details={record.certification_details}
                />
              )}
              {record.warning_markdown && (
                <WarningIconWithTooltip
                  warningMarkdown={record.warning_markdown}
                />
              )}
              <EditableTitle canEdit title={v} onSaveTitle={onChange} />
            </FlexRowContainer>
          ),
          verbose_name: (v, onChange) => (
            <EditableTitle canEdit title={v} onSaveTitle={onChange} />
          ),
          expression: (v, onChange) => (
            <EditableTitle
              canEdit
              title={v}
              onSaveTitle={onChange}
              extraClasses={['datasource-sql-expression']}
              multiLine
            />
          ),
          description: (v, onChange, label) => (
            <StackedField
              label={label}
              formElement={<TextControl value={v} onChange={onChange} />}
            />
          ),
          d3format: (v, onChange, label) => (
            <StackedField
              label={label}
              formElement={<TextControl value={v} onChange={onChange} />}
            />
          ),
        }}
        allowDeletes
        stickyHeader
      />
    );
  }

  render() {
    const { datasource, activeTabKey } = this.state;
    const { metrics } = datasource;
    const sortedMetrics = metrics?.length ? this.sortMetrics(metrics) : [];

    return (
      <DatasourceContainer>
        {this.renderErrors()}
        <Alert
          css={theme => ({ marginBottom: theme.gridUnit * 4 })}
          type="warning"
          message={
            <>
              {' '}
              <strong>{t('Be careful.')} </strong>
              {t(
                'Changing these settings will affect all charts using this dataset, including charts owned by other people.',
              )}
            </>
          }
        />
        <StyledTableTabs
          fullWidth={false}
          id="table-tabs"
          data-test="edit-dataset-tabs"
          onChange={this.handleTabSelect}
          defaultActiveKey={activeTabKey}
        >
          <Tabs.TabPane key={0} tab={t('Source')}>
            {this.renderSourceFieldset()}
          </Tabs.TabPane>
          <Tabs.TabPane
            tab={
              <CollectionTabTitle
                collection={sortedMetrics}
                title={t('Metrics')}
              />
            }
            key={1}
          >
            {this.renderMetricCollection()}
          </Tabs.TabPane>
          <Tabs.TabPane
            tab={
              <CollectionTabTitle
                collection={this.state.databaseColumns}
                title={t('Columns')}
              />
            }
            key={2}
          >
            <div>
              <ColumnButtonWrapper>
                <span className="m-t-10 m-r-10">
                  <Button
                    buttonSize="small"
                    buttonStyle="tertiary"
                    onClick={this.syncMetadata}
                    className="sync-from-source"
                    disabled={this.state.isEditMode}
                  >
                    <i className="fa fa-database" />{' '}
                    {t('Sync columns from source')}
                  </Button>
                </span>
              </ColumnButtonWrapper>
              <ColumnCollectionTable
                className="columns-table"
                columns={this.state.databaseColumns}
                onChange={databaseColumns =>
                  this.setColumns({ databaseColumns })
                }
              />
              {this.state.metadataLoading && <Loading />}
            </div>
          </Tabs.TabPane>
          <Tabs.TabPane
            tab={
              <CollectionTabTitle
                collection={this.state.calculatedColumns}
                title={t('Calculated columns')}
              />
            }
            key={3}
          >
            <ColumnCollectionTable
              columns={this.state.calculatedColumns}
              onChange={calculatedColumns =>
                this.setColumns({ calculatedColumns })
              }
              editableColumnName
              showExpression
              allowAddItem
              allowEditDataType
              itemGenerator={() => ({
                column_name: '<new column>',
                filterable: true,
                groupby: true,
                expression: '<enter SQL expression here>',
                __expanded: true,
              })}
            />
          </Tabs.TabPane>
          <Tabs.TabPane key={4} tab={t('Settings')}>
            <Row gutter={16}>
              <Col xs={24} md={12}>
                <FormContainer>{this.renderSettingsFieldset()}</FormContainer>
              </Col>
              <Col xs={24} md={12}>
                <FormContainer>{this.renderAdvancedFieldset()}</FormContainer>
              </Col>
            </Row>
          </Tabs.TabPane>
        </StyledTableTabs>
      </DatasourceContainer>
    );
  }
}

DatasourceEditor.defaultProps = defaultProps;
DatasourceEditor.propTypes = propTypes;

export default withToasts(DatasourceEditor);<|MERGE_RESOLUTION|>--- conflicted
+++ resolved
@@ -152,12 +152,8 @@
   return (
     <CollectionTable
       collection={columns}
-<<<<<<< HEAD
       tableColumns={['column_name', 'business_type', 'type', 'is_dttm', 'filterable', 'groupby']}
-=======
-      tableColumns={['column_name', 'type', 'is_dttm', 'filterable', 'groupby']}
-      sortColumns={['column_name', 'type', 'is_dttm', 'filterable', 'groupby']}
->>>>>>> 69c5cd79
+      sortColumns={['column_name', 'business_type', 'type', 'is_dttm', 'filterable', 'groupby']}
       allowDeletes
       allowAddItem={allowAddItem}
       itemGenerator={itemGenerator}
@@ -267,12 +263,8 @@
           ) : (
             v
           ),
-<<<<<<< HEAD
-        type: d => <Label>{d}</Label>,
+        type: d => (d ? <Label>{d}</Label> : null),
         business_type: d => <Label onChange={onChange}>{d}</Label>,
-=======
-        type: d => (d ? <Label>{d}</Label> : null),
->>>>>>> 69c5cd79
         is_dttm: checkboxGenerator,
         filterable: checkboxGenerator,
         groupby: checkboxGenerator,
@@ -505,16 +497,11 @@
 
   syncMetadata() {
     const { datasource } = this.state;
-<<<<<<< HEAD
-    const endpoint = `/datasource/external_metadata/${datasource.type || datasource.datasource_type
-      }/${datasource.id}/`;
-=======
     const endpoint = `/datasource/external_metadata_by_name/${
       datasource.type || datasource.datasource_type
     }/${datasource.database.database_name || datasource.database.name}/${
       datasource.schema
     }/${datasource.table_name}/`;
->>>>>>> 69c5cd79
     this.setState({ metadataLoading: true });
 
     SupersetClient.get({ endpoint })
