/**
 * Licensed to the Apache Software Foundation (ASF) under one
 * or more contributor license agreements.  See the NOTICE file
 * distributed with this work for additional information
 * regarding copyright ownership.  The ASF licenses this file
 * to you under the Apache License, Version 2.0 (the
 * "License"); you may not use this file except in compliance
 * with the License.  You may obtain a copy of the License at
 *
 *   http://www.apache.org/licenses/LICENSE-2.0
 *
 * Unless required by applicable law or agreed to in writing,
 * software distributed under the License is distributed on an
 * "AS IS" BASIS, WITHOUT WARRANTIES OR CONDITIONS OF ANY
 * KIND, either express or implied.  See the License for the
 * specific language governing permissions and limitations
 * under the License.
 */
import React, { ReactNode } from 'react';
import rison from 'rison';
import querystring from 'query-string';
import { styled, t, SupersetClient, JsonResponse } from '@superset-ui/core';
import { getUrlParam } from 'src/utils/urlUtils';
import { URL_PARAMS } from 'src/constants';
import { isNullish } from 'src/utils/common';
import Button from 'src/components/Button';
import { Select, Steps } from 'src/components';
import { Tooltip } from 'src/components/Tooltip';

import VizTypeGallery, {
  MAX_ADVISABLE_VIZ_GALLERY_WIDTH,
} from 'src/explore/components/controls/VizTypeControl/VizTypeGallery';
<<<<<<< HEAD
import _ from 'lodash';
=======
import { findPermission } from 'src/utils/findPermission';
import { UserWithPermissionsAndRoles } from 'src/types/bootstrapTypes';
>>>>>>> c992ff3b

type Dataset = {
  id: number;
  table_name: string;
  description: string;
  datasource_type: string;
};

export type AddSliceContainerProps = {
  user: UserWithPermissionsAndRoles;
};

export type AddSliceContainerState = {
  datasource?: { label: string; value: string };
<<<<<<< HEAD
  visType: string | null;
  datasetName?: string | string[] | null;
=======
  vizType: string | null;
  canCreateDataset: boolean;
>>>>>>> c992ff3b
};

const ESTIMATED_NAV_HEIGHT = 56;
const ELEMENTS_EXCEPT_VIZ_GALLERY = ESTIMATED_NAV_HEIGHT + 250;

const StyledContainer = styled.div`
  ${({ theme }) => `
    flex: 1 1 auto;
    display: flex;
    flex-direction: column;
    justify-content: space-between;
    width: 100%;
    max-width: ${MAX_ADVISABLE_VIZ_GALLERY_WIDTH}px;
    max-height: calc(100vh - ${ESTIMATED_NAV_HEIGHT}px);
    border-radius: ${theme.gridUnit}px;
    background-color: ${theme.colors.grayscale.light5};
    margin-left: auto;
    margin-right: auto;
    padding-left: ${theme.gridUnit * 4}px;
    padding-right: ${theme.gridUnit * 4}px;
    padding-bottom: ${theme.gridUnit * 4}px;

    h3 {
      padding-bottom: ${theme.gridUnit * 3}px;
    }

    & .dataset {
      display: flex;
      flex-direction: row;
      align-items: center;

      & > div {
        min-width: 200px;
        width: 300px;
      }

      & > span {
        color: ${theme.colors.grayscale.light1};
        margin-left: ${theme.gridUnit * 4}px;
      }
    }

    & .viz-gallery {
      border: 1px solid ${theme.colors.grayscale.light2};
      border-radius: ${theme.gridUnit}px;
      margin: ${theme.gridUnit}px 0px;
      max-height: calc(100vh - ${ELEMENTS_EXCEPT_VIZ_GALLERY}px);
      flex: 1;
    }

    & .footer {
      flex: 1;
      display: flex;
      flex-direction: row;
      justify-content: flex-end;
      align-items: center;

      & > span {
        color: ${theme.colors.grayscale.light1};
        margin-right: ${theme.gridUnit * 4}px;
      }
    }

    /* The following extra ampersands (&&&&) are used to boost selector specificity */

    &&&& .ant-steps-item-tail {
      display: none;
    }

    &&&& .ant-steps-item-icon {
      margin-right: ${theme.gridUnit * 2}px;
      width: ${theme.gridUnit * 5}px;
      height: ${theme.gridUnit * 5}px;
      line-height: ${theme.gridUnit * 5}px;
    }

    &&&& .ant-steps-item-title {
      line-height: ${theme.gridUnit * 5}px;
    }

    &&&& .ant-steps-item-content {
      overflow: unset;

      .ant-steps-item-description {
        margin-top: ${theme.gridUnit}px;
      }
    }

    &&&& .ant-tooltip-open {
      display: inline;
    }

    &&&& .ant-select-selector {
      padding: 0;
    }

    &&&& .ant-select-selection-placeholder {
      padding-left: ${theme.gridUnit * 3}px;
    }
  `}
`;

const TooltipContent = styled.div<{ hasDescription: boolean }>`
  ${({ theme, hasDescription }) => `
    .tooltip-header {
      font-size: ${
        hasDescription ? theme.typography.sizes.l : theme.typography.sizes.s
      }px;
      font-weight: ${
        hasDescription
          ? theme.typography.weights.bold
          : theme.typography.weights.normal
      };
    }

    .tooltip-description {
      margin-top: ${theme.gridUnit * 2}px;
      display: -webkit-box;
      -webkit-line-clamp: 20;
      -webkit-box-orient: vertical;
      overflow: hidden;
      text-overflow: ellipsis;
    }
  `}
`;

const StyledLabel = styled.span`
  ${({ theme }) => `
    position: absolute;
    left: ${theme.gridUnit * 3}px;
    right: ${theme.gridUnit * 3}px;
    overflow: hidden;
    text-overflow: ellipsis;
  `}
`;

const StyledStepTitle = styled.span`
  ${({
    theme: {
      typography: { sizes, weights },
    },
  }) => `
      font-size: ${sizes.m}px;
      font-weight: ${weights.bold};
    `}
`;

const StyledStepDescription = styled.div`
  ${({ theme: { gridUnit } }) => `
    margin-top: ${gridUnit * 4}px;
    margin-bottom: ${gridUnit * 3}px;
  `}
`;

export default class AddSliceContainer extends React.PureComponent<
  AddSliceContainerProps,
  AddSliceContainerState
> {
  constructor(props: AddSliceContainerProps) {
    super(props);
    this.state = {
      vizType: null,
      canCreateDataset: findPermission(
        'can_write',
        'Dataset',
        props.user.roles,
      ),
    };

    this.changeDatasource = this.changeDatasource.bind(this);
    this.changeVizType = this.changeVizType.bind(this);
    this.gotoSlice = this.gotoSlice.bind(this);
    this.newLabel = this.newLabel.bind(this);
    this.loadDatasources = this.loadDatasources.bind(this);
    this.onVizTypeDoubleClick = this.onVizTypeDoubleClick.bind(this);
  }

  componentDidMount() {
    const params = querystring.parse(window.location.search)?.dataset as string;
    if (params) {
      this.loadDatasources(params, 0, 1).then(r => {
        const datasource = r.data[0];
        this.setState({ datasource });
      });
    }
  }

  exploreUrl() {
    const dashboardId = getUrlParam(URL_PARAMS.dashboardId);
    let url = `/explore/?viz_type=${this.state.vizType}&datasource=${this.state.datasource?.value}`;
    if (!isNullish(dashboardId)) {
      url += `&dashboard_id=${dashboardId}`;
    }
    return url;
  }

  gotoSlice() {
    window.location.href = this.exploreUrl();
  }

  changeDatasource(datasource: { label: string; value: string }) {
    this.setState({ datasource });
  }

  changeVizType(vizType: string | null) {
    this.setState({ vizType });
  }

  isBtnDisabled() {
    return !(this.state.datasource?.value && this.state.vizType);
  }

  onVizTypeDoubleClick() {
    if (!this.isBtnDisabled()) {
      this.gotoSlice();
    }
  }

  newLabel(item: Dataset) {
    return (
      <Tooltip
        mouseEnterDelay={1}
        placement="right"
        title={
          <TooltipContent hasDescription={!!item.description}>
            <div className="tooltip-header">{item.table_name}</div>
            {item.description && (
              <div className="tooltip-description">{item.description}</div>
            )}
          </TooltipContent>
        }
      >
        <StyledLabel>{item.table_name}</StyledLabel>
      </Tooltip>
    );
  }

  loadDatasources(search: string, page: number, pageSize: number) {
    const query = rison.encode({
      columns: ['id', 'table_name', 'description', 'datasource_type'],
      filters: [{ col: 'table_name', opr: 'ct', value: search }],
      page,
      page_size: pageSize,
      order_column: 'table_name',
      order_direction: 'asc',
    });
    return SupersetClient.get({
      endpoint: `/api/v1/dataset/?q=${query}`,
    }).then((response: JsonResponse) => {
      const list: {
        customLabel: ReactNode;
        id: number;
        label: string;
        value: string;
      }[] = response.json.result.map((item: Dataset) => ({
        id: item.id,
        value: `${item.id}__${item.datasource_type}`,
        customLabel: this.newLabel(item),
        label: item.table_name,
      }));
      return {
        data: list,
        totalCount: response.json.count,
      };
    });
  }

  render() {
    const isButtonDisabled = this.isBtnDisabled();
    const datasetHelpText = this.state.canCreateDataset ? (
      <span data-test="dataset-write">
        <a
          href="/tablemodelview/list/#create"
          rel="noopener noreferrer"
          target="_blank"
        >
          {t('Add a dataset')}
        </a>
        {` ${t('or')} `}
        <a
          href="https://superset.apache.org/docs/creating-charts-dashboards/creating-your-first-dashboard/#registering-a-new-table"
          rel="noopener noreferrer"
          target="_blank"
        >
          {`${t('view instructions')} `}
          <i className="fa fa-external-link" />
        </a>
        .
      </span>
    ) : (
      <span data-test="no-dataset-write">
        <a
          href="https://superset.apache.org/docs/creating-charts-dashboards/creating-your-first-dashboard/#registering-a-new-table"
          rel="noopener noreferrer"
          target="_blank"
        >
          {`${t('View instructions')} `}
          <i className="fa fa-external-link" />
        </a>
        .
      </span>
    );

    return (
      <StyledContainer>
        <h3>{t('Create a new chart')}</h3>
        <Steps direction="vertical" size="small">
          <Steps.Step
            title={<StyledStepTitle>{t('Choose a dataset')}</StyledStepTitle>}
            status={this.state.datasource?.value ? 'finish' : 'process'}
            description={
              <StyledStepDescription className="dataset">
                <Select
                  autoFocus
                  ariaLabel={t('Dataset')}
                  name="select-datasource"
                  onChange={this.changeDatasource}
                  options={this.loadDatasources}
                  optionFilterProps={['id', 'label']}
                  placeholder={t('Choose a dataset')}
                  showSearch
                  value={this.state.datasource}
                />
                {datasetHelpText}
              </StyledStepDescription>
            }
          />
          <Steps.Step
            title={<StyledStepTitle>{t('Choose chart type')}</StyledStepTitle>}
            status={this.state.vizType ? 'finish' : 'process'}
            description={
              <StyledStepDescription>
                <VizTypeGallery
                  className="viz-gallery"
                  onChange={this.changeVizType}
                  onDoubleClick={this.onVizTypeDoubleClick}
                  selectedViz={this.state.vizType}
                />
              </StyledStepDescription>
            }
          />
        </Steps>
        <div className="footer">
          {isButtonDisabled && (
            <span>
              {t('Please select both a Dataset and a Chart type to proceed')}
            </span>
          )}
          <Button
            buttonStyle="primary"
            disabled={isButtonDisabled}
            onClick={this.gotoSlice}
          >
            {t('Create new chart')}
          </Button>
        </div>
      </StyledContainer>
    );
  }
}<|MERGE_RESOLUTION|>--- conflicted
+++ resolved
@@ -30,12 +30,9 @@
 import VizTypeGallery, {
   MAX_ADVISABLE_VIZ_GALLERY_WIDTH,
 } from 'src/explore/components/controls/VizTypeControl/VizTypeGallery';
-<<<<<<< HEAD
 import _ from 'lodash';
-=======
 import { findPermission } from 'src/utils/findPermission';
 import { UserWithPermissionsAndRoles } from 'src/types/bootstrapTypes';
->>>>>>> c992ff3b
 
 type Dataset = {
   id: number;
@@ -50,13 +47,9 @@
 
 export type AddSliceContainerState = {
   datasource?: { label: string; value: string };
-<<<<<<< HEAD
-  visType: string | null;
   datasetName?: string | string[] | null;
-=======
   vizType: string | null;
   canCreateDataset: boolean;
->>>>>>> c992ff3b
 };
 
 const ESTIMATED_NAV_HEIGHT = 56;
