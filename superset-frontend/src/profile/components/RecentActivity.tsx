--- conflicted
+++ resolved
@@ -18,11 +18,8 @@
  */
 import React from 'react';
 import moment from 'moment';
-<<<<<<< HEAD
 import { t } from '@superset-ui/core';
-=======
 import rison from 'rison';
->>>>>>> f8edcd7a
 
 import TableLoader from '../../components/TableLoader';
 import { ActivityResult } from '../types';
@@ -51,12 +48,8 @@
         className="table-condensed"
         mutator={mutator}
         sortable
-<<<<<<< HEAD
-        dataEndpoint={`/superset/recent_activity/${user?.userId}/?limit=${rowLimit}`}
+        dataEndpoint={`/api/v1/log/recent_activity/${user?.userId}/?q=${params}`}
         noDataText={t('No Data')}
-=======
-        dataEndpoint={`/api/v1/log/recent_activity/${user?.userId}/?q=${params}`}
->>>>>>> f8edcd7a
       />
     </div>
   );
