--- conflicted
+++ resolved
@@ -19,13 +19,7 @@
 import React from 'react';
 import { t, styled } from '@superset-ui/core';
 import { Row, Col } from 'src/common/components';
-<<<<<<< HEAD
-import Tabs from 'src/common/components/Tabs';
-=======
-import { Panel } from 'react-bootstrap';
 import Tabs from 'src/components/Tabs';
-import { t } from '@superset-ui/core';
->>>>>>> e7f51008
 import { UserWithPermissionsAndRoles } from 'src/types/bootstrapTypes';
 import Favorites from './Favorites';
 import UserInfo from './UserInfo';
@@ -41,7 +35,7 @@
   padding: 10px;
   .ant-tabs-content-holder {
     background-color: white;
-    padding: 16px;
+    padding: ${({ theme }) => theme.gridUnit * 4}px;
   }
 `;
 
