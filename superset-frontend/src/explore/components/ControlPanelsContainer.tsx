--- conflicted
+++ resolved
@@ -105,7 +105,6 @@
   }
 `;
 
-<<<<<<< HEAD
 const StyledCollapse = styled(Collapse)`
   .ant-collapse-content-box,
   & > .ant-collapse-item > .ant-collapse-header {
@@ -116,8 +115,6 @@
   }
 `;
 
-export class ControlPanelsContainer extends React.Component<ControlPanelsContainerProps> {
-=======
 type ControlPanelsContainerState = {
   expandedQuerySections: string[];
   expandedCustomizeSections: string[];
@@ -201,7 +198,6 @@
   ControlPanelsContainerProps,
   ControlPanelsContainerState
 > {
->>>>>>> 809983d3
   // trigger updates to the component when async plugins load
   static contextType = PluginContext;
 
@@ -397,13 +393,8 @@
               }}
               ghost
             >
-<<<<<<< HEAD
-              {querySectionsToRender.map(this.renderControlPanelSection)}
+              {this.state.querySections.map(this.renderControlPanelSection)}
             </StyledCollapse>
-=======
-              {this.state.querySections.map(this.renderControlPanelSection)}
-            </Collapse>
->>>>>>> 809983d3
           </Tabs.TabPane>
           {showCustomizeTab && (
             <Tabs.TabPane key="display" tab={t('Customize')}>
