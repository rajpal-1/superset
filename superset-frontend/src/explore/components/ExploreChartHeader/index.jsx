--- conflicted
+++ resolved
@@ -20,33 +20,22 @@
 import { connect } from 'react-redux';
 import { bindActionCreators } from 'redux';
 import PropTypes from 'prop-types';
+import { Tooltip } from 'src/components/Tooltip';
 import {
   CategoricalColorNamespace,
   css,
   SupersetClient,
   t,
 } from '@superset-ui/core';
-import {
-  fetchUISpecificReport,
-  toggleActive,
-  deleteActiveReport,
-} from 'src/reports/actions/reports';
-import { isFeatureEnabled, FeatureFlag } from 'src/featureFlags';
+import { toggleActive, deleteActiveReport } from 'src/reports/actions/reports';
 import { chartPropShape } from 'src/dashboard/util/propShapes';
 import AlteredSliceTag from 'src/components/AlteredSliceTag';
 import Button from 'src/components/Button';
 import Icons from 'src/components/Icons';
 import PropertiesModal from 'src/explore/components/PropertiesModal';
 import { sliceUpdated } from 'src/explore/actions/exploreActions';
-<<<<<<< HEAD
-import CertifiedBadge from 'src/components/CertifiedBadge';
-import { Tooltip } from 'src/components/Tooltip';
-import ExploreAdditionalActionsMenu from '../ExploreAdditionalActionsMenu';
-import { ChartEditableTitle } from './ChartEditableTitle';
-=======
 import { PageHeaderWithActions } from 'src/components/PageHeaderWithActions';
 import { useExploreAdditionalActionsMenu } from '../useExploreAdditionalActionsMenu';
->>>>>>> 660af409
 
 const propTypes = {
   actions: PropTypes.object.isRequired,
@@ -71,82 +60,6 @@
   }
 `;
 
-<<<<<<< HEAD
-const headerStyles = theme => css`
-  display: flex;
-  flex-direction: row;
-  align-items: center;
-  flex-wrap: nowrap;
-  justify-content: space-between;
-  height: 100%;
-
-  span[role='button'] {
-    display: flex;
-    height: 100%;
-  }
-
-  .title-panel {
-    display: flex;
-    align-items: center;
-    min-width: 0;
-    margin-right: ${theme.gridUnit * 12}px;
-  }
-
-  .right-button-panel {
-    display: flex;
-    align-items: center;
-  }
-`;
-
-const buttonsStyles = theme => css`
-  display: flex;
-  align-items: center;
-  padding-left: ${theme.gridUnit * 2}px;
-
-  & .fave-unfave-icon {
-    padding: 0 ${theme.gridUnit}px;
-
-    &:first-child {
-      padding-left: 0;
-    }
-  }
-`;
-
-const saveButtonContainerStyles = theme => css`
-  margin-right: ${theme.gridUnit * 2}px;
-`;
-
-export class ExploreChartHeader extends React.PureComponent {
-  constructor(props) {
-    super(props);
-    this.state = {
-      isPropertiesModalOpen: false,
-    };
-    this.openPropertiesModal = this.openPropertiesModal.bind(this);
-    this.closePropertiesModal = this.closePropertiesModal.bind(this);
-    this.fetchChartDashboardData = this.fetchChartDashboardData.bind(this);
-  }
-
-  componentDidMount() {
-    const { dashboardId } = this.props;
-    if (this.canAddReports()) {
-      const { user, chart } = this.props;
-      // this is in the case that there is an anonymous user.
-      this.props.fetchUISpecificReport(
-        user.userId,
-        'chart_id',
-        'charts',
-        chart.id,
-      );
-    }
-    if (dashboardId) {
-      this.fetchChartDashboardData();
-    }
-  }
-
-  async fetchChartDashboardData() {
-    const { dashboardId, slice } = this.props;
-=======
 export const ExploreChartHeader = ({
   dashboardId,
   slice,
@@ -166,7 +79,6 @@
   const [isPropertiesModalOpen, setIsPropertiesModalOpen] = useState(false);
 
   const fetchChartDashboardData = async () => {
->>>>>>> 660af409
     await SupersetClient.get({
       endpoint: `/api/v1/chart/${slice.slice_id}`,
     })
@@ -219,38 +131,9 @@
     setIsPropertiesModalOpen(false);
   };
 
-<<<<<<< HEAD
-  canAddReports() {
-    if (!isFeatureEnabled(FeatureFlag.ALERT_REPORTS)) {
-      return false;
-    }
-    const { user } = this.props;
-    if (!user?.userId) {
-      // this is in the case that there is an anonymous user.
-      return false;
-    }
-    const roles = Object.keys(user.roles || []);
-    const permissions = roles.map(key =>
-      user.roles[key].filter(
-        perms => perms[0] === 'menu_access' && perms[1] === 'Manage',
-      ),
-    );
-    return permissions[0].length > 0;
-  }
-
-  render() {
-    const {
-      actions,
-      chart,
-      user,
-      formData,
-      slice,
-      canOverwrite,
-=======
   const [menu, isDropdownVisible, setIsDropdownVisible] =
     useExploreAdditionalActionsMenu(
       latestQueryFormData,
->>>>>>> 660af409
       canDownload,
       slice,
       actions.redirectSQLLab,
@@ -318,21 +201,6 @@
               </Button>
             </div>
           </Tooltip>
-<<<<<<< HEAD
-          <ExploreAdditionalActionsMenu
-            onOpenInEditor={actions.redirectSQLLab}
-            onOpenPropertiesModal={this.openPropertiesModal}
-            slice={slice}
-            canDownloadCSV={canDownload}
-            latestQueryFormData={latestQueryFormData}
-            canAddReports={this.canAddReports()}
-          />
-        </div>
-      </div>
-    );
-  }
-}
-=======
         }
         additionalActionsMenu={menu}
         menuDropdownProps={{
@@ -351,13 +219,12 @@
     </>
   );
 };
->>>>>>> 660af409
 
 ExploreChartHeader.propTypes = propTypes;
 
 function mapDispatchToProps(dispatch) {
   return bindActionCreators(
-    { sliceUpdated, fetchUISpecificReport, toggleActive, deleteActiveReport },
+    { sliceUpdated, toggleActive, deleteActiveReport },
     dispatch,
   );
 }
