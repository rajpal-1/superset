--- conflicted
+++ resolved
@@ -210,8 +210,6 @@
     setInputValue('');
   }, [columns, datasource, metrics]);
 
-<<<<<<< HEAD
-=======
   const metricSlice = showAllMetrics
     ? lists.metrics
     : lists.metrics.slice(0, DEFAULT_MAX_COLUMNS_LENGTH);
@@ -219,7 +217,6 @@
     ? lists.columns
     : lists.columns.slice(0, DEFAULT_MAX_METRICS_LENGTH);
 
->>>>>>> 69c5cd79
   const mainBody = (
     <>
       <div className="field-selections">
