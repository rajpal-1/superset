--- conflicted
+++ resolved
@@ -346,7 +346,6 @@
               </Menu.Item>
             </Menu.SubMenu>
             <Menu.Divider />
-<<<<<<< HEAD
             {showReportSubMenu ? (
               <>
                 <Menu.SubMenu title={t('Manage email report')}>
@@ -372,37 +371,6 @@
                 />
               </Menu>
             )}
-=======
-            {canAddReports && (
-              <>
-                {report ? (
-                  <Menu.SubMenu
-                    title={t('Manage email report')}
-                    key={MENU_KEYS.REPORT_SUBMENU}
-                  >
-                    <Menu.Item key={MENU_KEYS.SET_REPORT_ACTIVE}>
-                      <MenuItemWithCheckboxContainer>
-                        <Checkbox checked={isReportActive} onChange={noOp} />
-                        {t('Email reports active')}
-                      </MenuItemWithCheckboxContainer>
-                    </Menu.Item>
-                    <Menu.Item key={MENU_KEYS.EDIT_REPORT}>
-                      {t('Edit email report')}
-                    </Menu.Item>
-                    <Menu.Item key={MENU_KEYS.DELETE_REPORT}>
-                      {t('Delete email report')}
-                    </Menu.Item>
-                  </Menu.SubMenu>
-                ) : (
-                  <Menu.Item key={MENU_KEYS.SET_UP_REPORT}>
-                    {t('Set up an email report')}
-                  </Menu.Item>
-                )}
-                <Menu.Divider />
-              </>
-            )}
-
->>>>>>> 36d45d9b
             <Menu.Item key={MENU_KEYS.VIEW_QUERY}>
               <ModalTrigger
                 triggerNode={
