/**
 * Licensed to the Apache Software Foundation (ASF) under one
 * or more contributor license agreements.  See the NOTICE file
 * distributed with this work for additional information
 * regarding copyright ownership.  The ASF licenses this file
 * to you under the Apache License, Version 2.0 (the
 * "License"); you may not use this file except in compliance
 * with the License.  You may obtain a copy of the License at
 *
 *   http://www.apache.org/licenses/LICENSE-2.0
 *
 * Unless required by applicable law or agreed to in writing,
 * software distributed under the License is distributed on an
 * "AS IS" BASIS, WITHOUT WARRANTIES OR CONDITIONS OF ANY
 * KIND, either express or implied.  See the License for the
 * specific language governing permissions and limitations
 * under the License.
 */
import React, { useMemo, useState, useEffect, useCallback } from 'react';
import Modal from 'src/components/Modal';
import { Row, Col, Input, TextArea } from 'src/common/components';
import Button from 'src/components/Button';
import { Select } from 'src/components';
import { SelectValue } from 'antd/lib/select';
import rison from 'rison';
import { t, SupersetClient } from '@superset-ui/core';
import Chart, { Slice } from 'src/types/Chart';
import { Form, FormItem } from 'src/components/Form';
import { getClientErrorObject } from 'src/utils/getClientErrorObject';

type PropertiesModalProps = {
  slice: Slice;
  show: boolean;
  onHide: () => void;
  onSave: (chart: Chart) => void;
};

export default function PropertiesModal({
  slice,
  onHide,
  onSave,
  show,
}: PropertiesModalProps) {
  const [submitting, setSubmitting] = useState(false);

  // values of form inputs
  const [name, setName] = useState(slice.slice_name || '');
  const [description, setDescription] = useState(slice.description || '');
  const [cacheTimeout, setCacheTimeout] = useState(
    slice.cache_timeout != null ? slice.cache_timeout : '',
  );
  const [owners, setOwners] = useState<SelectValue | null>(null);

  function showError({ error, statusText, message }: any) {
    let errorText = error || statusText || t('An error has occurred');
    if (message === 'Forbidden') {
      errorText = t('You do not have permission to edit this chart');
    }
    Modal.error({
      title: 'Error',
      content: errorText,
      okButtonProps: { danger: true, className: 'btn-danger' },
    });
  }

  const fetchChartData = useCallback(
    async function fetchChartData() {
      try {
        const response = await SupersetClient.get({
          endpoint: `/api/v1/chart/${slice.slice_id}`,
        });
        const chart = response.json.result;
        setOwners(
          chart.owners.map((owner: any) => ({
            value: owner.id,
            label: `${owner.first_name} ${owner.last_name}`,
          })),
        );
      } catch (response) {
        const clientError = await getClientErrorObject(response);
        showError(clientError);
      }
    },
    [slice.slice_id],
  );

  // get the owners of this slice
  useEffect(() => {
    fetchChartData();
  }, [fetchChartData]);

  // update name after it's changed in another modal
  useEffect(() => {
    setName(slice.slice_name || '');
  }, [slice.slice_name]);

  const loadOptions = useMemo(
    () => (input = '', page: number, pageSize: number) => {
      const query = rison.encode({ filter: input, page, page_size: pageSize });
      return SupersetClient.get({
        endpoint: `/api/v1/chart/related/owners?q=${query}`,
      }).then(response => ({
        data: response.json.result.map(
          (item: { value: number; text: string }) => ({
            value: item.value,
            label: item.text,
          }),
        ),
        totalCount: response.json.count,
      }));
    },
    [],
  );

  const onSubmit = async (event: React.FormEvent) => {
    event.stopPropagation();
    event.preventDefault();
    setSubmitting(true);
    const payload: { [key: string]: any } = {
      slice_name: name || null,
      description: description || null,
      cache_timeout: cacheTimeout || null,
    };
    if (owners) {
      payload.owners = (owners as { value: number; label: string }[]).map(
        o => o.value,
      );
    }
    try {
      const res = await SupersetClient.put({
        endpoint: `/api/v1/chart/${slice.slice_id}`,
        headers: { 'Content-Type': 'application/json' },
        body: JSON.stringify(payload),
      });
      // update the redux state
      const updatedChart = {
        ...res.json.result,
        id: slice.slice_id,
      };
      onSave(updatedChart);
      onHide();
    } catch (res) {
      const clientError = await getClientErrorObject(res);
      showError(clientError);
    }
    setSubmitting(false);
  };

  return (
    <Modal
      show={show}
      onHide={onHide}
      title="Edit Chart Properties"
      footer={
        <>
          <Button
            data-test="properties-modal-cancel-button"
            htmlType="button"
            buttonSize="small"
            onClick={onHide}
            cta
          >
            {t('Cancel')}
          </Button>
          <Button
            data-test="properties-modal-save-button"
            htmlType="button"
            buttonSize="small"
            buttonStyle="primary"
            // @ts-ignore
            onClick={onSubmit}
<<<<<<< HEAD
            disabled={
              !owners ||
              (Array.isArray(owners) && !owners.length) ||
              submitting ||
              !name
            }
=======
            disabled={submitting || !name}
>>>>>>> 62d8ab7f
            cta
          >
            {t('Save')}
          </Button>
        </>
      }
      responsive
      wrapProps={{ 'data-test': 'properties-edit-modal' }}
    >
      <Form onFinish={onSubmit} layout="vertical">
        <Row gutter={16}>
          <Col xs={24} md={12}>
            <h3>{t('Basic information')}</h3>
            <FormItem label={t('Name')} required>
              <Input
                name="name"
                data-test="properties-modal-name-input"
                type="text"
                value={name}
                onChange={(event: React.ChangeEvent<HTMLInputElement>) =>
                  setName(event.target.value ?? '')
                }
              />
            </FormItem>
            <FormItem label={t('Description')}>
              <TextArea
                rows={3}
                name="description"
                value={description}
                onChange={(event: React.ChangeEvent<HTMLTextAreaElement>) =>
                  setDescription(event.target.value ?? '')
                }
                style={{ maxWidth: '100%' }}
              />
              <p className="help-block">
                {t(
                  'The description can be displayed as widget headers in the dashboard view. Supports markdown.',
                )}
              </p>
            </FormItem>
          </Col>
          <Col xs={24} md={12}>
            <h3>{t('Configuration')}</h3>
            <FormItem label={t('Cache timeout')}>
              <Input
                name="cacheTimeout"
                type="text"
                value={cacheTimeout}
                onChange={(event: React.ChangeEvent<HTMLInputElement>) => {
                  const targetValue = event.target.value ?? '';
                  setCacheTimeout(targetValue.replace(/[^0-9]/, ''));
                }}
              />
              <p className="help-block">
                {t(
                  "Duration (in seconds) of the caching timeout for this chart. Note this defaults to the dataset's timeout if undefined.",
                )}
              </p>
            </FormItem>
            <h3 style={{ marginTop: '1em' }}>{t('Access')}</h3>
            <FormItem label={t('Owners')}>
              <Select
                ariaLabel={t('Owners')}
                mode="multiple"
                name="owners"
                value={owners || []}
                options={loadOptions}
                onChange={setOwners}
                disabled={!owners}
                allowClear
              />
              <p className="help-block">
                {t(
                  'A list of users who can alter the chart. Searchable by name or username.',
                )}
              </p>
            </FormItem>
          </Col>
        </Row>
      </Form>
    </Modal>
  );
}<|MERGE_RESOLUTION|>--- conflicted
+++ resolved
@@ -169,16 +169,7 @@
             buttonStyle="primary"
             // @ts-ignore
             onClick={onSubmit}
-<<<<<<< HEAD
-            disabled={
-              !owners ||
-              (Array.isArray(owners) && !owners.length) ||
-              submitting ||
-              !name
-            }
-=======
             disabled={submitting || !name}
->>>>>>> 62d8ab7f
             cta
           >
             {t('Save')}
