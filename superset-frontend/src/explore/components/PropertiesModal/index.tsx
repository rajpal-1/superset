/**
 * Licensed to the Apache Software Foundation (ASF) under one
 * or more contributor license agreements.  See the NOTICE file
 * distributed with this work for additional information
 * regarding copyright ownership.  The ASF licenses this file
 * to you under the Apache License, Version 2.0 (the
 * "License"); you may not use this file except in compliance
 * with the License.  You may obtain a copy of the License at
 *
 *   http://www.apache.org/licenses/LICENSE-2.0
 *
 * Unless required by applicable law or agreed to in writing,
 * software distributed under the License is distributed on an
 * "AS IS" BASIS, WITHOUT WARRANTIES OR CONDITIONS OF ANY
 * KIND, either express or implied.  See the License for the
 * specific language governing permissions and limitations
 * under the License.
 */
import React, { useMemo, useState, useCallback, useEffect } from 'react';
import Modal from 'src/components/Modal';
import { Form, Row, Col, Input, TextArea } from 'src/common/components';
import Button from 'src/components/Button';
import { Select } from 'src/components';
import { SelectValue } from 'antd/lib/select';
import rison from 'rison';
import { t, SupersetClient, styled } from '@superset-ui/core';
import Chart, { Slice } from 'src/types/Chart';
import { getClientErrorObject } from 'src/utils/getClientErrorObject';

type PropertiesModalProps = {
  slice: Slice;
  show: boolean;
  onHide: () => void;
  onSave: (chart: Chart) => void;
  permissionsError?: string;
  existingOwners?: SelectValue;
};

const FormItem = Form.Item;

const StyledFormItem = styled(Form.Item)`
  margin-bottom: 0;
`;

export default function PropertiesModal({
  slice,
  onHide,
  onSave,
  show,
}: PropertiesModalProps) {
  const [submitting, setSubmitting] = useState(false);
<<<<<<< HEAD
  const [form] = Form.useForm();
  // values of form inputs
  const [name, setName] = useState(slice.slice_name || '');
  const [selectedOwners, setSelectedOwners] = useState<SelectValue | null>(
    null,
=======
  const [selectedOwners, setSelectedOwners] = useState<SelectValue | null>(
    null,
  );
  // values of form inputs
  const [name, setName] = useState(slice.slice_name || '');
  const [description, setDescription] = useState(slice.description || '');
  const [cacheTimeout, setCacheTimeout] = useState(
    slice.cache_timeout != null ? slice.cache_timeout : '',
>>>>>>> e5fe1866
  );

  function showError({ error, statusText, message }: any) {
    let errorText = error || statusText || t('An error has occurred');
    if (message === 'Forbidden') {
      errorText = t('You do not have permission to edit this chart');
    }
    Modal.error({
      title: 'Error',
      content: errorText,
      okButtonProps: { danger: true, className: 'btn-danger' },
    });
  }

  const fetchChartOwners = useCallback(
    async function fetchChartOwners() {
      try {
        const response = await SupersetClient.get({
          endpoint: `/api/v1/chart/${slice.slice_id}`,
        });
        const chart = response.json.result;
        setSelectedOwners(
          chart.owners.map((owner: any) => ({
            value: owner.id,
            label: `${owner.first_name} ${owner.last_name}`,
          })),
        );
      } catch (response) {
        const clientError = await getClientErrorObject(response);
        showError(clientError);
      }
    },
    [slice.slice_id],
  );

  const loadOptions = useMemo(
    () => (input = '', page: number, pageSize: number) => {
      const query = rison.encode({ filter: input, page, page_size: pageSize });
      return SupersetClient.get({
        endpoint: `/api/v1/chart/related/owners?q=${query}`,
      }).then(response => ({
        data: response.json.result.map(
          (item: { value: number; text: string }) => ({
            value: item.value,
            label: item.text,
          }),
        ),
        totalCount: response.json.count,
      }));
    },
    [],
  );

  const onSubmit = async (values: {
    certified_by?: string;
    certification_details?: string;
    description?: string;
    cache_timeout?: number;
  }) => {
    setSubmitting(true);
    const {
      certified_by,
      certification_details,
      description,
      cache_timeout,
    } = values;
    const payload: { [key: string]: any } = {
      slice_name: name || null,
      description: description || null,
      cache_timeout: cache_timeout || null,
      certified_by: certified_by || null,
      certification_details: certification_details || null,
    };
    if (selectedOwners) {
      payload.owners = (selectedOwners as {
        value: number;
        label: string;
      }[]).map(o => o.value);
    }
    try {
      const res = await SupersetClient.put({
        endpoint: `/api/v1/chart/${slice.slice_id}`,
        headers: { 'Content-Type': 'application/json' },
        body: JSON.stringify(payload),
      });
      // update the redux state
      const updatedChart = {
        ...res.json.result,
        id: slice.slice_id,
      };
      onSave(updatedChart);
      onHide();
    } catch (res) {
      const clientError = await getClientErrorObject(res);
      showError(clientError);
    }
    setSubmitting(false);
  };

  const ownersLabel = t('Owners');

  // get the owners of this slice
  useEffect(() => {
    fetchChartOwners();
  }, [fetchChartOwners]);

  // update name after it's changed in another modal
  useEffect(() => {
    setName(slice.slice_name || '');
  }, [slice.slice_name]);

  return (
    <Modal
      show={show}
      onHide={onHide}
      title="Edit Chart Properties"
      footer={
        <>
          <Button
            data-test="properties-modal-cancel-button"
            htmlType="button"
            buttonSize="small"
            onClick={onHide}
            cta
          >
            {t('Cancel')}
          </Button>
          <Button
            data-test="properties-modal-save-button"
            htmlType="submit"
            buttonSize="small"
            buttonStyle="primary"
            onClick={() => form.submit()}
            disabled={submitting || !name}
            cta
          >
            {t('Save')}
          </Button>
        </>
      }
      responsive
      wrapProps={{ 'data-test': 'properties-edit-modal' }}
    >
      <Form
        form={form}
        onFinish={onSubmit}
        layout="vertical"
        initialValues={{
          name: slice.slice_name || '',
          description: slice.description || '',
          cache_timeout: slice.cache_timeout != null ? slice.cache_timeout : '',
          certified_by: slice.certified_by || '',
          certification_details: slice.certification_details || '',
        }}
      >
        <Row gutter={16}>
          <Col xs={24} md={12}>
            <h3>{t('Basic information')}</h3>
            <FormItem label={t('Name')} required>
              <Input
                aria-label={t('Name')}
                name="name"
                data-test="properties-modal-name-input"
                type="text"
                value={name}
                onChange={(event: React.ChangeEvent<HTMLInputElement>) =>
                  setName(event.target.value ?? '')
                }
              />
            </FormItem>
            <FormItem>
              <StyledFormItem label={t('Description')} name="description">
                <TextArea rows={3} style={{ maxWidth: '100%' }} />
              </StyledFormItem>
              <span className="help-block">
                {t(
                  'The description can be displayed as widget headers in the dashboard view. Supports markdown.',
                )}
              </span>
            </FormItem>
            <FormItem>
              <StyledFormItem label={t('Certified by')} name="certified_by">
                <Input />
              </StyledFormItem>
              <span className="help-block">
                {t('Person or group that has certified this chart.')}
              </span>
            </FormItem>
            <FormItem>
              <StyledFormItem
                label={t('Certification details')}
                name="certification_details"
              >
                <Input />
              </StyledFormItem>
              <span className="help-block">
                {t('Details of the certification.')}
              </span>
            </FormItem>
          </Col>
          <Col xs={24} md={12}>
            <h3>{t('Configuration')}</h3>
            <FormItem>
              <StyledFormItem label={t('Cache timeout')} name="cacheTimeout">
                <Input />
              </StyledFormItem>
              <span className="help-block">
                {t(
                  "Duration (in seconds) of the caching timeout for this chart. Note this defaults to the dataset's timeout if undefined.",
                )}
              </span>
            </FormItem>
            <h3 style={{ marginTop: '1em' }}>{t('Access')}</h3>
            <FormItem label={ownersLabel}>
              <Select
                ariaLabel={ownersLabel}
                mode="multiple"
                name="owners"
                value={selectedOwners || []}
                onChange={setSelectedOwners}
                options={loadOptions}
                disabled={!selectedOwners}
                allowClear
              />
              <p className="help-block">
                {t(
                  'A list of users who can alter the chart. Searchable by name or username.',
                )}
              </p>
            </FormItem>
          </Col>
        </Row>
      </Form>
    </Modal>
  );
}<|MERGE_RESOLUTION|>--- conflicted
+++ resolved
@@ -42,6 +42,10 @@
   margin-bottom: 0;
 `;
 
+const StyledHelpBlock = styled.span`
+  margin-bottom: 0;
+`;
+
 export default function PropertiesModal({
   slice,
   onHide,
@@ -49,22 +53,11 @@
   show,
 }: PropertiesModalProps) {
   const [submitting, setSubmitting] = useState(false);
-<<<<<<< HEAD
   const [form] = Form.useForm();
   // values of form inputs
   const [name, setName] = useState(slice.slice_name || '');
   const [selectedOwners, setSelectedOwners] = useState<SelectValue | null>(
     null,
-=======
-  const [selectedOwners, setSelectedOwners] = useState<SelectValue | null>(
-    null,
-  );
-  // values of form inputs
-  const [name, setName] = useState(slice.slice_name || '');
-  const [description, setDescription] = useState(slice.description || '');
-  const [cacheTimeout, setCacheTimeout] = useState(
-    slice.cache_timeout != null ? slice.cache_timeout : '',
->>>>>>> e5fe1866
   );
 
   function showError({ error, statusText, message }: any) {
@@ -239,19 +232,20 @@
               <StyledFormItem label={t('Description')} name="description">
                 <TextArea rows={3} style={{ maxWidth: '100%' }} />
               </StyledFormItem>
-              <span className="help-block">
+              <StyledHelpBlock className="help-block">
                 {t(
                   'The description can be displayed as widget headers in the dashboard view. Supports markdown.',
                 )}
-              </span>
-            </FormItem>
+              </StyledHelpBlock>
+            </FormItem>
+            <h3>{t('Certification')}</h3>
             <FormItem>
               <StyledFormItem label={t('Certified by')} name="certified_by">
                 <Input />
               </StyledFormItem>
-              <span className="help-block">
+              <StyledHelpBlock className="help-block">
                 {t('Person or group that has certified this chart.')}
-              </span>
+              </StyledHelpBlock>
             </FormItem>
             <FormItem>
               <StyledFormItem
@@ -260,9 +254,11 @@
               >
                 <Input />
               </StyledFormItem>
-              <span className="help-block">
-                {t('Details of the certification.')}
-              </span>
+              <StyledHelpBlock className="help-block">
+                {t(
+                  'Any additional detail to show in the certification tooltip.',
+                )}
+              </StyledHelpBlock>
             </FormItem>
           </Col>
           <Col xs={24} md={12}>
@@ -271,11 +267,11 @@
               <StyledFormItem label={t('Cache timeout')} name="cacheTimeout">
                 <Input />
               </StyledFormItem>
-              <span className="help-block">
+              <StyledHelpBlock className="help-block">
                 {t(
                   "Duration (in seconds) of the caching timeout for this chart. Note this defaults to the dataset's timeout if undefined.",
                 )}
-              </span>
+              </StyledHelpBlock>
             </FormItem>
             <h3 style={{ marginTop: '1em' }}>{t('Access')}</h3>
             <FormItem label={ownersLabel}>
@@ -289,11 +285,11 @@
                 disabled={!selectedOwners}
                 allowClear
               />
-              <p className="help-block">
+              <StyledHelpBlock className="help-block">
                 {t(
                   'A list of users who can alter the chart. Searchable by name or username.',
                 )}
-              </p>
+              </StyledHelpBlock>
             </FormItem>
           </Col>
         </Row>
