--- conflicted
+++ resolved
@@ -355,75 +355,12 @@
     errorMessage,
   ]);
 
-<<<<<<< HEAD
-=======
-  const filteredData = {
-    [RESULT_TYPES.results]: useFilteredTableData(
-      filterText,
-      formattedData[RESULT_TYPES.results],
-    ),
-    [RESULT_TYPES.samples]: useFilteredTableData(
-      filterText,
-      formattedData[RESULT_TYPES.samples],
-    ),
-  };
-
-  // this is to preserve the order of the columns, even if there are integer values,
-  // while also only grabbing the first column's keys
-  const columns = {
-    [RESULT_TYPES.results]: useTableColumns(
-      columnNames,
-      data[RESULT_TYPES.results],
-    ),
-    [RESULT_TYPES.samples]: useTableColumns(
-      columnNames,
-      data[RESULT_TYPES.samples],
-    ),
-  };
-
-  const renderDataTable = (type: string) => {
-    if (isLoading[type]) {
-      return <Loading />;
-    }
-    if (error[type]) {
-      return <Error>{error[type]}</Error>;
-    }
-    if (data[type]) {
-      if (data[type]?.length === 0) {
-        return <span>No data</span>;
-      }
-      return (
-        <TableView
-          columns={columns[type]}
-          data={filteredData[type]}
-          pageSize={DATA_TABLE_PAGE_SIZE}
-          noDataText={t('No data')}
-          emptyWrapperType={EmptyWrapperType.Small}
-          className="table-condensed"
-          isPaginationSticky
-          showRowCount={false}
-          small
-        />
-      );
-    }
-    if (errorMessage) {
-      return <Error>{errorMessage}</Error>;
-    }
-    return null;
-  };
-
->>>>>>> 1fbce88a
   const TableControls = (
     <TableControlsWrapper>
       <RowCount data={data[activeTabKey]} loading={isLoading[activeTabKey]} />
       <CopyToClipboardButton
-<<<<<<< HEAD
-        data={data[activeTabKey]}
+        data={formattedData[activeTabKey]}
         columns={columnNames[activeTabKey]}
-=======
-        data={formattedData[activeTabKey]}
-        columns={columnNames}
->>>>>>> 1fbce88a
       />
       <FilterInput onChangeHandler={setFilterText} />
     </TableControlsWrapper>
