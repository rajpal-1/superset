/**
 * Licensed to the Apache Software Foundation (ASF) under one
 * or more contributor license agreements.  See the NOTICE file
 * distributed with this work for additional information
 * regarding copyright ownership.  The ASF licenses this file
 * to you under the Apache License, Version 2.0 (the
 * "License"); you may not use this file except in compliance
 * with the License.  You may obtain a copy of the License at
 *
 *   http://www.apache.org/licenses/LICENSE-2.0
 *
 * Unless required by applicable law or agreed to in writing,
 * software distributed under the License is distributed on an
 * "AS IS" BASIS, WITHOUT WARRANTIES OR CONDITIONS OF ANY
 * KIND, either express or implied.  See the License for the
 * specific language governing permissions and limitations
 * under the License.
 */
import React from 'react';
import { legacyValidateNumber, legacyValidateInteger } from '@superset-ui/core';
import debounce from 'lodash/debounce';
import { FAST_DEBOUNCE } from 'src/constants';
import ControlHeader from 'src/explore/components/ControlHeader';
import { Input } from 'src/common/components';

type InputValueType = string | number;

export interface TextControlProps<T extends InputValueType = InputValueType> {
  label?: string;
  disabled?: boolean;
  isFloat?: boolean;
  isInt?: boolean;
  onChange?: (value: T, errors: any) => {};
  onFocus?: () => {};
  placeholder?: string;
  value?: T | null;
  controlId?: string;
  renderTrigger?: boolean;
}

export interface TextControlState {
  value: string;
}

const safeStringify = (value?: InputValueType | null) =>
  value == null ? '' : String(value);

export default class TextControl<
  T extends InputValueType = InputValueType
> extends React.Component<TextControlProps<T>, TextControlState> {
  initialValue?: TextControlProps['value'];

  constructor(props: TextControlProps<T>) {
    super(props);
    this.initialValue = props.value;
    this.state = {
      value: safeStringify(this.initialValue),
    };
  }

  onChange = (inputValue: string) => {
    let parsedValue: InputValueType = inputValue;
    // Validation & casting
    const errors = [];
    if (inputValue !== '' && this.props.isFloat) {
      const error = legacyValidateNumber(inputValue);
      if (error) {
        errors.push(error);
      } else {
        parsedValue = inputValue.match(/.*([.0])$/g)
          ? inputValue
          : parseFloat(inputValue);
      }
    }
    if (inputValue !== '' && this.props.isInt) {
      const error = legacyValidateInteger(inputValue);
      if (error) {
        errors.push(error);
      } else {
        parsedValue = parseInt(inputValue, 10);
      }
    }
    this.props.onChange?.(parsedValue as T, errors);
  };

  debouncedOnChange = debounce((inputValue: string) => {
    this.onChange(inputValue);
  }, FAST_DEBOUNCE);

  onChangeWrapper = (event: React.ChangeEvent<HTMLInputElement>) => {
    const { value } = event.target;
    this.setState({ value }, () => {
      this.debouncedOnChange(value);
    });
  };

  render = () => {
    let { value } = this.state;
    if (this.initialValue !== this.props.value) {
      this.initialValue = this.props.value;
      value = safeStringify(this.props.value);
    }
    return (
      <div>
<<<<<<< HEAD
        <ControlHeader {...this.props} htmlFor={this.state.controlId}/>
        <FormGroup controlId={this.state.controlId}>
          <FormControl
            type="text"
            data-test="inline-name"
            placeholder={this.props.placeholder}
            onChange={this.onChangeWrapper}
            onFocus={this.props.onFocus}
            value={value}
            disabled={this.props.disabled}
            aria-label={this.props.label}
          />
        </FormGroup>
=======
        <ControlHeader {...this.props} />
        <Input
          type="text"
          data-test="inline-name"
          placeholder={this.props.placeholder}
          onChange={this.onChangeWrapper}
          onFocus={this.props.onFocus}
          value={value}
          disabled={this.props.disabled}
          aria-label={this.props.label}
        />
>>>>>>> 32f5f365
      </div>
    );
  };
}<|MERGE_RESOLUTION|>--- conflicted
+++ resolved
@@ -27,6 +27,7 @@
 
 export interface TextControlProps<T extends InputValueType = InputValueType> {
   label?: string;
+  name?: string;
   disabled?: boolean;
   isFloat?: boolean;
   isInt?: boolean;
@@ -95,6 +96,7 @@
   };
 
   render = () => {
+    const { name, ...headerProps } = this.props;
     let { value } = this.state;
     if (this.initialValue !== this.props.value) {
       this.initialValue = this.props.value;
@@ -102,25 +104,12 @@
     }
     return (
       <div>
-<<<<<<< HEAD
-        <ControlHeader {...this.props} htmlFor={this.state.controlId}/>
-        <FormGroup controlId={this.state.controlId}>
-          <FormControl
-            type="text"
-            data-test="inline-name"
-            placeholder={this.props.placeholder}
-            onChange={this.onChangeWrapper}
-            onFocus={this.props.onFocus}
-            value={value}
-            disabled={this.props.disabled}
-            aria-label={this.props.label}
-          />
-        </FormGroup>
-=======
-        <ControlHeader {...this.props} />
+        <ControlHeader {...headerProps} htmlFor={name}/>
         <Input
           type="text"
           data-test="inline-name"
+          id={name}
+          name={name}
           placeholder={this.props.placeholder}
           onChange={this.onChangeWrapper}
           onFocus={this.props.onFocus}
@@ -128,7 +117,6 @@
           disabled={this.props.disabled}
           aria-label={this.props.label}
         />
->>>>>>> 32f5f365
       </div>
     );
   };
