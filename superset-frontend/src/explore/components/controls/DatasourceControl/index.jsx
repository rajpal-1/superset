--- conflicted
+++ resolved
@@ -19,11 +19,13 @@
  */
 import React from 'react';
 import PropTypes from 'prop-types';
-<<<<<<< HEAD
-import { t, styled, withTheme, SupersetClient } from '@superset-ui/core';
-=======
-import { t, styled, withTheme, DatasourceType } from '@superset-ui/core';
->>>>>>> d6f9fb5a
+import {
+  DatasourceType,
+  SupersetClient,
+  styled,
+  t,
+  withTheme,
+} from '@superset-ui/core';
 import { getUrlParam } from 'src/utils/urlUtils';
 
 import { AntdDropdown } from 'src/components';
@@ -34,11 +36,6 @@
   ChangeDatasourceModal,
   DatasourceModal,
 } from 'src/components/Datasource';
-<<<<<<< HEAD
-=======
-import { SaveDatasetModal } from 'src/SqlLab/components/SaveDatasetModal';
-import { postForm } from 'src/explore/exploreUtils';
->>>>>>> d6f9fb5a
 import Button from 'src/components/Button';
 import ErrorAlert from 'src/components/ErrorMessage/ErrorAlert';
 import WarningIconWithTooltip from 'src/components/WarningIconWithTooltip';
@@ -185,23 +182,6 @@
   }
 
   handleMenuItemClick({ key }) {
-<<<<<<< HEAD
-    if (key === CHANGE_DATASET) {
-      this.toggleChangeDatasourceModal();
-    }
-    if (key === EDIT_DATASET) {
-      this.toggleEditDatasourceModal();
-    }
-    if (key === VIEW_IN_SQL_LAB) {
-      const { datasource } = this.props;
-      const payload = {
-        datasourceKey: `${datasource.id}__${datasource.type}`,
-        sql: datasource.sql,
-      };
-      SupersetClient.postForm('/superset/sqllab/', {
-        form_data: safeStringify(payload),
-      });
-=======
     switch (key) {
       case CHANGE_DATASET:
         this.toggleChangeDatasourceModal();
@@ -218,7 +198,9 @@
             datasourceKey: `${datasource.id}__${datasource.type}`,
             sql: datasource.sql,
           };
-          postForm('/superset/sqllab/', payload);
+          SupersetClient.postForm('/superset/sqllab/', {
+            form_data: safeStringify(payload),
+          });
         }
         break;
 
@@ -231,7 +213,6 @@
 
       default:
         break;
->>>>>>> d6f9fb5a
     }
   }
 
