/**
 * Licensed to the Apache Software Foundation (ASF) under one
 * or more contributor license agreements.  See the NOTICE file
 * distributed with this work for additional information
 * regarding copyright ownership.  The ASF licenses this file
 * to you under the Apache License, Version 2.0 (the
 * "License"); you may not use this file except in compliance
 * with the License.  You may obtain a copy of the License at
 *
 *   http://www.apache.org/licenses/LICENSE-2.0
 *
 * Unless required by applicable law or agreed to in writing,
 * software distributed under the License is distributed on an
 * "AS IS" BASIS, WITHOUT WARRANTIES OR CONDITIONS OF ANY
 * KIND, either express or implied.  See the License for the
 * specific language governing permissions and limitations
 * under the License.
 */
import React, {
  ChangeEventHandler,
  useCallback,
  useEffect,
  useMemo,
  useRef,
  useState,
} from 'react';
import Fuse from 'fuse.js';
import cx from 'classnames';
import {
  t,
  styled,
  css,
  ChartMetadata,
  SupersetTheme,
  useTheme,
  ChartLabel,
  ChartLabelWeight,
} from '@superset-ui/core';
<<<<<<< HEAD
import { AntdCollapse } from 'src/components';
import { Tooltip } from 'src/components/Tooltip';
=======
import { Collapse, Tooltip } from 'src/common/components';
>>>>>>> b0996972
import { Input } from 'src/components/Input';
import Label from 'src/components/Label';
import { usePluginContext } from 'src/components/DynamicPlugins';
import Icons from 'src/components/Icons';
import { nativeFilterGate } from 'src/dashboard/components/nativeFilters/utils';
import scrollIntoView from 'scroll-into-view-if-needed';

interface VizTypeGalleryProps {
  onChange: (vizType: string | null) => void;
  selectedViz: string | null;
  className?: string;
}

type VizEntry = {
  key: string;
  value: ChartMetadata;
};

enum SECTIONS {
  ALL_CHARTS = 'ALL_CHARTS',
  CATEGORY = 'CATEGORY',
  TAGS = 'TAGS',
  RECOMMENDED_TAGS = 'RECOMMENDED_TAGS',
}

const DEFAULT_ORDER = [
  'line',
  'big_number',
  'big_number_total',
  'table',
  'pivot_table_v2',
  'echarts_timeseries_line',
  'echarts_area',
  'echarts_timeseries_bar',
  'echarts_timeseries_scatter',
  'pie',
  'mixed_timeseries',
  'filter_box',
  'dist_bar',
  'area',
  'bar',
  'deck_polygon',
  'time_table',
  'histogram',
  'deck_scatter',
  'deck_hex',
  'time_pivot',
  'deck_arc',
  'heatmap',
  'deck_grid',
  'dual_line',
  'deck_screengrid',
  'line_multi',
  'treemap',
  'box_plot',
  'sunburst',
  'sankey',
  'word_cloud',
  'mapbox',
  'kepler',
  'cal_heatmap',
  'rose',
  'bubble',
  'deck_geojson',
  'horizon',
  'deck_multi',
  'compare',
  'partition',
  'event_flow',
  'deck_path',
  'graph_chart',
  'world_map',
  'paired_ttest',
  'para',
  'country_map',
];

const typesWithDefaultOrder = new Set(DEFAULT_ORDER);

const THUMBNAIL_GRID_UNITS = 24;

export const MAX_ADVISABLE_VIZ_GALLERY_WIDTH = 1090;

const OTHER_CATEGORY = t('Other');

const ALL_CHARTS = t('All charts');

const RECOMMENDED_TAGS = [t('Popular'), t('ECharts'), t('Advanced-Analytics')];

export const VIZ_TYPE_CONTROL_TEST_ID = 'viz-type-control';

const VizPickerLayout = styled.div<{ isSelectedVizMetadata: boolean }>`
  ${({ isSelectedVizMetadata }) => `
    display: grid;
    grid-template-rows: ${
      isSelectedVizMetadata
        ? `auto minmax(100px, 1fr) minmax(200px, 35%)`
        : 'auto minmax(100px, 1fr)'
    };
    // em is used here because the sidebar should be sized to fit the longest standard tag
    grid-template-columns: minmax(14em, auto) 5fr;
    grid-template-areas:
      'sidebar search'
      'sidebar main'
      'details details';
    height: 70vh;
    overflow: auto;
  `}
`;

const SectionTitle = styled.h3`
  margin-top: 0;
  margin-bottom: ${({ theme }) => theme.gridUnit * 2}px;
  font-size: ${({ theme }) => theme.typography.sizes.l}px;
  font-weight: ${({ theme }) => theme.typography.weights.bold};
  line-height: ${({ theme }) => theme.gridUnit * 6}px;
`;

const LeftPane = styled.div`
  grid-area: sidebar;
  display: flex;
  flex-direction: column;
  border-right: 1px solid ${({ theme }) => theme.colors.grayscale.light2};
  overflow: auto;

  .ant-collapse .ant-collapse-item {
    .ant-collapse-header {
      font-size: ${({ theme }) => theme.typography.sizes.s}px;
      color: ${({ theme }) => theme.colors.grayscale.base};
      padding-left: ${({ theme }) => theme.gridUnit * 2}px;
      padding-bottom: ${({ theme }) => theme.gridUnit}px;
    }
    .ant-collapse-content .ant-collapse-content-box {
      display: flex;
      flex-direction: column;
      padding: 0 ${({ theme }) => theme.gridUnit * 2}px;
    }
  }
`;

const RightPane = styled.div`
  grid-area: main;
  overflow-y: auto;
`;

const SearchWrapper = styled.div`
  ${({ theme }) => `
    grid-area: search;
    margin-top: ${theme.gridUnit * 3}px;
    margin-bottom: ${theme.gridUnit}px;
    margin-left: ${theme.gridUnit * 3}px;
    margin-right: ${theme.gridUnit * 3}px;
    .ant-input-affix-wrapper {
      padding-left: ${theme.gridUnit * 2}px;
    }
  `}
`;

/** Styles to line up prefix/suffix icons in the search input */
const InputIconAlignment = styled.div`
  display: flex;
  justify-content: center;
  align-items: center;
  color: ${({ theme }) => theme.colors.grayscale.base};
`;

const SelectorLabel = styled.button`
  ${({ theme }) => `
    all: unset; // remove default button styles
    display: flex;
    flex-direction: row;
    align-items: center;
    cursor: pointer;
    margin: ${theme.gridUnit}px 0;
    padding: 0 ${theme.gridUnit}px;
    border-radius: ${theme.borderRadius}px;
    line-height: 2em;
    text-overflow: ellipsis;
    white-space: nowrap;
    position: relative;

    &:focus {
      outline: initial;
    }

    &.selected {
      background-color: ${theme.colors.primary.dark1};
      color: ${theme.colors.primary.light5};

      svg {
        color: ${theme.colors.primary.light5};
      }

      &:hover {
        .cancel {
          visibility: visible;
        }
      }
    }

    & span:first-of-type svg {
      margin-top: ${theme.gridUnit * 1.5}px;
    }

    .cancel {
      visibility: hidden;
    }
  `}
`;

const IconsPane = styled.div`
  overflow: auto;
  display: grid;
  grid-template-columns: repeat(
    auto-fill,
    ${({ theme }) => theme.gridUnit * THUMBNAIL_GRID_UNITS}px
  );
  grid-auto-rows: max-content;
  justify-content: space-evenly;
  grid-gap: ${({ theme }) => theme.gridUnit * 2}px;
  justify-items: center;
  // for some reason this padding doesn't seem to apply at the bottom of the container. Why is a mystery.
  padding: ${({ theme }) => theme.gridUnit * 2}px;
`;

const DetailsPane = (theme: SupersetTheme) => css`
  grid-area: details;
  border-top: 1px solid ${theme.colors.grayscale.light2};
`;

const DetailsPopulated = (theme: SupersetTheme) => css`
  padding: ${theme.gridUnit * 4}px;
  display: grid;
  grid-template-columns: 1fr 1fr;
  grid-template-rows: auto auto 1fr;
  grid-template-areas:
    'viz-name examples-header'
    'viz-tags examples'
    'description examples';
`;

// overflow hidden on the details pane and overflow auto on the description
// (plus grid layout) enables the description to scroll while the header stays in place.
const TagsWrapper = styled.div`
  grid-area: viz-tags;
  width: ${({ theme }) => theme.gridUnit * 120}px;
  padding-right: ${({ theme }) => theme.gridUnit * 14}px;
  padding-bottom: ${({ theme }) => theme.gridUnit * 2}px;
`;

const Description = styled.p`
  grid-area: description;
  overflow: auto;
  padding-right: ${({ theme }) => theme.gridUnit * 14}px;
  margin: 0;
`;

const Examples = styled.div`
  grid-area: examples;
  display: flex;
  flex-direction: row;
  flex-wrap: nowrap;
  overflow: auto;
  gap: ${({ theme }) => theme.gridUnit * 4}px;

  img {
    height: 100%;
    border-radius: ${({ theme }) => theme.gridUnit}px;
    border: 1px solid ${({ theme }) => theme.colors.grayscale.light2};
  }
`;

const thumbnailContainerCss = (theme: SupersetTheme) => css`
  cursor: pointer;
  width: ${theme.gridUnit * THUMBNAIL_GRID_UNITS}px;
  position: relative;

  img {
    min-width: ${theme.gridUnit * THUMBNAIL_GRID_UNITS}px;
    min-height: ${theme.gridUnit * THUMBNAIL_GRID_UNITS}px;
    border: 1px solid ${theme.colors.grayscale.light2};
    border-radius: ${theme.gridUnit}px;
    transition: border-color ${theme.transitionTiming};
  }

  &.selected img {
    border: 2px solid ${theme.colors.primary.light2};
  }

  &:hover:not(.selected) img {
    border: 1px solid ${theme.colors.grayscale.light1};
  }

  .viztype-label {
    margin-top: ${theme.gridUnit * 2}px;
    text-align: center;
  }
`;

const HighlightLabel = styled.div`
  ${({ theme }) => `
    border: 1px solid ${theme.colors.primary.dark1};
    box-sizing: border-box;
    border-radius: ${theme.gridUnit}px;
    background: ${theme.colors.grayscale.light5};
    line-height: ${theme.gridUnit * 2.5}px;
    color: ${theme.colors.primary.dark1};
    font-size: ${theme.typography.sizes.s}px;
    font-weight: ${theme.typography.weights.bold};
    text-align: center;
    padding: ${theme.gridUnit * 0.5}px ${theme.gridUnit}px;
    text-transform: uppercase;
    cursor: pointer;

    div {
      transform: scale(0.83,0.83);
    }
  `}
`;

const ThumbnailLabelWrapper = styled.div`
  position: absolute;
  right: ${({ theme }) => theme.gridUnit}px;
  top: ${({ theme }) => theme.gridUnit * 19}px;
`;

const TitleLabelWrapper = styled.div`
  display: inline-block !important;
  margin-left: ${({ theme }) => theme.gridUnit * 2}px;
`;

function vizSortFactor(entry: VizEntry) {
  if (typesWithDefaultOrder.has(entry.key)) {
    return DEFAULT_ORDER.indexOf(entry.key);
  }
  return DEFAULT_ORDER.length;
}

interface ThumbnailProps {
  entry: VizEntry;
  selectedViz: string | null;
  setSelectedViz: (viz: string) => void;
}

const Thumbnail: React.FC<ThumbnailProps> = ({
  entry,
  selectedViz,
  setSelectedViz,
}) => {
  const theme = useTheme();
  const { key, value: type } = entry;
  const isSelected = selectedViz === entry.key;

  return (
    <div
      role="button"
      // using css instead of a styled component to preserve
      // the data-test attribute
      css={thumbnailContainerCss(theme)}
      tabIndex={0}
      className={isSelected ? 'selected' : ''}
      onClick={() => setSelectedViz(key)}
      data-test="viztype-selector-container"
    >
      <img
        alt={type.name}
        width="100%"
        className={`viztype-selector ${isSelected ? 'selected' : ''}`}
        src={type.thumbnail}
      />
      <div
        className="viztype-label"
        data-test={`${VIZ_TYPE_CONTROL_TEST_ID}__viztype-label`}
      >
        {type.name}
      </div>
<<<<<<< HEAD
      {type.label && (
        <ThumbnailLabelWrapper>
          <HighlightLabel>
            <div>{type.label.name}</div>
=======
      {type.label?.name && (
        <ThumbnailLabelWrapper>
          <HighlightLabel>
            <div>{t(type.label?.name)}</div>
>>>>>>> b0996972
          </HighlightLabel>
        </ThumbnailLabelWrapper>
      )}
    </div>
  );
};

interface ThumbnailGalleryProps {
  vizEntries: VizEntry[];
  selectedViz: string | null;
  setSelectedViz: (viz: string) => void;
}

/** A list of viz thumbnails, used within the viz picker modal */
const ThumbnailGallery: React.FC<ThumbnailGalleryProps> = ({
  vizEntries,
  ...props
}) => (
  <IconsPane data-test={`${VIZ_TYPE_CONTROL_TEST_ID}__viz-row`}>
    {vizEntries.map(entry => (
      <Thumbnail key={entry.key} {...props} entry={entry} />
    ))}
  </IconsPane>
);

const Selector: React.FC<{
  selector: string;
  sectionId: string;
  icon: JSX.Element;
  isSelected: boolean;
  onClick: (selector: string, sectionId: string) => void;
  className?: string;
}> = ({ selector, sectionId, icon, isSelected, onClick, className }) => {
  const btnRef = useRef<HTMLButtonElement>(null);

  // see Element.scrollIntoViewIfNeeded()
  // see: https://developer.mozilla.org/en-US/docs/Web/API/Element/scrollIntoViewIfNeeded
  useEffect(() => {
    if (isSelected) {
      // We need to wait for the modal to open and then scroll, so we put it in the microtask queue
      queueMicrotask(() =>
        scrollIntoView(btnRef.current as HTMLButtonElement, {
          behavior: 'smooth',
          scrollMode: 'if-needed',
        }),
      );
    }
  }, []);

  return (
    <SelectorLabel
      ref={btnRef}
      key={selector}
      name={selector}
      className={cx(className, isSelected && 'selected')}
      onClick={() => onClick(selector, sectionId)}
    >
      {icon}
      {selector}
    </SelectorLabel>
  );
};

const doesVizMatchSelector = (viz: ChartMetadata, selector: string) =>
  selector === viz.category ||
  (selector === OTHER_CATEGORY && viz.category == null) ||
  (viz.tags || []).indexOf(selector) > -1;

export default function VizTypeGallery(props: VizTypeGalleryProps) {
  const { selectedViz, onChange, className } = props;
  const { mountedPluginMetadata } = usePluginContext();
  const searchInputRef = useRef<HTMLInputElement>();
  const [searchInputValue, setSearchInputValue] = useState('');
  const [isSearchFocused, setIsSearchFocused] = useState(true);
  const isActivelySearching = isSearchFocused && !!searchInputValue;

  const selectedVizMetadata: ChartMetadata | null = selectedViz
    ? mountedPluginMetadata[selectedViz]
    : null;

  const chartMetadata: VizEntry[] = useMemo(() => {
    const result = Object.entries(mountedPluginMetadata)
      .map(([key, value]) => ({ key, value }))
      .filter(
        ({ value }) =>
          nativeFilterGate(value.behaviors || []) &&
          value.label?.name !== ChartLabel.DEPRECATED,
      );
    result.sort((a, b) => vizSortFactor(a) - vizSortFactor(b));
    return result;
  }, [mountedPluginMetadata]);

  const chartsByCategory = useMemo(() => {
    const result: Record<string, VizEntry[]> = {};
    chartMetadata.forEach(entry => {
      const category = entry.value.category || OTHER_CATEGORY;
      if (!result[category]) {
        result[category] = [];
      }
      result[category].push(entry);
    });
    return result;
  }, [chartMetadata]);

  const categories = useMemo(
    () =>
      Object.keys(chartsByCategory).sort((a, b) => {
        // make sure Other goes at the end
        if (a === OTHER_CATEGORY) return 1;
        if (b === OTHER_CATEGORY) return -1;
        // sort alphabetically
        return a.localeCompare(b);
      }),
    [chartsByCategory],
  );

  const chartsByTags = useMemo(() => {
    const result: Record<string, VizEntry[]> = {};
    chartMetadata.forEach(entry => {
      const tags = entry.value.tags || [];
      tags.forEach(tag => {
        if (!result[tag]) {
          result[tag] = [];
        }
        result[tag].push(entry);
      });
    });
    return result;
  }, [chartMetadata]);

  const tags = useMemo(
    () =>
      Object.keys(chartsByTags)
        .sort((a, b) =>
          // sort alphabetically
          a.localeCompare(b),
        )
        .filter(tag => RECOMMENDED_TAGS.indexOf(tag) === -1),
    [chartsByTags],
  );

  const sortedMetadata = useMemo(
    () => chartMetadata.sort((a, b) => a.key.localeCompare(b.key)),
    [chartMetadata],
  );

  const [activeSelector, setActiveSelector] = useState<string>(
    () => selectedVizMetadata?.category || RECOMMENDED_TAGS[0],
  );

  const [activeSection, setActiveSection] = useState<string>(() =>
    selectedVizMetadata?.category
      ? SECTIONS.CATEGORY
      : SECTIONS.RECOMMENDED_TAGS,
  );

  // get a fuse instance for fuzzy search
  const fuse = useMemo(
    () =>
      new Fuse(chartMetadata, {
        ignoreLocation: true,
        threshold: 0.3,
        keys: ['value.name', 'value.tags', 'value.description'],
      }),
    [chartMetadata],
  );

  const searchResults = useMemo(() => {
    if (searchInputValue.trim() === '') {
      return [];
    }
    return fuse
      .search(searchInputValue)
      .map(result => result.item)
<<<<<<< HEAD
      .sort(
        (a, b) => (b.value?.searchWeight || 0) - (a.value?.searchWeight || 0),
      );
=======
      .sort((a, b) => {
        const aName = a.value?.label?.name;
        const bName = b.value?.label?.name;
        const aOrder =
          aName && ChartLabelWeight[aName] ? ChartLabelWeight[aName].weight : 0;
        const bOrder =
          bName && ChartLabelWeight[bName] ? ChartLabelWeight[bName].weight : 0;
        return bOrder - aOrder;
      });
>>>>>>> b0996972
  }, [searchInputValue, fuse]);

  const focusSearch = useCallback(() => {
    // "start searching" is actually a two-stage process.
    // When you first click on the search bar, the input is focused and nothing else happens.
    // Once you begin typing, the selected category is cleared and the displayed viz entries change.
    setIsSearchFocused(true);
  }, []);

  const changeSearch: ChangeEventHandler<HTMLInputElement> = useCallback(
    event => setSearchInputValue(event.target.value),
    [],
  );

  const stopSearching = useCallback(() => {
    // stopping a search takes you back to the category you were looking at before.
    // Unlike focusSearch, this is a simple one-step process.
    setIsSearchFocused(false);
    setSearchInputValue('');
    searchInputRef.current!.blur();
  }, []);

  const clickSelector = useCallback(
    (selector: string, sectionId: string) => {
      if (isSearchFocused) {
        stopSearching();
      }
      setActiveSelector(selector);
      setActiveSection(sectionId);
      // clear the selected viz if it is not present in the new category or tags
      const isSelectedVizCompatible =
        selectedVizMetadata &&
        doesVizMatchSelector(selectedVizMetadata, selector);
      if (selector !== activeSelector && !isSelectedVizCompatible) {
        onChange(null);
      }
    },
    [
      stopSearching,
      isSearchFocused,
      activeSelector,
      selectedVizMetadata,
      onChange,
    ],
  );

  const sectionMap = useMemo(
    () => ({
      [SECTIONS.RECOMMENDED_TAGS]: {
        title: t('Recommended tags'),
        icon: <Icons.Tags />,
        selectors: RECOMMENDED_TAGS,
      },
      [SECTIONS.CATEGORY]: {
        title: t('Category'),
        icon: <Icons.Category />,
        selectors: categories,
      },
      [SECTIONS.TAGS]: {
        title: t('Tags'),
        icon: <Icons.Tags />,
        selectors: tags,
      },
    }),
    [categories, tags],
  );

  const getVizEntriesToDisplay = () => {
    if (isActivelySearching) {
      return searchResults;
    }
    if (
      activeSelector === ALL_CHARTS &&
      activeSection === SECTIONS.ALL_CHARTS
    ) {
      return sortedMetadata;
    }
    if (
      activeSection === SECTIONS.CATEGORY &&
      chartsByCategory[activeSelector]
    ) {
      return chartsByCategory[activeSelector];
    }
    if (
      (activeSection === SECTIONS.TAGS ||
        activeSection === SECTIONS.RECOMMENDED_TAGS) &&
      chartsByTags[activeSelector]
    ) {
      return chartsByTags[activeSelector];
    }
    return [];
  };

  return (
    <VizPickerLayout
      className={className}
      isSelectedVizMetadata={Boolean(selectedVizMetadata)}
    >
      <LeftPane>
        <Selector
          css={({ gridUnit }) =>
            // adjust style for not being inside a collapse
            css`
              margin: ${gridUnit * 2}px;
              margin-bottom: 0;
            `
          }
          sectionId={SECTIONS.ALL_CHARTS}
          selector={ALL_CHARTS}
          icon={<Icons.Ballot />}
          isSelected={
            !isActivelySearching &&
            ALL_CHARTS === activeSelector &&
            SECTIONS.ALL_CHARTS === activeSection
          }
          onClick={clickSelector}
        />
        <AntdCollapse
          expandIconPosition="right"
          ghost
          defaultActiveKey={Object.keys(sectionMap)}
        >
          {Object.keys(sectionMap).map(sectionId => {
            const section = sectionMap[sectionId];

            return (
              <AntdCollapse.Panel
                header={<span className="header">{section.title}</span>}
                key={sectionId}
              >
                {section.selectors.map((selector: string) => (
                  <Selector
                    key={selector}
                    selector={selector}
                    sectionId={sectionId}
                    icon={section.icon}
                    isSelected={
                      !isActivelySearching &&
                      selector === activeSelector &&
                      sectionId === activeSection
                    }
                    onClick={clickSelector}
                  />
                ))}
              </AntdCollapse.Panel>
            );
          })}
        </AntdCollapse>
      </LeftPane>

      <SearchWrapper>
        <Input
          type="text"
          ref={searchInputRef as any /* cast required because emotion */}
          value={searchInputValue}
          placeholder={t('Search all charts')}
          onChange={changeSearch}
          onFocus={focusSearch}
          data-test={`${VIZ_TYPE_CONTROL_TEST_ID}__search-input`}
          prefix={
            <InputIconAlignment>
              <Icons.Search iconSize="m" />
            </InputIconAlignment>
          }
          suffix={
            <InputIconAlignment>
              {searchInputValue && (
                <Icons.XLarge iconSize="m" onClick={stopSearching} />
              )}
            </InputIconAlignment>
          }
        />
      </SearchWrapper>

      <RightPane>
        <ThumbnailGallery
          vizEntries={getVizEntriesToDisplay()}
          selectedViz={selectedViz}
          setSelectedViz={onChange}
        />
      </RightPane>

      {selectedVizMetadata ? (
        <div
          css={(theme: SupersetTheme) => [
            DetailsPane(theme),
            DetailsPopulated(theme),
          ]}
        >
          <>
            <SectionTitle
              css={css`
                grid-area: viz-name;
                position: relative;
              `}
            >
              {selectedVizMetadata?.name}
<<<<<<< HEAD
              {selectedVizMetadata?.label && (
                <Tooltip
                  id="viz-badge-tooltip"
                  placement="top"
                  title={selectedVizMetadata?.label.description}
                >
                  <TitleLabelWrapper>
                    <HighlightLabel>
                      <div>{selectedVizMetadata.label.name}</div>
=======
              {selectedVizMetadata?.label?.name && (
                <Tooltip
                  id="viz-badge-tooltip"
                  placement="top"
                  title={selectedVizMetadata.label?.description}
                >
                  <TitleLabelWrapper>
                    <HighlightLabel>
                      <div>{t(selectedVizMetadata.label?.name)}</div>
>>>>>>> b0996972
                    </HighlightLabel>
                  </TitleLabelWrapper>
                </Tooltip>
              )}
            </SectionTitle>
            <TagsWrapper>
              {selectedVizMetadata?.tags.map(tag => (
                <Label key={tag}>{tag}</Label>
              ))}
            </TagsWrapper>
            <Description>
              {selectedVizMetadata?.description ||
                t('No description available.')}
            </Description>
            <SectionTitle
              css={css`
                grid-area: examples-header;
              `}
            >
              {!!selectedVizMetadata?.exampleGallery?.length && t('Examples')}
            </SectionTitle>
            <Examples>
              {(selectedVizMetadata?.exampleGallery || []).map(example => (
                <img
                  src={example.url}
                  alt={example.caption}
                  title={example.caption}
                />
              ))}
            </Examples>
          </>
        </div>
      ) : null}
    </VizPickerLayout>
  );
}<|MERGE_RESOLUTION|>--- conflicted
+++ resolved
@@ -36,12 +36,8 @@
   ChartLabel,
   ChartLabelWeight,
 } from '@superset-ui/core';
-<<<<<<< HEAD
 import { AntdCollapse } from 'src/components';
 import { Tooltip } from 'src/components/Tooltip';
-=======
-import { Collapse, Tooltip } from 'src/common/components';
->>>>>>> b0996972
 import { Input } from 'src/components/Input';
 import Label from 'src/components/Label';
 import { usePluginContext } from 'src/components/DynamicPlugins';
@@ -418,17 +414,10 @@
       >
         {type.name}
       </div>
-<<<<<<< HEAD
-      {type.label && (
-        <ThumbnailLabelWrapper>
-          <HighlightLabel>
-            <div>{type.label.name}</div>
-=======
       {type.label?.name && (
         <ThumbnailLabelWrapper>
           <HighlightLabel>
             <div>{t(type.label?.name)}</div>
->>>>>>> b0996972
           </HighlightLabel>
         </ThumbnailLabelWrapper>
       )}
@@ -603,11 +592,6 @@
     return fuse
       .search(searchInputValue)
       .map(result => result.item)
-<<<<<<< HEAD
-      .sort(
-        (a, b) => (b.value?.searchWeight || 0) - (a.value?.searchWeight || 0),
-      );
-=======
       .sort((a, b) => {
         const aName = a.value?.label?.name;
         const bName = b.value?.label?.name;
@@ -617,7 +601,6 @@
           bName && ChartLabelWeight[bName] ? ChartLabelWeight[bName].weight : 0;
         return bOrder - aOrder;
       });
->>>>>>> b0996972
   }, [searchInputValue, fuse]);
 
   const focusSearch = useCallback(() => {
@@ -815,17 +798,6 @@
               `}
             >
               {selectedVizMetadata?.name}
-<<<<<<< HEAD
-              {selectedVizMetadata?.label && (
-                <Tooltip
-                  id="viz-badge-tooltip"
-                  placement="top"
-                  title={selectedVizMetadata?.label.description}
-                >
-                  <TitleLabelWrapper>
-                    <HighlightLabel>
-                      <div>{selectedVizMetadata.label.name}</div>
-=======
               {selectedVizMetadata?.label?.name && (
                 <Tooltip
                   id="viz-badge-tooltip"
@@ -835,7 +807,6 @@
                   <TitleLabelWrapper>
                     <HighlightLabel>
                       <div>{t(selectedVizMetadata.label?.name)}</div>
->>>>>>> b0996972
                     </HighlightLabel>
                   </TitleLabelWrapper>
                 </Tooltip>
