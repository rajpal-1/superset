--- conflicted
+++ resolved
@@ -16,124 +16,77 @@
  * specific language governing permissions and limitations
  * under the License.
  */
-import React, { useEffect, useState } from 'react';
-<<<<<<< HEAD
-import { ensureIsArray, styled, t } from '@superset-ui/core';
-import SyntaxHighlighter from 'react-syntax-highlighter/dist/cjs/light';
-import github from 'react-syntax-highlighter/dist/cjs/styles/hljs/github';
-import CopyToClipboard from 'src/components/CopyToClipboard';
-=======
-import { styled, ensureIsArray, t } from '@superset-ui/core';
->>>>>>> 667f4101
-import Loading from 'src/components/Loading';
-import { CopyButton } from 'src/explore/components/DataTableControl';
-import { getClientErrorObject } from 'src/utils/getClientErrorObject';
-import { getChartDataRequest } from 'src/components/Chart/chartAction';
-import markdownSyntax from 'react-syntax-highlighter/dist/cjs/languages/hljs/markdown';
-import htmlSyntax from 'react-syntax-highlighter/dist/cjs/languages/hljs/htmlbars';
-import sqlSyntax from 'react-syntax-highlighter/dist/cjs/languages/hljs/sql';
-import jsonSyntax from 'react-syntax-highlighter/dist/cjs/languages/hljs/json';
+ import React, { useEffect, useState } from 'react';
+ import { styled, ensureIsArray, t } from '@superset-ui/core';
+ import Loading from 'src/components/Loading';
+ import { getClientErrorObject } from 'src/utils/getClientErrorObject';
+ import { getChartDataRequest } from 'src/components/Chart/chartAction';
+ import ViewQuery from 'src/explore/components/controls/ViewQuery';
 
-const CopyButtonViewQuery = styled(CopyButton)`
-  && {
-    margin: 0 0 ${({ theme }) => theme.gridUnit}px;
-  }
-`;
+ interface Props {
+   latestQueryFormData: object;
+ }
 
-SyntaxHighlighter.registerLanguage('markdown', markdownSyntax);
-SyntaxHighlighter.registerLanguage('html', htmlSyntax);
-SyntaxHighlighter.registerLanguage('sql', sqlSyntax);
-SyntaxHighlighter.registerLanguage('json', jsonSyntax);
+ type Result = {
+   query: string;
+   language: string;
+ };
 
-interface Props {
-  latestQueryFormData: object;
-}
+ const ViewQueryModalContainer = styled.div`
+   height: 100%;
+   display: flex;
+   flex-direction: column;
+ `;
 
-type Result = {
-  query: string;
-  language: string;
-};
+ const ViewQueryModal: React.FC<Props> = props => {
+   const [result, setResult] = useState<Result[]>([]);
+   const [isLoading, setIsLoading] = useState(false);
+   const [error, setError] = useState<string | null>(null);
 
-<<<<<<< HEAD
-const StyledSyntaxContainer = styled.div`
-  height: 100%;
-`;
+   const loadChartData = (resultType: string) => {
+     setIsLoading(true);
+     getChartDataRequest({
+       formData: props.latestQueryFormData,
+       resultFormat: 'json',
+       resultType,
+     })
+       .then(({ json }) => {
+         setResult(ensureIsArray(json.result));
+         setIsLoading(false);
+         setError(null);
+       })
+       .catch(response => {
+         getClientErrorObject(response).then(({ error, message }) => {
+           setError(
+             error ||
+               message ||
+               response.statusText ||
+               t('Sorry, An error occurred'),
+           );
+           setIsLoading(false);
+         });
+       });
+   };
+   useEffect(() => {
+     loadChartData('query');
+   }, [JSON.stringify(props.latestQueryFormData)]);
 
-const StyledSyntaxHighlighter = styled(SyntaxHighlighter)`
-  height: calc(100% - 26px); // 100% - clipboard height
-=======
-const ViewQueryModalContainer = styled.div`
-  height: 100%;
-  display: flex;
-  flex-direction: column;
->>>>>>> 667f4101
-`;
+   if (isLoading) {
+     return <Loading />;
+   }
+   if (error) {
+     return <pre>{error}</pre>;
+   }
 
-const ViewQueryModal: React.FC<Props> = props => {
-  const [result, setResult] = useState<Result[]>([]);
-  const [isLoading, setIsLoading] = useState(false);
-  const [error, setError] = useState<string | null>(null);
+   return (
+     <ViewQueryModalContainer>
+       {result.map(item =>
+         item.query ? (
+           <ViewQuery sql={item.query} language={item.language || undefined} />
+         ) : null,
+       )}
+     </ViewQueryModalContainer>
+   );
+ };
 
-  const loadChartData = (resultType: string) => {
-    setIsLoading(true);
-    getChartDataRequest({
-      formData: props.latestQueryFormData,
-      resultFormat: 'json',
-      resultType,
-    })
-      .then(({ json }) => {
-        setResult(ensureIsArray(json.result));
-        setIsLoading(false);
-        setError(null);
-      })
-      .catch(response => {
-        getClientErrorObject(response).then(({ error, message }) => {
-          setError(
-            error ||
-              message ||
-              response.statusText ||
-              t('Sorry, An error occurred'),
-          );
-          setIsLoading(false);
-        });
-      });
-  };
-  useEffect(() => {
-    loadChartData('query');
-  }, [JSON.stringify(props.latestQueryFormData)]);
-
-  if (isLoading) {
-    return <Loading />;
-  }
-  if (error) {
-    return <pre>{error}</pre>;
-  }
-
-  return (
-    <ViewQueryModalContainer>
-      {result.map(item =>
-        item.query ? (
-          <StyledSyntaxContainer key={item.query}>
-            <CopyToClipboard
-              text={item.query}
-              shouldShowText={false}
-              copyNode={
-                <CopyButtonViewQuery buttonSize="xsmall">
-                  <i className="fa fa-clipboard" />
-                </CopyButtonViewQuery>
-              }
-            />
-            <StyledSyntaxHighlighter
-              language={item.language || undefined}
-              style={github}
-            >
-              {item.query}
-            </StyledSyntaxHighlighter>
-          </StyledSyntaxContainer>
-        ) : null,
-      )}
-    </ViewQueryModalContainer>
-  );
-};
-
-export default ViewQueryModal;+ export default ViewQueryModal;