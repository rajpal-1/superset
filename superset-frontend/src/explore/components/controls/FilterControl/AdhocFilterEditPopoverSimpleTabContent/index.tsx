--- conflicted
+++ resolved
@@ -17,14 +17,9 @@
  * under the License.
  */
 import React, { useEffect, useState } from 'react';
-<<<<<<< HEAD
-import { t, SupersetClient, styled } from '@superset-ui/core';
-import { Select } from 'src/components';
 import FormItem from 'src/components/Form/FormItem';
-=======
 import { Select } from 'src/components';
 import { t, SupersetClient, SupersetTheme, styled } from '@superset-ui/core';
->>>>>>> f64d654d
 import {
   Operators,
   OPERATORS_OPTIONS,
@@ -42,13 +37,9 @@
   EXPRESSION_TYPES,
   CLAUSES,
 } from 'src/explore/components/controls/FilterControl/AdhocFilter';
-<<<<<<< HEAD
-import { Input } from 'src/common/components';
 import { Tooltip } from 'src/components/Tooltip';
 import { propertyComparator } from 'src/components/Select/Select';
-=======
 import { Input } from 'src/components/Input';
->>>>>>> f64d654d
 import { optionLabel } from 'src/utils/common';
 import { FeatureFlag, isFeatureEnabled } from 'src/featureFlags';
 import useBusinessTypes from './useBusinessTypes';
@@ -472,11 +463,10 @@
           }))}
         {...operatorSelectProps}
       />
-<<<<<<< HEAD
-      <StyledFormItem
-        validateStatus={businessTypesState.errorMessage ? 'error' : 'success'}
-      >
-        {MULTI_OPERATORS.has(operatorId) || suggestions.length > 0 ? (
+      {MULTI_OPERATORS.has(operatorId) || suggestions.length > 0 ? (
+        // We need to delay rendering the select because we can't pass a primitive value without options
+        // We can't pass value = [null] and options=[]
+        comparatorSelectProps.value && suggestions.length === 0 ? null : (
           <Tooltip
             title={
               businessTypesState.errorMessage ||
@@ -487,53 +477,31 @@
               labelText={labelText}
               options={suggestions}
               {...comparatorSelectProps}
-              sortComparator={propertyComparator(
-                typeof suggestions[0] === 'number' ? 'value' : 'label',
-              )}
             />
           </Tooltip>
-        ) : (
-          <Tooltip
-            title={
-              businessTypesState.errorMessage ||
-              businessTypesState.parsedBusinessType
-=======
-      {MULTI_OPERATORS.has(operatorId) || suggestions.length > 0 ? (
-        // We need to delay rendering the select because we can't pass a primitive value without options
-        // We can't pass value = [null] and options=[]
-        comparatorSelectProps.value && suggestions.length === 0 ? null : (
-          <SelectWithLabel
-            labelText={labelText}
-            options={suggestions}
-            {...comparatorSelectProps}
-          />
         )
       ) : (
+        <Tooltip
+        title={
+          businessTypesState.errorMessage ||
+          businessTypesState.parsedBusinessType
+        }
+        >
         <StyledInput
           data-test="adhoc-filter-simple-value"
           name="filter-value"
           ref={ref => {
             if (ref && shouldFocusComparator) {
               ref.focus();
->>>>>>> f64d654d
             }
-          >
-            <StyledInput
-              data-test="adhoc-filter-simple-value"
-              name="filter-value"
-              ref={ref => {
-                if (ref && shouldFocusComparator) {
-                  ref.focus();
-                }
-              }}
-              onChange={onInputComparatorChange}
-              value={comparator}
-              placeholder={t('Filter value (case sensitive)')}
-              disabled={DISABLE_INPUT_OPERATORS.includes(operatorId)}
-            />
-          </Tooltip>
-        )}
-      </StyledFormItem>
+          }}
+          onChange={onInputComparatorChange}
+          value={comparator}
+          placeholder={t('Filter value (case sensitive)')}
+          disabled={DISABLE_INPUT_OPERATORS.includes(operatorId)}
+          />
+       </Tooltip>
+      )}
     </>
   );
 };
