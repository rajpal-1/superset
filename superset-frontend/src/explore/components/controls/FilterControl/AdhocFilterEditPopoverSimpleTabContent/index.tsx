--- conflicted
+++ resolved
@@ -39,11 +39,8 @@
   CLAUSES,
 } from 'src/explore/components/controls/FilterControl/AdhocFilter';
 import { Input } from 'src/common/components';
-<<<<<<< HEAD
 import { Tooltip } from 'src/components/Tooltip';
-=======
 import { propertyComparator } from 'src/components/Select/Select';
->>>>>>> 9840fbf4
 
 const StyledInput = styled(Input)`
   margin-bottom: ${({ theme }) => theme.gridUnit * 4}px;
@@ -489,13 +486,8 @@
       <Select
         css={theme => ({ marginBottom: theme.gridUnit * 4 })}
         options={(props.operators ?? OPERATORS_OPTIONS)
-<<<<<<< HEAD
           .filter(op => isOperatorRelevantWrapper(op, subject))
-          .map(option => ({
-=======
-          .filter(op => isOperatorRelevant(op, subject))
           .map((option, index) => ({
->>>>>>> 9840fbf4
             value: option,
             label: OPERATOR_ENUM_TO_OPERATOR_TYPE[option].display,
             key: option,
@@ -505,7 +497,6 @@
         sortComparator={propertyComparator('order')}
       />
       {MULTI_OPERATORS.has(operatorId) || suggestions.length > 0 ? (
-<<<<<<< HEAD
         <Tooltip title={businessTypesState.parsedBusniessType}>
           <SelectWithLabel
             labelText={labelText}
@@ -514,21 +505,11 @@
               label: String(suggestion),
             }))}
             {...comparatorSelectProps}
+            sortComparator={propertyComparator(
+              typeof suggestions[0] === 'number' ? 'value' : 'label',
+            )}
           />
         </Tooltip>
-=======
-        <SelectWithLabel
-          labelText={labelText}
-          options={suggestions.map((suggestion: string) => ({
-            value: suggestion,
-            label: String(suggestion),
-          }))}
-          {...comparatorSelectProps}
-          sortComparator={propertyComparator(
-            typeof suggestions[0] === 'number' ? 'value' : 'label',
-          )}
-        />
->>>>>>> 9840fbf4
       ) : (
         <Tooltip title={businessTypesState.parsedBusniessType}>
           <StyledInput
