--- conflicted
+++ resolved
@@ -37,10 +37,7 @@
   EXPRESSION_TYPES,
   CLAUSES,
 } from 'src/explore/components/controls/FilterControl/AdhocFilter';
-<<<<<<< HEAD
-=======
 import { Tooltip } from 'src/components/Tooltip';
->>>>>>> 16654034
 import { Input } from 'src/components/Input';
 import { optionLabel } from 'src/utils/common';
 import { FeatureFlag, isFeatureEnabled } from 'src/featureFlags';
@@ -467,28 +464,18 @@
         {...operatorSelectProps}
       />
       {MULTI_OPERATORS.has(operatorId) || suggestions.length > 0 ? (
-<<<<<<< HEAD
-        // We need to delay rendering the select because we can't pass a primitive value without options
-        // We can't pass value = [null] and options=[]
-        comparatorSelectProps.value && suggestions.length === 0 ? null : (
-=======
         <Tooltip
           title={
             advancedDataTypesState.errorMessage ||
             advancedDataTypesState.parsedAdvancedDataType
           }
         >
->>>>>>> 16654034
           <SelectWithLabel
             labelText={labelText}
             options={suggestions}
             {...comparatorSelectProps}
           />
-<<<<<<< HEAD
-        )
-=======
         </Tooltip>
->>>>>>> 16654034
       ) : (
         <Tooltip
           title={
