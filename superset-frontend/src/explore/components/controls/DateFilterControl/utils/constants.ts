/**
 * Licensed to the Apache Software Foundation (ASF) under one
 * or more contributor license agreements.  See the NOTICE file
 * distributed with this work for additional information
 * regarding copyright ownership.  The ASF licenses this file
 * to you under the Apache License, Version 2.0 (the
 * "License"); you may not use this file except in compliance
 * with the License.  You may obtain a copy of the License at
 *
 *   http://www.apache.org/licenses/LICENSE-2.0
 *
 * Unless required by applicable law or agreed to in writing,
 * software distributed under the License is distributed on an
 * "AS IS" BASIS, WITHOUT WARRANTIES OR CONDITIONS OF ANY
 * KIND, either express or implied.  See the License for the
 * specific language governing permissions and limitations
 * under the License.
 */
import moment from 'moment';
import { t } from '@superset-ui/core';
import {
  SelectOptionType,
  PreviousCalendarWeek,
  PreviousCalendarMonth,
  PreviousCalendarYear,
  CommonRangeType,
  CalendarRangeType,
} from 'src/explore/components/controls/DateFilterControl/types';

export const FRAME_OPTIONS: SelectOptionType[] = [
  { value: 'Common', label: t('Last') },
  { value: 'Calendar', label: t('Previous') },
  { value: 'Custom', label: t('Custom') },
  { value: 'Advanced', label: t('Advanced') },
  { value: 'No filter', label: t('No filter') },
];

export const COMMON_RANGE_OPTIONS: SelectOptionType[] = [
  { value: 'Last day', label: t('last day') },
  { value: 'Last week', label: t('last week') },
  { value: 'Last month', label: t('last month') },
  { value: 'Last quarter', label: t('last quarter') },
  { value: 'Last year', label: t('last year') },
];
export const COMMON_RANGE_VALUES_SET = new Set(
  COMMON_RANGE_OPTIONS.map(({ value }) => value),
);

export const CALENDAR_RANGE_OPTIONS: SelectOptionType[] = [
  { value: PreviousCalendarWeek, label: t('previous calendar week') },
  {
    value: PreviousCalendarMonth,
    label: t('previous calendar month'),
  },
  { value: PreviousCalendarYear, label: t('previous calendar year') },
];
export const CALENDAR_RANGE_VALUES_SET = new Set(
  CALENDAR_RANGE_OPTIONS.map(({ value }) => value),
);

const GRAIN_OPTIONS = [
  { value: 'second', label: (rel: string) => t('Seconds %s', rel) },
  { value: 'minute', label: (rel: string) => t('Minutes %s', rel) },
  { value: 'hour', label: (rel: string) => t('Hours %s', rel) },
  { value: 'day', label: (rel: string) => t('Days %s', rel) },
  { value: 'week', label: (rel: string) => t('Weeks %s', rel) },
  { value: 'month', label: (rel: string) => t('Months %s', rel) },
  { value: 'quarter', label: (rel: string) => t('Quarters %s', rel) },
  { value: 'year', label: (rel: string) => t('Years %s', rel) },
];

export const SINCE_GRAIN_OPTIONS: SelectOptionType[] = GRAIN_OPTIONS.map(
  item => ({
    value: item.value,
    label: item.label(t('Before')),
  }),
);

export const UNTIL_GRAIN_OPTIONS: SelectOptionType[] = GRAIN_OPTIONS.map(
  item => ({
    value: item.value,
    label: item.label(t('After')),
  }),
);

// TODO: These should be retrieved from the server
export const DEFAULT_RELATIVE_START_TIME = 'tomorrow';
export const DEFAULT_RELATIVE_END_TIME = 'tomorrow';

export const SINCE_MODE_OPTIONS: SelectOptionType[] = [
  { value: 'specific', label: t('Specific Date/Time') },
  { value: 'relative', label: t('Relative Date/Time') },
  { value: 'now', label: t('Now') },
  { value: 'today', label: t('Midnight') },
];

export const UNTIL_MODE_OPTIONS: SelectOptionType[] =
  SINCE_MODE_OPTIONS.slice();

export const COMMON_RANGE_SET: Set<CommonRangeType> = new Set([
  'Last day',
  'Last week',
  'Last month',
  'Last quarter',
  'Last year',
]);

export const CALENDAR_RANGE_SET: Set<CalendarRangeType> = new Set([
  PreviousCalendarWeek,
  PreviousCalendarMonth,
  PreviousCalendarYear,
]);

export const MOMENT_FORMAT = 'YYYY-MM-DD[T]HH:mm:ss';
export const SEVEN_DAYS_AGO = moment()
  .utc()
  .add(DEFAULT_RELATIVE_START_TIME === 'tomorrow' ? 1 : 0, 'days')
  .startOf('day')
  .subtract(7, 'days')
  .format(MOMENT_FORMAT);
<<<<<<< HEAD
export const MIDNIGHT = moment()
  .utc()
  .add(DEFAULT_RELATIVE_END_TIME === 'tomorrow' ? 1 : 0, 'days')
  .startOf('day')
  .format(MOMENT_FORMAT);
=======
export const MIDNIGHT = moment().utc().startOf('day').format(MOMENT_FORMAT);

export const LOCALE_MAPPING = {
  en: 'en_US',
  fr: 'fr_FR',
  es: 'es_ES',
  it: 'it_IT',
  zh: 'zh_CN',
  ja: 'ja_JP',
  de: 'de_DE',
  pt: 'pt_PT',
  pt_BR: 'pt_BR',
  ru: 'ru_RU',
  ko: 'ko_KR',
  sk: 'sk_SK',
  sl: 'sl_SI',
  nl: 'nl_NL',
};
>>>>>>> 507a7562
<|MERGE_RESOLUTION|>--- conflicted
+++ resolved
@@ -118,14 +118,11 @@
   .startOf('day')
   .subtract(7, 'days')
   .format(MOMENT_FORMAT);
-<<<<<<< HEAD
 export const MIDNIGHT = moment()
   .utc()
   .add(DEFAULT_RELATIVE_END_TIME === 'tomorrow' ? 1 : 0, 'days')
   .startOf('day')
   .format(MOMENT_FORMAT);
-=======
-export const MIDNIGHT = moment().utc().startOf('day').format(MOMENT_FORMAT);
 
 export const LOCALE_MAPPING = {
   en: 'en_US',
@@ -142,5 +139,4 @@
   sk: 'sk_SK',
   sl: 'sl_SI',
   nl: 'nl_NL',
-};
->>>>>>> 507a7562
+};