--- conflicted
+++ resolved
@@ -398,14 +398,6 @@
         hideFooter
         zIndex={1030}
       >
-<<<<<<< HEAD
-        <Tooltip placement="top" title={tooltipTitle}>
-          <Label className="pointer" data-test="time-range-trigger">
-            {t(actualTimeRange)}
-          </Label>
-        </Tooltip>
-      </StyledPopover>
-=======
         {overlayContent}
       </Modal>
     </>
@@ -415,7 +407,6 @@
     <>
       <ControlHeader {...props} />
       {overlayStyle === 'Modal' ? modalContent : popoverContent}
->>>>>>> 17fbb2db
     </>
   );
 }