/**
 * Licensed to the Apache Software Foundation (ASF) under one
 * or more contributor license agreements.  See the NOTICE file
 * distributed with this work for additional information
 * regarding copyright ownership.  The ASF licenses this file
 * to you under the Apache License, Version 2.0 (the
 * "License"); you may not use this file except in compliance
 * with the License.  You may obtain a copy of the License at
 *
 *   http://www.apache.org/licenses/LICENSE-2.0
 *
 * Unless required by applicable law or agreed to in writing,
 * software distributed under the License is distributed on an
 * "AS IS" BASIS, WITHOUT WARRANTIES OR CONDITIONS OF ANY
 * KIND, either express or implied.  See the License for the
 * specific language governing permissions and limitations
 * under the License.
 */
import React, { useState, useEffect, useMemo } from 'react';
import rison from 'rison';
<<<<<<< HEAD
import {
  css,
  SupersetClient,
  styled,
  t,
  TimeRangeEndpoints,
  useTheme,
} from '@superset-ui/core';
=======
import { css, SupersetClient, styled, t, useTheme } from '@superset-ui/core';
>>>>>>> 16654034
import {
  buildTimeRangeString,
  formatTimeRange,
  COMMON_RANGE_VALUES_SET,
  CALENDAR_RANGE_VALUES_SET,
  FRAME_OPTIONS,
  customTimeRangeDecode,
} from 'src/explore/components/controls/DateFilterControl/utils';
import { getClientErrorObject } from 'src/utils/getClientErrorObject';
import Button from 'src/components/Button';
import ControlHeader from 'src/explore/components/ControlHeader';
import Label, { Type } from 'src/components/Label';
import { Divider } from 'src/components';
import Icons from 'src/components/Icons';
import Select from 'src/components/Select/Select';
import { Tooltip } from 'src/components/Tooltip';
import { DEFAULT_TIME_RANGE } from 'src/explore/constants';
import { useDebouncedEffect } from 'src/explore/exploreUtils';
import { SLOW_DEBOUNCE } from 'src/constants';
import { testWithId } from 'src/utils/testUtils';
import { noOp } from 'src/utils/common';
import { FrameType } from './types';
import ControlPopover from '../ControlPopover/ControlPopover';

import {
  CommonFrame,
  CalendarFrame,
  CustomFrame,
  AdvancedFrame,
} from './components';

const guessFrame = (timeRange: string): FrameType => {
  if (COMMON_RANGE_VALUES_SET.has(timeRange)) {
    return 'Common';
  }
  if (timeRange === 'today : tomorrow') {
    return 'Today';
  }
  if (timeRange === 'yesterday : today') {
    return 'Yesterday';
  }
  if (CALENDAR_RANGE_VALUES_SET.has(timeRange)) {
    return 'Calendar';
  }
  if (timeRange === 'No filter') {
    return 'No filter';
  }
  if (customTimeRangeDecode(timeRange).matchedFlag) {
    return 'Custom';
  }
  return 'Advanced';
};

const fetchTimeRange = async (timeRange: string) => {
  const query = rison.encode_uri(timeRange);
  const endpoint = `/api/v1/time_range/?q=${query}`;
  try {
    const response = await SupersetClient.get({ endpoint });
    const timeRangeString = buildTimeRangeString(
      response?.json?.result?.since || '',
      response?.json?.result?.until || '',
    );
    return {
      value: formatTimeRange(timeRangeString),
    };
  } catch (response) {
    const clientError = await getClientErrorObject(response);
    return {
      error: clientError.message || clientError.error,
    };
  }
};

const StyledPopover = styled(ControlPopover)``;
const StyledRangeType = styled(Select)`
  width: 272px;
`;

const ContentStyleWrapper = styled.div`
  ${({ theme }) => css`
    .ant-row {
      margin-top: 8px;
    }

    .ant-input-number {
      width: 100%;
    }

    .ant-picker {
      padding: 4px 17px 4px;
      border-radius: 4px;
      width: 100%;
    }

    .ant-divider-horizontal {
      margin: 16px 0;
    }

    .control-label {
      font-size: 11px;
      font-weight: ${theme.typography.weights.medium};
<<<<<<< HEAD
      color: #b2b2b2;
=======
      color: ${theme.colors.grayscale.light2};
>>>>>>> 16654034
      line-height: 16px;
      text-transform: uppercase;
      margin: 8px 0;
    }

    .vertical-radio {
      display: block;
      height: 40px;
      line-height: 40px;
    }

    .section-title {
      font-style: normal;
      font-weight: ${theme.typography.weights.bold};
      font-size: 15px;
      line-height: 24px;
      margin-bottom: 8px;
    }

    .control-anchor-to {
      margin-top: 16px;
    }

    .control-anchor-to-datetime {
      width: 217px;
    }

    .footer {
      text-align: right;
    }
  `}
`;

const IconWrapper = styled.span`
  span {
    margin-right: ${({ theme }) => 2 * theme.gridUnit}px;
    vertical-align: middle;
  }
  .text {
    vertical-align: middle;
  }
  .error {
    color: ${({ theme }) => theme.colors.error.base};
  }
`;

interface DateFilterControlProps {
  name: string;
  onChange: (timeRange: string) => void;
  value?: string;
  type?: Type;
  onOpenPopover?: () => void;
  onClosePopover?: () => void;
}

export const DATE_FILTER_CONTROL_TEST_ID = 'date-filter-control';
export const getDateFilterControlTestId = testWithId(
  DATE_FILTER_CONTROL_TEST_ID,
);

export default function DateFilterLabel(props: DateFilterControlProps) {
  const {
    value = DEFAULT_TIME_RANGE,
<<<<<<< HEAD
    endpoints,
    onChange,
=======
    onChange,
    type,
>>>>>>> 16654034
    onOpenPopover = noOp,
    onClosePopover = noOp,
  } = props;
  const [actualTimeRange, setActualTimeRange] = useState<string>(value);

  const [show, setShow] = useState<boolean>(false);
  const guessedFrame = useMemo(() => guessFrame(value), [value]);
  const [frame, setFrame] = useState<FrameType>(guessedFrame);
  const [lastFetchedTimeRange, setLastFetchedTimeRange] = useState(value);
  const [timeRangeValue, setTimeRangeValue] = useState(value);
  const [validTimeRange, setValidTimeRange] = useState<boolean>(false);
  const [evalResponse, setEvalResponse] = useState<string>(value);
  const [tooltipTitle, setTooltipTitle] = useState<string>(value);

  useEffect(() => {
    fetchTimeRange(value).then(({ value: actualRange, error }) => {
      if (error) {
        setEvalResponse(error || '');
        setValidTimeRange(false);
        setTooltipTitle(value || '');
      } else {
        /*
          HRT == human readable text
          ADR == actual datetime range
          +--------------+------+----------+--------+----------+-----------+
          |              | Last | Previous | Custom | Advanced | No Filter |
          +--------------+------+----------+--------+----------+-----------+
          | control pill | HRT  | HRT      | ADR    | ADR      |   HRT     |
          +--------------+------+----------+--------+----------+-----------+
          | tooltip      | ADR  | ADR      | HRT    | HRT      |   ADR     |
          +--------------+------+----------+--------+----------+-----------+
        */
        if (
          guessedFrame === 'Common' ||
          guessedFrame === 'Calendar' ||
          guessedFrame === 'No filter'
        ) {
          setActualTimeRange(value);
          setTooltipTitle(actualRange || '');
        } else if (guessedFrame === 'Today' || guessedFrame === 'Yesterday') {
          setActualTimeRange(guessedFrame);
          setTooltipTitle(actualRange || '');
        } else {
          setActualTimeRange(actualRange || '');
          setTooltipTitle(value || '');
        }
        setValidTimeRange(true);
      }
      setLastFetchedTimeRange(value);
    });
  }, [value]);

  useDebouncedEffect(
    () => {
      if (lastFetchedTimeRange !== timeRangeValue) {
        fetchTimeRange(timeRangeValue).then(({ value: actualRange, error }) => {
          if (error) {
            setEvalResponse(error || '');
            setValidTimeRange(false);
          } else {
            setEvalResponse(actualRange || '');
            setValidTimeRange(true);
          }
          setLastFetchedTimeRange(timeRangeValue);
        });
      }
    },
    SLOW_DEBOUNCE,
    [timeRangeValue],
  );

  function onSave() {
    onChange(timeRangeValue);
    setShow(false);
  }

  function onOpen() {
    setTimeRangeValue(value);
    setFrame(guessedFrame);
    setShow(true);
  }

  function onHide() {
    setTimeRangeValue(value);
    setFrame(guessedFrame);
    setShow(false);
  }

  const togglePopover = () => {
    if (show) {
      onHide();
      onClosePopover();
    } else {
      onOpen();
      onOpenPopover();
    }
  };

  function onChangeFrame(value: string) {
    if (value === 'No filter') {
      setTimeRangeValue('No filter');
    }
    if (value === 'Today') {
      setTimeRangeValue('today : tomorrow');
    }
    if (value === 'Yesterday') {
      setTimeRangeValue('yesterday : today');
    }
    setFrame(value as FrameType);
  }

  const theme = useTheme();

  const overlayContent = (
    <ContentStyleWrapper>
      <div className="control-label">{t('RANGE TYPE')}</div>
      <StyledRangeType
        ariaLabel={t('RANGE TYPE')}
        options={FRAME_OPTIONS}
        value={frame}
        onChange={onChangeFrame}
      />
      {!['No filter', 'Today', 'Yesterday'].includes(frame) && <Divider />}
      {frame === 'Common' && (
        <CommonFrame value={timeRangeValue} onChange={setTimeRangeValue} />
      )}
      {frame === 'Today' && <div data-test="today" />}
      {frame === 'Yesterday' && <div data-test="yesterday" />}
      {frame === 'Calendar' && (
        <CalendarFrame value={timeRangeValue} onChange={setTimeRangeValue} />
      )}
      {frame === 'Advanced' && (
        <AdvancedFrame value={timeRangeValue} onChange={setTimeRangeValue} />
      )}
      {frame === 'Custom' && (
        <CustomFrame value={timeRangeValue} onChange={setTimeRangeValue} />
      )}
      {frame === 'No filter' && <div data-test="no-filter" />}
      <Divider />
      <div>
        <div className="section-title">{t('Actual time range')}</div>
        {validTimeRange && <div>{evalResponse}</div>}
        {!validTimeRange && (
          <IconWrapper className="warning">
            <Icons.ErrorSolidSmall iconColor={theme.colors.error.base} />
            <span className="text error">{evalResponse}</span>
          </IconWrapper>
        )}
      </div>
      <Divider />
      <div className="footer">
        <Button
          buttonStyle="secondary"
          cta
          key="cancel"
          onClick={onHide}
          data-test="cancel-button"
        >
          {t('CANCEL')}
        </Button>
        <Button
          buttonStyle="primary"
          cta
          disabled={!validTimeRange}
          key="apply"
          onClick={onSave}
          {...getDateFilterControlTestId('apply-button')}
        >
          {t('APPLY')}
        </Button>
      </div>
    </ContentStyleWrapper>
  );

  const title = (
    <IconWrapper>
      <Icons.EditAlt iconColor={theme.colors.grayscale.base} />
      <span className="text">{t('Edit time range')}</span>
    </IconWrapper>
  );

  const overlayStyle = {
    width: '600px',
  };

  return (
    <>
      <ControlHeader {...props} />
      <StyledPopover
        placement="right"
        trigger="click"
        content={overlayContent}
        title={title}
        defaultVisible={show}
        visible={show}
        onVisibleChange={togglePopover}
        overlayStyle={overlayStyle}
      >
        <Tooltip placement="top" title={tooltipTitle}>
          <Label className="pointer" data-test="time-range-trigger">
            {actualTimeRange}
          </Label>
        </Tooltip>
      </StyledPopover>
    </>
  );
}<|MERGE_RESOLUTION|>--- conflicted
+++ resolved
@@ -18,18 +18,7 @@
  */
 import React, { useState, useEffect, useMemo } from 'react';
 import rison from 'rison';
-<<<<<<< HEAD
-import {
-  css,
-  SupersetClient,
-  styled,
-  t,
-  TimeRangeEndpoints,
-  useTheme,
-} from '@superset-ui/core';
-=======
 import { css, SupersetClient, styled, t, useTheme } from '@superset-ui/core';
->>>>>>> 16654034
 import {
   buildTimeRangeString,
   formatTimeRange,
@@ -131,11 +120,7 @@
     .control-label {
       font-size: 11px;
       font-weight: ${theme.typography.weights.medium};
-<<<<<<< HEAD
-      color: #b2b2b2;
-=======
       color: ${theme.colors.grayscale.light2};
->>>>>>> 16654034
       line-height: 16px;
       text-transform: uppercase;
       margin: 8px 0;
@@ -199,13 +184,8 @@
 export default function DateFilterLabel(props: DateFilterControlProps) {
   const {
     value = DEFAULT_TIME_RANGE,
-<<<<<<< HEAD
-    endpoints,
-    onChange,
-=======
     onChange,
     type,
->>>>>>> 16654034
     onOpenPopover = noOp,
     onClosePopover = noOp,
   } = props;
