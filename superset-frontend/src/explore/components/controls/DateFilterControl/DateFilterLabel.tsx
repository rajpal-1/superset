/**
 * Licensed to the Apache Software Foundation (ASF) under one
 * or more contributor license agreements.  See the NOTICE file
 * distributed with this work for additional information
 * regarding copyright ownership.  The ASF licenses this file
 * to you under the Apache License, Version 2.0 (the
 * "License"); you may not use this file except in compliance
 * with the License.  You may obtain a copy of the License at
 *
 *   http://www.apache.org/licenses/LICENSE-2.0
 *
 * Unless required by applicable law or agreed to in writing,
 * software distributed under the License is distributed on an
 * "AS IS" BASIS, WITHOUT WARRANTIES OR CONDITIONS OF ANY
 * KIND, either express or implied.  See the License for the
 * specific language governing permissions and limitations
 * under the License.
 */
import React, { useState, useEffect, useMemo } from 'react';
import rison from 'rison';
import {
  SupersetClient,
  styled,
  t,
  TimeRangeEndpoints,
  useTheme,
} from '@superset-ui/core';
import {
  buildTimeRangeString,
  formatTimeRange,
  COMMON_RANGE_VALUES_SET,
  CALENDAR_RANGE_VALUES_SET,
  FRAME_OPTIONS,
  customTimeRangeDecode,
} from 'src/explore/components/controls/DateFilterControl/utils';
import { getClientErrorObject } from 'src/utils/getClientErrorObject';
import Button from 'src/components/Button';
import ControlHeader from 'src/explore/components/ControlHeader';
import Label from 'src/components/Label';
import Popover from 'src/components/Popover';
import { Divider } from 'src/common/components';
<<<<<<< HEAD
import Icon from 'src/components/Icon';
import { Select } from 'src/components';
=======
import Icons from 'src/components/Icons';
import { Select } from 'src/components/Select';
>>>>>>> 367d47be
import { Tooltip } from 'src/components/Tooltip';
import { DEFAULT_TIME_RANGE } from 'src/explore/constants';
import { useDebouncedEffect } from 'src/explore/exploreUtils';
import { SLOW_DEBOUNCE } from 'src/constants';
import { testWithId } from 'src/utils/testUtils';
import { FrameType } from './types';

import {
  CommonFrame,
  CalendarFrame,
  CustomFrame,
  AdvancedFrame,
} from './components';

const guessFrame = (timeRange: string): FrameType => {
  if (COMMON_RANGE_VALUES_SET.has(timeRange)) {
    return 'Common';
  }
  if (CALENDAR_RANGE_VALUES_SET.has(timeRange)) {
    return 'Calendar';
  }
  if (timeRange === 'No filter') {
    return 'No filter';
  }
  if (customTimeRangeDecode(timeRange).matchedFlag) {
    return 'Custom';
  }
  return 'Advanced';
};

const fetchTimeRange = async (
  timeRange: string,
  endpoints?: TimeRangeEndpoints,
) => {
  const query = rison.encode(timeRange);
  const endpoint = `/api/v1/time_range/?q=${query}`;
  try {
    const response = await SupersetClient.get({ endpoint });
    const timeRangeString = buildTimeRangeString(
      response?.json?.result?.since || '',
      response?.json?.result?.until || '',
    );
    return {
      value: formatTimeRange(timeRangeString, endpoints),
    };
  } catch (response) {
    const clientError = await getClientErrorObject(response);
    return {
      error: clientError.message || clientError.error,
    };
  }
};

const StyledPopover = styled(Popover)``;
const StyledRangeType = styled(Select)`
  width: 272px;
`;

const ContentStyleWrapper = styled.div`
  .ant-row {
    margin-top: 8px;
  }

  .ant-input-number {
    width: 100%;
  }

  .ant-picker {
    padding: 4px 17px 4px;
    border-radius: 4px;
    width: 100%;
  }

  .ant-divider-horizontal {
    margin: 16px 0;
  }

  .control-label {
    font-size: 11px;
    font-weight: 500;
    color: #b2b2b2;
    line-height: 16px;
    text-transform: uppercase;
    margin: 8px 0;
  }

  .vertical-radio {
    display: block;
    height: 40px;
    line-height: 40px;
  }

  .section-title {
    font-style: normal;
    font-weight: 500;
    font-size: 15px;
    line-height: 24px;
    margin-bottom: 8px;
  }

  .control-anchor-to {
    margin-top: 16px;
  }

  .control-anchor-to-datetime {
    width: 217px;
  }

  .footer {
    text-align: right;
  }
`;

const IconWrapper = styled.span`
  span {
    margin-right: ${({ theme }) => 2 * theme.gridUnit}px;
    vertical-align: middle;
  }
  .text {
    vertical-align: middle;
  }
  .error {
    color: ${({ theme }) => theme.colors.error.base};
  }
`;

interface DateFilterControlProps {
  name: string;
  onChange: (timeRange: string) => void;
  value?: string;
  endpoints?: TimeRangeEndpoints;
}

export const DATE_FILTER_CONTROL_TEST_ID = 'date-filter-control';
export const getDateFilterControlTestId = testWithId(
  DATE_FILTER_CONTROL_TEST_ID,
);

export default function DateFilterLabel(props: DateFilterControlProps) {
  const { value = DEFAULT_TIME_RANGE, endpoints, onChange } = props;
  const [actualTimeRange, setActualTimeRange] = useState<string>(value);

  const [show, setShow] = useState<boolean>(false);
  const guessedFrame = useMemo(() => guessFrame(value), [value]);
  const [frame, setFrame] = useState<FrameType>(guessedFrame);
  const [lastFetchedTimeRange, setLastFetchedTimeRange] = useState(value);
  const [timeRangeValue, setTimeRangeValue] = useState(value);
  const [validTimeRange, setValidTimeRange] = useState<boolean>(false);
  const [evalResponse, setEvalResponse] = useState<string>(value);
  const [tooltipTitle, setTooltipTitle] = useState<string>(value);

  useEffect(() => {
    fetchTimeRange(value, endpoints).then(({ value: actualRange, error }) => {
      if (error) {
        setEvalResponse(error || '');
        setValidTimeRange(false);
        setTooltipTitle(value || '');
      } else {
        /*
          HRT == human readable text
          ADR == actual datetime range
          +--------------+------+----------+--------+----------+-----------+
          |              | Last | Previous | Custom | Advanced | No Filter |
          +--------------+------+----------+--------+----------+-----------+
          | control pill | HRT  | HRT      | ADR    | ADR      |   HRT     |
          +--------------+------+----------+--------+----------+-----------+
          | tooltip      | ADR  | ADR      | HRT    | HRT      |   ADR     |
          +--------------+------+----------+--------+----------+-----------+
        */
        if (
          guessedFrame === 'Common' ||
          guessedFrame === 'Calendar' ||
          guessedFrame === 'No filter'
        ) {
          setActualTimeRange(value);
          setTooltipTitle(actualRange || '');
        } else {
          setActualTimeRange(actualRange || '');
          setTooltipTitle(value || '');
        }
        setValidTimeRange(true);
      }
      setLastFetchedTimeRange(value);
    });
  }, [value]);

  useDebouncedEffect(
    () => {
      if (lastFetchedTimeRange !== timeRangeValue) {
        fetchTimeRange(timeRangeValue, endpoints).then(
          ({ value: actualRange, error }) => {
            if (error) {
              setEvalResponse(error || '');
              setValidTimeRange(false);
            } else {
              setEvalResponse(actualRange || '');
              setValidTimeRange(true);
            }
            setLastFetchedTimeRange(timeRangeValue);
          },
        );
      }
    },
    SLOW_DEBOUNCE,
    [timeRangeValue],
  );

  function onSave() {
    onChange(timeRangeValue);
    setShow(false);
  }

  function onOpen() {
    setTimeRangeValue(value);
    setFrame(guessedFrame);
    setShow(true);
  }

  function onHide() {
    setTimeRangeValue(value);
    setFrame(guessedFrame);
    setShow(false);
  }

  const togglePopover = () => {
    if (show) {
      onHide();
    } else {
      setShow(true);
    }
  };

  function onChangeFrame(value: string) {
    if (value === 'No filter') {
      setTimeRangeValue('No filter');
    }
    setFrame(value as FrameType);
  }

<<<<<<< HEAD
  const overlayContent = (
=======
  const theme = useTheme();

  const overlayConetent = (
>>>>>>> 367d47be
    <ContentStyleWrapper>
      <div className="control-label">{t('RANGE TYPE')}</div>
      <StyledRangeType
        ariaLabel={t('RANGE TYPE')}
        options={FRAME_OPTIONS}
        value={frame}
        onChange={onChangeFrame}
      />
      {frame !== 'No filter' && <Divider />}
      {frame === 'Common' && (
        <CommonFrame value={timeRangeValue} onChange={setTimeRangeValue} />
      )}
      {frame === 'Calendar' && (
        <CalendarFrame value={timeRangeValue} onChange={setTimeRangeValue} />
      )}
      {frame === 'Advanced' && (
        <AdvancedFrame value={timeRangeValue} onChange={setTimeRangeValue} />
      )}
      {frame === 'Custom' && (
        <CustomFrame value={timeRangeValue} onChange={setTimeRangeValue} />
      )}
      {frame === 'No filter' && <div data-test="no-filter" />}
      <Divider />
      <div>
        <div className="section-title">{t('Actual time range')}</div>
        {validTimeRange && <div>{evalResponse}</div>}
        {!validTimeRange && (
          <IconWrapper className="warning">
            <Icons.ErrorSolidSmall iconColor={theme.colors.error.base} />
            <span className="text error">{evalResponse}</span>
          </IconWrapper>
        )}
      </div>
      <Divider />
      <div className="footer">
        <Button
          buttonStyle="secondary"
          cta
          key="cancel"
          onClick={onHide}
          data-test="cancel-button"
        >
          {t('CANCEL')}
        </Button>
        <Button
          buttonStyle="primary"
          cta
          disabled={!validTimeRange}
          key="apply"
          onClick={onSave}
          {...getDateFilterControlTestId('apply-button')}
        >
          {t('APPLY')}
        </Button>
      </div>
    </ContentStyleWrapper>
  );

  const title = (
    <IconWrapper>
      <Icons.EditAlt iconColor={theme.colors.grayscale.base} />
      <span className="text">{t('Edit time range')}</span>
    </IconWrapper>
  );

  const overlayStyle = {
    width: '600px',
  };

  return (
    <>
      <ControlHeader {...props} />
      <StyledPopover
        placement="right"
        trigger="click"
        content={overlayContent}
        title={title}
        defaultVisible={show}
        visible={show}
        onVisibleChange={togglePopover}
        overlayStyle={overlayStyle}
      >
        <Tooltip placement="top" title={tooltipTitle}>
          <Label
            className="pointer"
            data-test="time-range-trigger"
            onClick={onOpen}
          >
            {actualTimeRange}
          </Label>
        </Tooltip>
      </StyledPopover>
    </>
  );
}<|MERGE_RESOLUTION|>--- conflicted
+++ resolved
@@ -39,13 +39,8 @@
 import Label from 'src/components/Label';
 import Popover from 'src/components/Popover';
 import { Divider } from 'src/common/components';
-<<<<<<< HEAD
-import Icon from 'src/components/Icon';
+import Icons from 'src/components/Icons';
 import { Select } from 'src/components';
-=======
-import Icons from 'src/components/Icons';
-import { Select } from 'src/components/Select';
->>>>>>> 367d47be
 import { Tooltip } from 'src/components/Tooltip';
 import { DEFAULT_TIME_RANGE } from 'src/explore/constants';
 import { useDebouncedEffect } from 'src/explore/exploreUtils';
@@ -285,13 +280,9 @@
     setFrame(value as FrameType);
   }
 
-<<<<<<< HEAD
+  const theme = useTheme();
+
   const overlayContent = (
-=======
-  const theme = useTheme();
-
-  const overlayConetent = (
->>>>>>> 367d47be
     <ContentStyleWrapper>
       <div className="control-label">{t('RANGE TYPE')}</div>
       <StyledRangeType
