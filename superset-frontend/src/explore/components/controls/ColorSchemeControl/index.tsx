--- conflicted
+++ resolved
@@ -228,25 +228,13 @@
   const handleOnChange = (value: string) => onChange(value);
 
   return (
-<<<<<<< HEAD
-    <Select
-      header={
-        <ControlHeader
-          {...rest}
-          label={
-            <Label
-              label={label}
-              hasCustomLabelsColor={hasCustomLabelsColor}
-              dashboardId={dashboardId}
-            />
-=======
     <>
       <ControlHeader
         {...rest}
         label={
           <Label
             label={label}
-            hasCustomLabelColors={hasCustomLabelColors}
+            hasCustomLabelsColor={hasCustomLabelsColor}
             dashboardId={dashboardId}
           />
         }
@@ -260,7 +248,6 @@
           }
           & .ant-select-item-option-grouped {
             padding-left: ${theme.gridUnit * 3}px;
->>>>>>> 4f51f051
           }
         `}
         aria-label={t('Select color scheme')}
