--- conflicted
+++ resolved
@@ -167,18 +167,10 @@
   const filterString = filter.toLowerCase();
 
   const filteredTypes = DEFAULT_ORDER.filter(type => registry.has(type))
-<<<<<<< HEAD
-    .filter(
-      type =>
-        isFeatureEnabled(FeatureFlag.DASHBOARD_CROSS_FILTERS) ||
-        !registry.get(type).isNativeFilter,
-    )
-=======
     .filter(type => {
       const behaviors = registry.get(type)?.behaviors || [];
-      return behaviors.includes(Behavior.CROSS_FILTER) || !behaviors.length;
+      return isFeatureEnabled(FeatureFlag.DASHBOARD_CROSS_FILTERS) && behaviors.includes(Behavior.CROSS_FILTER) || !behaviors.length;
     })
->>>>>>> 42c4facb
     .map(type => ({
       key: type,
       value: registry.get(type),
@@ -186,18 +178,10 @@
     .concat(
       registry
         .entries()
-<<<<<<< HEAD
-        .filter(
-          entry =>
-            isFeatureEnabled(FeatureFlag.DASHBOARD_CROSS_FILTERS) ||
-            !entry.value.isNativeFilter,
-        )
-=======
         .filter(entry => {
           const behaviors = entry.value?.behaviors || [];
-          return behaviors.includes(Behavior.CROSS_FILTER) || !behaviors.length;
+          return isFeatureEnabled(FeatureFlag.DASHBOARD_CROSS_FILTERS) && behaviors.includes(Behavior.CROSS_FILTER) || !behaviors.length;
         })
->>>>>>> 42c4facb
         .filter(({ key }) => !typesWithDefaultOrder.has(key)),
     )
     .filter(entry => entry.value.name.toLowerCase().includes(filterString));
