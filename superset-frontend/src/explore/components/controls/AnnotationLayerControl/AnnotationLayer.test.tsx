/**
 * Licensed to the Apache Software Foundation (ASF) under one
 * or more contributor license agreements.  See the NOTICE file
 * distributed with this work for additional information
 * regarding copyright ownership.  The ASF licenses this file
 * to you under the Apache License, Version 2.0 (the
 * "License"); you may not use this file except in compliance
 * with the License.  You may obtain a copy of the License at
 *
 *   http://www.apache.org/licenses/LICENSE-2.0
 *
 * Unless required by applicable law or agreed to in writing,
 * software distributed under the License is distributed on an
 * "AS IS" BASIS, WITHOUT WARRANTIES OR CONDITIONS OF ANY
 * KIND, either express or implied.  See the License for the
 * specific language governing permissions and limitations
 * under the License.
 */
import React from 'react';
import { render, screen, waitFor } from 'spec/helpers/testing-library';
import userEvent from '@testing-library/user-event';
import { getChartMetadataRegistry, ChartMetadata } from '@superset-ui/core';
import fetchMock from 'fetch-mock';
import setupColors from 'src/setup/setupColors';
import { ANNOTATION_TYPES_METADATA } from 'src/modules/AnnotationTypes';
import AnnotationLayer from './AnnotationLayer';

const defaultProps = {
  value: '',
  vizType: 'table',
  annotationType: ANNOTATION_TYPES_METADATA.FORMULA.value,
};

beforeAll(() => {
  const supportedAnnotationTypes = Object.values(ANNOTATION_TYPES_METADATA).map(
    value => value.value,
  );

  fetchMock.get('glob:*/annotationlayermodelview/api/read?*', {
    result: [{ label: 'Chart A', value: 'a' }],
  });

  fetchMock.get('glob:*/superset/user_slices*', [
    { id: 'a', title: 'Chart A', viz_type: 'table', data: {} },
  ]);

  setupColors();

  getChartMetadataRegistry().registerValue(
    'table',
    new ChartMetadata({
      name: 'Table',
      thumbnail: '',
      supportedAnnotationTypes,
      canBeAnnotationTypes: ['EVENT'],
    }),
  );
});

const waitForRender = (props?: any) =>
  waitFor(() => render(<AnnotationLayer {...defaultProps} {...props} />));

test('renders with default props', async () => {
  await waitForRender();
  expect(screen.getByRole('button', { name: 'Apply' })).toBeDisabled();
  expect(screen.getByRole('button', { name: 'OK' })).toBeDisabled();
  expect(screen.getByRole('button', { name: 'Cancel' })).toBeEnabled();
});

test('renders extra checkboxes when type is time series', async () => {
  await waitForRender();
  expect(
    screen.queryByRole('button', { name: 'Show Markers' }),
  ).not.toBeInTheDocument();
  expect(
    screen.queryByRole('button', { name: 'Hide Line' }),
  ).not.toBeInTheDocument();
  userEvent.click(screen.getAllByText('Formula')[0]);
  userEvent.click(screen.getByText('Time series'));
  expect(
    screen.getByRole('button', { name: 'Show Markers' }),
  ).toBeInTheDocument();
  expect(screen.getByRole('button', { name: 'Hide Line' })).toBeInTheDocument();
});

test('enables apply and ok buttons', async () => {
<<<<<<< HEAD
  const { container } = render(<AnnotationLayer {...defaultProps} />);

  waitFor(() => {
    expect(container).toBeInTheDocument();
  });

  const nameInput = screen.getByRole('textbox', { name: 'Name' });
  const formulaInput = screen.getByRole('textbox', { name: 'Formula' });

  expect(nameInput).toBeInTheDocument();
  expect(formulaInput).toBeInTheDocument();

  userEvent.type(nameInput, 'Name');
  userEvent.type(formulaInput, '2x');

  waitFor(() => {
=======
  await waitForRender();
  userEvent.type(screen.getByLabelText('Name'), 'Test');
  userEvent.type(screen.getByLabelText('Formula'), '2x');
  await waitFor(() => {
>>>>>>> 77ae2e18
    expect(screen.getByRole('button', { name: 'Apply' })).toBeEnabled();
    expect(screen.getByRole('button', { name: 'OK' })).toBeEnabled();
  });
});

test('triggers addAnnotationLayer when apply button is clicked', async () => {
  const addAnnotationLayer = jest.fn();
  await waitForRender({ name: 'Test', value: '2x', addAnnotationLayer });
  userEvent.click(screen.getByRole('button', { name: 'Apply' }));
  expect(addAnnotationLayer).toHaveBeenCalled();
});

test('triggers addAnnotationLayer and close when ok button is clicked', async () => {
  const addAnnotationLayer = jest.fn();
  const close = jest.fn();
  await waitForRender({ name: 'Test', value: '2x', addAnnotationLayer, close });
  userEvent.click(screen.getByRole('button', { name: 'OK' }));
  expect(addAnnotationLayer).toHaveBeenCalled();
  expect(close).toHaveBeenCalled();
});

test('triggers close when cancel button is clicked', async () => {
  const close = jest.fn();
  await waitForRender({ close });
  userEvent.click(screen.getByRole('button', { name: 'Cancel' }));
  expect(close).toHaveBeenCalled();
});

test('triggers removeAnnotationLayer and close when remove button is clicked', async () => {
  const removeAnnotationLayer = jest.fn();
  const close = jest.fn();
  await waitForRender({
    name: 'Test',
    value: '2x',
    removeAnnotationLayer,
    close,
  });
  userEvent.click(screen.getByRole('button', { name: 'Remove' }));
  expect(removeAnnotationLayer).toHaveBeenCalled();
  expect(close).toHaveBeenCalled();
});

test('renders chart options', async () => {
<<<<<<< HEAD
  render(
    <AnnotationLayer
      {...defaultProps}
      annotationType={ANNOTATION_TYPES_METADATA.EVENT.value}
    />,
  );
  userEvent.click(
    screen.getByRole('combobox', { name: 'Annotation source type' }),
  );
=======
  await waitForRender({
    annotationType: ANNOTATION_TYPES_METADATA.EVENT.value,
  });
  userEvent.click(screen.getByText('2 option(s)'));
  userEvent.click(screen.getByText('Superset annotation'));
  expect(await screen.findByLabelText('Annotation layer')).toBeInTheDocument();
>>>>>>> 77ae2e18
  userEvent.click(screen.getByText('Superset annotation'));
  expect(screen.getByText('Annotation layer')).toBeInTheDocument();

  userEvent.click(
    screen.getByRole('combobox', { name: 'Annotation source type' }),
  );
  userEvent.click(screen.getByText('Table'));
  expect(screen.getByText('Chart')).toBeInTheDocument();
});

test('keeps apply disabled when missing required fields', async () => {
<<<<<<< HEAD
  render(
    <AnnotationLayer
      {...defaultProps}
      annotationType={ANNOTATION_TYPES_METADATA.EVENT.value}
      sourceType="Table"
    />,
  );
  userEvent.click(
    screen.getByRole('combobox', { name: 'Annotation layer value' }),
  );
  userEvent.click(await screen.findByText('Chart A'));
=======
  await waitForRender({
    annotationType: ANNOTATION_TYPES_METADATA.EVENT.value,
    sourceType: 'Table',
  });
  userEvent.click(screen.getByText('1 option(s)'));
  await waitFor(() => userEvent.click(screen.getByText('Chart A')));
>>>>>>> 77ae2e18
  expect(
    screen.getByText('Annotation Slice Configuration'),
  ).toBeInTheDocument();

  userEvent.click(screen.getByRole('button', { name: 'Automatic Color' }));
  userEvent.click(
    screen.getByRole('combobox', { name: 'Annotation layer title column' }),
  );
  userEvent.click(screen.getByText('None'));
  userEvent.click(screen.getByText('Style'));
  userEvent.click(
    screen.getByRole('combobox', { name: 'Annotation layer stroke' }),
  );
  userEvent.click(screen.getByText('Dashed'));
  userEvent.click(screen.getByText('Opacity'));
  userEvent.click(
    screen.getByRole('combobox', { name: 'Annotation layer opacity' }),
  );
  userEvent.click(screen.getByText('0.5'));

  const checkboxes = screen.getAllByRole('checkbox');
  checkboxes.forEach(checkbox => userEvent.click(checkbox));

  expect(screen.getByRole('button', { name: 'Apply' })).toBeDisabled();
});

test.skip('Disable apply button if formula is incorrect', async () => {
  // TODO: fix flaky test that passes locally but fails on CI
  await waitForRender({ name: 'test' });

  userEvent.clear(screen.getByLabelText('Formula'));
  userEvent.type(screen.getByLabelText('Formula'), 'x+1');
  await waitFor(() => {
    expect(screen.getByLabelText('Formula')).toHaveValue('x+1');
    expect(screen.getByRole('button', { name: 'OK' })).toBeEnabled();
    expect(screen.getByRole('button', { name: 'Apply' })).toBeEnabled();
  });

  userEvent.clear(screen.getByLabelText('Formula'));
  userEvent.type(screen.getByLabelText('Formula'), 'y = x*2+1');
  await waitFor(() => {
    expect(screen.getByLabelText('Formula')).toHaveValue('y = x*2+1');
    expect(screen.getByRole('button', { name: 'OK' })).toBeEnabled();
    expect(screen.getByRole('button', { name: 'Apply' })).toBeEnabled();
  });

  userEvent.clear(screen.getByLabelText('Formula'));
  userEvent.type(screen.getByLabelText('Formula'), 'y+1');
  await waitFor(() => {
    expect(screen.getByLabelText('Formula')).toHaveValue('y+1');
    expect(screen.getByRole('button', { name: 'OK' })).toBeDisabled();
    expect(screen.getByRole('button', { name: 'Apply' })).toBeDisabled();
  });

  userEvent.clear(screen.getByLabelText('Formula'));
  userEvent.type(screen.getByLabelText('Formula'), 'x+');
  await waitFor(() => {
    expect(screen.getByLabelText('Formula')).toHaveValue('x+');
    expect(screen.getByRole('button', { name: 'OK' })).toBeDisabled();
    expect(screen.getByRole('button', { name: 'Apply' })).toBeDisabled();
  });

  userEvent.clear(screen.getByLabelText('Formula'));
  userEvent.type(screen.getByLabelText('Formula'), 'y = z+1');
  await waitFor(() => {
    expect(screen.getByLabelText('Formula')).toHaveValue('y = z+1');
    expect(screen.getByRole('button', { name: 'OK' })).toBeDisabled();
    expect(screen.getByRole('button', { name: 'Apply' })).toBeDisabled();
  });
});<|MERGE_RESOLUTION|>--- conflicted
+++ resolved
@@ -84,7 +84,6 @@
 });
 
 test('enables apply and ok buttons', async () => {
-<<<<<<< HEAD
   const { container } = render(<AnnotationLayer {...defaultProps} />);
 
   waitFor(() => {
@@ -101,12 +100,6 @@
   userEvent.type(formulaInput, '2x');
 
   waitFor(() => {
-=======
-  await waitForRender();
-  userEvent.type(screen.getByLabelText('Name'), 'Test');
-  userEvent.type(screen.getByLabelText('Formula'), '2x');
-  await waitFor(() => {
->>>>>>> 77ae2e18
     expect(screen.getByRole('button', { name: 'Apply' })).toBeEnabled();
     expect(screen.getByRole('button', { name: 'OK' })).toBeEnabled();
   });
@@ -150,24 +143,12 @@
 });
 
 test('renders chart options', async () => {
-<<<<<<< HEAD
-  render(
-    <AnnotationLayer
-      {...defaultProps}
-      annotationType={ANNOTATION_TYPES_METADATA.EVENT.value}
-    />,
-  );
-  userEvent.click(
-    screen.getByRole('combobox', { name: 'Annotation source type' }),
-  );
-=======
   await waitForRender({
     annotationType: ANNOTATION_TYPES_METADATA.EVENT.value,
   });
-  userEvent.click(screen.getByText('2 option(s)'));
-  userEvent.click(screen.getByText('Superset annotation'));
-  expect(await screen.findByLabelText('Annotation layer')).toBeInTheDocument();
->>>>>>> 77ae2e18
+  userEvent.click(
+    screen.getByRole('combobox', { name: 'Annotation source type' }),
+  );
   userEvent.click(screen.getByText('Superset annotation'));
   expect(screen.getByText('Annotation layer')).toBeInTheDocument();
 
@@ -179,26 +160,14 @@
 });
 
 test('keeps apply disabled when missing required fields', async () => {
-<<<<<<< HEAD
-  render(
-    <AnnotationLayer
-      {...defaultProps}
-      annotationType={ANNOTATION_TYPES_METADATA.EVENT.value}
-      sourceType="Table"
-    />,
-  );
-  userEvent.click(
-    screen.getByRole('combobox', { name: 'Annotation layer value' }),
-  );
-  userEvent.click(await screen.findByText('Chart A'));
-=======
   await waitForRender({
     annotationType: ANNOTATION_TYPES_METADATA.EVENT.value,
     sourceType: 'Table',
   });
-  userEvent.click(screen.getByText('1 option(s)'));
-  await waitFor(() => userEvent.click(screen.getByText('Chart A')));
->>>>>>> 77ae2e18
+  userEvent.click(
+    screen.getByRole('combobox', { name: 'Annotation layer value' }),
+  );
+  userEvent.click(await screen.findByText('Chart A'));
   expect(
     screen.getByText('Annotation Slice Configuration'),
   ).toBeInTheDocument();
