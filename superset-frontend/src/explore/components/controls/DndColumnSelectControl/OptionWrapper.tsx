--- conflicted
+++ resolved
@@ -61,13 +61,6 @@
   const ref = useRef<HTMLDivElement>(null);
   const labelRef = useRef<HTMLDivElement>(null);
 
-<<<<<<< HEAD
-  const item: OptionItemInterface = {
-    dragIndex: index,
-    type,
-  };
-  const [{ isDragging }, drag] = useDrag({
-=======
   const item: OptionItemInterface = useMemo(
     () => ({
       dragIndex: index,
@@ -75,8 +68,7 @@
     }),
     [index, type],
   );
-  const [, drag] = useDrag({
->>>>>>> 7332055f
+  const [{ isDragging }, drag] = useDrag({
     item,
     collect: (monitor: DragSourceMonitor) => ({
       isDragging: monitor.isDragging(),
