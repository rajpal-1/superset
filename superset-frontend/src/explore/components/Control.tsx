--- conflicted
+++ resolved
@@ -22,12 +22,8 @@
   ControlType,
   ControlComponentProps as BaseControlComponentProps,
 } from '@superset-ui/chart-controls';
-<<<<<<< HEAD
-import { JsonValue, QueryFormData } from '@superset-ui/core';
+import { styled, JsonValue, QueryFormData } from '@superset-ui/core';
 import { usePrevious } from 'src/hooks/usePrevious';
-=======
-import { styled, JsonValue, QueryFormData } from '@superset-ui/core';
->>>>>>> a59718b0
 import ErrorBoundary from 'src/components/ErrorBoundary';
 import { ExploreActions } from 'src/explore/actions/exploreActions';
 import controlMap from './controls';
