--- conflicted
+++ resolved
@@ -21,11 +21,7 @@
 import { Input } from 'src/components/Input';
 import { Form, FormItem } from 'src/components/Form';
 import Alert from 'src/components/Alert';
-<<<<<<< HEAD
-import { JsonObject, t, styled } from '@superset-ui/core';
-=======
 import { t, styled, SupersetClient, DatasourceType } from '@superset-ui/core';
->>>>>>> 667f4101
 import ReactMarkdown from 'react-markdown';
 import Modal from 'src/components/Modal';
 import { Radio } from 'src/components/Radio';
@@ -33,24 +29,17 @@
 import { Select } from 'src/components';
 import { SelectValue } from 'antd/lib/select';
 import { connect } from 'react-redux';
-<<<<<<< HEAD
-=======
 import { withRouter, RouteComponentProps } from 'react-router-dom';
 import { InfoTooltipWithTrigger } from '@superset-ui/chart-controls';
 import { getClientErrorObject } from 'src/utils/getClientErrorObject';
 import Loading from 'src/components/Loading';
->>>>>>> 667f4101
 
 // Session storage key for recent dashboard
 const SK_DASHBOARD_ID = 'save_chart_recent_dashboard';
 const SELECT_PLACEHOLDER = t('**Select** a dashboard OR **create** a new one');
 
-<<<<<<< HEAD
-type SaveModalProps = {
-=======
 interface SaveModalProps extends RouteComponentProps {
   addDangerToast: (msg: string) => void;
->>>>>>> 667f4101
   onHide: () => void;
   actions: Record<string, any>;
   form_data?: Record<string, any>;
@@ -61,7 +50,8 @@
   slice?: Record<string, any>;
   datasource?: Record<string, any>;
   dashboardId: '' | number | null;
-};
+  sliceDashboards: number[];
+}
 
 type ActionType = 'overwrite' | 'saveas';
 
@@ -163,12 +153,11 @@
   async saveOrOverwrite(gotodash: boolean) {
     this.setState({ alert: null, isLoading: true });
     this.props.actions.removeSaveModalAlert();
-    const sliceParams: Record<string, any> = {};
-
-<<<<<<< HEAD
-    if (this.props.slice && this.props.slice.slice_id) {
-      sliceParams.slice_id = this.props.slice.slice_id;
-=======
+    // eslint-disable-next-line @typescript-eslint/no-unused-vars
+    const { url_params, ...formData } = this.props.form_data || {};
+
+    let promise = Promise.resolve();
+
     //  Create or retrieve dashboard
     type DashboardGetResponse = {
       id: number;
@@ -264,38 +253,22 @@
             : null,
         ),
       );
->>>>>>> 667f4101
     }
-    if (sliceParams.action === 'saveas') {
-      if (this.state.newSliceName === '') {
-        this.setState({ alert: t('Please enter a chart name') });
+
+    promise.then(((value: { id: number }) => {
+      //  Update recent dashboard
+      if (dashboard) {
+        sessionStorage.setItem(SK_DASHBOARD_ID, `${dashboard.id}`);
+      } else {
+        sessionStorage.removeItem(SK_DASHBOARD_ID);
+      }
+
+      // Go to new dashboard url
+      if (gotodash && dashboard) {
+        this.props.history.push(dashboard.url);
         return;
       }
-    }
-    sliceParams.action = this.state.action;
-    sliceParams.slice_name = this.state.newSliceName;
-    sliceParams.save_to_dashboard_id = this.state.saveToDashboardId;
-    sliceParams.new_dashboard_name = this.state.newDashboardName;
-    const { url_params, ...formData } = this.props.form_data || {};
-
-<<<<<<< HEAD
-    this.props.actions
-      .saveSlice(formData, sliceParams)
-      .then((data: JsonObject) => {
-        if (data.dashboard_id === null) {
-          sessionStorage.removeItem(SK_DASHBOARD_ID);
-        } else {
-          sessionStorage.setItem(SK_DASHBOARD_ID, data.dashboard_id);
-        }
-        // Go to new slice url or dashboard url
-        let url = gotodash ? data.dashboard_url : data.slice.slice_url;
-        if (url_params) {
-          const prefix = url.includes('?') ? '&' : '?';
-          url = `${url}${prefix}${new URLSearchParams(url_params).toString()}`;
-        }
-        window.location.assign(url);
-      });
-=======
+
       const searchParams = new URLSearchParams(window.location.search);
       searchParams.set('save_action', this.state.action);
       searchParams.delete('form_data_key');
@@ -306,7 +279,6 @@
     }) as (value: any) => void);
 
     this.setState({ isLoading: false });
->>>>>>> 667f4101
     this.props.onHide();
   }
 
@@ -464,17 +436,26 @@
   }
 }
 
+interface StateProps {
+  datasource: any;
+  slice: any;
+  userId: any;
+  dashboards: any;
+  alert: any;
+}
+
 function mapStateToProps({
   explore,
   saveModal,
-}: Record<string, any>): Partial<SaveModalProps> {
+  user,
+}: Record<string, any>): StateProps {
   return {
     datasource: explore.datasource,
     slice: explore.slice,
-    userId: explore.user?.userId,
+    userId: user?.userId,
     dashboards: saveModal.dashboards,
     alert: saveModal.saveModalAlert,
   };
 }
 
-export default connect(mapStateToProps, () => ({}))(SaveModal);+export default withRouter(connect(mapStateToProps, () => ({}))(SaveModal));