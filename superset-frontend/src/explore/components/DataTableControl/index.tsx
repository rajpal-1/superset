/**
 * Licensed to the Apache Software Foundation (ASF) under one
 * or more contributor license agreements.  See the NOTICE file
 * distributed with this work for additional information
 * regarding copyright ownership.  The ASF licenses this file
 * to you under the Apache License, Version 2.0 (the
 * "License"); you may not use this file except in compliance
 * with the License.  You may obtain a copy of the License at
 *
 *   http://www.apache.org/licenses/LICENSE-2.0
 *
 * Unless required by applicable law or agreed to in writing,
 * software distributed under the License is distributed on an
 * "AS IS" BASIS, WITHOUT WARRANTIES OR CONDITIONS OF ANY
 * KIND, either express or implied.  See the License for the
 * specific language governing permissions and limitations
 * under the License.
 */
import React, { useMemo, useState, useEffect } from 'react';
import {
  css,
  GenericDataType,
  getTimeFormatter,
  styled,
  t,
  TimeFormats,
  useTheme,
} from '@superset-ui/core';
import { Global } from '@emotion/react';
import { Column } from 'react-table';
import debounce from 'lodash/debounce';
<<<<<<< HEAD
import { useDispatch } from 'react-redux';
=======
>>>>>>> 16654034
import { Space } from 'src/components';
import { Input } from 'src/components/Input';
import {
  BOOL_FALSE_DISPLAY,
  BOOL_TRUE_DISPLAY,
  NULL_DISPLAY,
  SLOW_DEBOUNCE,
  NULL_DISPLAY,
} from 'src/constants';
import { Radio } from 'src/components/Radio';
import Icons from 'src/components/Icons';
import Button from 'src/components/Button';
import Popover from 'src/components/Popover';
import { prepareCopyToClipboardTabularData } from 'src/utils/common';
import CopyToClipboard from 'src/components/CopyToClipboard';
import RowCountLabel from 'src/explore/components/RowCountLabel';
import { getTimeColumns, setTimeColumns } from './utils';

export const CellNull = styled('span')`
  color: ${({ theme }) => theme.colors.grayscale.light1};
`;

export const CellNull = styled('span')`
  color: ${({ theme }) => theme.colors.grayscale.light1};
`;

export const CopyButton = styled(Button)`
  font-size: ${({ theme }) => theme.typography.sizes.s}px;

  // needed to override button's first-of-type margin: 0
  && {
    margin: 0 ${({ theme }) => theme.gridUnit * 2}px;
  }

  i {
    padding: 0 ${({ theme }) => theme.gridUnit}px;
  }
`;

export const CopyToClipboardButton = ({
  data,
  columns,
}: {
  data?: Record<string, any>;
  columns?: string[];
}) => {
  const theme = useTheme();
  return (
    <CopyToClipboard
      text={
        data && columns ? prepareCopyToClipboardTabularData(data, columns) : ''
      }
      wrapped={false}
      copyNode={
        <Icons.CopyOutlined
          iconColor={theme.colors.grayscale.base}
          iconSize="l"
          aria-label={t('Copy')}
          role="button"
          css={css`
            &.anticon > * {
              line-height: 0;
            }
          `}
        />
      }
    />
  );
};

export const FilterInput = ({
  onChangeHandler,
}: {
  onChangeHandler(filterText: string): void;
}) => {
  const theme = useTheme();
  const debouncedChangeHandler = debounce(onChangeHandler, SLOW_DEBOUNCE);
  return (
    <Input
      prefix={<Icons.Search iconColor={theme.colors.grayscale.base} />}
      placeholder={t('Search')}
      onChange={(event: any) => {
        const filterText = event.target.value;
        debouncedChangeHandler(filterText);
      }}
      css={css`
        width: 200px;
        margin-right: ${theme.gridUnit * 2}px;
      `}
    />
  );
};

export const RowCount = ({
  data,
  loading,
}: {
  data?: Record<string, any>[];
  loading: boolean;
}) => <RowCountLabel rowcount={data?.length ?? 0} loading={loading} />;

enum FormatPickerValue {
  Formatted = 'formatted',
  Original = 'original',
}

const FormatPicker = ({
  onChange,
  value,
}: {
  onChange: any;
  value: FormatPickerValue;
}) => (
  <Radio.Group value={value} onChange={onChange}>
    <Space direction="vertical">
      <Radio value={FormatPickerValue.Formatted}>{t('Formatted date')}</Radio>
      <Radio value={FormatPickerValue.Original}>{t('Original value')}</Radio>
    </Space>
  </Radio.Group>
);

const FormatPickerContainer = styled.div`
  display: flex;
  flex-direction: column;

  padding: ${({ theme }) => `${theme.gridUnit * 4}px`};
`;

const FormatPickerLabel = styled.span`
  font-size: ${({ theme }) => theme.typography.sizes.s}px;
  color: ${({ theme }) => theme.colors.grayscale.base};
  margin-bottom: ${({ theme }) => theme.gridUnit * 2}px;
  text-transform: uppercase;
`;

const DataTableTemporalHeaderCell = ({
  columnName,
  onTimeColumnChange,
  datasourceId,
  isOriginalTimeColumn,
}: {
  columnName: string;
  onTimeColumnChange: (
    columnName: string,
    columnType: FormatPickerValue,
  ) => void;
  datasourceId?: string;
  isOriginalTimeColumn: boolean;
}) => {
  const theme = useTheme();

  const onChange = (e: any) => {
    onTimeColumnChange(columnName, e.target.value);
  };

  const overlayContent = useMemo(
    () =>
      datasourceId ? ( // eslint-disable-next-line jsx-a11y/no-static-element-interactions
        <FormatPickerContainer onClick={e => e.stopPropagation()}>
          {/* hack to disable click propagation from popover content to table header, which triggers sorting column */}
          <Global
            styles={css`
              .column-formatting-popover .ant-popover-inner-content {
                padding: 0;
              }
            `}
          />
          <FormatPickerLabel>{t('Column Formatting')}</FormatPickerLabel>
          <FormatPicker
            onChange={onChange}
            value={
              isOriginalTimeColumn
                ? FormatPickerValue.Original
                : FormatPickerValue.Formatted
            }
          />
        </FormatPickerContainer>
      ) : null,
    [datasourceId, isOriginalTimeColumn],
  );

  return datasourceId ? (
    <span>
      <Popover
        overlayClassName="column-formatting-popover"
        trigger="click"
        content={overlayContent}
        placement="bottomLeft"
        arrowPointAtCenter
      >
        <Icons.SettingOutlined
          iconSize="m"
          iconColor={theme.colors.grayscale.light1}
          css={{ marginRight: `${theme.gridUnit}px` }}
          onClick={e => e.stopPropagation()}
        />
      </Popover>
      {columnName}
    </span>
  ) : (
    <span>{columnName}</span>
  );
};

export const useFilteredTableData = (
  filterText: string,
  data?: Record<string, any>[],
) => {
  const rowsAsStrings = useMemo(
    () =>
      data?.map((row: Record<string, any>) =>
        Object.values(row).map(value =>
          value ? value.toString().toLowerCase() : t('N/A'),
        ),
      ) ?? [],
    [data],
  );

  return useMemo(() => {
    if (!data?.length) {
      return [];
    }
    return data.filter((_, index: number) =>
      rowsAsStrings[index].some(value =>
        value?.includes(filterText.toLowerCase()),
      ),
    );
  }, [data, filterText, rowsAsStrings]);
};

const timeFormatter = getTimeFormatter(TimeFormats.DATABASE_DATETIME);

export const useTableColumns = (
  colnames?: string[],
  coltypes?: GenericDataType[],
  data?: Record<string, any>[],
  datasourceId?: string,
  isVisible?: boolean,
  moreConfigs?: { [key: string]: Partial<Column> },
) => {
  const [originalFormattedTimeColumns, setOriginalFormattedTimeColumns] =
    useState<string[]>(getTimeColumns(datasourceId));

  const onTimeColumnChange = (
    columnName: string,
    columnType: FormatPickerValue,
  ) => {
    if (!datasourceId) {
      return;
    }
    if (
      columnType === FormatPickerValue.Original &&
      !originalFormattedTimeColumns.includes(columnName)
    ) {
      const cols = getTimeColumns(datasourceId);
      cols.push(columnName);
      setTimeColumns(datasourceId, cols);
      setOriginalFormattedTimeColumns(cols);
    } else if (
      columnType === FormatPickerValue.Formatted &&
      originalFormattedTimeColumns.includes(columnName)
    ) {
      const cols = getTimeColumns(datasourceId);
      cols.splice(cols.indexOf(columnName), 1);
      setTimeColumns(datasourceId, cols);
      setOriginalFormattedTimeColumns(cols);
    }
  };

  useEffect(() => {
    if (isVisible) {
      setOriginalFormattedTimeColumns(getTimeColumns(datasourceId));
    }
  }, [datasourceId, isVisible]);

  return useMemo(
    () =>
      colnames && data?.length
        ? colnames
            .filter((column: string) => Object.keys(data[0]).includes(column))
            .map((key, index) => {
              const colType = coltypes?.[index];
              const firstValue = data[0][key];
              const originalFormattedTimeColumnIndex =
                colType === GenericDataType.TEMPORAL
                  ? originalFormattedTimeColumns.indexOf(key)
                  : -1;
              const isOriginalTimeColumn =
                originalFormattedTimeColumns.includes(key);
              return {
                id: key,
                accessor: row => row[key],
                // When the key is empty, have to give a string of length greater than 0
                Header:
                  colType === GenericDataType.TEMPORAL &&
                  typeof firstValue !== 'string' ? (
                    <DataTableTemporalHeaderCell
                      columnName={key}
                      datasourceId={datasourceId}
                      onTimeColumnChange={onTimeColumnChange}
                      isOriginalTimeColumn={isOriginalTimeColumn}
                    />
                  ) : (
                    key
                  ),
                Cell: ({ value }) => {
                  if (value === true) {
                    return BOOL_TRUE_DISPLAY;
                  }
                  if (value === false) {
                    return BOOL_FALSE_DISPLAY;
                  }
                  if (value === null) {
                    return <CellNull>{NULL_DISPLAY}</CellNull>;
                  }
<<<<<<< HEAD
                  if (timeFormattedColumnIndex > -1) {
=======
                  if (
                    colType === GenericDataType.TEMPORAL &&
                    originalFormattedTimeColumnIndex === -1 &&
                    typeof value === 'number'
                  ) {
>>>>>>> 16654034
                    return timeFormatter(value);
                  }
                  return String(value);
                },
                ...moreConfigs?.[key],
              } as Column;
            })
        : [],
    [
      colnames,
      data,
      coltypes,
      datasourceId,
      moreConfigs,
      originalFormattedTimeColumns,
    ],
  );
};<|MERGE_RESOLUTION|>--- conflicted
+++ resolved
@@ -29,10 +29,6 @@
 import { Global } from '@emotion/react';
 import { Column } from 'react-table';
 import debounce from 'lodash/debounce';
-<<<<<<< HEAD
-import { useDispatch } from 'react-redux';
-=======
->>>>>>> 16654034
 import { Space } from 'src/components';
 import { Input } from 'src/components/Input';
 import {
@@ -348,15 +344,11 @@
                   if (value === null) {
                     return <CellNull>{NULL_DISPLAY}</CellNull>;
                   }
-<<<<<<< HEAD
-                  if (timeFormattedColumnIndex > -1) {
-=======
                   if (
                     colType === GenericDataType.TEMPORAL &&
                     originalFormattedTimeColumnIndex === -1 &&
                     typeof value === 'number'
                   ) {
->>>>>>> 16654034
                     return timeFormatter(value);
                   }
                   return String(value);
