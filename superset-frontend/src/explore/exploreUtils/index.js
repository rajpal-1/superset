/**
 * Licensed to the Apache Software Foundation (ASF) under one
 * or more contributor license agreements.  See the NOTICE file
 * distributed with this work for additional information
 * regarding copyright ownership.  The ASF licenses this file
 * to you under the Apache License, Version 2.0 (the
 * "License"); you may not use this file except in compliance
 * with the License.  You may obtain a copy of the License at
 *
 *   http://www.apache.org/licenses/LICENSE-2.0
 *
 * Unless required by applicable law or agreed to in writing,
 * software distributed under the License is distributed on an
 * "AS IS" BASIS, WITHOUT WARRANTIES OR CONDITIONS OF ANY
 * KIND, either express or implied.  See the License for the
 * specific language governing permissions and limitations
 * under the License.
 */

import { useCallback, useEffect } from 'react';
import { omit } from 'lodash';
/* eslint camelcase: 0 */
import URI from 'urijs';
import {
  buildQueryContext,
  ensureIsArray,
  getChartBuildQueryRegistry,
  getChartMetadataRegistry,
} from '@superset-ui/core';
import { availableDomains } from 'src/utils/hostNamesConfig';
import { safeStringify } from 'src/utils/safeStringify';
import { URL_PARAMS } from 'src/constants';
import {
  MULTI_OPERATORS,
  OPERATOR_ENUM_TO_OPERATOR_TYPE,
} from 'src/explore/constants';
import { DashboardStandaloneMode } from 'src/dashboard/util/constants';

const MAX_URL_LENGTH = 8000;

export function getChartKey(explore) {
  const { slice } = explore;
  return slice ? slice.slice_id : 0;
}

let requestCounter = 0;
export function getHostName(allowDomainSharding = false) {
  let currentIndex = 0;
  if (allowDomainSharding) {
    currentIndex = requestCounter % availableDomains.length;
    requestCounter += 1;

    // if domain sharding is enabled, skip main domain for fetching chart API
    // leave main domain free for other calls like fav star, save change, etc.
    // to make dashboard be responsive when it's loading large number of charts
    if (currentIndex === 0) {
      currentIndex += 1;
      requestCounter += 1;
    }
  }
  return availableDomains[currentIndex];
}

export function getAnnotationJsonUrl(slice_id, form_data, isNative, force) {
  if (slice_id === null || slice_id === undefined) {
    return null;
  }
  const uri = URI(window.location.search);
  const endpoint = isNative ? 'annotation_json' : 'slice_json';
  return uri
    .pathname(`/superset/${endpoint}/${slice_id}`)
    .search({
      form_data: safeStringify(form_data, (key, value) =>
        value === null ? undefined : value,
      ),
      force,
    })
    .toString();
}

export function getURIDirectory(endpointType = 'base') {
  // Building the directory part of the URI
  if (
    ['full', 'json', 'csv', 'xlsx', 'query', 'results', 'samples'].includes(
      endpointType,
    )
  ) {
    return '/superset/explore_json/';
  }
  return '/superset/explore/';
}

/**
 * This gets the url of the explore page, with all the form data included explicitly.
 * This includes any form data overrides from the dashboard.
 */
export function getExploreLongUrl(
  formData,
  endpointType,
  allowOverflow = true,
  extraSearch = {},
) {
  if (!formData.datasource) {
    return null;
  }

  // remove formData params that we don't need in the explore url.
  // These are present when generating explore urls from the dashboard page.
  // This should be superseded by some sort of "exploration context" system
  // where form data and other context is referenced by id.
  const trimmedFormData = omit(formData, ['dataMask', 'url_params']);

  const uri = new URI('/');
  const directory = getURIDirectory(endpointType);
  const search = uri.search(true);
  Object.keys(extraSearch).forEach(key => {
    search[key] = extraSearch[key];
  });
  search.form_data = safeStringify(trimmedFormData);
  if (endpointType === URL_PARAMS.standalone.name) {
    search.standalone = DashboardStandaloneMode.HIDE_NAV;
  }
  const url = uri.directory(directory).search(search).toString();
  if (!allowOverflow && url.length > MAX_URL_LENGTH) {
    const minimalFormData = {
      datasource: formData.datasource,
      viz_type: formData.viz_type,
    };
    return getExploreLongUrl(minimalFormData, endpointType, false, {
      URL_IS_TOO_LONG_TO_SHARE: null,
    });
  }
  return url;
}

export function getChartDataUri({ path, qs, allowDomainSharding = false }) {
  // The search params from the window.location are carried through,
  // but can be specified with curUrl (used for unit tests to spoof
  // the window.location).
  let uri = new URI({
    protocol: window.location.protocol.slice(0, -1),
    hostname: getHostName(allowDomainSharding),
    port: window.location.port ? window.location.port : '',
    path,
  });
  if (qs) {
    uri = uri.search(qs);
  }
  return uri;
}

/**
 * This gets the minimal url for the given form data.
 * If there are dashboard overrides present in the form data,
 * they will not be included in the url.
 */
export function getExploreUrl({
  formData,
  endpointType = 'base',
  force = false,
  curUrl = null,
  requestParams = {},
  allowDomainSharding = false,
  method = 'POST',
}) {
  if (!formData.datasource) {
    return null;
  }
  let uri = getChartDataUri({ path: '/', allowDomainSharding });
  if (curUrl) {
    uri = URI(URI(curUrl).search());
  }

  const directory = getURIDirectory(endpointType);

  // Building the querystring (search) part of the URI
  const search = uri.search(true);
  const { slice_id, extra_filters, adhoc_filters, viz_type } = formData;
  if (slice_id) {
    const form_data = { slice_id };
    if (method === 'GET') {
      form_data.viz_type = viz_type;
      if (extra_filters && extra_filters.length) {
        form_data.extra_filters = extra_filters;
      }
      if (adhoc_filters && adhoc_filters.length) {
        form_data.adhoc_filters = adhoc_filters;
      }
    }
    search.form_data = safeStringify(form_data);
  }
  if (force) {
    search.force = 'true';
  }
  if (endpointType === 'csv') {
    search.csv = 'true';
  }
<<<<<<< HEAD
  if (endpointType === 'xlsx') {
    search.xlsx = 'true';
  }
  if (endpointType === URL_PARAMS.standalone) {
=======
  if (endpointType === URL_PARAMS.standalone.name) {
>>>>>>> cd9e9940
    search.standalone = '1';
  }
  if (endpointType === 'query') {
    search.query = 'true';
  }
  if (endpointType === 'results') {
    search.results = 'true';
  }
  if (endpointType === 'samples') {
    search.samples = 'true';
  }
  const paramNames = Object.keys(requestParams);
  if (paramNames.length) {
    paramNames.forEach(name => {
      if (requestParams.hasOwnProperty(name)) {
        search[name] = requestParams[name];
      }
    });
  }
  return uri.search(search).directory(directory).toString();
}

export const shouldUseLegacyApi = formData => {
  const vizMetadata = getChartMetadataRegistry().get(formData.viz_type);
  return vizMetadata ? vizMetadata.useLegacyApi : false;
};

export const buildV1ChartDataPayload = ({
  formData,
  force,
  resultFormat,
  resultType,
  setDataMask,
  ownState,
}) => {
  const buildQuery =
    getChartBuildQueryRegistry().get(formData.viz_type) ??
    (buildQueryformData =>
      buildQueryContext(buildQueryformData, baseQueryObject => [
        {
          ...baseQueryObject,
        },
      ]));
  return buildQuery(
    {
      ...formData,
      force,
      result_format: resultFormat,
      result_type: resultType,
    },
    {
      ownState,
      hooks: {
        setDataMask,
      },
    },
  );
};

export const getLegacyEndpointType = ({ resultType, resultFormat }) =>
  ['csv', 'xlsx'].includes(resultFormat)  ? resultFormat : resultType;

export function postForm(url, payload, target = '_blank') {
  if (!url) {
    return;
  }

  const hiddenForm = document.createElement('form');
  hiddenForm.action = url;
  hiddenForm.method = 'POST';
  hiddenForm.target = target;
  const token = document.createElement('input');
  token.type = 'hidden';
  token.name = 'csrf_token';
  token.value = (document.getElementById('csrf_token') || {}).value;
  hiddenForm.appendChild(token);
  const data = document.createElement('input');
  data.type = 'hidden';
  data.name = 'form_data';
  data.value = safeStringify(payload);
  hiddenForm.appendChild(data);

  document.body.appendChild(hiddenForm);
  hiddenForm.submit();
  document.body.removeChild(hiddenForm);
}

export const exportChart = ({
  formData,
  resultFormat = 'json',
  resultType = 'full',
  force = false,
  ownState = {},
}) => {
  let url;
  let payload;
  if (shouldUseLegacyApi(formData)) {
    const endpointType = getLegacyEndpointType({ resultFormat, resultType });
    url = getExploreUrl({
      formData,
      endpointType,
      allowDomainSharding: false,
    });
    payload = formData;
  } else {
    url = '/api/v1/chart/data';
    payload = buildV1ChartDataPayload({
      formData,
      force,
      resultFormat,
      resultType,
      ownState,
    });
  }
  postForm(url, payload);
};

export const exploreChart = formData => {
  const url = getExploreUrl({
    formData,
    endpointType: 'base',
    allowDomainSharding: false,
  });
  postForm(url, formData);
};

export const useDebouncedEffect = (effect, delay, deps) => {
  // eslint-disable-next-line react-hooks/exhaustive-deps
  const callback = useCallback(effect, deps);

  useEffect(() => {
    const handler = setTimeout(() => {
      callback();
    }, delay);

    return () => {
      clearTimeout(handler);
    };
  }, [callback, delay]);
};

export const getSimpleSQLExpression = (subject, operator, comparator) => {
  const isMulti =
    [...MULTI_OPERATORS]
      .map(op => OPERATOR_ENUM_TO_OPERATOR_TYPE[op].operation)
      .indexOf(operator) >= 0;
  let expression = subject ?? '';
  if (subject && operator) {
    expression += ` ${operator}`;
    const firstValue =
      isMulti && Array.isArray(comparator) ? comparator[0] : comparator;
    const comparatorArray = ensureIsArray(comparator);
    const isString =
      firstValue !== undefined && Number.isNaN(Number(firstValue));
    const quote = isString ? "'" : '';
    const [prefix, suffix] = isMulti ? ['(', ')'] : ['', ''];
    const formattedComparators = comparatorArray.map(
      val =>
        `${quote}${isString ? String(val).replace("'", "''") : val}${quote}`,
    );
    if (comparatorArray.length > 0) {
      expression += ` ${prefix}${formattedComparators.join(', ')}${suffix}`;
    }
  }
  return expression;
};<|MERGE_RESOLUTION|>--- conflicted
+++ resolved
@@ -44,6 +44,7 @@
 }
 
 let requestCounter = 0;
+
 export function getHostName(allowDomainSharding = false) {
   let currentIndex = 0;
   if (allowDomainSharding) {
@@ -195,14 +196,10 @@
   if (endpointType === 'csv') {
     search.csv = 'true';
   }
-<<<<<<< HEAD
   if (endpointType === 'xlsx') {
     search.xlsx = 'true';
   }
-  if (endpointType === URL_PARAMS.standalone) {
-=======
   if (endpointType === URL_PARAMS.standalone.name) {
->>>>>>> cd9e9940
     search.standalone = '1';
   }
   if (endpointType === 'query') {
@@ -263,7 +260,7 @@
 };
 
 export const getLegacyEndpointType = ({ resultType, resultFormat }) =>
-  ['csv', 'xlsx'].includes(resultFormat)  ? resultFormat : resultType;
+  ['csv', 'xlsx'].includes(resultFormat) ? resultFormat : resultType;
 
 export function postForm(url, payload, target = '_blank') {
   if (!url) {
