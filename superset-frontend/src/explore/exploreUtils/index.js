--- conflicted
+++ resolved
@@ -104,17 +104,15 @@
     return null;
   }
 
-<<<<<<< HEAD
-  // label_colors should not pollute the URL
-  // eslint-disable-next-line no-param-reassign
-  delete formData.label_colors;
-=======
   // remove formData params that we don't need in the explore url.
   // These are present when generating explore urls from the dashboard page.
   // This should be superseded by some sort of "exploration context" system
   // where form data and other context is referenced by id.
-  const trimmedFormData = omit(formData, ['dataMask', 'url_params']);
->>>>>>> 57f869cf
+  const trimmedFormData = omit(formData, [
+    'dataMask',
+    'url_params',
+    'label_colors',
+  ]);
 
   const uri = new URI('/');
   const directory = getURIDirectory(endpointType);
