/**
 * Licensed to the Apache Software Foundation (ASF) under one
 * or more contributor license agreements.  See the NOTICE file
 * distributed with this work for additional information
 * regarding copyright ownership.  The ASF licenses this file
 * to you under the Apache License, Version 2.0 (the
 * "License"); you may not use this file except in compliance
 * with the License.  You may obtain a copy of the License at
 *
 *   http://www.apache.org/licenses/LICENSE-2.0
 *
 * Unless required by applicable law or agreed to in writing,
 * software distributed under the License is distributed on an
 * "AS IS" BASIS, WITHOUT WARRANTIES OR CONDITIONS OF ANY
 * KIND, either express or implied.  See the License for the
 * specific language governing permissions and limitations
 * under the License.
 */
import { omit } from 'lodash';
import {
  ensureIsArray,
  getChartControlPanelRegistry,
  QueryFormData,
} from '@superset-ui/core';
import {
  ControlStateMapping,
  StandardizedState,
  StandardizedFormDataInterface,
} from '@superset-ui/chart-controls';
import { getControlsState } from 'src/explore/store';
import { getFormDataFromControls } from './getFormDataFromControls';

export const sharedControls: Record<keyof StandardizedState, string[]> = {
  metrics: ['metric', 'metrics', 'metric_2'],
  columns: ['groupby', 'columns', 'groupbyColumns', 'groupbyRows'],
};
export const publicControls = [
  // time section
  'granularity_sqla',
  'time_grain_sqla',
  'time_range',
  // filters
  'adhoc_filters',
  // subquery limit(series limit)
  'limit',
  // order by clause
  'timeseries_limit_metric',
  'series_limit_metric',
  // desc or asc in order by clause
  'order_desc',
  // outer query limit
  'row_limit',
  // x asxs column
  'x_axis',
  // advanced analytics - rolling window
  'rolling_type',
  'rolling_periods',
  'min_periods',
  // advanced analytics - time comparison
  'time_compare',
  'comparison_type',
  // advanced analytics - resample
  'resample_rule',
  'resample_method',
];

export class StandardizedFormData {
  private sfd: StandardizedFormDataInterface;

  constructor(sourceFormData: QueryFormData) {
    /*
     * Support form_data for smooth switching between different viz
     * */
    const standardizedState = {
      metrics: [],
      columns: [],
    };
    const formData = Object.freeze(sourceFormData);
    const reversedMap = StandardizedFormData.getReversedMap();

    Object.entries(formData).forEach(([key, value]) => {
      if (reversedMap.has(key)) {
        standardizedState[reversedMap.get(key)].push(...ensureIsArray(value));
      }
    });

<<<<<<< HEAD
    const memorizedFormData = Array.isArray(
      formData?.standardizedFormData?.memorizedFormData,
    )
      ? new Map(formData.standardizedFormData.memorizedFormData)
      : new Map();
=======
    // generates an ordered map, the key is viz_type and the value is form_data. the last item is current viz.
    const mfd = formData?.standardizedFormData?.memorizedFormData;
>>>>>>> 667f4101
    const vizType = formData.viz_type;
    let memorizedFormData = new Map<string, QueryFormData>();
    let controls: StandardizedControls;
    if (
      Array.isArray(mfd) &&
      mfd.length > 0 &&
      formData.datasource === mfd.slice(-1)[0][1]?.datasource
    ) {
      memorizedFormData = new Map(
        formData.standardizedFormData.memorizedFormData,
      );
      if (memorizedFormData.has(vizType)) {
        memorizedFormData.delete(vizType);
      }
      memorizedFormData.set(vizType, formData);
      controls = StandardizedFormData.getStandardizedControls(formData);
    } else {
      // reset the `memorizedFormData` if a request between different datasource.
      const restFormData = omit(
        formData,
        'standardizedFormData',
      ) as QueryFormData;
      memorizedFormData.set(vizType, restFormData);
      controls = StandardizedFormData.getStandardizedControls(restFormData);
    }
<<<<<<< HEAD
    memorizedFormData.set(vizType, formData);
=======

>>>>>>> 667f4101
    this.sfd = {
      standardizedState,
      memorizedFormData,
    };
  }

  static getReversedMap() {
    const reversedMap = new Map();
    Object.entries(sharedControls).forEach(([key, names]) => {
      names.forEach(name => {
        reversedMap.set(name, key);
      });
    });
    return reversedMap;
  }

  private getLatestFormData(vizType: string): QueryFormData {
    if (this.sfd.memorizedFormData.has(vizType)) {
      return this.sfd.memorizedFormData.get(vizType) as QueryFormData;
    }

    return this.memorizedFormData.slice(-1)[0][1];
  }

  private get standardizedState() {
    return this.sfd.standardizedState;
  }

  private get memorizedFormData() {
    return Array.from(this.sfd.memorizedFormData.entries());
  }

  dumpSFD() {
    return {
      standardizedState: this.standardizedState,
      memorizedFormData: this.memorizedFormData,
    };
  }

  transform(
    targetVizType: string,
    exploreState: Record<string, any>,
  ): {
    formData: QueryFormData;
    controlsState: ControlStateMapping;
  } {
    /*
     * Transfrom form_data between different viz. Return new form_data and controlsState.
     * 1. get memorized form_data by viz type or get previous form_data
     * 2. collect public control values
     * 3. generate initial targetControlsState
     * 4. attach `standardizedFormData` to the initial form_data
     * 5. call denormalizeFormData to transform initial form_data if the plugin was defined
     * 6. use final form_data to generate controlsState
     * */
    const latestFormData = this.getLatestFormData(targetVizType);
    const publicFormData = {};
    publicControls.forEach(key => {
      if (key in exploreState.form_data) {
        publicFormData[key] = exploreState.form_data[key];
      }
    });
    const targetControlsState = getControlsState(exploreState, {
      ...latestFormData,
      ...publicFormData,
      viz_type: targetVizType,
    });
    const targetFormData = {
      ...getFormDataFromControls(targetControlsState),
      standardizedFormData: this.dumpSFD(),
    };

    const controlPanel = getChartControlPanelRegistry().get(targetVizType);
    if (controlPanel?.denormalizeFormData) {
      const transformed = controlPanel.denormalizeFormData(targetFormData);
      return {
        formData: transformed,
        controlsState: getControlsState(exploreState, transformed),
      };
    }

    return {
      formData: targetFormData,
      controlsState: targetControlsState,
    };
  }
}<|MERGE_RESOLUTION|>--- conflicted
+++ resolved
@@ -16,198 +16,236 @@
  * specific language governing permissions and limitations
  * under the License.
  */
-import { omit } from 'lodash';
-import {
-  ensureIsArray,
-  getChartControlPanelRegistry,
-  QueryFormData,
-} from '@superset-ui/core';
-import {
-  ControlStateMapping,
-  StandardizedState,
-  StandardizedFormDataInterface,
-} from '@superset-ui/chart-controls';
-import { getControlsState } from 'src/explore/store';
-import { getFormDataFromControls } from './getFormDataFromControls';
-
-export const sharedControls: Record<keyof StandardizedState, string[]> = {
-  metrics: ['metric', 'metrics', 'metric_2'],
-  columns: ['groupby', 'columns', 'groupbyColumns', 'groupbyRows'],
-};
-export const publicControls = [
-  // time section
-  'granularity_sqla',
-  'time_grain_sqla',
-  'time_range',
-  // filters
-  'adhoc_filters',
-  // subquery limit(series limit)
-  'limit',
-  // order by clause
-  'timeseries_limit_metric',
-  'series_limit_metric',
-  // desc or asc in order by clause
-  'order_desc',
-  // outer query limit
-  'row_limit',
-  // x asxs column
-  'x_axis',
-  // advanced analytics - rolling window
-  'rolling_type',
-  'rolling_periods',
-  'min_periods',
-  // advanced analytics - time comparison
-  'time_compare',
-  'comparison_type',
-  // advanced analytics - resample
-  'resample_rule',
-  'resample_method',
-];
-
-export class StandardizedFormData {
-  private sfd: StandardizedFormDataInterface;
-
-  constructor(sourceFormData: QueryFormData) {
-    /*
-     * Support form_data for smooth switching between different viz
-     * */
-    const standardizedState = {
-      metrics: [],
-      columns: [],
-    };
-    const formData = Object.freeze(sourceFormData);
-    const reversedMap = StandardizedFormData.getReversedMap();
-
-    Object.entries(formData).forEach(([key, value]) => {
-      if (reversedMap.has(key)) {
-        standardizedState[reversedMap.get(key)].push(...ensureIsArray(value));
-      }
-    });
-
-<<<<<<< HEAD
-    const memorizedFormData = Array.isArray(
-      formData?.standardizedFormData?.memorizedFormData,
-    )
-      ? new Map(formData.standardizedFormData.memorizedFormData)
-      : new Map();
-=======
-    // generates an ordered map, the key is viz_type and the value is form_data. the last item is current viz.
-    const mfd = formData?.standardizedFormData?.memorizedFormData;
->>>>>>> 667f4101
-    const vizType = formData.viz_type;
-    let memorizedFormData = new Map<string, QueryFormData>();
-    let controls: StandardizedControls;
-    if (
-      Array.isArray(mfd) &&
-      mfd.length > 0 &&
-      formData.datasource === mfd.slice(-1)[0][1]?.datasource
-    ) {
-      memorizedFormData = new Map(
-        formData.standardizedFormData.memorizedFormData,
-      );
-      if (memorizedFormData.has(vizType)) {
-        memorizedFormData.delete(vizType);
-      }
-      memorizedFormData.set(vizType, formData);
-      controls = StandardizedFormData.getStandardizedControls(formData);
-    } else {
-      // reset the `memorizedFormData` if a request between different datasource.
-      const restFormData = omit(
-        formData,
-        'standardizedFormData',
-      ) as QueryFormData;
-      memorizedFormData.set(vizType, restFormData);
-      controls = StandardizedFormData.getStandardizedControls(restFormData);
-    }
-<<<<<<< HEAD
-    memorizedFormData.set(vizType, formData);
-=======
-
->>>>>>> 667f4101
-    this.sfd = {
-      standardizedState,
-      memorizedFormData,
-    };
-  }
-
-  static getReversedMap() {
-    const reversedMap = new Map();
-    Object.entries(sharedControls).forEach(([key, names]) => {
-      names.forEach(name => {
-        reversedMap.set(name, key);
-      });
-    });
-    return reversedMap;
-  }
-
-  private getLatestFormData(vizType: string): QueryFormData {
-    if (this.sfd.memorizedFormData.has(vizType)) {
-      return this.sfd.memorizedFormData.get(vizType) as QueryFormData;
-    }
-
-    return this.memorizedFormData.slice(-1)[0][1];
-  }
-
-  private get standardizedState() {
-    return this.sfd.standardizedState;
-  }
-
-  private get memorizedFormData() {
-    return Array.from(this.sfd.memorizedFormData.entries());
-  }
-
-  dumpSFD() {
-    return {
-      standardizedState: this.standardizedState,
-      memorizedFormData: this.memorizedFormData,
-    };
-  }
-
-  transform(
-    targetVizType: string,
-    exploreState: Record<string, any>,
-  ): {
-    formData: QueryFormData;
-    controlsState: ControlStateMapping;
-  } {
-    /*
-     * Transfrom form_data between different viz. Return new form_data and controlsState.
-     * 1. get memorized form_data by viz type or get previous form_data
-     * 2. collect public control values
-     * 3. generate initial targetControlsState
-     * 4. attach `standardizedFormData` to the initial form_data
-     * 5. call denormalizeFormData to transform initial form_data if the plugin was defined
-     * 6. use final form_data to generate controlsState
-     * */
-    const latestFormData = this.getLatestFormData(targetVizType);
-    const publicFormData = {};
-    publicControls.forEach(key => {
-      if (key in exploreState.form_data) {
-        publicFormData[key] = exploreState.form_data[key];
-      }
-    });
-    const targetControlsState = getControlsState(exploreState, {
-      ...latestFormData,
-      ...publicFormData,
-      viz_type: targetVizType,
-    });
-    const targetFormData = {
-      ...getFormDataFromControls(targetControlsState),
-      standardizedFormData: this.dumpSFD(),
-    };
-
-    const controlPanel = getChartControlPanelRegistry().get(targetVizType);
-    if (controlPanel?.denormalizeFormData) {
-      const transformed = controlPanel.denormalizeFormData(targetFormData);
-      return {
-        formData: transformed,
-        controlsState: getControlsState(exploreState, transformed),
-      };
-    }
-
-    return {
-      formData: targetFormData,
-      controlsState: targetControlsState,
-    };
-  }
-}+ import { omit } from 'lodash';
+ import {
+   ensureIsArray,
+   getChartControlPanelRegistry,
+   QueryFormColumn,
+   QueryFormData,
+   QueryFormMetric,
+ } from '@superset-ui/core';
+ import {
+   ControlStateMapping,
+   getStandardizedControls,
+   isStandardizedFormData,
+   StandardizedControls,
+   StandardizedFormDataInterface,
+ } from '@superset-ui/chart-controls';
+ import { getControlsState } from 'src/explore/store';
+ import { getFormDataFromControls } from './getFormDataFromControls';
+
+ export const sharedMetricsKey = [
+   'metric', // via sharedControls, scalar
+   'metrics', // via sharedControls, array
+   'metric_2', // via sharedControls, scalar
+   'size', // via sharedControls, scalar
+   'x', // via sharedControls, scalar
+   'y', // via sharedControls, scalar
+   'secondary_metric', // via sharedControls, scalar
+ ];
+ export const sharedColumnsKey = [
+   'groupby', // via sharedControls, array
+   'columns', // via sharedControls, array
+   'groupbyColumns', // via pivot table v2, array
+   'groupbyRows', // via pivot table v2, array
+   'entity', // via sharedControls, scalar
+   'series', // via sharedControls, scalar
+   'series_columns', // via sharedControls, array
+ ];
+
+ export const publicControls = [
+   // time section
+   'granularity_sqla', // via sharedControls
+   'time_grain_sqla', // via sharedControls
+   'time_range', // via sharedControls
+   // filters
+   'adhoc_filters', // via sharedControls
+   // subquery limit(series limit)
+   'limit', // via sharedControls
+   // order by clause
+   'timeseries_limit_metric', // via sharedControls
+   'series_limit_metric', // via sharedControls
+   // desc or asc in order by clause
+   'order_desc', // via sharedControls
+   // outer query limit
+   'row_limit', // via sharedControls
+   // x asxs column
+   'x_axis', // via sharedControls
+   // advanced analytics - rolling window
+   'rolling_type', // via sections.advancedAnalytics
+   'rolling_periods', // via sections.advancedAnalytics
+   'min_periods', // via sections.advancedAnalytics
+   // advanced analytics - time comparison
+   'time_compare', // via sections.advancedAnalytics
+   'comparison_type', // via sections.advancedAnalytics
+   // advanced analytics - resample
+   'resample_rule', // via sections.advancedAnalytics
+   'resample_method', // via sections.advancedAnalytics
+ ];
+
+ export class StandardizedFormData {
+   private sfd: StandardizedFormDataInterface;
+
+   constructor(sourceFormData: QueryFormData) {
+     /*
+      * Support form_data for smooth switching between different viz
+      * */
+     const formData = Object.freeze(sourceFormData);
+
+     // generates an ordered map, the key is viz_type and the value is form_data. the last item is current viz.
+     const mfd = formData?.standardizedFormData?.memorizedFormData;
+     const vizType = formData.viz_type;
+     let memorizedFormData = new Map<string, QueryFormData>();
+     let controls: StandardizedControls;
+     if (
+       Array.isArray(mfd) &&
+       mfd.length > 0 &&
+       formData.datasource === mfd.slice(-1)[0][1]?.datasource
+     ) {
+       memorizedFormData = new Map(
+         formData.standardizedFormData.memorizedFormData,
+       );
+       if (memorizedFormData.has(vizType)) {
+         memorizedFormData.delete(vizType);
+       }
+       memorizedFormData.set(vizType, formData);
+       controls = StandardizedFormData.getStandardizedControls(formData);
+     } else {
+       // reset the `memorizedFormData` if a request between different datasource.
+       const restFormData = omit(
+         formData,
+         'standardizedFormData',
+       ) as QueryFormData;
+       memorizedFormData.set(vizType, restFormData);
+       controls = StandardizedFormData.getStandardizedControls(restFormData);
+     }
+
+     this.sfd = {
+       controls,
+       memorizedFormData,
+     };
+   }
+
+   static getStandardizedControls(
+     formData: QueryFormData,
+   ): StandardizedControls {
+     // 1. initial StandardizedControls
+     const controls: StandardizedControls = {
+       metrics: [],
+       columns: [],
+     };
+
+     // 2. collect current sharedControls
+     Object.entries(formData).forEach(([key, value]) => {
+       if (sharedMetricsKey.includes(key)) {
+         controls.metrics.push(...ensureIsArray<QueryFormMetric>(value));
+       }
+       if (sharedColumnsKey.includes(key)) {
+         controls.columns.push(...ensureIsArray<QueryFormColumn>(value));
+       }
+     });
+
+     // 3. append inherit sharedControls
+     if (isStandardizedFormData(formData)) {
+       const { metrics, columns } = formData.standardizedFormData.controls;
+       controls.metrics.push(...metrics);
+       controls.columns.push(...columns);
+     }
+
+     return controls;
+   }
+
+   private getLatestFormData(vizType: string): QueryFormData {
+     if (this.has(vizType)) {
+       return this.get(vizType);
+     }
+     return this.memorizedFormData.slice(-1)[0][1];
+   }
+
+   private get standardizedControls() {
+     return this.sfd.controls;
+   }
+
+   private get memorizedFormData() {
+     return Array.from(this.sfd.memorizedFormData.entries());
+   }
+
+   serialize() {
+     return {
+       controls: this.standardizedControls,
+       memorizedFormData: this.memorizedFormData,
+     };
+   }
+
+   has(vizType: string): boolean {
+     return this.sfd.memorizedFormData.has(vizType);
+   }
+
+   get(vizType: string): QueryFormData {
+     return this.sfd.memorizedFormData.get(vizType) as QueryFormData;
+   }
+
+   transform(
+     targetVizType: string,
+     exploreState: Record<string, any>,
+   ): {
+     formData: QueryFormData;
+     controlsState: ControlStateMapping;
+   } {
+     /*
+      * Transfrom form_data between different viz. Return new form_data and controlsState.
+      * 1. get memorized form_data by viz type or get previous form_data
+      * 2. collect public control values
+      * 3. generate initial targetControlsState
+      * 4. attach `standardizedFormData` to the initial form_data
+      * 5. call formDataOverrides to transform initial form_data if the plugin was defined
+      * 6. use final form_data to generate controlsState
+      * 7. to refresh validator message
+      * */
+     const latestFormData = this.getLatestFormData(targetVizType);
+     const publicFormData = {};
+     publicControls.forEach(key => {
+       if (key in exploreState.form_data) {
+         publicFormData[key] = exploreState.form_data[key];
+       }
+     });
+     const targetControlsState = getControlsState(exploreState, {
+       ...latestFormData,
+       ...publicFormData,
+       viz_type: targetVizType,
+     });
+     const targetFormData = {
+       ...getFormDataFromControls(targetControlsState),
+       standardizedFormData: this.serialize(),
+     };
+
+     let rv = {
+       formData: targetFormData,
+       controlsState: targetControlsState,
+     };
+
+     const controlPanel = getChartControlPanelRegistry().get(targetVizType);
+     if (controlPanel?.formDataOverrides) {
+       getStandardizedControls().setStandardizedControls(targetFormData);
+       const transformed = {
+         ...controlPanel.formDataOverrides(targetFormData),
+         standardizedFormData: {
+           controls: { ...getStandardizedControls().controls },
+           memorizedFormData: this.memorizedFormData,
+         },
+       };
+       getStandardizedControls().clear();
+       rv = {
+         formData: transformed,
+         controlsState: getControlsState(exploreState, transformed),
+       };
+     }
+
+     // refresh validator message
+     rv.controlsState = getControlsState(
+       { ...exploreState, controls: rv.controlsState },
+       rv.formData,
+     );
+     return rv;
+   }
+ }