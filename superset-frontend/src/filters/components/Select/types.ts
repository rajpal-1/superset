/**
 * Licensed to the Apache Software Foundation (ASF) under one
 * or more contributor license agreements.  See the NOTICE file
 * distributed with this work for additional information
 * regarding copyright ownership.  The ASF licenses this file
 * to you under the Apache License, Version 2.0 (the
 * "License"); you may not use this file except in compliance
 * with the License.  You may obtain a copy of the License at
 *
 *   http://www.apache.org/licenses/LICENSE-2.0
 *
 * Unless required by applicable law or agreed to in writing,
 * software distributed under the License is distributed on an
 * "AS IS" BASIS, WITHOUT WARRANTIES OR CONDITIONS OF ANY
 * KIND, either express or implied.  See the License for the
 * specific language governing permissions and limitations
 * under the License.
 */
import {
  AppSection,
  Behavior,
  ChartProps,
  DataRecord,
  FilterState,
  GenericDataType,
  QueryFormData,
  ChartDataResponseResult,
} from '@superset-ui/core';
import { RefObject } from 'react';
import { PluginFilterHooks, PluginFilterStylesProps } from '../types';

export type SelectValue = (number | string)[] | null;

interface PluginFilterSelectCustomizeProps {
  defaultValue?: SelectValue;
  enableEmptyFilter: boolean;
  inverseSelection: boolean;
  multiSelect: boolean;
  defaultToFirstItem: boolean;
  inputRef?: RefObject<HTMLInputElement>;
  searchAllOptions: boolean;
  sortAscending: boolean;
  sortMetric?: string;
}

export type PluginFilterSelectQueryFormData = QueryFormData &
  PluginFilterStylesProps &
  PluginFilterSelectCustomizeProps;

export interface PluginFilterSelectChartProps extends ChartProps {
  queriesData: ChartDataResponseResult[];
}

export type PluginFilterSelectProps = PluginFilterStylesProps & {
  coltypeMap: Record<string, GenericDataType>;
  data: DataRecord[];
  behaviors: Behavior[];
  appSection: AppSection;
  formData: PluginFilterSelectQueryFormData;
  filterState: FilterState;
<<<<<<< HEAD
  isRefreshing: boolean;
};
=======
} & PluginFilterHooks;
>>>>>>> c8316559

export const DEFAULT_FORM_DATA: PluginFilterSelectCustomizeProps = {
  defaultValue: null,
  enableEmptyFilter: false,
  inverseSelection: false,
  defaultToFirstItem: false,
  multiSelect: true,
  searchAllOptions: false,
  sortAscending: true,
};<|MERGE_RESOLUTION|>--- conflicted
+++ resolved
@@ -58,12 +58,8 @@
   appSection: AppSection;
   formData: PluginFilterSelectQueryFormData;
   filterState: FilterState;
-<<<<<<< HEAD
   isRefreshing: boolean;
-};
-=======
 } & PluginFilterHooks;
->>>>>>> c8316559
 
 export const DEFAULT_FORM_DATA: PluginFilterSelectCustomizeProps = {
   defaultValue: null,
