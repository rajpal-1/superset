--- conflicted
+++ resolved
@@ -26,12 +26,7 @@
   GenericDataType,
   getColumnLabel,
   JsonObject,
-<<<<<<< HEAD
-  SMART_DATE_DETAILED_ID,
-  getTimeFormatter,
-=======
   finestTemporalGrainFormatter,
->>>>>>> ed87470b
   t,
   tn,
 } from '@superset-ui/core';
@@ -122,11 +117,7 @@
   const labelFormatter = useMemo(
     () =>
       getDataRecordFormatter({
-<<<<<<< HEAD
-        timeFormatter: getTimeFormatter(SMART_DATE_DETAILED_ID),
-=======
         timeFormatter: finestTemporalGrainFormatter(data.map(el => el[col])),
->>>>>>> ed87470b
       }),
     [data, col],
   );
