/**
 * Licensed to the Apache Software Foundation (ASF) under one
 * or more contributor license agreements.  See the NOTICE file
 * distributed with this work for additional information
 * regarding copyright ownership.  The ASF licenses this file
 * to you under the Apache License, Version 2.0 (the
 * "License"); you may not use this file except in compliance
 * with the License.  You may obtain a copy of the License at
 *
 *   http://www.apache.org/licenses/LICENSE-2.0
 *
 * Unless required by applicable law or agreed to in writing,
 * software distributed under the License is distributed on an
 * "AS IS" BASIS, WITHOUT WARRANTIES OR CONDITIONS OF ANY
 * KIND, either express or implied.  See the License for the
 * specific language governing permissions and limitations
 * under the License.
 */
/* eslint-disable no-param-reassign */
import {
  AppSection,
  DataMask,
  DataRecord,
  ensureIsArray,
  ExtraFormData,
  GenericDataType,
  JsonObject,
  smartDateDetailedFormatter,
  t,
  tn,
} from '@superset-ui/core';
import React, { useCallback, useEffect, useMemo, useState } from 'react';
import { Select } from 'src/common/components';
import debounce from 'lodash/debounce';
import { SLOW_DEBOUNCE } from 'src/constants';
<<<<<<< HEAD
import { useImmerReducer } from 'use-immer';
import { CheckOutlined, StopOutlined } from '@ant-design/icons';
=======
import Icons from 'src/components/Icons';
>>>>>>> 66282c33
import { PluginFilterSelectProps, SelectValue } from './types';
import { StyledSelect, Styles } from '../common';
import { getDataRecordFormatter, getSelectExtraFormData } from '../../utils';

const { Option } = Select;

type DataMaskAction =
  | { type: 'ownState'; ownState: JsonObject }
  | {
      type: 'filterState';
      __cache: JsonObject;
      extraFormData: ExtraFormData;
      filterState: { value: SelectValue; label?: string };
    };

function reducer(
  draft: Required<DataMask> & { __cache?: JsonObject },
  action: DataMaskAction,
) {
  switch (action.type) {
    case 'ownState':
      draft.ownState = {
        ...draft.ownState,
        ...action.ownState,
      };
      return draft;
    case 'filterState':
      draft.extraFormData = action.extraFormData;
      // eslint-disable-next-line no-underscore-dangle
      draft.__cache = action.__cache;
      draft.filterState = { ...draft.filterState, ...action.filterState };
      return draft;
    default:
      return draft;
  }
}

export default function PluginFilterSelect(props: PluginFilterSelectProps) {
  const {
    coltypeMap,
    data,
    filterState,
    formData,
    height,
    isRefreshing,
    width,
    setDataMask,
    setFocusedFilter,
    unsetFocusedFilter,
    appSection,
  } = props;
  const {
    enableEmptyFilter,
    multiSelect,
    showSearch,
    inverseSelection,
    inputRef,
    defaultToFirstItem,
    searchAllOptions,
  } = formData;
  const groupby = ensureIsArray<string>(formData.groupby);
  const [col] = groupby;
  const [selectedValues, setSelectedValues] = useState<SelectValue>(
    filterState.value,
  );
  const sortedData = useMemo(() => {
    const firstData: DataRecord[] = [];
    const restData: DataRecord[] = [];
    data.forEach(row => {
      // @ts-ignore
      if (selectedValues?.includes(row[col])) {
        firstData.push(row);
      } else {
        restData.push(row);
      }
    });
    return [...firstData, ...restData];
  }, [col, selectedValues, data]);
  const [isDropdownVisible, setIsDropdownVisible] = useState(false);
  const [currentSuggestionSearch, setCurrentSuggestionSearch] = useState('');
  const [dataMask, dispatchDataMask] = useImmerReducer(reducer, {
    extraFormData: {},
    filterState,
    ownState: {
      coltypeMap,
    },
  });
  const updateDataMask = useCallback(
    (values: SelectValue) => {
      const emptyFilter =
        enableEmptyFilter && !inverseSelection && !values?.length;

      const suffix =
        inverseSelection && values?.length ? ` (${t('excluded')})` : '';

      dispatchDataMask({
        type: 'filterState',
        __cache: filterState,
        extraFormData: getSelectExtraFormData(
          col,
          values,
          emptyFilter,
          inverseSelection,
        ),
        filterState: {
          label: `${(values || []).join(', ')}${suffix}`,
          value:
            appSection === AppSection.FILTER_CONFIG_MODAL && defaultToFirstItem
              ? undefined
              : values,
        },
      });
    },
    [
      appSection,
      col,
      defaultToFirstItem,
      dispatchDataMask,
      enableEmptyFilter,
      inverseSelection,
      JSON.stringify(filterState),
    ],
  );

  useEffect(() => {
    if (!isDropdownVisible) {
      setSelectedValues(filterState.value);
    }
  }, [JSON.stringify(filterState.value)]);

  const isDisabled =
    appSection === AppSection.FILTER_CONFIG_MODAL && defaultToFirstItem;

  const debouncedOwnStateFunc = useCallback(
    debounce((val: string) => {
      dispatchDataMask({
        type: 'ownState',
        ownState: {
          search: val,
        },
      });
    }, SLOW_DEBOUNCE),
    [],
  );

  const searchWrapper = (val: string) => {
    if (searchAllOptions) {
      debouncedOwnStateFunc(val);
    }
    setCurrentSuggestionSearch(val);
  };

  const clearSuggestionSearch = () => {
    setCurrentSuggestionSearch('');
    if (searchAllOptions) {
      dispatchDataMask({
        type: 'ownState',
        ownState: {
          search: null,
        },
      });
    }
  };

  const handleBlur = () => {
    clearSuggestionSearch();
    unsetFocusedFilter();
    setSelectedValues(filterState.value);
  };

  const datatype: GenericDataType = coltypeMap[col];
  const labelFormatter = getDataRecordFormatter({
    timeFormatter: smartDateDetailedFormatter,
  });

  const handleChange = (value?: SelectValue | number | string) => {
    const values = ensureIsArray(value);
    if (values.length === 0) {
      updateDataMask(null);
    } else {
      updateDataMask(values);
    }
  };

  useEffect(() => {
    if (defaultToFirstItem && filterState.value === undefined) {
      // initialize to first value if set to default to first item
      const firstItem: SelectValue = data[0]
        ? (groupby.map(col => data[0][col]) as string[])
        : null;
      // firstItem[0] !== undefined for a case when groupby changed but new data still not fetched
      // TODO: still need repopulate default value in config modal when column changed
      if (firstItem && firstItem[0] !== undefined) {
        updateDataMask(firstItem);
      }
    } else if (isDisabled) {
      // empty selection if filter is disabled
      updateDataMask(null);
    } else {
      // reset data mask based on filter state
      updateDataMask(filterState.value);
    }
  }, [
    col,
    isDisabled,
    defaultToFirstItem,
    enableEmptyFilter,
    inverseSelection,
    updateDataMask,
    data,
    groupby,
    JSON.stringify(filterState),
  ]);

  useEffect(() => {
    setDataMask(dataMask);
  }, [JSON.stringify(dataMask)]);

  const placeholderText =
    data.length === 0
      ? t('No data')
      : tn('%s option', '%s options', data.length, data.length);
  const Icon = inverseSelection ? Icons.StopOutlined : Icons.CheckOutlined;

  return (
    <Styles height={height} width={width}>
      <StyledSelect
        allowClear={!enableEmptyFilter}
        // @ts-ignore
        value={filterState.value || []}
        disabled={isDisabled}
        showSearch={showSearch}
        mode={multiSelect ? 'multiple' : undefined}
        placeholder={placeholderText}
        onSearch={searchWrapper}
        onSelect={clearSuggestionSearch}
        onBlur={handleBlur}
        onDropdownVisibleChange={setIsDropdownVisible}
        onFocus={setFocusedFilter}
        // @ts-ignore
        onChange={handleChange}
        ref={inputRef}
        loading={isRefreshing}
        maxTagCount={5}
        menuItemSelectedIcon={<Icon iconSize="m" />}
      >
        {sortedData.map(row => {
          const [value] = groupby.map(col => row[col]);
          return (
            // @ts-ignore
            <Option key={`${value}`} value={value}>
              {labelFormatter(value, datatype)}
            </Option>
          );
        })}
        {currentSuggestionSearch &&
          !ensureIsArray(filterState.value).some(
            suggestion => suggestion === currentSuggestionSearch,
          ) && (
            <Option value={currentSuggestionSearch}>
              {`${t('Create "%s"', currentSuggestionSearch)}`}
            </Option>
          )}
      </StyledSelect>
    </Styles>
  );
}<|MERGE_RESOLUTION|>--- conflicted
+++ resolved
@@ -33,12 +33,8 @@
 import { Select } from 'src/common/components';
 import debounce from 'lodash/debounce';
 import { SLOW_DEBOUNCE } from 'src/constants';
-<<<<<<< HEAD
 import { useImmerReducer } from 'use-immer';
-import { CheckOutlined, StopOutlined } from '@ant-design/icons';
-=======
 import Icons from 'src/components/Icons';
->>>>>>> 66282c33
 import { PluginFilterSelectProps, SelectValue } from './types';
 import { StyledSelect, Styles } from '../common';
 import { getDataRecordFormatter, getSelectExtraFormData } from '../../utils';
