--- conflicted
+++ resolved
@@ -20,10 +20,5 @@
 export { default as RangeFilterPlugin } from './Range';
 export { default as TimeFilterPlugin } from './Time';
 export { default as TimeColumnFilterPlugin } from './TimeColumn';
-<<<<<<< HEAD
-export { default as GroupByFilterPlugin } from './GroupBy';
 export { default as TimeGrainFilterPlugin } from './TimeGrain';
-export { default as TimeSimplifiedFilterPlugin } from './TimeSimplified';
-=======
-export { default as TimeGrainFilterPlugin } from './TimeGrain';
->>>>>>> 6844735a
+export { default as TimeSimplifiedFilterPlugin } from './TimeSimplified';