/**
 * Licensed to the Apache Software Foundation (ASF) under one
 * or more contributor license agreements.  See the NOTICE file
 * distributed with this work for additional information
 * regarding copyright ownership.  The ASF licenses this file
 * to you under the Apache License, Version 2.0 (the
 * "License"); you may not use this file except in compliance
 * with the License.  You may obtain a copy of the License at
 *
 *   http://www.apache.org/licenses/LICENSE-2.0
 *
 * Unless required by applicable law or agreed to in writing,
 * software distributed under the License is distributed on an
 * "AS IS" BASIS, WITHOUT WARRANTIES OR CONDITIONS OF ANY
 * KIND, either express or implied.  See the License for the
 * specific language governing permissions and limitations
 * under the License.
 */
import React, { lazy, Suspense } from 'react';
import ReactDOM from 'react-dom';
import { BrowserRouter as Router, Route } from 'react-router-dom';
<<<<<<< HEAD
import { t } from '@superset-ui/core';
=======
import { makeApi, t, logging } from '@superset-ui/core';
>>>>>>> 16654034
import { Switchboard } from '@superset-ui/switchboard';
import { bootstrapData } from 'src/preamble';
import setupClient from 'src/setup/setupClient';
import { RootContextProviders } from 'src/views/RootContextProviders';
<<<<<<< HEAD
import { store } from 'src/views/store';
=======
import { store, USER_LOADED } from 'src/views/store';
>>>>>>> 16654034
import ErrorBoundary from 'src/components/ErrorBoundary';
import Loading from 'src/components/Loading';
import { addDangerToast } from 'src/components/MessageToasts/actions';
import ToastContainer from 'src/components/MessageToasts/ToastContainer';
<<<<<<< HEAD
=======
import { UserWithPermissionsAndRoles } from 'src/types/bootstrapTypes';
>>>>>>> 16654034

const debugMode = process.env.WEBPACK_MODE === 'development';

function log(...info: unknown[]) {
  if (debugMode) {
    logging.debug(`[superset]`, ...info);
  }
}

const LazyDashboardPage = lazy(
  () =>
    import(
      /* webpackChunkName: "DashboardPage" */ 'src/dashboard/containers/DashboardPage'
    ),
);

const EmbeddedRoute = () => (
  <Suspense fallback={<Loading />}>
    <RootContextProviders>
      <ErrorBoundary>
        <LazyDashboardPage idOrSlug={bootstrapData.embedded!.dashboard_id} />
      </ErrorBoundary>
      <ToastContainer position="top" />
    </RootContextProviders>
  </Suspense>
);

const EmbeddedApp = () => (
  <Router>
    {/* todo (embedded) remove this line after uuids are deployed */}
    <Route path="/dashboard/:idOrSlug/embedded/" component={EmbeddedRoute} />
    <Route path="/embedded/:uuid/" component={EmbeddedRoute} />
  </Router>
);

const appMountPoint = document.getElementById('app')!;

const MESSAGE_TYPE = '__embedded_comms__';

<<<<<<< HEAD
if (!window.parent || window.parent === window) {
  appMountPoint.innerHTML =
    'This page is intended to be embedded in an iframe, but it looks like that is not the case.';
=======
function showFailureMessage(message: string) {
  appMountPoint.innerHTML = message;
}

if (!window.parent || window.parent === window) {
  showFailureMessage(
    'This page is intended to be embedded in an iframe, but it looks like that is not the case.',
  );
>>>>>>> 16654034
}

// if the page is embedded in an origin that hasn't
// been authorized by the curator, we forbid access entirely.
// todo: check the referrer on the route serving this page instead
// const ALLOW_ORIGINS = ['http://127.0.0.1:9001', 'http://localhost:9001'];
// const parentOrigin = new URL(document.referrer).origin;
// if (!ALLOW_ORIGINS.includes(parentOrigin)) {
//   throw new Error(
//     `[superset] iframe parent ${parentOrigin} is not in the list of allowed origins`,
//   );
// }

let displayedUnauthorizedToast = false;

/**
 * If there is a problem with the guest token, we will start getting
 * 401 errors from the api and SupersetClient will call this function.
 */
function guestUnauthorizedHandler() {
  if (displayedUnauthorizedToast) return; // no need to display this message every time we get another 401
  displayedUnauthorizedToast = true;
  // If a guest user were sent to a login screen on 401, they would have no valid login to use.
  // For embedded it makes more sense to just display a message
  // and let them continue accessing the page, to whatever extent they can.
  store.dispatch(
    addDangerToast(
      t(
        'This session has encountered an interruption, and some controls may not work as intended. If you are the developer of this app, please check that the guest token is being generated correctly.',
      ),
      {
        duration: -1, // stay open until manually closed
        noDuplicate: true,
      },
    ),
  );
}

<<<<<<< HEAD
=======
function start() {
  const getMeWithRole = makeApi<void, { result: UserWithPermissionsAndRoles }>({
    method: 'GET',
    endpoint: '/api/v1/me/roles/',
  });
  return getMeWithRole().then(
    ({ result }) => {
      // fill in some missing bootstrap data
      // (because at pageload, we don't have any auth yet)
      // this allows the frontend's permissions checks to work.
      bootstrapData.user = result;
      store.dispatch({
        type: USER_LOADED,
        user: result,
      });
      ReactDOM.render(<EmbeddedApp />, appMountPoint);
    },
    err => {
      // something is most likely wrong with the guest token
      logging.error(err);
      showFailureMessage(
        'Something went wrong with embedded authentication. Check the dev console for details.',
      );
    },
  );
}

>>>>>>> 16654034
/**
 * Configures SupersetClient with the correct settings for the embedded dashboard page.
 */
function setupGuestClient(guestToken: string) {
  setupClient({
    guestToken,
    guestTokenHeaderName: bootstrapData.config?.GUEST_TOKEN_HEADER_NAME,
    unauthorizedHandler: guestUnauthorizedHandler,
  });
}

function validateMessageEvent(event: MessageEvent) {
  // if (!ALLOW_ORIGINS.includes(event.origin)) {
  //   throw new Error('Message origin is not in the allowed list');
  // }

  if (typeof event.data !== 'object' || event.data.type !== MESSAGE_TYPE) {
    throw new Error(`Message type does not match type used for embedded comms`);
  }
}

window.addEventListener('message', function embeddedPageInitializer(event) {
  try {
    validateMessageEvent(event);
  } catch (err) {
    log('ignoring message unrelated to embedded comms', err, event);
    return;
  }

  const port = event.ports?.[0];
  if (event.data.handshake === 'port transfer' && port) {
    log('message port received', event);

    const switchboard = new Switchboard({
      port,
      name: 'superset',
      debug: debugMode,
    });

    let started = false;

    switchboard.defineMethod('guestToken', ({ guestToken }) => {
      setupGuestClient(guestToken);
      if (!started) {
<<<<<<< HEAD
        ReactDOM.render(<EmbeddedApp />, appMountPoint);
=======
        start();
>>>>>>> 16654034
        started = true;
      }
    });

    switchboard.defineMethod('getScrollSize', () => ({
      width: document.body.scrollWidth,
      height: document.body.scrollHeight,
    }));

    switchboard.start();
  }
});

log('embed page is ready to receive messages');<|MERGE_RESOLUTION|>--- conflicted
+++ resolved
@@ -19,28 +19,17 @@
 import React, { lazy, Suspense } from 'react';
 import ReactDOM from 'react-dom';
 import { BrowserRouter as Router, Route } from 'react-router-dom';
-<<<<<<< HEAD
-import { t } from '@superset-ui/core';
-=======
 import { makeApi, t, logging } from '@superset-ui/core';
->>>>>>> 16654034
 import { Switchboard } from '@superset-ui/switchboard';
 import { bootstrapData } from 'src/preamble';
 import setupClient from 'src/setup/setupClient';
 import { RootContextProviders } from 'src/views/RootContextProviders';
-<<<<<<< HEAD
-import { store } from 'src/views/store';
-=======
 import { store, USER_LOADED } from 'src/views/store';
->>>>>>> 16654034
 import ErrorBoundary from 'src/components/ErrorBoundary';
 import Loading from 'src/components/Loading';
 import { addDangerToast } from 'src/components/MessageToasts/actions';
 import ToastContainer from 'src/components/MessageToasts/ToastContainer';
-<<<<<<< HEAD
-=======
 import { UserWithPermissionsAndRoles } from 'src/types/bootstrapTypes';
->>>>>>> 16654034
 
 const debugMode = process.env.WEBPACK_MODE === 'development';
 
@@ -80,11 +69,6 @@
 
 const MESSAGE_TYPE = '__embedded_comms__';
 
-<<<<<<< HEAD
-if (!window.parent || window.parent === window) {
-  appMountPoint.innerHTML =
-    'This page is intended to be embedded in an iframe, but it looks like that is not the case.';
-=======
 function showFailureMessage(message: string) {
   appMountPoint.innerHTML = message;
 }
@@ -93,7 +77,6 @@
   showFailureMessage(
     'This page is intended to be embedded in an iframe, but it looks like that is not the case.',
   );
->>>>>>> 16654034
 }
 
 // if the page is embedded in an origin that hasn't
@@ -132,8 +115,6 @@
   );
 }
 
-<<<<<<< HEAD
-=======
 function start() {
   const getMeWithRole = makeApi<void, { result: UserWithPermissionsAndRoles }>({
     method: 'GET',
@@ -161,7 +142,6 @@
   );
 }
 
->>>>>>> 16654034
 /**
  * Configures SupersetClient with the correct settings for the embedded dashboard page.
  */
@@ -206,11 +186,7 @@
     switchboard.defineMethod('guestToken', ({ guestToken }) => {
       setupGuestClient(guestToken);
       if (!started) {
-<<<<<<< HEAD
-        ReactDOM.render(<EmbeddedApp />, appMountPoint);
-=======
         start();
->>>>>>> 16654034
         started = true;
       }
     });
