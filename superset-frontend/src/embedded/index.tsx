--- conflicted
+++ resolved
@@ -184,23 +184,7 @@
 
     let started = false;
 
-<<<<<<< HEAD
-    Switchboard.defineMethod('guestToken', ({ guestToken }) => {
-      setupGuestClient(guestToken);
-      if (!started) {
-        start();
-        started = true;
-      }
-    });
-
-    Switchboard.defineMethod('getScrollSize', () => ({
-      width: document.body.scrollWidth,
-      height: document.body.scrollHeight,
-    }));
-
-    Switchboard.start();
-=======
-    switchboard.defineMethod(
+    Switchboard.defineMethod(
       'guestToken',
       ({ guestToken }: { guestToken: string }) => {
         setupGuestClient(guestToken);
@@ -211,14 +195,13 @@
       },
     );
 
-    switchboard.defineMethod('getScrollSize', embeddedApi.getScrollSize);
-    switchboard.defineMethod(
+    Switchboard.defineMethod('getScrollSize', embeddedApi.getScrollSize);
+    Switchboard.defineMethod(
       'getDashboardPermalink',
       embeddedApi.getDashboardPermalink,
     );
-    switchboard.defineMethod('getActiveTabs', embeddedApi.getActiveTabs);
-    switchboard.start();
->>>>>>> 61bd6962
+    Switchboard.defineMethod('getActiveTabs', embeddedApi.getActiveTabs);
+    Switchboard.start();
   }
 });
 
