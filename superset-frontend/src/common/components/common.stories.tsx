/**
 * Licensed to the Apache Software Foundation (ASF) under one
 * or more contributor license agreements.  See the NOTICE file
 * distributed with this work for additional information
 * regarding copyright ownership.  The ASF licenses this file
 * to you under the Apache License, Version 2.0 (the
 * "License"); you may not use this file except in compliance
 * with the License.  You may obtain a copy of the License at
 *
 *   http://www.apache.org/licenses/LICENSE-2.0
 *
 * Unless required by applicable law or agreed to in writing,
 * software distributed under the License is distributed on an
 * "AS IS" BASIS, WITHOUT WARRANTIES OR CONDITIONS OF ANY
 * KIND, either express or implied.  See the License for the
 * specific language governing permissions and limitations
 * under the License.
 */
import React from 'react';
import { action } from '@storybook/addon-actions';
import { withKnobs, boolean, select } from '@storybook/addon-knobs';
import Button from 'src/components/Button';
import Modal from './Modal';
import Tabs, { EditableTabs } from './Tabs';
import AntdPopover from './Popover';
import { Tooltip as AntdTooltip } from './Tooltip';
import { Menu } from '.';
import { Switch as AntdSwitch } from './Switch';
import { Dropdown } from './Dropdown';
import InfoTooltip from './InfoTooltip';
import {
  DatePicker as AntdDatePicker,
  RangePicker as AntdRangePicker,
} from './DatePicker';
<<<<<<< HEAD
import Badge from './Badge';
=======
import ProgressBar from './ProgressBar';
>>>>>>> 327a2817

export default {
  title: 'Common Components',
  decorators: [withKnobs],
};

export const StyledModal = () => (
  <Modal
    disablePrimaryButton={false}
    onHandledPrimaryAction={action('Primary Action')}
    primaryButtonName="Danger"
    primaryButtonType="danger"
    show
    onHide={action('hidden')}
    title="I'm a modal!"
  >
    <div>hi!</div>
  </Modal>
);

export const StyledTabs = () => (
  <Tabs
    defaultActiveKey="1"
    centered={boolean('Center tabs', false)}
    fullWidth={boolean('Full width', true)}
  >
    <Tabs.TabPane
      tab="Tab 1"
      key="1"
      disabled={boolean('Tab 1 Disabled', false)}
    >
      Tab 1 Content!
    </Tabs.TabPane>
    <Tabs.TabPane
      tab="Tab 2"
      key="2"
      disabled={boolean('Tab 2 Disabled', false)}
    >
      Tab 2 Content!
    </Tabs.TabPane>
  </Tabs>
);

export const StyledEditableTabs = () => (
  <EditableTabs
    defaultActiveKey="1"
    centered={boolean('Center tabs', false)}
    fullWidth={boolean('Full width', true)}
  >
    <Tabs.TabPane
      tab="Tab 1"
      key="1"
      disabled={boolean('Tab 1 Disabled', false)}
    >
      Tab 1 Content!
    </Tabs.TabPane>
    <Tabs.TabPane
      tab="Tab 2"
      key="2"
      disabled={boolean('Tab 2 Disabled', false)}
    >
      Tab 2 Content!
    </Tabs.TabPane>
  </EditableTabs>
);

export const TabsWithDropdownMenu = () => (
  <EditableTabs
    defaultActiveKey="1"
    centered={boolean('Center tabs', false)}
    fullWidth={boolean('Full width', true)}
  >
    <Tabs.TabPane
      tab={
        <>
          <Dropdown
            overlay={
              <Menu>
                <Menu.Item key="1">Item 1</Menu.Item>
                <Menu.Item key="2">Item 2</Menu.Item>
              </Menu>
            }
          />
          Tab with dropdown menu
        </>
      }
      key="1"
      disabled={boolean('Tab 1 Disabled', false)}
    >
      Tab 1 Content!
    </Tabs.TabPane>
  </EditableTabs>
);

export const Popover = () => (
  <AntdPopover
    trigger={select('Trigger', ['click', 'hover', 'focus'], 'click')}
    placement={select(
      'Placement',
      [
        'topLeft',
        'top',
        'topRight',
        'leftTop',
        'left',
        'leftBottom',
        'rightTop',
        'right',
        'rightBottom',
        'bottomLeft',
        'bottom',
        'bottomRight',
      ],
      'topLeft',
    )}
    arrowPointAtCenter={boolean('Arrow point at center', false)}
    content={<div>CONTENT</div>}
  >
    <Button>TRIGGER</Button>
  </AntdPopover>
);

export const Tooltip = () => (
  <AntdTooltip
    title="This is a Tooltip"
    trigger={select('Trigger', ['click', 'hover', 'focus'], 'click')}
    placement={select(
      'Placement',
      [
        'topLeft',
        'top',
        'topRight',
        'leftTop',
        'left',
        'leftBottom',
        'rightTop',
        'right',
        'rightBottom',
        'bottomLeft',
        'bottom',
        'bottomRight',
      ],
      'topLeft',
    )}
    arrowPointAtCenter={boolean('Arrow point at center', false)}
  >
    <Button>A button with tooltip</Button>
  </AntdTooltip>
);

export const StyledInfoTooltip = (args: any) => {
  const styles = {
    padding: '100px 0 0 200px',
  };

  return (
    <div style={styles}>
      <InfoTooltip tooltip="This is the text that will display!" {...args} />
    </div>
  );
};

StyledInfoTooltip.args = {
  placement: 'right',
  trigger: 'hover',
};

StyledInfoTooltip.argTypes = {
  placement: {
    name: 'Placement',
    control: {
      type: 'select',
      options: [
        'bottom',
        'left',
        'right',
        'top',
        'topLeft',
        'topRight',
        'bottomLeft',
        'bottomRight',
        'leftTop',
        'leftBottom',
        'rightTop',
        'rightBottom',
      ],
    },
  },

  trigger: {
    name: 'Trigger',
    control: {
      type: 'select',
      options: ['hover', 'click'],
    },
  },
};

export const DatePicker = () => <AntdDatePicker showTime />;
export const DateRangePicker = () => (
  <AntdRangePicker
    format="YYYY-MM-DD hh:mm a"
    showTime={{ format: 'hh:mm a' }}
    use12Hours
  />
);

export const Progress = () => <ProgressBar percent={90} />;
export const ProgressStriped = () => <ProgressBar percent={90} striped />;
export const ProgressSuccess = () => <ProgressBar percent={100} />;

export const Switch = () => (
  <>
    <AntdSwitch defaultChecked />
    <br />
    <AntdSwitch size="small" defaultChecked />
  </>
);

export const BadgeDefault = () => <Badge count={100} />;
export const BadgeColored = () => <Badge color="blue" text="Blue" />;
export const BadgeTextColored = () => (
  <Badge textColor="yellow" color="red" text="yellow" />
);
export const BadgeSuccess = () => <Badge status="success" text="Success" />;
export const BadgeError = () => <Badge status="error" text="Error" />;
export const BadgeSmall = () => <Badge count={100} size="small" />;<|MERGE_RESOLUTION|>--- conflicted
+++ resolved
@@ -32,11 +32,8 @@
   DatePicker as AntdDatePicker,
   RangePicker as AntdRangePicker,
 } from './DatePicker';
-<<<<<<< HEAD
 import Badge from './Badge';
-=======
 import ProgressBar from './ProgressBar';
->>>>>>> 327a2817
 
 export default {
   title: 'Common Components',
