--- conflicted
+++ resolved
@@ -82,11 +82,8 @@
         margin: 0;
         width: 120px;
       }
-<<<<<<< HEAD
+
       &:disabled {
-=======
-      :disabled {
->>>>>>> 3e0681b4
         background-color: ${({ theme }) => theme.colors.grayscale.light2};
         color: ${({ theme }) => theme.colors.grayscale.base};
       }
@@ -106,11 +103,8 @@
           top: ${({ theme }) => theme.gridUnit * 0.75}px;
           width: ${({ theme }) => theme.gridUnit * 0.25}px;
         }
-<<<<<<< HEAD
+
         &:disabled:before {
-=======
-        :disabled:before {
->>>>>>> 3e0681b4
           border-left: 1px solid ${({ theme }) => theme.colors.grayscale.base};
         }
       }
