--- conflicted
+++ resolved
@@ -32,7 +32,6 @@
   Avatar,
   Button,
   Card,
-  Collapse,
   DatePicker,
   Dropdown,
   Empty,
@@ -47,11 +46,9 @@
   Tooltip,
 } from 'antd';
 
-<<<<<<< HEAD
-=======
-export { default as Badge } from 'src/common/components/Badge';
->>>>>>> 38bb6f3f
-export { default as Progress } from 'src/common/components/ProgressBar';
+export { default as Collapse } from './Collapse';
+export { default as Badge } from './Badge';
+export { default as Progress } from './ProgressBar';
 
 export const MenuItem = styled(AntdMenu.Item)`
   > a {
