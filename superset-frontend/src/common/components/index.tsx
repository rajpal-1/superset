/**
 * Licensed to the Apache Software Foundation (ASF) under one
 * or more contributor license agreements.  See the NOTICE file
 * distributed with this work for additional information
 * regarding copyright ownership.  The ASF licenses this file
 * to you under the Apache License, Version 2.0 (the
 * "License"); you may not use this file except in compliance
 * with the License.  You may obtain a copy of the License at
 *
 *   http://www.apache.org/licenses/LICENSE-2.0
 *
 * Unless required by applicable law or agreed to in writing,
 * software distributed under the License is distributed on an
 * "AS IS" BASIS, WITHOUT WARRANTIES OR CONDITIONS OF ANY
 * KIND, either express or implied.  See the License for the
 * specific language governing permissions and limitations
 * under the License.
 */
import React from 'react';
import { styled } from '@superset-ui/core';
import { Dropdown, Menu as AntdMenu, Input as AntdInput, Skeleton } from 'antd';
import { DropDownProps } from 'antd/lib/dropdown';
/*
  Antd is re-exported from here so we can override components with Emotion as needed.

  For documentation, see https://ant.design/components/overview/
 */
export {
  AutoComplete,
  Avatar,
  Card,
  Checkbox,
  Col,
  DatePicker,
  Divider,
  Dropdown,
  Form,
  Empty,
  InputNumber,
  Modal,
  Typography,
  Tree,
  Popover,
  Slider,
  Row,
  Space,
  Select,
  Skeleton,
  Switch,
  Tag,
  Tabs,
  Tooltip,
  Input as AntdInput,
} from 'antd';
export { default as Alert, AlertProps } from 'antd/lib/alert';
export { TreeProps } from 'antd/lib/tree';
export { FormInstance } from 'antd/lib/form';
export { RadioChangeEvent } from 'antd/lib/radio';

<<<<<<< HEAD
=======
export { default as Badge } from './Badge';
export { default as Collapse } from './Collapse';
>>>>>>> 375797f6
export { default as Progress } from './ProgressBar';

export const MenuItem = styled(AntdMenu.Item)`
  > a {
    text-decoration: none;
  }

  &.ant-menu-item {
    height: ${({ theme }) => theme.gridUnit * 7}px;
    line-height: ${({ theme }) => theme.gridUnit * 7}px;
  }

  &.ant-menu-item,
  &.ant-dropdown-menu-item {
    span[role='button'] {
      display: inline-block;
      width: 100%;
    }
    transition-duration: 0s;
  }
`;

export const Menu = Object.assign(AntdMenu, {
  Item: MenuItem,
});

export const Input = styled(AntdInput)`
  &[type='text'],
  &[type='textarea'] {
    border: 1px solid ${({ theme }) => theme.colors.secondary.light3};
    border-radius: ${({ theme }) => theme.borderRadius}px;
  }
`;

export const NoAnimationDropdown = (props: DropDownProps) => (
  <Dropdown
    overlayStyle={{ zIndex: 4000, animationDuration: '0s' }}
    {...props}
  />
);

export const ThinSkeleton = styled(Skeleton)`
  h3 {
    margin: ${({ theme }) => theme.gridUnit}px 0;
  }

  ul {
    margin-bottom: 0;
  }
`;

export { default as Icon } from '@ant-design/icons';<|MERGE_RESOLUTION|>--- conflicted
+++ resolved
@@ -57,11 +57,7 @@
 export { FormInstance } from 'antd/lib/form';
 export { RadioChangeEvent } from 'antd/lib/radio';
 
-<<<<<<< HEAD
-=======
-export { default as Badge } from './Badge';
 export { default as Collapse } from './Collapse';
->>>>>>> 375797f6
 export { default as Progress } from './ProgressBar';
 
 export const MenuItem = styled(AntdMenu.Item)`
