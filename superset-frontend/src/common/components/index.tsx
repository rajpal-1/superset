/**
 * Licensed to the Apache Software Foundation (ASF) under one
 * or more contributor license agreements.  See the NOTICE file
 * distributed with this work for additional information
 * regarding copyright ownership.  The ASF licenses this file
 * to you under the Apache License, Version 2.0 (the
 * "License"); you may not use this file except in compliance
 * with the License.  You may obtain a copy of the License at
 *
 *   http://www.apache.org/licenses/LICENSE-2.0
 *
 * Unless required by applicable law or agreed to in writing,
 * software distributed under the License is distributed on an
 * "AS IS" BASIS, WITHOUT WARRANTIES OR CONDITIONS OF ANY
 * KIND, either express or implied.  See the License for the
 * specific language governing permissions and limitations
 * under the License.
 */
import React from 'react';
import { styled } from '@superset-ui/core';
// eslint-disable-next-line no-restricted-imports
import { Dropdown, Menu as AntdMenu, Input as AntdInput, Skeleton } from 'antd';
import { DropDownProps } from 'antd/lib/dropdown';
/*
  Antd is re-exported from here so we can override components with Emotion as needed.

  For documentation, see https://ant.design/components/overview/
 */
// eslint-disable-next-line no-restricted-imports
export {
  AutoComplete,
  Avatar,
  Button,
  Card,
<<<<<<< HEAD
  Checkbox,
=======
  Col,
>>>>>>> 1a5f61b1
  DatePicker,
  Divider,
  Dropdown,
  Form,
  Empty,
<<<<<<< HEAD
=======
  Input,
  InputNumber,
>>>>>>> 1a5f61b1
  Modal,
  Typography,
  Tree,
  Popover,
  Radio,
  Row,
  Select,
  Skeleton,
  Switch,
  Tabs,
  Tooltip,
} from 'antd';
export { TreeProps } from 'antd/lib/tree';
export { FormInstance } from 'antd/lib/form';

export { default as Collapse } from './Collapse';
export { default as Badge } from './Badge';
export { default as Progress } from './ProgressBar';

export const MenuItem = styled(AntdMenu.Item)`
  > a {
    text-decoration: none;
  }

  &.ant-menu-item {
    height: ${({ theme }) => theme.gridUnit * 7}px;
    line-height: ${({ theme }) => theme.gridUnit * 7}px;
  }

  &.ant-menu-item,
  &.ant-dropdown-menu-item {
    span[role='button'] {
      display: inline-block;
      width: 100%;
    }
    transition-duration: 0s;
  }
`;

export const Menu = Object.assign(AntdMenu, {
  Item: MenuItem,
});

export const Input = styled(AntdInput)`
  &[type='text'],
  &[type='textarea'] {
    border: 1px solid ${({ theme }) => theme.colors.secondary.light3};
    border-radius: ${({ theme }) => theme.borderRadius}px;
  }
`;

export const NoAnimationDropdown = (props: DropDownProps) => (
  <Dropdown
    overlayStyle={{ zIndex: 4000, animationDuration: '0s' }}
    {...props}
  />
);

export const ThinSkeleton = styled(Skeleton)`
  h3 {
    margin: ${({ theme }) => theme.gridUnit}px 0;
  }

  ul {
    margin-bottom: 0;
  }
`;

export { default as Icon } from '@ant-design/icons';<|MERGE_RESOLUTION|>--- conflicted
+++ resolved
@@ -32,21 +32,14 @@
   Avatar,
   Button,
   Card,
-<<<<<<< HEAD
   Checkbox,
-=======
   Col,
->>>>>>> 1a5f61b1
   DatePicker,
   Divider,
   Dropdown,
   Form,
   Empty,
-<<<<<<< HEAD
-=======
-  Input,
   InputNumber,
->>>>>>> 1a5f61b1
   Modal,
   Typography,
   Tree,
