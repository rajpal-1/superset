/**
 * Licensed to the Apache Software Foundation (ASF) under one
 * or more contributor license agreements.  See the NOTICE file
 * distributed with this work for additional information
 * regarding copyright ownership.  The ASF licenses this file
 * to you under the Apache License, Version 2.0 (the
 * "License"); you may not use this file except in compliance
 * with the License.  You may obtain a copy of the License at
 *
 *   http://www.apache.org/licenses/LICENSE-2.0
 *
 * Unless required by applicable law or agreed to in writing,
 * software distributed under the License is distributed on an
 * "AS IS" BASIS, WITHOUT WARRANTIES OR CONDITIONS OF ANY
 * KIND, either express or implied.  See the License for the
 * specific language governing permissions and limitations
 * under the License.
 */
import React from 'react';
import { styled } from '@superset-ui/core';
// eslint-disable-next-line no-restricted-imports
<<<<<<< HEAD
<<<<<<< HEAD
import { Dropdown, Menu as AntdMenu, Input as AntdInput, Skeleton } from 'antd';
=======
import { Menu as AntdMenu, Dropdown, Skeleton } from 'antd';
>>>>>>> 0e64ceb2ad710a2906a65a0e6dfe63fe93b76d57
import { DropDownProps as AntdDropdownProps } from 'antd/lib/dropdown';
=======
import { Dropdown, Menu as AntdMenu, Input as AntdInput, Skeleton } from 'antd';
import { DropDownProps } from 'antd/lib/dropdown';
>>>>>>> 8ecf82de
/*
  Antd is re-exported from here so we can override components with Emotion as needed.

  For documentation, see https://ant.design/components/overview/
 */
// eslint-disable-next-line no-restricted-imports
export {
  AutoComplete,
  Avatar,
  Button,
  Card,
  Checkbox,
  Col,
  DatePicker,
  Divider,
  Dropdown,
  Form,
  Empty,
  InputNumber,
  Modal,
  Typography,
  Tree,
  Popover,
  Radio,
  Row,
  Select,
  Skeleton,
  Switch,
  Tabs,
  Tooltip,
  Input as AntdInput,
} from 'antd';
export { TreeProps } from 'antd/lib/tree';
export { FormInstance } from 'antd/lib/form';

export { default as Collapse } from './Collapse';
export { default as Badge } from './Badge';
export { default as Progress } from './ProgressBar';

export const MenuItem = styled(AntdMenu.Item)`
  > a {
    text-decoration: none;
  }

  &.ant-menu-item {
    height: ${({ theme }) => theme.gridUnit * 7}px;
    line-height: ${({ theme }) => theme.gridUnit * 7}px;
  }

  &.ant-menu-item,
  &.ant-dropdown-menu-item {
    span[role='button'] {
      display: inline-block;
      width: 100%;
    }
    transition-duration: 0s;
  }
`;

export const Menu = Object.assign(AntdMenu, {
  Item: MenuItem,
});

<<<<<<< HEAD
<<<<<<< HEAD
=======
>>>>>>> 8ecf82de
export const Input = styled(AntdInput)`
  &[type='text'],
  &[type='textarea'] {
    border: 1px solid ${({ theme }) => theme.colors.secondary.light3};
    border-radius: ${({ theme }) => theme.borderRadius}px;
  }
`;

<<<<<<< HEAD
=======
>>>>>>> 0e64ceb2ad710a2906a65a0e6dfe63fe93b76d57
export const NoAnimationDropdown = (props: AntdDropdownProps) => (
=======
export const NoAnimationDropdown = (props: DropDownProps) => (
>>>>>>> 8ecf82de
  <Dropdown
    overlayStyle={{ zIndex: 4000, animationDuration: '0s' }}
    {...props}
  />
);

export const ThinSkeleton = styled(Skeleton)`
  h3 {
    margin: ${({ theme }) => theme.gridUnit}px 0;
  }

  ul {
    margin-bottom: 0;
  }
`;

export { default as Icon } from '@ant-design/icons';

export type DropdownProps = AntdDropdownProps;<|MERGE_RESOLUTION|>--- conflicted
+++ resolved
@@ -19,17 +19,8 @@
 import React from 'react';
 import { styled } from '@superset-ui/core';
 // eslint-disable-next-line no-restricted-imports
-<<<<<<< HEAD
-<<<<<<< HEAD
-import { Dropdown, Menu as AntdMenu, Input as AntdInput, Skeleton } from 'antd';
-=======
-import { Menu as AntdMenu, Dropdown, Skeleton } from 'antd';
->>>>>>> 0e64ceb2ad710a2906a65a0e6dfe63fe93b76d57
-import { DropDownProps as AntdDropdownProps } from 'antd/lib/dropdown';
-=======
 import { Dropdown, Menu as AntdMenu, Input as AntdInput, Skeleton } from 'antd';
 import { DropDownProps } from 'antd/lib/dropdown';
->>>>>>> 8ecf82de
 /*
   Antd is re-exported from here so we can override components with Emotion as needed.
 
@@ -93,10 +84,6 @@
   Item: MenuItem,
 });
 
-<<<<<<< HEAD
-<<<<<<< HEAD
-=======
->>>>>>> 8ecf82de
 export const Input = styled(AntdInput)`
   &[type='text'],
   &[type='textarea'] {
@@ -105,13 +92,7 @@
   }
 `;
 
-<<<<<<< HEAD
-=======
->>>>>>> 0e64ceb2ad710a2906a65a0e6dfe63fe93b76d57
-export const NoAnimationDropdown = (props: AntdDropdownProps) => (
-=======
 export const NoAnimationDropdown = (props: DropDownProps) => (
->>>>>>> 8ecf82de
   <Dropdown
     overlayStyle={{ zIndex: 4000, animationDuration: '0s' }}
     {...props}
@@ -128,6 +109,4 @@
   }
 `;
 
-export { default as Icon } from '@ant-design/icons';
-
-export type DropdownProps = AntdDropdownProps;+export { default as Icon } from '@ant-design/icons';