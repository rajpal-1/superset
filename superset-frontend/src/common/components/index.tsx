/**
 * Licensed to the Apache Software Foundation (ASF) under one
 * or more contributor license agreements.  See the NOTICE file
 * distributed with this work for additional information
 * regarding copyright ownership.  The ASF licenses this file
 * to you under the Apache License, Version 2.0 (the
 * "License"); you may not use this file except in compliance
 * with the License.  You may obtain a copy of the License at
 *
 *   http://www.apache.org/licenses/LICENSE-2.0
 *
 * Unless required by applicable law or agreed to in writing,
 * software distributed under the License is distributed on an
 * "AS IS" BASIS, WITHOUT WARRANTIES OR CONDITIONS OF ANY
 * KIND, either express or implied.  See the License for the
 * specific language governing permissions and limitations
 * under the License.
 */
import React from 'react';
import { styled } from '@superset-ui/core';
// eslint-disable-next-line no-restricted-imports
import { Dropdown, Menu as AntdMenu, Input as AntdInput, Skeleton } from 'antd';
import { DropDownProps } from 'antd/lib/dropdown';
/*
  Antd is re-exported from here so we can override components with Emotion as needed.

  For documentation, see https://ant.design/components/overview/
 */
// eslint-disable-next-line no-restricted-imports
export {
  AutoComplete,
  Avatar,
  Button,
  Card,
<<<<<<< HEAD
  Checkbox,
  Collapse,
=======
>>>>>>> 2df519ea
  DatePicker,
  Divider,
  Dropdown,
  Form,
  Empty,
  Modal,
  Typography,
  Tree,
  Popover,
  Radio,
  Select,
  Skeleton,
  Switch,
  Tabs,
  Tooltip,
} from 'antd';
export { TreeProps } from 'antd/lib/tree';
export { FormInstance } from 'antd/lib/form';

export { default as Collapse } from './Collapse';
export { default as Badge } from './Badge';
export { default as Progress } from './ProgressBar';

export const MenuItem = styled(AntdMenu.Item)`
  > a {
    text-decoration: none;
  }

  &.ant-menu-item {
    height: ${({ theme }) => theme.gridUnit * 7}px;
    line-height: ${({ theme }) => theme.gridUnit * 7}px;
  }

  &.ant-menu-item,
  &.ant-dropdown-menu-item {
    span[role='button'] {
      display: inline-block;
      width: 100%;
    }
    transition-duration: 0s;
  }
`;

export const Menu = Object.assign(AntdMenu, {
  Item: MenuItem,
});

export const Input = styled(AntdInput)`
  &[type='text'],
  &[type='textarea'] {
    border: 1px solid ${({ theme }) => theme.colors.secondary.light3};
    border-radius: ${({ theme }) => theme.gridUnit}px;
  }
`;

export const NoAnimationDropdown = (props: DropDownProps) => (
  <Dropdown
    overlayStyle={{ zIndex: 4000, animationDuration: '0s' }}
    {...props}
  />
);

export const ThinSkeleton = styled(Skeleton)`
  h3 {
    margin: ${({ theme }) => theme.gridUnit}px 0;
  }

  ul {
    margin-bottom: 0;
  }
`;

export { default as Icon } from '@ant-design/icons';<|MERGE_RESOLUTION|>--- conflicted
+++ resolved
@@ -32,11 +32,7 @@
   Avatar,
   Button,
   Card,
-<<<<<<< HEAD
   Checkbox,
-  Collapse,
-=======
->>>>>>> 2df519ea
   DatePicker,
   Divider,
   Dropdown,
