--- conflicted
+++ resolved
@@ -23,11 +23,7 @@
   ColumnGroupType,
   TableProps as AntTableProps,
 } from 'antd/es/table';
-<<<<<<< HEAD
-import { t, useTheme } from '@superset-ui/core';
-=======
 import { t, useTheme, logging } from '@superset-ui/core';
->>>>>>> 26af43d4
 import Loading from 'src/components/Loading';
 import styled, { StyledComponent } from '@emotion/styled';
 import InteractiveTableUtils from './utils/InteractiveTableUtils';
