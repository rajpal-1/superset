/**
 * Licensed to the Apache Software Foundation (ASF) under one
 * or more contributor license agreements.  See the NOTICE file
 * distributed with this work for additional information
 * regarding copyright ownership.  The ASF licenses this file
 * to you under the Apache License, Version 2.0 (the
 * "License"); you may not use this file except in compliance
 * with the License.  You may obtain a copy of the License at
 *
 *   http://www.apache.org/licenses/LICENSE-2.0
 *
 * Unless required by applicable law or agreed to in writing,
 * software distributed under the License is distributed on an
 * "AS IS" BASIS, WITHOUT WARRANTIES OR CONDITIONS OF ANY
 * KIND, either express or implied.  See the License for the
 * specific language governing permissions and limitations
 * under the License.
 */
/* eslint no-undef: 'error' */
/* eslint no-param-reassign: ["error", { "props": false }] */
import moment from 'moment';
import { t, SupersetClient } from '@superset-ui/core';
import { getControlsState } from 'src/explore/store';
import { isFeatureEnabled, FeatureFlag } from 'src/featureFlags';
import {
  getAnnotationJsonUrl,
  getExploreUrl,
  getLegacyEndpointType,
  buildV1ChartDataPayload,
  shouldUseLegacyApi,
  getChartDataUri,
} from 'src/explore/exploreUtils';
import {
  requiresQuery,
  ANNOTATION_SOURCE_TYPES,
} from 'src/modules/AnnotationTypes';

import { addDangerToast } from 'src/components/MessageToasts/actions';
import { logEvent } from 'src/logger/actions';
import { Logger, LOG_ACTIONS_LOAD_CHART } from 'src/logger/LogUtils';
import { getClientErrorObject } from 'src/utils/getClientErrorObject';
import { safeStringify } from 'src/utils/safeStringify';
import { allowCrossDomain as domainShardingEnabled } from 'src/utils/hostNamesConfig';
import { updateDataMask } from 'src/dataMask/actions';
import { waitForAsyncData } from 'src/middleware/asyncEvent';

export const CHART_UPDATE_STARTED = 'CHART_UPDATE_STARTED';
export function chartUpdateStarted(queryController, latestQueryFormData, key) {
  return {
    type: CHART_UPDATE_STARTED,
    queryController,
    latestQueryFormData,
    key,
  };
}

export const CHART_UPDATE_SUCCEEDED = 'CHART_UPDATE_SUCCEEDED';
export function chartUpdateSucceeded(queriesResponse, key) {
  return { type: CHART_UPDATE_SUCCEEDED, queriesResponse, key };
}

export const CHART_UPDATE_STOPPED = 'CHART_UPDATE_STOPPED';
export function chartUpdateStopped(key) {
  return { type: CHART_UPDATE_STOPPED, key };
}

export const CHART_UPDATE_FAILED = 'CHART_UPDATE_FAILED';
export function chartUpdateFailed(queriesResponse, key) {
  return { type: CHART_UPDATE_FAILED, queriesResponse, key };
}

export const CHART_RENDERING_FAILED = 'CHART_RENDERING_FAILED';
export function chartRenderingFailed(error, key, stackTrace) {
  return { type: CHART_RENDERING_FAILED, error, key, stackTrace };
}

export const CHART_RENDERING_SUCCEEDED = 'CHART_RENDERING_SUCCEEDED';
export function chartRenderingSucceeded(key) {
  return { type: CHART_RENDERING_SUCCEEDED, key };
}

export const REMOVE_CHART = 'REMOVE_CHART';
export function removeChart(key) {
  return { type: REMOVE_CHART, key };
}

export const ANNOTATION_QUERY_SUCCESS = 'ANNOTATION_QUERY_SUCCESS';
export function annotationQuerySuccess(annotation, queryResponse, key) {
  return { type: ANNOTATION_QUERY_SUCCESS, annotation, queryResponse, key };
}

export const ANNOTATION_QUERY_STARTED = 'ANNOTATION_QUERY_STARTED';
export function annotationQueryStarted(annotation, queryController, key) {
  return { type: ANNOTATION_QUERY_STARTED, annotation, queryController, key };
}

export const ANNOTATION_QUERY_FAILED = 'ANNOTATION_QUERY_FAILED';
export function annotationQueryFailed(annotation, queryResponse, key) {
  return { type: ANNOTATION_QUERY_FAILED, annotation, queryResponse, key };
}

export const DYNAMIC_PLUGIN_CONTROLS_READY = 'DYNAMIC_PLUGIN_CONTROLS_READY';
export const dynamicPluginControlsReady = () => (dispatch, getState) => {
  const state = getState();
  const controlsState = getControlsState(
    state.explore,
    state.explore.form_data,
  );
  dispatch({
    type: DYNAMIC_PLUGIN_CONTROLS_READY,
    key: controlsState.slice_id.value,
    controlsState,
  });
};

const legacyChartDataRequest = async (
  formData,
  resultFormat,
  resultType,
  force,
  method = 'POST',
  requestParams = {},
) => {
  const endpointType = getLegacyEndpointType({ resultFormat, resultType });
  const allowDomainSharding =
    // eslint-disable-next-line camelcase
    domainShardingEnabled && requestParams?.dashboard_id;
  const url = getExploreUrl({
    formData,
    endpointType,
    force,
    allowDomainSharding,
    method,
    requestParams: requestParams.dashboard_id
      ? { dashboard_id: requestParams.dashboard_id }
      : {},
  });
  const querySettings = {
    ...requestParams,
    url,
    postPayload: { form_data: formData },
  };

  const clientMethod =
    'GET' && isFeatureEnabled(FeatureFlag.CLIENT_CACHE)
      ? SupersetClient.get
      : SupersetClient.post;
  return clientMethod(querySettings).then(({ json, response }) =>
    // Make the legacy endpoint return a payload that corresponds to the
    // V1 chart data endpoint response signature.
    ({
      response,
      json: { result: [json] },
    }),
  );
};

const v1ChartDataRequest = async (
  formData,
  resultFormat,
  resultType,
  force,
  requestParams,
  setDataMask,
  ownState,
) => {
  const payload = buildV1ChartDataPayload({
    formData,
    resultType,
    resultFormat,
    force,
    setDataMask,
    ownState,
  });

  // The dashboard id is added to query params for tracking purposes
  const { slice_id: sliceId } = formData;
  const { dashboard_id: dashboardId } = requestParams;

  const qs = {};
  if (sliceId !== undefined) qs.form_data = `{"slice_id":${sliceId}}`;
  if (dashboardId !== undefined) qs.dashboard_id = dashboardId;
  if (force !== false) qs.force = force;

  const allowDomainSharding =
    // eslint-disable-next-line camelcase
    domainShardingEnabled && requestParams?.dashboard_id;
  const url = getChartDataUri({
    path: '/api/v1/chart/data',
    qs,
    allowDomainSharding,
  }).toString();

  const querySettings = {
    ...requestParams,
    url,
    headers: { 'Content-Type': 'application/json' },
    body: JSON.stringify(payload),
  };

  return SupersetClient.post(querySettings);
};

export async function getChartDataRequest({
  formData,
  setDataMask = () => {},
  resultFormat = 'json',
  resultType = 'full',
  force = false,
  method = 'POST',
  requestParams = {},
  ownState = {},
}) {
  let querySettings = {
    ...requestParams,
  };

  if (domainShardingEnabled) {
    querySettings = {
      ...querySettings,
      mode: 'cors',
      credentials: 'include',
    };
  }

  if (shouldUseLegacyApi(formData)) {
    return legacyChartDataRequest(
      formData,
      resultFormat,
      resultType,
      force,
      method,
      querySettings,
    );
  }
  return v1ChartDataRequest(
    formData,
    resultFormat,
    resultType,
    force,
    querySettings,
    setDataMask,
    ownState,
  );
}

export function runAnnotationQuery({
  annotation,
  timeout = 60,
  formData = null,
  key,
  isDashboardRequest = false,
  force = false,
}) {
  return function (dispatch, getState) {
    const sliceKey = key || Object.keys(getState().charts)[0];
    // make a copy of formData, not modifying original formData
    const fd = {
      ...(formData || getState().charts[sliceKey].latestQueryFormData),
    };

    if (!requiresQuery(annotation.sourceType)) {
      return Promise.resolve();
    }

    const granularity = fd.time_grain_sqla || fd.granularity;
    fd.time_grain_sqla = granularity;
    fd.granularity = granularity;
    const overridesKeys = Object.keys(annotation.overrides);
    if (overridesKeys.includes('since') || overridesKeys.includes('until')) {
      annotation.overrides = {
        ...annotation.overrides,
        time_range: null,
      };
    }
    const sliceFormData = Object.keys(annotation.overrides).reduce(
      (d, k) => ({
        ...d,
        [k]: annotation.overrides[k] || fd[k],
      }),
      {},
    );

    if (!isDashboardRequest && fd) {
      const hasExtraFilters = fd.extra_filters && fd.extra_filters.length > 0;
      sliceFormData.extra_filters = hasExtraFilters
        ? fd.extra_filters
        : undefined;
    }

    const isNative = annotation.sourceType === ANNOTATION_SOURCE_TYPES.NATIVE;
    const url = getAnnotationJsonUrl(
      annotation.value,
      sliceFormData,
      isNative,
      force,
    );
    const controller = new AbortController();
    const { signal } = controller;

    dispatch(annotationQueryStarted(annotation, controller, sliceKey));

    return SupersetClient.get({
      url,
      signal,
      timeout: timeout * 1000,
    })
      .then(({ json }) =>
        dispatch(annotationQuerySuccess(annotation, json, sliceKey)),
      )
      .catch(response =>
        getClientErrorObject(response).then(err => {
          if (err.statusText === 'timeout') {
            dispatch(
              annotationQueryFailed(
                annotation,
                { error: 'Query timeout' },
                sliceKey,
              ),
            );
          } else if ((err.error || '').toLowerCase().includes('no data')) {
            dispatch(annotationQuerySuccess(annotation, err, sliceKey));
          } else if (err.statusText !== 'abort') {
            dispatch(annotationQueryFailed(annotation, err, sliceKey));
          }
        }),
      );
  };
}

export const TRIGGER_QUERY = 'TRIGGER_QUERY';
export function triggerQuery(value = true, key) {
  return { type: TRIGGER_QUERY, value, key };
}

// this action is used for forced re-render without fetch data
export const RENDER_TRIGGERED = 'RENDER_TRIGGERED';
export function renderTriggered(value, key) {
  return { type: RENDER_TRIGGERED, value, key };
}

export const UPDATE_QUERY_FORM_DATA = 'UPDATE_QUERY_FORM_DATA';
export function updateQueryFormData(value, key) {
  return { type: UPDATE_QUERY_FORM_DATA, value, key };
}

// in the sql lab -> explore flow, user can inline edit chart title,
// then the chart will be assigned a new slice_id
export const UPDATE_CHART_ID = 'UPDATE_CHART_ID';
export function updateChartId(newId, key = 0) {
  return { type: UPDATE_CHART_ID, newId, key };
}

export const ADD_CHART = 'ADD_CHART';
export function addChart(chart, key) {
  return { type: ADD_CHART, chart, key };
}

export function exploreJSON(
  formData,
  force = false,
  timeout = 60,
  key,
  method,
  dashboardId,
  ownState,
) {
  return async dispatch => {
    const logStart = Logger.getTimestamp();
    const controller = new AbortController();

    const requestParams = {
      signal: controller.signal,
      timeout: timeout * 1000,
    };
    if (dashboardId) requestParams.dashboard_id = dashboardId;

    const setDataMask = dataMask => {
      dispatch(updateDataMask(formData.slice_id, dataMask));
    };
    const chartDataRequest = getChartDataRequest({
      setDataMask,
      formData,
      resultFormat: 'json',
      resultType: 'full',
      force,
      method,
      requestParams,
      ownState,
    });

    dispatch(chartUpdateStarted(controller, formData, key));

    const chartDataRequestCaught = chartDataRequest
      .then(({ response, json }) => {
        if (isFeatureEnabled(FeatureFlag.GLOBAL_ASYNC_QUERIES)) {
          // deal with getChartDataRequest transforming the response data
          const result = 'result' in json ? json.result : json;
          switch (response.status) {
            case 200:
              // Query results returned synchronously, meaning query was already cached.
              return Promise.resolve(result);
            case 202:
              // Query is running asynchronously and we must await the results
              if (shouldUseLegacyApi(formData)) {
                return waitForAsyncData(result[0]);
              }
              return waitForAsyncData(result);
            default:
              throw new Error(
                `Received unexpected response status (${response.status}) while fetching chart data`,
              );
          }
        }

        return json.result;
      })
      .then(queriesResponse => {
        queriesResponse.forEach(resultItem =>
          dispatch(
            logEvent(LOG_ACTIONS_LOAD_CHART, {
              slice_id: key,
              applied_filters: resultItem.applied_filters,
              is_cached: resultItem.is_cached,
              force_refresh: force,
              row_count: resultItem.rowcount,
              datasource: formData.datasource,
              start_offset: logStart,
              ts: new Date().getTime(),
              duration: Logger.getTimestamp() - logStart,
              has_extra_filters:
                formData.extra_filters && formData.extra_filters.length > 0,
              viz_type: formData.viz_type,
              data_age: resultItem.is_cached
                ? moment(new Date()).diff(moment.utc(resultItem.cached_dttm))
                : null,
            }),
          ),
        );
        return dispatch(chartUpdateSucceeded(queriesResponse, key));
      })
      .catch(response => {
        if (isFeatureEnabled(FeatureFlag.GLOBAL_ASYNC_QUERIES)) {
          return dispatch(chartUpdateFailed([response], key));
        }

        const appendErrorLog = (errorDetails, isCached) => {
          dispatch(
            logEvent(LOG_ACTIONS_LOAD_CHART, {
              slice_id: key,
              has_err: true,
              is_cached: isCached,
              error_details: errorDetails,
              datasource: formData.datasource,
              start_offset: logStart,
              ts: new Date().getTime(),
              duration: Logger.getTimestamp() - logStart,
            }),
          );
        };
        if (response.name === 'AbortError') {
          appendErrorLog('abort');
          return dispatch(chartUpdateStopped(key));
        }
        return getClientErrorObject(response).then(parsedResponse => {
          if (response.statusText === 'timeout') {
            appendErrorLog('timeout');
          } else {
            appendErrorLog(parsedResponse.error, parsedResponse.is_cached);
          }
          return dispatch(chartUpdateFailed([parsedResponse], key));
        });
      });

    // only retrieve annotations when calling the legacy API
    const annotationLayers = shouldUseLegacyApi(formData)
      ? formData.annotation_layers || []
      : [];
    const isDashboardRequest = dashboardId > 0;

    return Promise.all([
      chartDataRequestCaught,
      dispatch(triggerQuery(false, key)),
      dispatch(updateQueryFormData(formData, key)),
      ...annotationLayers.map(annotation =>
        dispatch(
          runAnnotationQuery({
            annotation,
            timeout,
            formData,
            key,
            isDashboardRequest,
            force,
          }),
        ),
      ),
    ]);
  };
}

export const GET_SAVED_CHART = 'GET_SAVED_CHART';
export function getSavedChart(
  formData,
  force = false,
  timeout = 60,
  key,
  dashboardId,
  ownState,
) {
  /*
   * Perform a GET request to `/explore_json`.
   *
   * This will return the payload of a saved chart, optionally filtered by
   * ad-hoc or extra filters from dashboards. Eg:
   *
   *  GET  /explore_json?{"chart_id":1}
   *  GET  /explore_json?{"chart_id":1,"extra_filters":"..."}
   *
   */
  return exploreJSON(
    formData,
    force,
    timeout,
    key,
    'GET',
    dashboardId,
    ownState,
  );
}

export const POST_CHART_FORM_DATA = 'POST_CHART_FORM_DATA';
export function postChartFormData(
  formData,
  force = false,
  timeout = 60,
  key,
  dashboardId,
  ownState,
) {
  /*
   * Perform a POST request to `/explore_json`.
   *
   * This will post the form data to the endpoint, returning a new chart.
   *
   */
  return exploreJSON(
    formData,
    force,
    timeout,
    key,
    'POST',
    dashboardId,
    ownState,
  );
}

export function redirectSQLLab(formData) {
  return dispatch => {
    getChartDataRequest({ formData, resultFormat: 'json', resultType: 'query' })
      .then(({ json }) => {
        const redirectUrl = '/superset/sqllab/';
        const payload = {
          datasourceKey: formData.datasource,
          sql: json.result[0].query,
        };
        SupersetClient.postForm(redirectUrl, {
          form_data: safeStringify(payload),
        });
      })
      .catch(() =>
        dispatch(addDangerToast(t('An error occurred while loading the SQL'))),
      );
  };
}

export function refreshChart(chartKey, force, dashboardId) {
  return (dispatch, getState) => {
    const chart = (getState().charts || {})[chartKey];
    const timeout =
      getState().dashboardInfo.common.conf.SUPERSET_WEBSERVER_TIMEOUT;

    if (
      !chart.latestQueryFormData ||
      Object.keys(chart.latestQueryFormData).length === 0
    ) {
      return;
    }
    dispatch(
      postChartFormData(
        chart.latestQueryFormData,
        force,
        timeout,
        chart.id,
        dashboardId,
        getState().dataMask[chart.id]?.ownState,
      ),
    );
  };
}

<<<<<<< HEAD
export const getDatasetSamples = async (datasetId, force) => {
  const endpoint = `/api/v1/dataset/${datasetId}/samples?force=${force}`;
=======
export const getDatasourceSamples = async (
  datasourceType,
  datasourceId,
  force,
  jsonPayload,
) => {
  const endpoint = `/datasource/samples?force=${force}&datasource_type=${datasourceType}&datasource_id=${datasourceId}`;
>>>>>>> 667f4101
  try {
    const response = await SupersetClient.post({ endpoint, jsonPayload });
    return response.json.result;
  } catch (err) {
    const clientError = await getClientErrorObject(err);
    throw new Error(
      clientError.message || clientError.error || t('Sorry, an error occurred'),
      { cause: err },
    );
  }
};<|MERGE_RESOLUTION|>--- conflicted
+++ resolved
@@ -598,10 +598,6 @@
   };
 }
 
-<<<<<<< HEAD
-export const getDatasetSamples = async (datasetId, force) => {
-  const endpoint = `/api/v1/dataset/${datasetId}/samples?force=${force}`;
-=======
 export const getDatasourceSamples = async (
   datasourceType,
   datasourceId,
@@ -609,7 +605,6 @@
   jsonPayload,
 ) => {
   const endpoint = `/datasource/samples?force=${force}&datasource_type=${datasourceType}&datasource_id=${datasourceId}`;
->>>>>>> 667f4101
   try {
     const response = await SupersetClient.post({ endpoint, jsonPayload });
     return response.json.result;
