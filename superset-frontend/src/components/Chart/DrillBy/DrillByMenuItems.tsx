/**
 * Licensed to the Apache Software Foundation (ASF) under one
 * or more contributor license agreements.  See the NOTICE file
 * distributed with this work for additional information
 * regarding copyright ownership.  The ASF licenses this file
 * to you under the Apache License, Version 2.0 (the
 * "License"); you may not use this file except in compliance
 * with the License.  You may obtain a copy of the License at
 *
 *   http://www.apache.org/licenses/LICENSE-2.0
 *
 * Unless required by applicable law or agreed to in writing,
 * software distributed under the License is distributed on an
 * "AS IS" BASIS, WITHOUT WARRANTIES OR CONDITIONS OF ANY
 * KIND, either express or implied.  See the License for the
 * specific language governing permissions and limitations
 * under the License.
 */

import React, {
  ChangeEvent,
  ReactNode,
  useCallback,
  useEffect,
  useMemo,
  useState,
} from 'react';
import { Menu } from 'src/components/Menu';
import {
  BaseFormData,
  Behavior,
  Column,
<<<<<<< HEAD
  Metric,
=======
  ContextMenuFilters,
>>>>>>> b92ace46
  css,
  ensureIsArray,
  getChartMetadataRegistry,
  t,
  useTheme,
} from '@superset-ui/core';
import Icons from 'src/components/Icons';
import { Input } from 'src/components/Input';
import { useToasts } from 'src/components/MessageToasts/withToasts';
import {
  cachedSupersetGet,
  supersetGetCache,
} from 'src/utils/cachedSupersetGet';
import { MenuItemTooltip } from '../DisabledMenuItemTooltip';
import DrillByModal from './DrillByModal';
import { getSubmenuYOffset } from '../utils';
import { MenuItemWithTruncation } from '../MenuItemWithTruncation';
import { Dataset } from '../types';

const MAX_SUBMENU_HEIGHT = 200;
const SHOW_COLUMNS_SEARCH_THRESHOLD = 10;
const SEARCH_INPUT_HEIGHT = 48;

export interface DrillByMenuItemsProps {
  drillByConfig?: ContextMenuFilters['drillBy'];
  formData: BaseFormData & { [key: string]: any };
  contextMenuY?: number;
  submenuIndex?: number;
  onSelection?: (...args: any) => void;
  onClick?: (event: MouseEvent) => void;
  openNewModal?: boolean;
  excludedColumns?: Column[];
}

export const DrillByMenuItems = ({
  drillByConfig,
  formData,
  contextMenuY = 0,
  submenuIndex = 0,
  onSelection = () => {},
  onClick = () => {},
  excludedColumns,
  openNewModal = true,
  ...rest
}: DrillByMenuItemsProps) => {
  const theme = useTheme();
  const { addDangerToast } = useToasts();
  const [searchInput, setSearchInput] = useState('');
  const [dataset, setDataset] = useState<Dataset>();
  const [columns, setColumns] = useState<Column[]>([]);
  const [showModal, setShowModal] = useState(false);
  const [currentColumn, setCurrentColumn] = useState();
  const handleSelection = useCallback(
    (event, column) => {
      onClick(event);
      onSelection(column, drillByConfig);
      setCurrentColumn(column);
      if (openNewModal) {
        setShowModal(true);
      }
    },
    [drillByConfig, onClick, onSelection, openNewModal],
  );
  const closeModal = useCallback(() => {
    setShowModal(false);
  }, []);

  useEffect(() => {
    // Input is displayed only when columns.length > SHOW_COLUMNS_SEARCH_THRESHOLD
    // Reset search input in case Input gets removed
    setSearchInput('');
  }, [columns.length]);

  const hasDrillBy =
    ensureIsArray(drillByConfig?.filters).length &&
    drillByConfig?.groupbyFieldName;

  const handlesDimensionContextMenu = useMemo(
    () =>
      getChartMetadataRegistry()
        .get(formData.viz_type)
        ?.behaviors.find(behavior => behavior === Behavior.DRILL_BY),
    [formData.viz_type],
  );

  useEffect(() => {
    if (handlesDimensionContextMenu && hasDrillBy) {
      const datasetId = formData.datasource.split('__')[0];
      cachedSupersetGet({
        endpoint: `/api/v1/dataset/${datasetId}`,
      })
        .then(({ json: { result } }) => {
          const verbose_map = {};
          result.columns.forEach((column: Column) => {
            verbose_map[column.column_name] =
              column.verbose_name || column.column_name;
          });
          result.metrics.forEach((metric: Metric) => {
            verbose_map[metric.metric_name] =
              metric.verbose_name || metric.metric_name;
          });
          setDataset({ ...result, verbose_map });
          setColumns(
            ensureIsArray(result.columns)
              .filter(column => column.groupby)
              .filter(
                column =>
                  !ensureIsArray(
                    formData[drillByConfig.groupbyFieldName ?? ''],
                  ).includes(column.column_name) &&
                  column.column_name !== formData.x_axis &&
                  ensureIsArray(excludedColumns)?.every(
                    excludedCol =>
                      excludedCol.column_name !== column.column_name,
                  ),
              ),
          );
        })
        .catch(() => {
          supersetGetCache.delete(`/api/v1/dataset/${datasetId}`);
          addDangerToast(t('Failed to load dimensions for drill by'));
        });
    }
  }, [
    addDangerToast,
    excludedColumns,
    formData,
    drillByConfig?.groupbyFieldName,
    handlesDimensionContextMenu,
    hasDrillBy,
  ]);

  const handleInput = useCallback((e: ChangeEvent<HTMLInputElement>) => {
    e.stopPropagation();
    const input = e?.target?.value;
    setSearchInput(input);
  }, []);

  const filteredColumns = useMemo(
    () =>
      columns.filter(column =>
        (column.verbose_name || column.column_name)
          .toLowerCase()
          .includes(searchInput.toLowerCase()),
      ),
    [columns, searchInput],
  );

  const submenuYOffset = useMemo(
    () =>
      getSubmenuYOffset(
        contextMenuY,
        filteredColumns.length || 1,
        submenuIndex,
        MAX_SUBMENU_HEIGHT,
        columns.length > SHOW_COLUMNS_SEARCH_THRESHOLD
          ? SEARCH_INPUT_HEIGHT
          : 0,
      ),
    [contextMenuY, filteredColumns.length, submenuIndex, columns.length],
  );

  let tooltip: ReactNode;

  if (!handlesDimensionContextMenu) {
    tooltip = t('Drill by is not yet supported for this chart type');
  } else if (!hasDrillBy) {
    tooltip = t('Drill by is not available for this data point');
  } else if (columns.length === 0) {
    tooltip = t('No dimensions available for drill by');
  }

  if (!handlesDimensionContextMenu || !hasDrillBy || columns.length === 0) {
    return (
      <Menu.Item key="drill-by-disabled" disabled {...rest}>
        <div>
          {t('Drill by')}
          <MenuItemTooltip title={tooltip} />
        </div>
      </Menu.Item>
    );
  }

  return (
    <>
      <Menu.SubMenu
        title={t('Drill by')}
        key="drill-by-submenu"
        popupClassName="chart-context-submenu"
        popupOffset={[0, submenuYOffset]}
        {...rest}
      >
        <div data-test="drill-by-submenu">
          {columns.length > SHOW_COLUMNS_SEARCH_THRESHOLD && (
            <Input
              prefix={
                <Icons.Search
                  iconSize="l"
                  iconColor={theme.colors.grayscale.light1}
                />
              }
              onChange={handleInput}
              placeholder={t('Search columns')}
              value={searchInput}
              onClick={e => {
                // prevent closing menu when clicking on input
                e.nativeEvent.stopImmediatePropagation();
              }}
              allowClear
              css={css`
                width: auto;
                max-width: 100%;
                margin: ${theme.gridUnit * 2}px ${theme.gridUnit * 3}px;
                box-shadow: none;
              `}
            />
          )}
          {filteredColumns.length ? (
            <div
              css={css`
                max-height: ${MAX_SUBMENU_HEIGHT}px;
                overflow: auto;
              `}
            >
              {filteredColumns.map(column => (
                <MenuItemWithTruncation
                  key={`drill-by-item-${column.column_name}`}
                  tooltipText={column.verbose_name || column.column_name}
                  {...rest}
                  onClick={e => handleSelection(e, column)}
                >
                  {column.verbose_name || column.column_name}
                </MenuItemWithTruncation>
              ))}
            </div>
          ) : (
            <Menu.Item disabled key="no-drill-by-columns-found" {...rest}>
              {t('No columns found')}
            </Menu.Item>
          )}
        </div>
      </Menu.SubMenu>
      {showModal && (
        <DrillByModal
          column={currentColumn}
          drillByConfig={drillByConfig}
          formData={formData}
          onHideModal={closeModal}
          dataset={dataset!}
        />
      )}
    </>
  );
};<|MERGE_RESOLUTION|>--- conflicted
+++ resolved
@@ -30,11 +30,8 @@
   BaseFormData,
   Behavior,
   Column,
-<<<<<<< HEAD
+  ContextMenuFilters,
   Metric,
-=======
-  ContextMenuFilters,
->>>>>>> b92ace46
   css,
   ensureIsArray,
   getChartMetadataRegistry,
