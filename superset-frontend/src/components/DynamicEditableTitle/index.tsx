--- conflicted
+++ resolved
@@ -113,14 +113,7 @@
   // then we can measure the width of that span to resize the input element
   useLayoutEffect(() => {
     if (sizerRef?.current) {
-<<<<<<< HEAD
-      sizerRef.current.textContent = (currentTitle || placeholder).replace(
-        /\s/g,
-        '&nbsp;',
-      );
-=======
       sizerRef.current.textContent = currentTitle || placeholder;
->>>>>>> d2adc858
     }
   }, [currentTitle, placeholder, sizerRef]);
 
