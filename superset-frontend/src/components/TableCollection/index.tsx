--- conflicted
+++ resolved
@@ -171,24 +171,6 @@
       }
     }
 
-<<<<<<< HEAD
-  .table-cell {
-    text-overflow: ellipsis;
-    overflow: hidden;
-    max-width: 320px;
-    line-height: 1;
-    vertical-align: middle;
-    &:first-of-type {
-      padding-left: ${({ theme }) => theme.gridUnit * 4}px;
-    }
-    &__wrap {
-      white-space: normal;
-    }
-    &__nowrap {
-      white-space: nowrap;
-    }
-  }
-=======
     .table-cell {
       font-feature-settings: 'tnum' 1;
       text-overflow: ellipsis;
@@ -206,7 +188,6 @@
         white-space: nowrap;
       }
     }
->>>>>>> 16654034
 
     @keyframes loading-shimmer {
       40% {
