--- conflicted
+++ resolved
@@ -44,35 +44,8 @@
   };
 
   render() {
-    if (this.props.showTooltip) {
-      return (
-        <TooltipWrapper
-          label="fave-unfave"
-          tooltip={t('Click to favorite/unfavorite')}
-        >
-          <a href="#" onClick={this.onClick} className="fave-unfave-icon">
-            <Icon
-              name={
-                this.props.isStarred
-                  ? 'favorite-selected'
-                  : 'favorite-unselected'
-              }
-            />
-          </a>
-        </TooltipWrapper>
-      );
-    }
-
-    return (
-<<<<<<< HEAD
-      <StyledLink
-        href="#"
-        onClick={this.onClick.bind(this)}
-        className="fave-unfave-icon"
-      >
-=======
-      <a href="#" onClick={this.onClick} className="fave-unfave-icon">
->>>>>>> 51fec1ab
+    const content = (
+      <StyledLink href="#" onClick={this.onClick} className="fave-unfave-icon">
         <Icon
           name={
             this.props.isStarred ? 'favorite-selected' : 'favorite-unselected'
@@ -80,5 +53,18 @@
         />
       </StyledLink>
     );
+
+    if (this.props.showTooltip) {
+      return (
+        <TooltipWrapper
+          label="fave-unfave"
+          tooltip={t('Click to favorite/unfavorite')}
+        >
+          {content}
+        </TooltipWrapper>
+      );
+    }
+
+    return content;
   }
 }