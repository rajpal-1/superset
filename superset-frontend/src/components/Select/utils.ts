--- conflicted
+++ resolved
@@ -62,14 +62,6 @@
 
 export function hasOption(search: string, options: AntdOptionsType) {
   const searchOption = search.trim().toLowerCase();
-<<<<<<< HEAD
-  return options.find(
-    opt =>
-      String(opt.value).toLowerCase().includes(searchOption) ||
-      (typeof opt.label === 'string' &&
-        opt.label.toLowerCase().includes(searchOption)),
-  );
-=======
   return options.find(opt => {
     const { label, value } = opt;
     const labelText = String(label);
@@ -79,5 +71,4 @@
       labelText.toLowerCase().includes(searchOption)
     );
   });
->>>>>>> 970d7627
 }