/**
 * Licensed to the Apache Software Foundation (ASF) under one
 * or more contributor license agreements.  See the NOTICE file
 * distributed with this work for additional information
 * regarding copyright ownership.  The ASF licenses this file
 * to you under the Apache License, Version 2.0 (the
 * "License"); you may not use this file except in compliance
 * with the License.  You may obtain a copy of the License at
 *
 *   http://www.apache.org/licenses/LICENSE-2.0
 *
 * Unless required by applicable law or agreed to in writing,
 * software distributed under the License is distributed on an
 * "AS IS" BASIS, WITHOUT WARRANTIES OR CONDITIONS OF ANY
 * KIND, either express or implied.  See the License for the
 * specific language governing permissions and limitations
 * under the License.
 */
import React, {
  forwardRef,
  ReactElement,
  ReactNode,
  RefObject,
  UIEvent,
  useEffect,
  useMemo,
  useState,
  useRef,
  useCallback,
  useImperativeHandle,
} from 'react';
import { ensureIsArray, styled, t } from '@superset-ui/core';
import AntdSelect, {
  SelectProps as AntdSelectProps,
  SelectValue as AntdSelectValue,
  LabeledValue as AntdLabeledValue,
} from 'antd/lib/select';
import { DownOutlined, SearchOutlined } from '@ant-design/icons';
import { Spin } from 'antd';
import debounce from 'lodash/debounce';
import { isEqual } from 'lodash';
import Icons from 'src/components/Icons';
import { getClientErrorObject } from 'src/utils/getClientErrorObject';
import { SLOW_DEBOUNCE } from 'src/constants';
import { rankedSearchCompare } from 'src/utils/rankedSearchCompare';
import { getValue, hasOption, isLabeledValue } from './utils';
import EditableTag, { CustomTagProps } from './EditableTag';

const { Option } = AntdSelect;

type AntdSelectAllProps = AntdSelectProps<AntdSelectValue>;

type PickedSelectProps = Pick<
  AntdSelectAllProps,
  | 'allowClear'
  | 'autoFocus'
  | 'disabled'
  | 'filterOption'
  | 'loading'
  | 'notFoundContent'
  | 'onChange'
  | 'onClear'
  | 'onFocus'
  | 'onBlur'
  | 'onDropdownVisibleChange'
  | 'placeholder'
  | 'showSearch'
  | 'tokenSeparators'
  | 'value'
  | 'getPopupContainer'
>;

export type OptionsType = Exclude<AntdSelectAllProps['options'], undefined>;

export type OptionsTypePage = {
  data: OptionsType;
  totalCount: number;
};

export type OptionsPagePromise = (
  search: string,
  page: number,
  pageSize: number,
) => Promise<OptionsTypePage>;

export type AsyncSelectRef = HTMLInputElement & { clearCache: () => void };

export interface AsyncSelectProps extends PickedSelectProps {
  /**
   * It enables the user to create new options.
   * Can be used with standard or async select types.
   * Can be used with any mode, single or multiple.
   * False by default.
   * */
  allowNewOptions?: boolean;
  /**
   * It adds the aria-label tag for accessibility standards.
   * Must be plain English and localized.
   */
  ariaLabel: string;
  /**
   * It adds a header on top of the Select.
   * Can be any ReactNode.
   */
  header?: ReactNode;
  /**
   * It fires a request against the server after
   * the first interaction and not on render.
   * Works in async mode only (See the options property).
   * True by default.
   */
  lazyLoading?: boolean;
  /**
   * It defines whether the Select should allow for the
   * selection of multiple options or single.
   * Single by default.
   */
  mode?: 'single' | 'multiple';
  /**
   * Deprecated.
   * Prefer ariaLabel instead.
   */
  name?: string; // discourage usage
  /**
   * It allows to define which properties of the option object
   * should be looked for when searching.
   * By default label and value.
   */
  optionFilterProps?: string[];
  /**
   * It defines the options of the Select.
   * The options are async, a promise that returns
   * an array of options.
   */
  options: OptionsPagePromise;
  /**
   * It defines how many results should be included
   * in the query response.
   * Works in async mode only (See the options property).
   */
  pageSize?: number;
  /**
   * It shows a stop-outlined icon at the far right of a selected
   * option instead of the default checkmark.
   * Useful to better indicate to the user that by clicking on a selected
   * option it will be de-selected.
   * False by default.
   */
  invertSelection?: boolean;
  /**
   * It fires a request against the server only after
   * searching.
   * Works in async mode only (See the options property).
   * Undefined by default.
   */
  fetchOnlyOnSearch?: boolean;
  /**
   * It provides a callback function when an error
   * is generated after a request is fired.
   * Works in async mode only (See the options property).
   */
  onError?: (error: string) => void;
  /**
   * Customize how filtered options are sorted while users search.
   * Will not apply to predefined `options` array when users are not searching.
   */
  sortComparator?: typeof DEFAULT_SORT_COMPARATOR;
  /**
   * Allows the values of a select to be edited after being entered.
   */
  editable?: boolean;
}

const StyledContainer = styled.div`
  display: flex;
  flex-direction: column;
  width: 100%;
`;

const StyledSelect = styled(AntdSelect)`
  ${({ theme }) => `
    && .ant-select-selector {
      border-radius: ${theme.gridUnit}px;
    }
    // Open the dropdown when clicking on the suffix
    // This is fixed in version 4.16
    .ant-select-arrow .anticon:not(.ant-select-suffix) {
      pointer-events: none;
    }
  `}
`;

const StyledStopOutlined = styled(Icons.StopOutlined)`
  vertical-align: 0;
`;

const StyledCheckOutlined = styled(Icons.CheckOutlined)`
  vertical-align: 0;
`;

const StyledError = styled.div`
  ${({ theme }) => `
    display: flex;
    justify-content: center;
    align-items: flex-start;
    width: 100%;
    padding: ${theme.gridUnit * 2}px;
    color: ${theme.colors.error.base};
    & svg {
      margin-right: ${theme.gridUnit * 2}px;
    }
  `}
`;

const StyledErrorMessage = styled.div`
  overflow: hidden;
  text-overflow: ellipsis;
`;

const StyledSpin = styled(Spin)`
  margin-top: ${({ theme }) => -theme.gridUnit}px;
`;

const StyledLoadingText = styled.div`
  ${({ theme }) => `
    margin-left: ${theme.gridUnit * 3}px;
    line-height: ${theme.gridUnit * 8}px;
    color: ${theme.colors.grayscale.light1};
  `}
`;

const MAX_TAG_COUNT = 4;
const TOKEN_SEPARATORS = [',', '\n', '\t', ';'];
const DEFAULT_PAGE_SIZE = 100;
const EMPTY_OPTIONS: OptionsType = [];

const Error = ({ error }: { error: string }) => (
  <StyledError>
    <Icons.ErrorSolid /> <StyledErrorMessage>{error}</StyledErrorMessage>
  </StyledError>
);

export const DEFAULT_SORT_COMPARATOR = (
  a: AntdLabeledValue,
  b: AntdLabeledValue,
  search?: string,
) => {
  let aText: string | undefined;
  let bText: string | undefined;
  if (typeof a.label === 'string' && typeof b.label === 'string') {
    aText = a.label;
    bText = b.label;
  } else if (typeof a.value === 'string' && typeof b.value === 'string') {
    aText = a.value;
    bText = b.value;
  }
  // sort selected options first
  if (typeof aText === 'string' && typeof bText === 'string') {
    if (search) {
      return rankedSearchCompare(aText, bText, search);
    }
    return aText.localeCompare(bText);
  }
  return (a.value as number) - (b.value as number);
};

/**
 * It creates a comparator to check for a specific property.
 * Can be used with string and number property values.
 * */
export const propertyComparator =
  (property: string) => (a: AntdLabeledValue, b: AntdLabeledValue) => {
    if (typeof a[property] === 'string' && typeof b[property] === 'string') {
      return a[property].localeCompare(b[property]);
    }
    return (a[property] as number) - (b[property] as number);
  };

const getQueryCacheKey = (value: string, page: number, pageSize: number) =>
  `${value};${page};${pageSize}`;

/**
 * This component is a customized version of the Antdesign 4.X Select component
 * https://ant.design/components/select/.
 * The aim of the component was to combine all the instances of select components throughout the
 * project under one and to remove the react-select component entirely.
 * This Select component provides an API that is tested against all the different use cases of Superset.
 * It limits and overrides the existing Antdesign API in order to keep their usage to the minimum
 * and to enforce simplification and standardization.
 * It is divided into two macro categories, Static and Async.
 * The Static type accepts a static array of options.
 * The Async type accepts a promise that will return the options.
 * Each of the categories come with different abilities. For a comprehensive guide please refer to
 * the storybook in src/components/Select/Select.stories.tsx.
 */
<<<<<<< HEAD
const AsyncSelect = (
  {
    allowClear,
    allowNewOptions = false,
    ariaLabel,
    editable,
    fetchOnlyOnSearch,
    filterOption = true,
    header = null,
    invertSelection = false,
    lazyLoading = true,
    loading,
    mode = 'single',
    name,
    notFoundContent,
    onError,
    onChange,
    onClear,
    onDropdownVisibleChange,
    optionFilterProps = ['label', 'value'],
    options,
    pageSize = DEFAULT_PAGE_SIZE,
    placeholder = t('Select ...'),
    showSearch = true,
    sortComparator = DEFAULT_SORT_COMPARATOR,
    tokenSeparators,
    value,
    getPopupContainer,
    ...props
  }: AsyncSelectProps,
  ref: RefObject<AsyncSelectRef>,
) => {
  const isSingleMode = mode === 'single';
  const [selectValue, setSelectValue] = useState(value);
  const [inputValue, setInputValue] = useState('');
  const [isLoading, setIsLoading] = useState(loading);
  const [error, setError] = useState('');
  const [isDropdownVisible, setIsDropdownVisible] = useState(false);
  const [page, setPage] = useState(0);
  const [totalCount, setTotalCount] = useState(0);
  const [loadingEnabled, setLoadingEnabled] = useState(!lazyLoading);
  const [allValuesLoaded, setAllValuesLoaded] = useState(false);
  const fetchedQueries = useRef(new Map<string, number>());
  const mappedMode = isSingleMode
    ? undefined
    : allowNewOptions
    ? 'tags'
    : 'multiple';
  const allowFetch = !fetchOnlyOnSearch || inputValue;

  const sortSelectedFirst = useCallback(
    (a: AntdLabeledValue, b: AntdLabeledValue) =>
      selectValue && a.value !== undefined && b.value !== undefined
        ? Number(hasOption(b.value, selectValue)) -
          Number(hasOption(a.value, selectValue))
        : 0,
    [selectValue],
  );
  const sortComparatorWithSearch = useCallback(
    (a: AntdLabeledValue, b: AntdLabeledValue) =>
      sortSelectedFirst(a, b) || sortComparator(a, b, inputValue),
    [inputValue, sortComparator, sortSelectedFirst],
  );
  const sortComparatorForNoSearch = useCallback(
    (a: AntdLabeledValue, b: AntdLabeledValue) =>
      sortSelectedFirst(a, b) ||
      // Only apply the custom sorter in async mode because we should
      // preserve the options order as much as possible.
      sortComparator(a, b, ''),
    [sortComparator, sortSelectedFirst],
  );

  const initialOptions = useMemo(
    () => (options && Array.isArray(options) ? options.slice() : EMPTY_OPTIONS),
    [options],
  );
  const initialOptionsSorted = useMemo(
    () => initialOptions.slice().sort(sortComparatorForNoSearch),
    [initialOptions, sortComparatorForNoSearch],
  );

  const [selectOptions, setSelectOptions] =
    useState<OptionsType>(initialOptionsSorted);

  // add selected values to options list if they are not in it
  const fullSelectOptions = useMemo(() => {
    const missingValues: OptionsType = ensureIsArray(selectValue)
      .filter(opt => !hasOption(getValue(opt), selectOptions))
      .map(opt =>
        isLabeledValue(opt) ? opt : { value: opt, label: String(opt) },
      );
    return missingValues.length > 0
      ? missingValues.concat(selectOptions)
      : selectOptions;
  }, [selectOptions, selectValue]);

  const hasCustomLabels = fullSelectOptions.some(opt => !!opt?.customLabel);

  const handleOnSelect = (
    selectedItem: string | number | AntdLabeledValue | undefined,
  ) => {
    if (isSingleMode) {
      setSelectValue(selectedItem);
    } else {
      setSelectValue(previousState => {
        const array = ensureIsArray(previousState);
        const value = getValue(selectedItem);
        // Tokenized values can contain duplicated values
        if (!hasOption(value, array)) {
          const result = [...array, selectedItem];
          return isLabeledValue(selectedItem)
            ? (result as AntdLabeledValue[])
            : (result as (string | number)[]);
        }
        return previousState;
      });
    }
    setInputValue('');
  };

  const handleOnDeselect = (
    value: string | number | AntdLabeledValue | undefined,
=======
const AsyncSelect = forwardRef(
  (
    {
      allowClear,
      allowNewOptions = false,
      ariaLabel,
      fetchOnlyOnSearch,
      filterOption = true,
      header = null,
      invertSelection = false,
      lazyLoading = true,
      loading,
      mode = 'single',
      name,
      notFoundContent,
      onError,
      onChange,
      onClear,
      onDropdownVisibleChange,
      optionFilterProps = ['label', 'value'],
      options,
      pageSize = DEFAULT_PAGE_SIZE,
      placeholder = t('Select ...'),
      showSearch = true,
      sortComparator = DEFAULT_SORT_COMPARATOR,
      tokenSeparators,
      value,
      getPopupContainer,
      ...props
    }: AsyncSelectProps,
    ref: RefObject<AsyncSelectRef>,
>>>>>>> 0042ade6
  ) => {
    const isSingleMode = mode === 'single';
    const [selectValue, setSelectValue] = useState(value);
    const [inputValue, setInputValue] = useState('');
    const [isLoading, setIsLoading] = useState(loading);
    const [error, setError] = useState('');
    const [isDropdownVisible, setIsDropdownVisible] = useState(false);
    const [page, setPage] = useState(0);
    const [totalCount, setTotalCount] = useState(0);
    const [loadingEnabled, setLoadingEnabled] = useState(!lazyLoading);
    const [allValuesLoaded, setAllValuesLoaded] = useState(false);
    const fetchedQueries = useRef(new Map<string, number>());
    const mappedMode = isSingleMode
      ? undefined
      : allowNewOptions
      ? 'tags'
      : 'multiple';
    const allowFetch = !fetchOnlyOnSearch || inputValue;

    const sortSelectedFirst = useCallback(
      (a: AntdLabeledValue, b: AntdLabeledValue) =>
        selectValue && a.value !== undefined && b.value !== undefined
          ? Number(hasOption(b.value, selectValue)) -
            Number(hasOption(a.value, selectValue))
          : 0,
      [selectValue],
    );
    const sortComparatorWithSearch = useCallback(
      (a: AntdLabeledValue, b: AntdLabeledValue) =>
        sortSelectedFirst(a, b) || sortComparator(a, b, inputValue),
      [inputValue, sortComparator, sortSelectedFirst],
    );
    const sortComparatorForNoSearch = useCallback(
      (a: AntdLabeledValue, b: AntdLabeledValue) =>
        sortSelectedFirst(a, b) ||
        // Only apply the custom sorter in async mode because we should
        // preserve the options order as much as possible.
        sortComparator(a, b, ''),
      [sortComparator, sortSelectedFirst],
    );

    const initialOptions = useMemo(
      () =>
        options && Array.isArray(options) ? options.slice() : EMPTY_OPTIONS,
      [options],
    );
    const initialOptionsSorted = useMemo(
      () => initialOptions.slice().sort(sortComparatorForNoSearch),
      [initialOptions, sortComparatorForNoSearch],
    );

    const [selectOptions, setSelectOptions] =
      useState<OptionsType>(initialOptionsSorted);

    // add selected values to options list if they are not in it
    const fullSelectOptions = useMemo(() => {
      const missingValues: OptionsType = ensureIsArray(selectValue)
        .filter(opt => !hasOption(getValue(opt), selectOptions))
        .map(opt =>
          isLabeledValue(opt) ? opt : { value: opt, label: String(opt) },
        );
      return missingValues.length > 0
        ? missingValues.concat(selectOptions)
        : selectOptions;
    }, [selectOptions, selectValue]);

    const hasCustomLabels = fullSelectOptions.some(opt => !!opt?.customLabel);

    const handleOnSelect = (
      selectedItem: string | number | AntdLabeledValue | undefined,
    ) => {
      if (isSingleMode) {
        setSelectValue(selectedItem);
      } else {
        setSelectValue(previousState => {
          const array = ensureIsArray(previousState);
          const value = getValue(selectedItem);
          // Tokenized values can contain duplicated values
          if (!hasOption(value, array)) {
            const result = [...array, selectedItem];
            return isLabeledValue(selectedItem)
              ? (result as AntdLabeledValue[])
              : (result as (string | number)[]);
          }
          return previousState;
        });
      }
      setInputValue('');
    };

    const handleOnDeselect = (
      value: string | number | AntdLabeledValue | undefined,
    ) => {
      if (Array.isArray(selectValue)) {
        if (isLabeledValue(value)) {
          const array = selectValue as AntdLabeledValue[];
          setSelectValue(
            array.filter(element => element.value !== value.value),
          );
        } else {
          const array = selectValue as (string | number)[];
          setSelectValue(array.filter(element => element !== value));
        }
      }
      setInputValue('');
    };

    const internalOnError = useCallback(
      (response: Response) =>
        getClientErrorObject(response).then(e => {
          const { error } = e;
          setError(error);

          if (onError) {
            onError(error);
          }
        }),
      [onError],
    );

    const mergeData = useCallback(
      (data: OptionsType) => {
        let mergedData: OptionsType = [];
        if (data && Array.isArray(data) && data.length) {
          // unique option values should always be case sensitive so don't lowercase
          const dataValues = new Set(data.map(opt => opt.value));
          // merges with existing and creates unique options
          setSelectOptions(prevOptions => {
            mergedData = prevOptions
              .filter(previousOption => !dataValues.has(previousOption.value))
              .concat(data)
              .sort(sortComparatorForNoSearch);
            return mergedData;
          });
        }
        return mergedData;
      },
      [sortComparatorForNoSearch],
    );

    const fetchPage = useMemo(
      () => (search: string, page: number) => {
        setPage(page);
        if (allValuesLoaded) {
          setIsLoading(false);
          return;
        }
        const key = getQueryCacheKey(search, page, pageSize);
        const cachedCount = fetchedQueries.current.get(key);
        if (cachedCount !== undefined) {
          setTotalCount(cachedCount);
          setIsLoading(false);
          return;
        }
        setIsLoading(true);
        const fetchOptions = options as OptionsPagePromise;
        fetchOptions(search, page, pageSize)
          .then(({ data, totalCount }: OptionsTypePage) => {
            const mergedData = mergeData(data);
            fetchedQueries.current.set(key, totalCount);
            setTotalCount(totalCount);
            if (
              !fetchOnlyOnSearch &&
              value === '' &&
              mergedData.length >= totalCount
            ) {
              setAllValuesLoaded(true);
            }
          })
          .catch(internalOnError)
          .finally(() => {
            setIsLoading(false);
          });
      },
      [
        allValuesLoaded,
        fetchOnlyOnSearch,
        mergeData,
        internalOnError,
        options,
        pageSize,
        value,
      ],
    );

    const debouncedFetchPage = useMemo(
      () => debounce(fetchPage, SLOW_DEBOUNCE),
      [fetchPage],
    );

    const handleOnSearch = (search: string) => {
      const searchValue = search.trim();
      if (allowNewOptions && isSingleMode) {
        const newOption = searchValue &&
          !hasOption(searchValue, fullSelectOptions, true) && {
            label: searchValue,
            value: searchValue,
            isNewOption: true,
          };
        const cleanSelectOptions = fullSelectOptions.filter(
          opt => !opt.isNewOption || hasOption(opt.value, selectValue),
        );
        const newOptions = newOption
          ? [newOption, ...cleanSelectOptions]
          : cleanSelectOptions;
        setSelectOptions(newOptions);
      }
      if (
        !allValuesLoaded &&
        loadingEnabled &&
        !fetchedQueries.current.has(getQueryCacheKey(searchValue, 0, pageSize))
      ) {
        // if fetch only on search but search value is empty, then should not be
        // in loading state
        setIsLoading(!(fetchOnlyOnSearch && !searchValue));
      }
      setInputValue(search);
    };

    const handlePagination = (e: UIEvent<HTMLElement>) => {
      const vScroll = e.currentTarget;
      const thresholdReached =
        vScroll.scrollTop > (vScroll.scrollHeight - vScroll.offsetHeight) * 0.7;
      const hasMoreData = page * pageSize + pageSize < totalCount;

      if (!isLoading && hasMoreData && thresholdReached) {
        const newPage = page + 1;
        fetchPage(inputValue, newPage);
      }
    };

    const handleFilterOption = (search: string, option: AntdLabeledValue) => {
      if (typeof filterOption === 'function') {
        return filterOption(search, option);
      }

      if (filterOption) {
        const searchValue = search.trim().toLowerCase();
        if (optionFilterProps && optionFilterProps.length) {
          return optionFilterProps.some(prop => {
            const optionProp = option?.[prop]
              ? String(option[prop]).trim().toLowerCase()
              : '';
            return optionProp.includes(searchValue);
          });
        }
      }

      return false;
    };

    const handleOnDropdownVisibleChange = (isDropdownVisible: boolean) => {
      setIsDropdownVisible(isDropdownVisible);

      // loading is enabled when dropdown is open,
      // disabled when dropdown is closed
      if (loadingEnabled !== isDropdownVisible) {
        setLoadingEnabled(isDropdownVisible);
      }
      // when closing dropdown, always reset loading state
      if (!isDropdownVisible && isLoading) {
        // delay is for the animation of closing the dropdown
        // so the dropdown doesn't flash between "Loading..." and "No data"
        // before closing.
        setTimeout(() => {
          setIsLoading(false);
        }, 250);
      }
      // if no search input value, force sort options because it won't be sorted by
      // `filterSort`.
      if (isDropdownVisible && !inputValue && selectOptions.length > 1) {
        const sortedOptions = selectOptions
          .slice()
          .sort(sortComparatorForNoSearch);
        if (!isEqual(sortedOptions, selectOptions)) {
          setSelectOptions(sortedOptions);
        }
      }

      if (onDropdownVisibleChange) {
        onDropdownVisibleChange(isDropdownVisible);
      }
    };

    const dropdownRender = (
      originNode: ReactElement & { ref?: RefObject<HTMLElement> },
    ) => {
      if (!isDropdownVisible) {
        originNode.ref?.current?.scrollTo({ top: 0 });
      }
      if (isLoading && fullSelectOptions.length === 0) {
        return <StyledLoadingText>{t('Loading...')}</StyledLoadingText>;
      }
      return error ? <Error error={error} /> : originNode;
    };

    // use a function instead of component since every rerender of the
    // Select component will create a new component
    const getSuffixIcon = () => {
      if (isLoading) {
        return <StyledSpin size="small" />;
      }
      if (showSearch && isDropdownVisible) {
        return <SearchOutlined />;
      }
      return <DownOutlined />;
    };

    const handleClear = () => {
      setSelectValue(undefined);
      if (onClear) {
        onClear();
      }
    };

    useEffect(() => {
      // when `options` list is updated from component prop, reset states
      fetchedQueries.current.clear();
      setAllValuesLoaded(false);
      setSelectOptions(initialOptions);
    }, [initialOptions]);

    useEffect(() => {
      setSelectValue(value);
    }, [value]);

    // Stop the invocation of the debounced function after unmounting
    useEffect(
      () => () => {
        debouncedFetchPage.cancel();
      },
      [debouncedFetchPage],
    );

    useEffect(() => {
      if (loadingEnabled && allowFetch) {
        // trigger fetch every time inputValue changes
        if (inputValue) {
          debouncedFetchPage(inputValue, 0);
        } else {
          fetchPage('', 0);
        }
      }
    }, [loadingEnabled, fetchPage, allowFetch, inputValue, debouncedFetchPage]);

    useEffect(() => {
      if (loading !== undefined && loading !== isLoading) {
        setIsLoading(loading);
      }
    }, [isLoading, loading]);

<<<<<<< HEAD
  useEffect(() => {
    if (loading !== undefined && loading !== isLoading) {
      setIsLoading(loading);
    }
  }, [isLoading, loading]);

  const clearCache = () => fetchedQueries.current.clear();

  useImperativeHandle(
    ref,
    () => ({
      ...(ref.current as HTMLInputElement),
      clearCache,
    }),
    [ref],
  );

  const tagRender = (props: CustomTagProps) => (
    <EditableTag
      selectValue={selectValue}
      setSelectValue={setSelectValue}
      selectOptions={selectOptions}
      onChange={onChange}
      {...props}
    />
  );

  const tagRenderProps =
    editable && allowNewOptions
      ? {
          tagRender,
        }
      : {};

  return (
    <StyledContainer>
      {header}
      <StyledSelect
        allowClear={!isLoading && allowClear}
        aria-label={ariaLabel || name}
        dropdownRender={dropdownRender}
        filterOption={handleFilterOption}
        filterSort={sortComparatorWithSearch}
        getPopupContainer={
          getPopupContainer || (triggerNode => triggerNode.parentNode)
        }
        labelInValue
        maxTagCount={MAX_TAG_COUNT}
        mode={mappedMode}
        notFoundContent={isLoading ? t('Loading...') : notFoundContent}
        onDeselect={handleOnDeselect}
        onDropdownVisibleChange={handleOnDropdownVisibleChange}
        onPopupScroll={handlePagination}
        onSearch={showSearch ? handleOnSearch : undefined}
        onSelect={handleOnSelect}
        onClear={handleClear}
        onChange={onChange}
        options={hasCustomLabels ? undefined : fullSelectOptions}
        placeholder={placeholder}
        showSearch={showSearch}
        showArrow
        tokenSeparators={tokenSeparators || TOKEN_SEPARATORS}
        value={selectValue}
        suffixIcon={getSuffixIcon()}
        menuItemSelectedIcon={
          invertSelection ? (
            <StyledStopOutlined iconSize="m" />
          ) : (
            <StyledCheckOutlined iconSize="m" />
          )
        }
        ref={ref}
        {...tagRenderProps}
        {...props}
      >
        {hasCustomLabels &&
          fullSelectOptions.map(opt => {
            const isOptObject = typeof opt === 'object';
            const label = isOptObject ? opt?.label || opt.value : opt;
            const value = isOptObject ? opt.value : opt;
            const { customLabel, ...optProps } = opt;
            return (
              <Option {...optProps} key={value} label={label} value={value}>
                {isOptObject && customLabel ? customLabel : label}
              </Option>
            );
          })}
      </StyledSelect>
    </StyledContainer>
  );
};
=======
    const clearCache = () => fetchedQueries.current.clear();

    useImperativeHandle(
      ref,
      () => ({
        ...(ref.current as HTMLInputElement),
        clearCache,
      }),
      [ref],
    );

    return (
      <StyledContainer>
        {header}
        <StyledSelect
          allowClear={!isLoading && allowClear}
          aria-label={ariaLabel || name}
          dropdownRender={dropdownRender}
          filterOption={handleFilterOption}
          filterSort={sortComparatorWithSearch}
          getPopupContainer={
            getPopupContainer || (triggerNode => triggerNode.parentNode)
          }
          labelInValue
          maxTagCount={MAX_TAG_COUNT}
          mode={mappedMode}
          notFoundContent={isLoading ? t('Loading...') : notFoundContent}
          onDeselect={handleOnDeselect}
          onDropdownVisibleChange={handleOnDropdownVisibleChange}
          onPopupScroll={handlePagination}
          onSearch={showSearch ? handleOnSearch : undefined}
          onSelect={handleOnSelect}
          onClear={handleClear}
          onChange={onChange}
          options={hasCustomLabels ? undefined : fullSelectOptions}
          placeholder={placeholder}
          showSearch={showSearch}
          showArrow
          tokenSeparators={tokenSeparators || TOKEN_SEPARATORS}
          value={selectValue}
          suffixIcon={getSuffixIcon()}
          menuItemSelectedIcon={
            invertSelection ? (
              <StyledStopOutlined iconSize="m" />
            ) : (
              <StyledCheckOutlined iconSize="m" />
            )
          }
          ref={ref}
          {...props}
        >
          {hasCustomLabels &&
            fullSelectOptions.map(opt => {
              const isOptObject = typeof opt === 'object';
              const label = isOptObject ? opt?.label || opt.value : opt;
              const value = isOptObject ? opt.value : opt;
              const { customLabel, ...optProps } = opt;
              return (
                <Option {...optProps} key={value} label={label} value={value}>
                  {isOptObject && customLabel ? customLabel : label}
                </Option>
              );
            })}
        </StyledSelect>
      </StyledContainer>
    );
  },
);
>>>>>>> 0042ade6

export default AsyncSelect;<|MERGE_RESOLUTION|>--- conflicted
+++ resolved
@@ -293,136 +293,13 @@
  * Each of the categories come with different abilities. For a comprehensive guide please refer to
  * the storybook in src/components/Select/Select.stories.tsx.
  */
-<<<<<<< HEAD
-const AsyncSelect = (
-  {
-    allowClear,
-    allowNewOptions = false,
-    ariaLabel,
-    editable,
-    fetchOnlyOnSearch,
-    filterOption = true,
-    header = null,
-    invertSelection = false,
-    lazyLoading = true,
-    loading,
-    mode = 'single',
-    name,
-    notFoundContent,
-    onError,
-    onChange,
-    onClear,
-    onDropdownVisibleChange,
-    optionFilterProps = ['label', 'value'],
-    options,
-    pageSize = DEFAULT_PAGE_SIZE,
-    placeholder = t('Select ...'),
-    showSearch = true,
-    sortComparator = DEFAULT_SORT_COMPARATOR,
-    tokenSeparators,
-    value,
-    getPopupContainer,
-    ...props
-  }: AsyncSelectProps,
-  ref: RefObject<AsyncSelectRef>,
-) => {
-  const isSingleMode = mode === 'single';
-  const [selectValue, setSelectValue] = useState(value);
-  const [inputValue, setInputValue] = useState('');
-  const [isLoading, setIsLoading] = useState(loading);
-  const [error, setError] = useState('');
-  const [isDropdownVisible, setIsDropdownVisible] = useState(false);
-  const [page, setPage] = useState(0);
-  const [totalCount, setTotalCount] = useState(0);
-  const [loadingEnabled, setLoadingEnabled] = useState(!lazyLoading);
-  const [allValuesLoaded, setAllValuesLoaded] = useState(false);
-  const fetchedQueries = useRef(new Map<string, number>());
-  const mappedMode = isSingleMode
-    ? undefined
-    : allowNewOptions
-    ? 'tags'
-    : 'multiple';
-  const allowFetch = !fetchOnlyOnSearch || inputValue;
-
-  const sortSelectedFirst = useCallback(
-    (a: AntdLabeledValue, b: AntdLabeledValue) =>
-      selectValue && a.value !== undefined && b.value !== undefined
-        ? Number(hasOption(b.value, selectValue)) -
-          Number(hasOption(a.value, selectValue))
-        : 0,
-    [selectValue],
-  );
-  const sortComparatorWithSearch = useCallback(
-    (a: AntdLabeledValue, b: AntdLabeledValue) =>
-      sortSelectedFirst(a, b) || sortComparator(a, b, inputValue),
-    [inputValue, sortComparator, sortSelectedFirst],
-  );
-  const sortComparatorForNoSearch = useCallback(
-    (a: AntdLabeledValue, b: AntdLabeledValue) =>
-      sortSelectedFirst(a, b) ||
-      // Only apply the custom sorter in async mode because we should
-      // preserve the options order as much as possible.
-      sortComparator(a, b, ''),
-    [sortComparator, sortSelectedFirst],
-  );
-
-  const initialOptions = useMemo(
-    () => (options && Array.isArray(options) ? options.slice() : EMPTY_OPTIONS),
-    [options],
-  );
-  const initialOptionsSorted = useMemo(
-    () => initialOptions.slice().sort(sortComparatorForNoSearch),
-    [initialOptions, sortComparatorForNoSearch],
-  );
-
-  const [selectOptions, setSelectOptions] =
-    useState<OptionsType>(initialOptionsSorted);
-
-  // add selected values to options list if they are not in it
-  const fullSelectOptions = useMemo(() => {
-    const missingValues: OptionsType = ensureIsArray(selectValue)
-      .filter(opt => !hasOption(getValue(opt), selectOptions))
-      .map(opt =>
-        isLabeledValue(opt) ? opt : { value: opt, label: String(opt) },
-      );
-    return missingValues.length > 0
-      ? missingValues.concat(selectOptions)
-      : selectOptions;
-  }, [selectOptions, selectValue]);
-
-  const hasCustomLabels = fullSelectOptions.some(opt => !!opt?.customLabel);
-
-  const handleOnSelect = (
-    selectedItem: string | number | AntdLabeledValue | undefined,
-  ) => {
-    if (isSingleMode) {
-      setSelectValue(selectedItem);
-    } else {
-      setSelectValue(previousState => {
-        const array = ensureIsArray(previousState);
-        const value = getValue(selectedItem);
-        // Tokenized values can contain duplicated values
-        if (!hasOption(value, array)) {
-          const result = [...array, selectedItem];
-          return isLabeledValue(selectedItem)
-            ? (result as AntdLabeledValue[])
-            : (result as (string | number)[]);
-        }
-        return previousState;
-      });
-    }
-    setInputValue('');
-  };
-
-  const handleOnDeselect = (
-    value: string | number | AntdLabeledValue | undefined,
-=======
 const AsyncSelect = forwardRef(
   (
     {
       allowClear,
       allowNewOptions = false,
       ariaLabel,
+      editable,
       fetchOnlyOnSearch,
       filterOption = true,
       header = null,
@@ -448,7 +325,6 @@
       ...props
     }: AsyncSelectProps,
     ref: RefObject<AsyncSelectRef>,
->>>>>>> 0042ade6
   ) => {
     const isSingleMode = mode === 'single';
     const [selectValue, setSelectValue] = useState(value);
@@ -800,99 +676,6 @@
       }
     }, [isLoading, loading]);
 
-<<<<<<< HEAD
-  useEffect(() => {
-    if (loading !== undefined && loading !== isLoading) {
-      setIsLoading(loading);
-    }
-  }, [isLoading, loading]);
-
-  const clearCache = () => fetchedQueries.current.clear();
-
-  useImperativeHandle(
-    ref,
-    () => ({
-      ...(ref.current as HTMLInputElement),
-      clearCache,
-    }),
-    [ref],
-  );
-
-  const tagRender = (props: CustomTagProps) => (
-    <EditableTag
-      selectValue={selectValue}
-      setSelectValue={setSelectValue}
-      selectOptions={selectOptions}
-      onChange={onChange}
-      {...props}
-    />
-  );
-
-  const tagRenderProps =
-    editable && allowNewOptions
-      ? {
-          tagRender,
-        }
-      : {};
-
-  return (
-    <StyledContainer>
-      {header}
-      <StyledSelect
-        allowClear={!isLoading && allowClear}
-        aria-label={ariaLabel || name}
-        dropdownRender={dropdownRender}
-        filterOption={handleFilterOption}
-        filterSort={sortComparatorWithSearch}
-        getPopupContainer={
-          getPopupContainer || (triggerNode => triggerNode.parentNode)
-        }
-        labelInValue
-        maxTagCount={MAX_TAG_COUNT}
-        mode={mappedMode}
-        notFoundContent={isLoading ? t('Loading...') : notFoundContent}
-        onDeselect={handleOnDeselect}
-        onDropdownVisibleChange={handleOnDropdownVisibleChange}
-        onPopupScroll={handlePagination}
-        onSearch={showSearch ? handleOnSearch : undefined}
-        onSelect={handleOnSelect}
-        onClear={handleClear}
-        onChange={onChange}
-        options={hasCustomLabels ? undefined : fullSelectOptions}
-        placeholder={placeholder}
-        showSearch={showSearch}
-        showArrow
-        tokenSeparators={tokenSeparators || TOKEN_SEPARATORS}
-        value={selectValue}
-        suffixIcon={getSuffixIcon()}
-        menuItemSelectedIcon={
-          invertSelection ? (
-            <StyledStopOutlined iconSize="m" />
-          ) : (
-            <StyledCheckOutlined iconSize="m" />
-          )
-        }
-        ref={ref}
-        {...tagRenderProps}
-        {...props}
-      >
-        {hasCustomLabels &&
-          fullSelectOptions.map(opt => {
-            const isOptObject = typeof opt === 'object';
-            const label = isOptObject ? opt?.label || opt.value : opt;
-            const value = isOptObject ? opt.value : opt;
-            const { customLabel, ...optProps } = opt;
-            return (
-              <Option {...optProps} key={value} label={label} value={value}>
-                {isOptObject && customLabel ? customLabel : label}
-              </Option>
-            );
-          })}
-      </StyledSelect>
-    </StyledContainer>
-  );
-};
-=======
     const clearCache = () => fetchedQueries.current.clear();
 
     useImperativeHandle(
@@ -903,6 +686,24 @@
       }),
       [ref],
     );
+    
+    
+    const tagRender = (props: CustomTagProps) => (
+      <EditableTag
+        selectValue={selectValue}
+        setSelectValue={setSelectValue}
+        selectOptions={selectOptions}
+        onChange={onChange}
+        {...props}
+      />
+    );
+
+    const tagRenderProps =
+      editable && allowNewOptions
+        ? {
+            tagRender,
+          }
+        : {};
 
     return (
       <StyledContainer>
@@ -942,6 +743,7 @@
             )
           }
           ref={ref}
+          {...tagRenderProps}
           {...props}
         >
           {hasCustomLabels &&
@@ -961,6 +763,5 @@
     );
   },
 );
->>>>>>> 0042ade6
 
 export default AsyncSelect;