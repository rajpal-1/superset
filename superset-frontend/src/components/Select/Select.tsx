--- conflicted
+++ resolved
@@ -16,7 +16,7 @@
  * specific language governing permissions and limitations
  * under the License.
  */
-import React, {
+ import React, {
   forwardRef,
   ReactElement,
   ReactNode,
@@ -61,24 +61,11 @@
   | 'showSearch'
   | 'tokenSeparators'
   | 'value'
+  | 'getPopupContainer'
 >;
 
 export type OptionsType = Exclude<AntdSelectAllProps['options'], undefined>;
 
-<<<<<<< HEAD
-export type OptionsTypePage = {
-  data: OptionsType;
-  totalCount: number;
-};
-
-export type OptionsPagePromise = (
-  search: string,
-  page: number,
-  pageSize: number,
-) => Promise<OptionsTypePage>;
-
-=======
->>>>>>> 667f4101
 export interface SelectProps extends PickedSelectProps {
   /**
    * It enables the user to create new options.
@@ -252,6 +239,7 @@
     sortComparator = DEFAULT_SORT_COMPARATOR,
     tokenSeparators,
     value,
+    getPopupContainer,
     ...props
   }: SelectProps,
   ref: RefObject<HTMLInputElement>,
@@ -455,15 +443,10 @@
         dropdownRender={dropdownRender}
         filterOption={handleFilterOption}
         filterSort={sortComparatorWithSearch}
-<<<<<<< HEAD
-        getPopupContainer={triggerNode => triggerNode.parentNode}
-        labelInValue={isAsync || labelInValue}
-=======
         getPopupContainer={
           getPopupContainer || (triggerNode => triggerNode.parentNode)
         }
         labelInValue={labelInValue}
->>>>>>> 667f4101
         maxTagCount={MAX_TAG_COUNT}
         mode={mappedMode}
         notFoundContent={isLoading ? t('Loading...') : notFoundContent}
