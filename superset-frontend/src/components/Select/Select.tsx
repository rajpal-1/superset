--- conflicted
+++ resolved
@@ -42,11 +42,7 @@
 import { getClientErrorObject } from 'src/utils/getClientErrorObject';
 import { SLOW_DEBOUNCE } from 'src/constants';
 import { rankedSearchCompare } from 'src/utils/rankedSearchCompare';
-<<<<<<< HEAD
-import { getValue, hasOption, isObject } from './utils';
-=======
 import { getValue, hasOption, isLabeledValue } from './utils';
->>>>>>> 16654034
 
 const { Option } = AntdSelect;
 
@@ -382,11 +378,7 @@
     const missingValues: OptionsType = ensureIsArray(selectValue)
       .filter(opt => !hasOption(getValue(opt), selectOptions))
       .map(opt =>
-<<<<<<< HEAD
-        typeof opt === 'object' ? opt : { value: opt, label: String(opt) },
-=======
         isLabeledValue(opt) ? opt : { value: opt, label: String(opt) },
->>>>>>> 16654034
       );
     return missingValues.length > 0
       ? missingValues.concat(selectOptions)
@@ -403,20 +395,11 @@
     } else {
       setSelectValue(previousState => {
         const array = ensureIsArray(previousState);
-<<<<<<< HEAD
-        const isLabeledValue = isObject(selectedItem);
-        const value = isLabeledValue ? selectedItem.value : selectedItem;
-        // Tokenized values can contain duplicated values
-        if (!hasOption(value, array)) {
-          const result = [...array, selectedItem];
-          return isLabeledValue
-=======
         const value = getValue(selectedItem);
         // Tokenized values can contain duplicated values
         if (!hasOption(value, array)) {
           const result = [...array, selectedItem];
           return isLabeledValue(selectedItem)
->>>>>>> 16654034
             ? (result as AntdLabeledValue[])
             : (result as (string | number)[]);
         }
@@ -430,14 +413,7 @@
     value: string | number | AntdLabeledValue | undefined,
   ) => {
     if (Array.isArray(selectValue)) {
-<<<<<<< HEAD
-      if (typeof value === 'number' || typeof value === 'string' || !value) {
-        const array = selectValue as (string | number)[];
-        setSelectValue(array.filter(element => element !== value));
-      } else {
-=======
       if (isLabeledValue(value)) {
->>>>>>> 16654034
         const array = selectValue as AntdLabeledValue[];
         setSelectValue(array.filter(element => element.value !== value.value));
       } else {
