/**
 * Licensed to the Apache Software Foundation (ASF) under one
 * or more contributor license agreements.  See the NOTICE file
 * distributed with this work for additional information
 * regarding copyright ownership.  The ASF licenses this file
 * to you under the Apache License, Version 2.0 (the
 * "License"); you may not use this file except in compliance
 * with the License.  You may obtain a copy of the License at
 *
 *   http://www.apache.org/licenses/LICENSE-2.0
 *
 * Unless required by applicable law or agreed to in writing,
 * software distributed under the License is distributed on an
 * "AS IS" BASIS, WITHOUT WARRANTIES OR CONDITIONS OF ANY
 * KIND, either express or implied.  See the License for the
 * specific language governing permissions and limitations
 * under the License.
 */
<<<<<<< HEAD
import React, {useState} from 'react';
import {t, styled} from '@superset-ui/core';
import {Nav, Navbar, NavItem} from 'react-bootstrap';
import NavDropdown from 'src/components/NavDropdown';
import {Menu as DropdownMenu} from 'src/common/components';
import {Link} from 'react-router-dom';
import MenuObject, {
  MenuObjectProps,
  MenuObjectChildProps,
} from './MenuObject';
import LanguagePicker, {Languages} from './LanguagePicker';
import NewMenu from './NewMenu';
=======
import React, { useState, useEffect } from 'react';
import { styled, css } from '@superset-ui/core';
import { debounce } from 'lodash';
import { Global } from '@emotion/react';
import { getUrlParam } from 'src/utils/urlUtils';
import { MainNav as DropdownMenu, MenuMode } from 'src/common/components';
import { Tooltip } from 'src/components/Tooltip';
import { Link } from 'react-router-dom';
import { Row, Col, Grid } from 'antd';
import Icons from 'src/components/Icons';
import { URL_PARAMS } from 'src/constants';
import RightMenu from './MenuRight';
import { Languages } from './LanguagePicker';
>>>>>>> cd9e9940

interface BrandProps {
  path: string;
  icon: string;
  alt: string;
  width: string | number;
  tooltip: string;
  text: string;
}

export interface NavBarProps {
  show_watermark: boolean;
  bug_report_url?: string;
  version_string?: string;
  version_sha?: string;
  build_number?: string;
  documentation_url?: string;
  languages: Languages;
  show_language_picker: boolean;
  user_is_anonymous: boolean;
  user_info_url: string;
  user_login_url: string;
  user_logout_url: string;
  user_profile_url: string | null;
  locale: string;
}

export interface MenuProps {
  data: {
    menu: MenuObjectProps[];
    brand: BrandProps;
    navbar_right: NavBarProps;
    settings: MenuObjectProps[];
  };
  isFrontendRoute?: (path?: string) => boolean;
}

interface MenuObjectChildProps {
  label: string;
  name?: string;
  icon: string;
  index: number;
  url?: string;
  isFrontendRoute?: boolean;
}

export interface MenuObjectProps extends MenuObjectChildProps {
  childs?: (MenuObjectChildProps | string)[];
  isHeader?: boolean;
}

const StyledHeader = styled.header`
  background-color: white;
  margin-bottom: 2px;
  &:nth-last-of-type(2) nav {
    margin-bottom: 2px;
  }

  .caret {
    display: none;
  }
<<<<<<< HEAD

  .navbar-inverse {
    border: none;
  }

  .version-info {
    padding: ${({theme}) => theme.gridUnit * 1.5}px
      ${({theme}) => theme.gridUnit * 4}px
      ${({theme}) => theme.gridUnit * 1.5}px
      ${({theme}) => theme.gridUnit * 7}px;
    color: ${({theme}) => theme.colors.grayscale.base};
    font-size: ${({theme}) => theme.typography.sizes.xs}px;

    div {
      white-space: nowrap;
    }
  }

=======
>>>>>>> cd9e9940
  .navbar-brand {
    display: flex;
    flex-direction: column;
    justify-content: center;
  }
  .navbar-brand-text {
    border-left: 1px solid ${({ theme }) => theme.colors.grayscale.light2};
    border-right: 1px solid ${({ theme }) => theme.colors.grayscale.light2};
    height: 100%;
    color: ${({ theme }) => theme.colors.grayscale.dark1};
    padding-left: ${({ theme }) => theme.gridUnit * 4}px;
    padding-right: ${({ theme }) => theme.gridUnit * 4}px;
    margin-right: ${({ theme }) => theme.gridUnit * 6}px;
    font-size: ${({ theme }) => theme.gridUnit * 4}px;
    float: left;
    display: flex;
    flex-direction: column;
    justify-content: center;

<<<<<<< HEAD
  .nav > li > a {
    padding: ${({theme}) => theme.gridUnit * 4}px;
=======
    span {
      max-width: ${({ theme }) => theme.gridUnit * 58}px;
      white-space: nowrap;
      overflow: hidden;
      text-overflow: ellipsis;
    }
    @media (max-width: 1127px) {
      display: none;
    }
>>>>>>> cd9e9940
  }
  .main-nav .ant-menu-submenu-title > svg {
    top: ${({ theme }) => theme.gridUnit * 5.25}px;
  }
<<<<<<< HEAD

  .navbar-inverse .navbar-nav li a {
    color: ${({theme}) => theme.colors.grayscale.dark1};
    border-bottom: none;
    transition: background-color ${({theme}) => theme.transitionTiming}s;
    &:after {
      content: '';
      position: absolute;
      bottom: -3px;
      left: 50%;
      width: 0;
      height: 3px;
      opacity: 0;
      transform: translateX(-50%);
      transition: all ${({theme}) => theme.transitionTiming}s;
      background-color: ${({theme}) => theme.colors.primary.base};
    }
    &:focus {
      border-bottom: none;
      background-color: transparent;
      /* background-color: ${({theme}) => theme.colors.primary.light5}; */
=======
  @media (max-width: 767px) {
    .navbar-brand {
      float: none;
    }
  }
  .ant-menu-horizontal .ant-menu-item {
    height: 100%;
    line-height: inherit;
  }
  .ant-menu > .ant-menu-item > a {
    padding: ${({ theme }) => theme.gridUnit * 4}px;
  }
  @media (max-width: 767px) {
    .ant-menu-item {
      padding: 0 ${({ theme }) => theme.gridUnit * 6}px 0
        ${({ theme }) => theme.gridUnit * 3}px !important;
>>>>>>> cd9e9940
    }
    .ant-menu > .ant-menu-item > a {
      padding: 0px;
    }
    .main-nav .ant-menu-submenu-title > svg:nth-child(1) {
      display: none;
    }
    .ant-menu-item-active > a {
      &:hover {
        color: ${({ theme }) => theme.colors.primary.base} !important;
        background-color: transparent !important;
      }
    }
  }

  .ant-menu-item a {
    &:hover {
      color: ${({theme}) => theme.colors.grayscale.dark1};
      background-color: ${({theme}) => theme.colors.primary.light5};
      border-bottom: none;
      margin: 0;
      &:after {
        opacity: 1;
        width: 100%;
      }
    }
  }
`;

const { SubMenu } = DropdownMenu;

<<<<<<< HEAD
  .ant-menu {
    .ant-menu-item-group-title {
      padding-bottom: ${({theme}) => theme.gridUnit}px;
    }
    .ant-menu-item {
      margin-bottom: ${({theme}) => theme.gridUnit * 2}px;
    }
    .about-section {
      margin: ${({theme}) => theme.gridUnit}px 0
        ${({theme}) => theme.gridUnit * 2}px;
      height: fit-content;
    }
  }
`;

export function Menu({
                       data: {menu, brand, navbar_right: navbarRight, settings},
                       isFrontendRoute = () => false,
                     }: MenuProps) {
  const [dropdownOpen, setDropdownOpen] = useState(false);
=======
const { useBreakpoint } = Grid;

export function Menu({
  data: { menu, brand, navbar_right: navbarRight, settings },
  isFrontendRoute = () => false,
}: MenuProps) {
  const [showMenu, setMenu] = useState<MenuMode>('horizontal');
  const screens = useBreakpoint();
>>>>>>> cd9e9940

  useEffect(() => {
    function handleResize() {
      if (window.innerWidth <= 767) {
        setMenu('inline');
      } else setMenu('horizontal');
    }
    handleResize();
    const windowResize = debounce(() => handleResize(), 10);
    window.addEventListener('resize', windowResize);
    return () => window.removeEventListener('resize', windowResize);
  }, []);

  const standalone = getUrlParam(URL_PARAMS.standalone);
  if (standalone) return <></>;

  const renderSubMenu = ({
    label,
    childs,
    url,
    index,
    isFrontendRoute,
  }: MenuObjectProps) => {
    if (url && isFrontendRoute) {
      return (
        <DropdownMenu.Item key={label} role="presentation">
          <Link role="button" to={url}>
            {label}
          </Link>
        </DropdownMenu.Item>
      );
    }
    if (url) {
      return (
        <DropdownMenu.Item key={label}>
          <a href={url}>{label}</a>
        </DropdownMenu.Item>
      );
    }
    return (
      <SubMenu
        key={index}
        title={label}
        icon={showMenu === 'inline' ? <></> : <Icons.TriangleDown />}
      >
        {childs?.map((child: MenuObjectChildProps | string, index1: number) => {
          if (typeof child === 'string' && child === '-') {
            return <DropdownMenu.Divider key={`$${index1}`} />;
          }
          if (typeof child !== 'string') {
            return (
              <DropdownMenu.Item key={`${child.label}`}>
                {child.isFrontendRoute ? (
                  <Link to={child.url || ''}>{child.label}</Link>
                ) : (
                  <a href={child.url}>{child.label}</a>
                )}
              </DropdownMenu.Item>
            );
          }
          return null;
        })}
      </SubMenu>
    );
  };
  return (
    <StyledHeader className="top" id="main-menu" role="navigation">
      <Global
        styles={css`
          .ant-menu-submenu.ant-menu-submenu-popup.ant-menu.ant-menu-light.ant-menu-submenu-placement-bottomLeft {
            border-radius: 0px;
          }
          .ant-menu-submenu.ant-menu-submenu-popup.ant-menu.ant-menu-light {
            border-radius: 0px;
          }
        `}
      />
      <Row>
        <Col md={16} xs={24}>
          <Tooltip
            id="brand-tooltip"
            placement="bottomLeft"
            title={brand.tooltip}
            arrowPointAtCenter
          >
            <a className="navbar-brand" href={brand.path}>
              <img width={brand.width} src={brand.icon} alt={brand.alt}/>
            </a>
<<<<<<< HEAD
          </Navbar.Brand>
          <Navbar.Toggle/>
        </Navbar.Header>
        <Nav data-test="navbar-top">
          {menu.map((item, index) => {
            const props = {
              ...item,
              isFrontendRoute: isFrontendRoute(item.url),
              childs: item.childs?.map(c => {
                if (typeof c === 'string') {
                  return c;
                }

                return {
                  ...c,
                  isFrontendRoute: isFrontendRoute(c.url),
                };
              }),
            };
            return <MenuObject {...props} key={item.label} index={index + 1}/>;
          })}
        </Nav>
        <Nav className="navbar-right">
          {!navbarRight.user_is_anonymous && <NewMenu/>}
          <NavDropdown
            id="settings-dropdown"
            title={t('Settings')}
            onMouseEnter={() => setDropdownOpen(true)}
            onMouseLeave={() => setDropdownOpen(false)}
            onToggle={value => setDropdownOpen(value)}
            open={dropdownOpen}
          >
            <DropdownMenu>
              {settings.map((section, index) => [
                <DropdownMenu.ItemGroup
                  key={`${section.label}`}
                  title={section.label}
                >
                  {section.childs?.map(child => {
                    if (typeof child !== 'string') {
                      return (
                        <DropdownMenu.Item key={`${child.label}`}>
                          {isFrontendRoute(child.url) ? (
                            <Link to={child.url || ''}>{child.label}</Link>
                          ) : (
                            <a href={child.url}>{child.label}</a>
                          )}
                        </DropdownMenu.Item>
                      );
                    }
                    return null;
                  })}
                </DropdownMenu.ItemGroup>,
                index < settings.length - 1 && <DropdownMenu.Divider/>,
              ])}

              {!navbarRight.user_is_anonymous && [
                <DropdownMenu.Divider key="user-divider"/>,
                <DropdownMenu.ItemGroup key="user-section" title={t('User')}>
                  {navbarRight.user_profile_url && (
                    <DropdownMenu.Item key="profile">
                      <a href={navbarRight.user_profile_url}>{t('Profile')}</a>
                    </DropdownMenu.Item>
                  )}
                  <DropdownMenu.Item key="info">
                    <a href={navbarRight.user_info_url}>{t('Info')}</a>
                  </DropdownMenu.Item>
                  <DropdownMenu.Item key="logout">
                    <a href={navbarRight.user_logout_url}>{t('Logout')}</a>
                  </DropdownMenu.Item>
                </DropdownMenu.ItemGroup>,
              ]}
              {(navbarRight.version_string || navbarRight.version_sha) && [
                <DropdownMenu.Divider key="version-info-divider"/>,
                <DropdownMenu.ItemGroup key="about-section" title={t('About')}>
                  <div style={{padding: '2em', fontSize: '10px'}}>
                    <span>
                      <a href={'https://techaudit.info'}>ТехАудит</a> совместно с <a
                      href={'https://h-labs.ru'}>H-Labs</a>
                    </span>
                  </div>
                </DropdownMenu.ItemGroup>,
              ]}
            </DropdownMenu>
          </NavDropdown>
          {navbarRight.documentation_url && (
            <NavItem
              href={navbarRight.documentation_url}
              target="_blank"
              title="Documentation"
            >
              <i className="fa fa-question"/>
              &nbsp;
            </NavItem>
          )}
          {navbarRight.bug_report_url && (
            <NavItem
              href={navbarRight.bug_report_url}
              target="_blank"
              title="Report a Bug"
            >
              <i className="fa fa-bug"/>
              &nbsp;
            </NavItem>
          )}
          {navbarRight.show_language_picker && (
            <LanguagePicker
              locale={navbarRight.locale}
              languages={navbarRight.languages}
            />
          )}
          {navbarRight.user_is_anonymous && (
            <NavItem href={navbarRight.user_login_url}>
              <i className="fa fa-fw fa-sign-in"/>
              {t('Login')}
            </NavItem>
          )}
        </Nav>
      </Navbar>
=======
          </Tooltip>
          {brand.text && (
            <div className="navbar-brand-text">
              <span>{brand.text}</span>
            </div>
          )}
          <DropdownMenu
            mode={showMenu}
            data-test="navbar-top"
            className="main-nav"
          >
            {menu.map(item => {
              const props = {
                ...item,
                isFrontendRoute: isFrontendRoute(item.url),
                childs: item.childs?.map(c => {
                  if (typeof c === 'string') {
                    return c;
                  }

                  return {
                    ...c,
                    isFrontendRoute: isFrontendRoute(c.url),
                  };
                }),
              };

              return renderSubMenu(props);
            })}
          </DropdownMenu>
        </Col>
        <Col md={8} xs={24}>
          <RightMenu
            align={screens.md ? 'flex-end' : 'flex-start'}
            settings={settings}
            navbarRight={navbarRight}
            isFrontendRoute={isFrontendRoute}
          />
        </Col>
      </Row>
>>>>>>> cd9e9940
    </StyledHeader>
  );
}

// transform the menu data to reorganize components
export default function MenuWrapper({data, ...rest}: MenuProps) {
  const newMenuData = {
    ...data,
  };
  // Menu items that should go into settings dropdown
  const settingsMenus = {
    Security: true,
    Manage: true,
  };

  // Cycle through menu.menu to build out cleanedMenu and settings
  const cleanedMenu: MenuObjectProps[] = [];
  const settings: MenuObjectProps[] = [];
  newMenuData.menu.forEach((item: any) => {
    if (!item) {
      return;
    }

    const children: (MenuObjectProps | string)[] = [];
    const newItem = {
      ...item,
    };

    // Filter childs
    if (item.childs) {
      item.childs.forEach((child: MenuObjectChildProps | string) => {
        if (typeof child === 'string') {
          children.push(child);
        } else if ((child as MenuObjectChildProps).label) {
          children.push(child);
        }
      });

      newItem.childs = children;
    }

    if (!settingsMenus.hasOwnProperty(item.name)) {
      cleanedMenu.push(newItem);
    } else {
      settings.push(newItem);
    }
  });

  newMenuData.menu = cleanedMenu;
  newMenuData.settings = settings;

  return <Menu data={newMenuData} {...rest} />;
}<|MERGE_RESOLUTION|>--- conflicted
+++ resolved
@@ -16,20 +16,6 @@
  * specific language governing permissions and limitations
  * under the License.
  */
-<<<<<<< HEAD
-import React, {useState} from 'react';
-import {t, styled} from '@superset-ui/core';
-import {Nav, Navbar, NavItem} from 'react-bootstrap';
-import NavDropdown from 'src/components/NavDropdown';
-import {Menu as DropdownMenu} from 'src/common/components';
-import {Link} from 'react-router-dom';
-import MenuObject, {
-  MenuObjectProps,
-  MenuObjectChildProps,
-} from './MenuObject';
-import LanguagePicker, {Languages} from './LanguagePicker';
-import NewMenu from './NewMenu';
-=======
 import React, { useState, useEffect } from 'react';
 import { styled, css } from '@superset-ui/core';
 import { debounce } from 'lodash';
@@ -43,7 +29,6 @@
 import { URL_PARAMS } from 'src/constants';
 import RightMenu from './MenuRight';
 import { Languages } from './LanguagePicker';
->>>>>>> cd9e9940
 
 interface BrandProps {
   path: string;
@@ -105,27 +90,6 @@
   .caret {
     display: none;
   }
-<<<<<<< HEAD
-
-  .navbar-inverse {
-    border: none;
-  }
-
-  .version-info {
-    padding: ${({theme}) => theme.gridUnit * 1.5}px
-      ${({theme}) => theme.gridUnit * 4}px
-      ${({theme}) => theme.gridUnit * 1.5}px
-      ${({theme}) => theme.gridUnit * 7}px;
-    color: ${({theme}) => theme.colors.grayscale.base};
-    font-size: ${({theme}) => theme.typography.sizes.xs}px;
-
-    div {
-      white-space: nowrap;
-    }
-  }
-
-=======
->>>>>>> cd9e9940
   .navbar-brand {
     display: flex;
     flex-direction: column;
@@ -145,10 +109,6 @@
     flex-direction: column;
     justify-content: center;
 
-<<<<<<< HEAD
-  .nav > li > a {
-    padding: ${({theme}) => theme.gridUnit * 4}px;
-=======
     span {
       max-width: ${({ theme }) => theme.gridUnit * 58}px;
       white-space: nowrap;
@@ -158,34 +118,10 @@
     @media (max-width: 1127px) {
       display: none;
     }
->>>>>>> cd9e9940
   }
   .main-nav .ant-menu-submenu-title > svg {
     top: ${({ theme }) => theme.gridUnit * 5.25}px;
   }
-<<<<<<< HEAD
-
-  .navbar-inverse .navbar-nav li a {
-    color: ${({theme}) => theme.colors.grayscale.dark1};
-    border-bottom: none;
-    transition: background-color ${({theme}) => theme.transitionTiming}s;
-    &:after {
-      content: '';
-      position: absolute;
-      bottom: -3px;
-      left: 50%;
-      width: 0;
-      height: 3px;
-      opacity: 0;
-      transform: translateX(-50%);
-      transition: all ${({theme}) => theme.transitionTiming}s;
-      background-color: ${({theme}) => theme.colors.primary.base};
-    }
-    &:focus {
-      border-bottom: none;
-      background-color: transparent;
-      /* background-color: ${({theme}) => theme.colors.primary.light5}; */
-=======
   @media (max-width: 767px) {
     .navbar-brand {
       float: none;
@@ -194,6 +130,10 @@
   .ant-menu-horizontal .ant-menu-item {
     height: 100%;
     line-height: inherit;
+  }
+  .navbar-right {
+    display: flex;
+    align-items: center;
   }
   .ant-menu > .ant-menu-item > a {
     padding: ${({ theme }) => theme.gridUnit * 4}px;
@@ -202,7 +142,6 @@
     .ant-menu-item {
       padding: 0 ${({ theme }) => theme.gridUnit * 6}px 0
         ${({ theme }) => theme.gridUnit * 3}px !important;
->>>>>>> cd9e9940
     }
     .ant-menu > .ant-menu-item > a {
       padding: 0px;
@@ -220,8 +159,8 @@
 
   .ant-menu-item a {
     &:hover {
-      color: ${({theme}) => theme.colors.grayscale.dark1};
-      background-color: ${({theme}) => theme.colors.primary.light5};
+      color: ${({ theme }) => theme.colors.grayscale.dark1};
+      background-color: ${({ theme }) => theme.colors.primary.light5};
       border-bottom: none;
       margin: 0;
       &:after {
@@ -234,28 +173,6 @@
 
 const { SubMenu } = DropdownMenu;
 
-<<<<<<< HEAD
-  .ant-menu {
-    .ant-menu-item-group-title {
-      padding-bottom: ${({theme}) => theme.gridUnit}px;
-    }
-    .ant-menu-item {
-      margin-bottom: ${({theme}) => theme.gridUnit * 2}px;
-    }
-    .about-section {
-      margin: ${({theme}) => theme.gridUnit}px 0
-        ${({theme}) => theme.gridUnit * 2}px;
-      height: fit-content;
-    }
-  }
-`;
-
-export function Menu({
-                       data: {menu, brand, navbar_right: navbarRight, settings},
-                       isFrontendRoute = () => false,
-                     }: MenuProps) {
-  const [dropdownOpen, setDropdownOpen] = useState(false);
-=======
 const { useBreakpoint } = Grid;
 
 export function Menu({
@@ -264,7 +181,6 @@
 }: MenuProps) {
   const [showMenu, setMenu] = useState<MenuMode>('horizontal');
   const screens = useBreakpoint();
->>>>>>> cd9e9940
 
   useEffect(() => {
     function handleResize() {
@@ -351,129 +267,8 @@
             arrowPointAtCenter
           >
             <a className="navbar-brand" href={brand.path}>
-              <img width={brand.width} src={brand.icon} alt={brand.alt}/>
+              <img width={brand.width} src={brand.icon} alt={brand.alt} />
             </a>
-<<<<<<< HEAD
-          </Navbar.Brand>
-          <Navbar.Toggle/>
-        </Navbar.Header>
-        <Nav data-test="navbar-top">
-          {menu.map((item, index) => {
-            const props = {
-              ...item,
-              isFrontendRoute: isFrontendRoute(item.url),
-              childs: item.childs?.map(c => {
-                if (typeof c === 'string') {
-                  return c;
-                }
-
-                return {
-                  ...c,
-                  isFrontendRoute: isFrontendRoute(c.url),
-                };
-              }),
-            };
-            return <MenuObject {...props} key={item.label} index={index + 1}/>;
-          })}
-        </Nav>
-        <Nav className="navbar-right">
-          {!navbarRight.user_is_anonymous && <NewMenu/>}
-          <NavDropdown
-            id="settings-dropdown"
-            title={t('Settings')}
-            onMouseEnter={() => setDropdownOpen(true)}
-            onMouseLeave={() => setDropdownOpen(false)}
-            onToggle={value => setDropdownOpen(value)}
-            open={dropdownOpen}
-          >
-            <DropdownMenu>
-              {settings.map((section, index) => [
-                <DropdownMenu.ItemGroup
-                  key={`${section.label}`}
-                  title={section.label}
-                >
-                  {section.childs?.map(child => {
-                    if (typeof child !== 'string') {
-                      return (
-                        <DropdownMenu.Item key={`${child.label}`}>
-                          {isFrontendRoute(child.url) ? (
-                            <Link to={child.url || ''}>{child.label}</Link>
-                          ) : (
-                            <a href={child.url}>{child.label}</a>
-                          )}
-                        </DropdownMenu.Item>
-                      );
-                    }
-                    return null;
-                  })}
-                </DropdownMenu.ItemGroup>,
-                index < settings.length - 1 && <DropdownMenu.Divider/>,
-              ])}
-
-              {!navbarRight.user_is_anonymous && [
-                <DropdownMenu.Divider key="user-divider"/>,
-                <DropdownMenu.ItemGroup key="user-section" title={t('User')}>
-                  {navbarRight.user_profile_url && (
-                    <DropdownMenu.Item key="profile">
-                      <a href={navbarRight.user_profile_url}>{t('Profile')}</a>
-                    </DropdownMenu.Item>
-                  )}
-                  <DropdownMenu.Item key="info">
-                    <a href={navbarRight.user_info_url}>{t('Info')}</a>
-                  </DropdownMenu.Item>
-                  <DropdownMenu.Item key="logout">
-                    <a href={navbarRight.user_logout_url}>{t('Logout')}</a>
-                  </DropdownMenu.Item>
-                </DropdownMenu.ItemGroup>,
-              ]}
-              {(navbarRight.version_string || navbarRight.version_sha) && [
-                <DropdownMenu.Divider key="version-info-divider"/>,
-                <DropdownMenu.ItemGroup key="about-section" title={t('About')}>
-                  <div style={{padding: '2em', fontSize: '10px'}}>
-                    <span>
-                      <a href={'https://techaudit.info'}>ТехАудит</a> совместно с <a
-                      href={'https://h-labs.ru'}>H-Labs</a>
-                    </span>
-                  </div>
-                </DropdownMenu.ItemGroup>,
-              ]}
-            </DropdownMenu>
-          </NavDropdown>
-          {navbarRight.documentation_url && (
-            <NavItem
-              href={navbarRight.documentation_url}
-              target="_blank"
-              title="Documentation"
-            >
-              <i className="fa fa-question"/>
-              &nbsp;
-            </NavItem>
-          )}
-          {navbarRight.bug_report_url && (
-            <NavItem
-              href={navbarRight.bug_report_url}
-              target="_blank"
-              title="Report a Bug"
-            >
-              <i className="fa fa-bug"/>
-              &nbsp;
-            </NavItem>
-          )}
-          {navbarRight.show_language_picker && (
-            <LanguagePicker
-              locale={navbarRight.locale}
-              languages={navbarRight.languages}
-            />
-          )}
-          {navbarRight.user_is_anonymous && (
-            <NavItem href={navbarRight.user_login_url}>
-              <i className="fa fa-fw fa-sign-in"/>
-              {t('Login')}
-            </NavItem>
-          )}
-        </Nav>
-      </Navbar>
-=======
           </Tooltip>
           {brand.text && (
             <div className="navbar-brand-text">
@@ -514,13 +309,12 @@
           />
         </Col>
       </Row>
->>>>>>> cd9e9940
     </StyledHeader>
   );
 }
 
 // transform the menu data to reorganize components
-export default function MenuWrapper({data, ...rest}: MenuProps) {
+export default function MenuWrapper({ data, ...rest }: MenuProps) {
   const newMenuData = {
     ...data,
   };
