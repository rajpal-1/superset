/**
 * Licensed to the Apache Software Foundation (ASF) under one
 * or more contributor license agreements.  See the NOTICE file
 * distributed with this work for additional information
 * regarding copyright ownership.  The ASF licenses this file
 * to you under the Apache License, Version 2.0 (the
 * "License"); you may not use this file except in compliance
 * with the License.  You may obtain a copy of the License at
 *
 *   http://www.apache.org/licenses/LICENSE-2.0
 *
 * Unless required by applicable law or agreed to in writing,
 * software distributed under the License is distributed on an
 * "AS IS" BASIS, WITHOUT WARRANTIES OR CONDITIONS OF ANY
 * KIND, either express or implied.  See the License for the
 * specific language governing permissions and limitations
 * under the License.
 */
import React, {
  FunctionComponent,
  useEffect,
  useState,
  ReactNode,
} from 'react';
import { styled, SupersetClient, t } from '@superset-ui/core';
import { AsyncSelect, CreatableSelect, Select } from 'src/components/Select';

import FormLabel from 'src/components/FormLabel';

import DatabaseSelector from 'src/components/DatabaseSelector';
import RefreshLabel from 'src/components/RefreshLabel';
import CertifiedIcon from 'src/components/CertifiedIcon';
import WarningIconWithTooltip from 'src/components/WarningIconWithTooltip';

const FieldTitle = styled.p`
  color: ${({ theme }) => theme.colors.secondary.light2};
  font-size: ${({ theme }) => theme.typography.sizes.s}px;
  margin: 20px 0 10px 0;
  text-transform: uppercase;
`;

const TableSelectorWrapper = styled.div`
  .fa-refresh {
    padding-left: 9px;
  }

  .refresh-col {
    display: flex;
    align-items: center;
    width: 30px;
    margin-left: ${({ theme }) => theme.gridUnit}px;
  }

  .section {
    padding-bottom: 5px;
    display: flex;
    flex-direction: row;
  }

  .select {
    flex-grow: 1;
  }

  .divider {
    border-bottom: 1px solid ${({ theme }) => theme.colors.secondary.light5};
    margin: 15px 0;
  }
`;

const TableLabel = styled.span`
  vertical-align: middle;
  display: inline-block;
  white-space: nowrap;
  overflow: hidden;
<<<<<<< HEAD
  width: 324px;
=======
>>>>>>> 017aac3c
  text-overflow: ellipsis;

  > svg,
  > small {
    margin-right: ${({ theme }) => theme.gridUnit}px;
  }
`;

interface TableSelectorProps {
  clearable?: boolean;
  database?: any;
  dbId: number;
  formMode?: boolean;
  getDbList?: (arg0: any) => {};
  handleError: (msg: string) => void;
  isDatabaseSelectEnabled?: boolean;
  onChange?: ({
    dbId,
    schema,
  }: {
    dbId: number;
    schema?: string;
    tableName?: string;
  }) => void;
  onDbChange?: (db: any) => void;
  onSchemaChange?: (arg0?: any) => {};
  onSchemasLoad?: () => void;
  onTableChange?: (tableName: string, schema: string) => void;
  onTablesLoad?: (options: Array<any>) => {};
  readOnly?: boolean;
  schema?: string;
  sqlLabMode?: boolean;
  tableName?: string;
  tableNameSticky?: boolean;
}

const TableSelector: FunctionComponent<TableSelectorProps> = ({
  database,
  dbId,
  formMode = false,
  getDbList,
  handleError,
  isDatabaseSelectEnabled = true,
  onChange,
  onDbChange,
  onSchemaChange,
  onSchemasLoad,
  onTableChange,
  onTablesLoad,
  readOnly = false,
  schema,
  sqlLabMode = true,
  tableName,
  tableNameSticky = true,
}) => {
  const [currentSchema, setCurrentSchema] = useState<string | undefined>(
    schema,
  );
  const [currentTableName, setCurrentTableName] = useState<string | undefined>(
    tableName,
  );
  const [tableLoading, setTableLoading] = useState(false);
  const [tableOptions, setTableOptions] = useState([]);
  function fetchTables(
    databaseId?: number,
    schema?: string,
    forceRefresh = false,
    substr = 'undefined',
  ) {
    const dbSchema = schema || currentSchema;
    const actualDbId = databaseId || dbId;
    if (actualDbId && dbSchema) {
      const encodedSchema = encodeURIComponent(dbSchema);
      const encodedSubstr = encodeURIComponent(substr);
      setTableLoading(true);
      setTableOptions([]);
      const endpoint = encodeURI(
        `/superset/tables/${actualDbId}/${encodedSchema}/${encodedSubstr}/${!!forceRefresh}/`,
      );
      return SupersetClient.get({ endpoint })
        .then(({ json }) => {
          const options = json.options.map((o: any) => ({
            value: o.value,
            schema: o.schema,
            label: o.label,
            title: o.title,
            type: o.type,
            extra: o?.extra,
          }));
          setTableLoading(false);
          setTableOptions(options);
          if (onTablesLoad) {
            onTablesLoad(json.options);
          }
        })
        .catch(() => {
          setTableLoading(false);
          setTableOptions([]);
          handleError(t('Error while fetching table list'));
        });
    }
    setTableLoading(false);
    setTableOptions([]);
    return Promise.resolve();
  }

  useEffect(() => {
    if (dbId && schema) {
      fetchTables();
    }
  }, [dbId, schema]);

  function onSelectionChange({
    dbId,
    schema,
    tableName,
  }: {
    dbId: number;
    schema?: string;
    tableName?: string;
  }) {
    setCurrentTableName(tableName);
    setCurrentSchema(schema);
    if (onChange) {
      onChange({ dbId, schema, tableName });
    }
  }

  function getTableNamesBySubStr(substr = 'undefined') {
    if (!dbId || !substr) {
      const options: any[] = [];
      return Promise.resolve({ options });
    }
    const encodedSchema = encodeURIComponent(schema || '');
    const encodedSubstr = encodeURIComponent(substr);
    return SupersetClient.get({
      endpoint: encodeURI(
        `/superset/tables/${dbId}/${encodedSchema}/${encodedSubstr}`,
      ),
    }).then(({ json }) => {
      const options = json.options.map((o: any) => ({
        value: o.value,
        schema: o.schema,
        label: o.label,
        title: o.title,
        type: o.type,
      }));
      return { options };
    });
  }

  function changeTable(tableOpt: any) {
    if (!tableOpt) {
      setCurrentTableName('');
      return;
    }
    const schemaName = tableOpt.schema;
    const tableOptTableName = tableOpt.value;
    if (tableNameSticky) {
      onSelectionChange({
        dbId,
        schema: schemaName,
        tableName: tableOptTableName,
      });
    }
    if (onTableChange) {
      onTableChange(tableOptTableName, schemaName);
    }
  }

  function changeSchema(schemaOpt: any, force = false) {
    const value = schemaOpt ? schemaOpt.value : null;
    if (onSchemaChange) {
      onSchemaChange(value);
    }
    onSelectionChange({
      dbId,
      schema: value,
      tableName: undefined,
    });
    fetchTables(dbId, currentSchema, force);
  }

  function renderTableOption(option: any) {
    return (
      <TableLabel title={option.label}>
        <small className="text-muted">
          <i className={`fa fa-${option.type === 'view' ? 'eye' : 'table'}`} />
        </small>
        {option.extra?.certification && (
          <CertifiedIcon
            certifiedBy={option.extra.certification.certified_by}
            details={option.extra.certification.details}
            size={20}
          />
        )}
        {option.extra?.warning_markdown && (
          <WarningIconWithTooltip
            warningMarkdown={option.extra.warning_markdown}
            size={20}
          />
        )}
        {option.label}
      </TableLabel>
    );
  }

  function renderSelectRow(select: ReactNode, refreshBtn: ReactNode) {
    return (
      <div className="section">
        <span className="select">{select}</span>
        <span className="refresh-col">{refreshBtn}</span>
      </div>
    );
  }

  function renderDatabaseSelector() {
    return (
      <DatabaseSelector
        dbId={dbId}
        formMode={formMode}
        getDbList={getDbList}
        getTableList={fetchTables}
        handleError={handleError}
        onChange={onSelectionChange}
        onDbChange={readOnly ? undefined : onDbChange}
        onSchemaChange={readOnly ? undefined : onSchemaChange}
        onSchemasLoad={onSchemasLoad}
        schema={currentSchema}
        sqlLabMode={sqlLabMode}
        isDatabaseSelectEnabled={isDatabaseSelectEnabled && !readOnly}
        readOnly={readOnly}
      />
    );
  }

  const customTableStyles = {
    option: (provided: any, state: any) => ({
      ...provided,
      backgroundColor: state.isFocused ? '#F0F0F0' : 'none',
      '&:active': {
        backgroundColor: state.isFocused ? '#F0F0F0' : '#F0F0F000',
      },
    }),
    control: (base: any) => ({
      ...base,
      boxShadow: '#cccccc',
      borderColor: '#cccccc',
      '&:hover': {
        borderColor: '#cccccc',
      },
    }),
  };

  function renderTableSelect() {
    const options = tableOptions;
    let select = null;
    if (currentSchema && !formMode) {
      // dataset editor
      select = (
        <Select
          name="select-table"
          isLoading={tableLoading}
          ignoreAccents={false}
          placeholder={t('Select table or type table name')}
          autosize={false}
          onChange={changeTable}
          options={options}
          // @ts-ignore
          value={currentTableName}
          optionRenderer={renderTableOption}
          valueRenderer={renderTableOption}
          isDisabled={readOnly}
          styles={customTableStyles}
        />
      );
    } else if (formMode) {
      select = (
        <CreatableSelect
          name="select-table"
          isLoading={tableLoading}
          ignoreAccents={false}
          placeholder={t('Select table or type table name')}
          autosize={false}
          onChange={changeTable}
          options={options}
          // @ts-ignore
          value={currentTableName}
          optionRenderer={renderTableOption}
        />
      );
    } else {
      // sql lab
      let tableSelectPlaceholder;
      let tableSelectDisabled = false;
      if (database && database.allow_multi_schema_metadata_fetch) {
        tableSelectPlaceholder = t('Type to search ...');
      } else {
        tableSelectPlaceholder = t('Select table ');
        tableSelectDisabled = true;
      }
      select = (
        <AsyncSelect
          name="async-select-table"
          placeholder={tableSelectPlaceholder}
          isDisabled={tableSelectDisabled}
          autosize={false}
          onChange={changeTable}
          // @ts-ignore
          value={currentTableName}
          loadOptions={getTableNamesBySubStr}
          optionRenderer={renderTableOption}
        />
      );
    }
    const refresh = !formMode && !readOnly && (
      <RefreshLabel
        onClick={() => changeSchema({ value: schema }, true)}
        tooltipContent={t('Force refresh table list')}
      />
    );
    return renderSelectRow(select, refresh);
  }

  function renderSeeTableLabel() {
    return (
      <div className="section">
        <FormLabel>
          {t('See table schema')}{' '}
          {schema && (
            <small>
              {tableOptions.length} in
              <i>{schema}</i>
            </small>
          )}
        </FormLabel>
      </div>
    );
  }

  return (
    <TableSelectorWrapper>
      {renderDatabaseSelector()}
      {!formMode && <div className="divider" />}
      {sqlLabMode && renderSeeTableLabel()}
      {formMode && <FieldTitle>{t('Table')}</FieldTitle>}
      {renderTableSelect()}
    </TableSelectorWrapper>
  );
};

export default TableSelector;<|MERGE_RESOLUTION|>--- conflicted
+++ resolved
@@ -68,15 +68,9 @@
 `;
 
 const TableLabel = styled.span`
-  vertical-align: middle;
-  display: inline-block;
+  align-items: center;
+  display: flex;
   white-space: nowrap;
-  overflow: hidden;
-<<<<<<< HEAD
-  width: 324px;
-=======
->>>>>>> 017aac3c
-  text-overflow: ellipsis;
 
   > svg,
   > small {
@@ -139,6 +133,7 @@
   );
   const [tableLoading, setTableLoading] = useState(false);
   const [tableOptions, setTableOptions] = useState([]);
+
   function fetchTables(
     databaseId?: number,
     schema?: string,
@@ -312,24 +307,6 @@
     );
   }
 
-  const customTableStyles = {
-    option: (provided: any, state: any) => ({
-      ...provided,
-      backgroundColor: state.isFocused ? '#F0F0F0' : 'none',
-      '&:active': {
-        backgroundColor: state.isFocused ? '#F0F0F0' : '#F0F0F000',
-      },
-    }),
-    control: (base: any) => ({
-      ...base,
-      boxShadow: '#cccccc',
-      borderColor: '#cccccc',
-      '&:hover': {
-        borderColor: '#cccccc',
-      },
-    }),
-  };
-
   function renderTableSelect() {
     const options = tableOptions;
     let select = null;
@@ -349,7 +326,6 @@
           optionRenderer={renderTableOption}
           valueRenderer={renderTableOption}
           isDisabled={readOnly}
-          styles={customTableStyles}
         />
       );
     } else if (formMode) {
