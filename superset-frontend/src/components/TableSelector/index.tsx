/**
 * Licensed to the Apache Software Foundation (ASF) under one
 * or more contributor license agreements.  See the NOTICE file
 * distributed with this work for additional information
 * regarding copyright ownership.  The ASF licenses this file
 * to you under the Apache License, Version 2.0 (the
 * "License"); you may not use this file except in compliance
 * with the License.  You may obtain a copy of the License at
 *
 *   http://www.apache.org/licenses/LICENSE-2.0
 *
 * Unless required by applicable law or agreed to in writing,
 * software distributed under the License is distributed on an
 * "AS IS" BASIS, WITHOUT WARRANTIES OR CONDITIONS OF ANY
 * KIND, either express or implied.  See the License for the
 * specific language governing permissions and limitations
 * under the License.
 */
import React, {
  FunctionComponent,
  useEffect,
  useState,
  ReactNode,
} from 'react';
import { styled, SupersetClient, t } from '@superset-ui/core';
import { AsyncSelect, CreatableSelect, Select } from 'src/components/Select';

import FormLabel from 'src/components/FormLabel';

import DatabaseSelector from 'src/components/DatabaseSelector';
import RefreshLabel from 'src/components/RefreshLabel';
import CertifiedIcon from 'src/components/CertifiedIcon';
import WarningIconWithTooltip from 'src/components/WarningIconWithTooltip';

const FieldTitle = styled.p`
  color: ${({ theme }) => theme.colors.secondary.light2};
  font-size: ${({ theme }) => theme.typography.sizes.s}px;
  margin: 20px 0 10px 0;
  text-transform: uppercase;
`;

const TableSelectorWrapper = styled.div`
  .fa-refresh {
    padding-left: 9px;
  }

  .refresh-col {
    display: flex;
    align-items: center;
    width: 30px;
    margin-left: ${({ theme }) => theme.gridUnit}px;
  }

  .section {
    padding-bottom: 5px;
    display: flex;
    flex-direction: row;
  }

  .select {
    flex-grow: 1;
  }

  .divider {
    border-bottom: 1px solid ${({ theme }) => theme.colors.secondary.light5};
    margin: 15px 0;
  }
`;

const TableLabel = styled.span`
  align-items: center;
  display: flex;
  white-space: nowrap;
  overflow: hidden;
  text-overflow: ellipsis;

  > svg,
  > small {
    margin-right: ${({ theme }) => theme.gridUnit}px;
  }
`;

interface TableSelectorProps {
  clearable?: boolean;
  database?: any;
  dbId: number;
  formMode?: boolean;
  getDbList?: (arg0: any) => {};
  handleError: (msg: string) => void;
  isDatabaseSelectEnabled?: boolean;
  onChange?: ({
    dbId,
    schema,
  }: {
    dbId: number;
    schema?: string;
    tableName?: string;
  }) => void;
  onDbChange?: (db: any) => void;
  onSchemaChange?: (arg0?: any) => {};
  onSchemasLoad?: () => void;
  onTableChange?: (tableName: string, schema: string) => void;
  onTablesLoad?: (options: Array<any>) => {};
  readOnly?: boolean;
  schema?: string;
  sqlLabMode?: boolean;
  tableName?: string;
  tableNameSticky?: boolean;
}

const TableSelector: FunctionComponent<TableSelectorProps> = ({
  database,
  dbId,
  formMode = false,
  getDbList,
  handleError,
  isDatabaseSelectEnabled = true,
  onChange,
  onDbChange,
  onSchemaChange,
  onSchemasLoad,
  onTableChange,
  onTablesLoad,
  readOnly = false,
  schema,
  sqlLabMode = true,
  tableName,
  tableNameSticky = true,
}) => {
  const [currentSchema, setCurrentSchema] = useState<string | undefined>(
    schema,
  );
  const [currentTableName, setCurrentTableName] = useState<string | undefined>(
    tableName,
  );
  const [tableLoading, setTableLoading] = useState(false);
  const [tableOptions, setTableOptions] = useState([]);
  function fetchTables(
    databaseId?: number,
    schema?: string,
    forceRefresh = false,
    substr = 'undefined',
  ) {
    const dbSchema = schema || currentSchema;
    const actualDbId = databaseId || dbId;
    if (actualDbId && dbSchema) {
      const encodedSchema = encodeURIComponent(dbSchema);
      const encodedSubstr = encodeURIComponent(substr);
      setTableLoading(true);
      setTableOptions([]);
      const endpoint = encodeURI(
        `/superset/tables/${actualDbId}/${encodedSchema}/${encodedSubstr}/${!!forceRefresh}/`,
      );
      return SupersetClient.get({ endpoint })
        .then(({ json }) => {
          const options = json.options.map((o: any) => ({
            value: o.value,
            schema: o.schema,
            label: o.label,
            title: o.title,
            type: o.type,
            extra: o?.extra,
          }));
          setTableLoading(false);
          setTableOptions(options);
          if (onTablesLoad) {
            onTablesLoad(json.options);
          }
        })
        .catch(() => {
          setTableLoading(false);
          setTableOptions([]);
          handleError(t('Error while fetching table list'));
        });
    }
    setTableLoading(false);
    setTableOptions([]);
    return Promise.resolve();
  }

  useEffect(() => {
    if (dbId && schema) {
      fetchTables();
    }
  }, [dbId, schema]);

  function onSelectionChange({
    dbId,
    schema,
    tableName,
  }: {
    dbId: number;
    schema?: string;
    tableName?: string;
  }) {
    setCurrentTableName(tableName);
    setCurrentSchema(schema);
    if (onChange) {
      onChange({ dbId, schema, tableName });
    }
  }

  function getTableNamesBySubStr(substr = 'undefined') {
    if (!dbId || !substr) {
      const options: any[] = [];
      return Promise.resolve({ options });
    }
    const encodedSchema = encodeURIComponent(schema || '');
    const encodedSubstr = encodeURIComponent(substr);
    return SupersetClient.get({
      endpoint: encodeURI(
        `/superset/tables/${dbId}/${encodedSchema}/${encodedSubstr}`,
      ),
    }).then(({ json }) => {
      const options = json.options.map((o: any) => ({
        value: o.value,
        schema: o.schema,
        label: o.label,
        title: o.title,
        type: o.type,
      }));
      return { options };
    });
  }

  function changeTable(tableOpt: any) {
    if (!tableOpt) {
      setCurrentTableName('');
      return;
    }
    const schemaName = tableOpt.schema;
    const tableOptTableName = tableOpt.value;
    if (tableNameSticky) {
      onSelectionChange({
        dbId,
        schema: schemaName,
        tableName: tableOptTableName,
      });
    }
    if (onTableChange) {
      onTableChange(tableOptTableName, schemaName);
    }
  }

  function changeSchema(schemaOpt: any, force = false) {
    const value = schemaOpt ? schemaOpt.value : null;
    if (onSchemaChange) {
      onSchemaChange(value);
    }
    onSelectionChange({
      dbId,
      schema: value,
      tableName: undefined,
    });
    fetchTables(dbId, currentSchema, force);
  }

  function renderTableOption(option: any) {
    return (
      <TableLabel title={option.label}>
        <small className="text-muted">
          <i className={`fa fa-${option.type === 'view' ? 'eye' : 'table'}`} />
        </small>
        {option.extra?.certification && (
          <CertifiedIcon
            certifiedBy={option.extra.certification.certified_by}
            details={option.extra.certification.details}
            size={20}
          />
        )}
        {option.extra?.warning_markdown && (
          <WarningIconWithTooltip
            warningMarkdown={option.extra.warning_markdown}
            size={20}
          />
        )}
        {option.label}
      </TableLabel>
    );
  }

  function renderSelectRow(select: ReactNode, refreshBtn: ReactNode) {
    return (
      <div className="section">
        <span className="select">{select}</span>
        <span className="refresh-col">{refreshBtn}</span>
      </div>
    );
  }

  function renderDatabaseSelector() {
    return (
      <DatabaseSelector
        dbId={dbId}
        formMode={formMode}
        getDbList={getDbList}
        getTableList={fetchTables}
        handleError={handleError}
        onChange={onSelectionChange}
        onDbChange={readOnly ? undefined : onDbChange}
        onSchemaChange={readOnly ? undefined : onSchemaChange}
        onSchemasLoad={onSchemasLoad}
        schema={currentSchema}
        sqlLabMode={sqlLabMode}
        isDatabaseSelectEnabled={isDatabaseSelectEnabled && !readOnly}
        readOnly={readOnly}
      />
    );
  }

  function renderTableSelect() {
    const options = tableOptions;
    let select = null;
    if (currentSchema && !formMode) {
      // dataset editor
      select = (
        <Select
          name="select-table"
          isLoading={tableLoading}
          ignoreAccents={false}
          placeholder={t('Select table or type table name')}
          autosize={false}
          onChange={changeTable}
          options={options}
          // @ts-ignore
          value={currentTableName}
          optionRenderer={renderTableOption}
          valueRenderer={renderTableOption}
          isDisabled={readOnly}
<<<<<<< HEAD
          styles={{
            menuPortal: base => ({ ...base, zIndex: 5 }),
          }}
=======
>>>>>>> 76210101
        />
      );
    } else if (formMode) {
      select = (
        <CreatableSelect
          name="select-table"
          isLoading={tableLoading}
          ignoreAccents={false}
          placeholder={t('Select table or type table name')}
          autosize={false}
          onChange={changeTable}
          options={options}
          // @ts-ignore
          value={currentTableName}
          optionRenderer={renderTableOption}
        />
      );
    } else {
      // sql lab
      let tableSelectPlaceholder;
      let tableSelectDisabled = false;
      if (database && database.allow_multi_schema_metadata_fetch) {
        tableSelectPlaceholder = t('Type to search ...');
      } else {
        tableSelectPlaceholder = t('Select table ');
        tableSelectDisabled = true;
      }
      select = (
        <AsyncSelect
          name="async-select-table"
          placeholder={tableSelectPlaceholder}
          isDisabled={tableSelectDisabled}
          autosize={false}
          onChange={changeTable}
          // @ts-ignore
          value={currentTableName}
          loadOptions={getTableNamesBySubStr}
          optionRenderer={renderTableOption}
        />
      );
    }
    const refresh = !formMode && !readOnly && (
      <RefreshLabel
        onClick={() => changeSchema({ value: schema }, true)}
        tooltipContent={t('Force refresh table list')}
      />
    );
    return renderSelectRow(select, refresh);
  }

  function renderSeeTableLabel() {
    return (
      <div className="section">
        <FormLabel>
          {t('See table schema')}{' '}
          {schema && (
            <small>
              {tableOptions.length} in
              <i>{schema}</i>
            </small>
          )}
        </FormLabel>
      </div>
    );
  }

  return (
    <TableSelectorWrapper>
      {renderDatabaseSelector()}
      {!formMode && <div className="divider" />}
      {sqlLabMode && renderSeeTableLabel()}
      {formMode && <FieldTitle>{t('Table')}</FieldTitle>}
      {renderTableSelect()}
    </TableSelectorWrapper>
  );
};

export default TableSelector;<|MERGE_RESOLUTION|>--- conflicted
+++ resolved
@@ -327,12 +327,9 @@
           optionRenderer={renderTableOption}
           valueRenderer={renderTableOption}
           isDisabled={readOnly}
-<<<<<<< HEAD
           styles={{
             menuPortal: base => ({ ...base, zIndex: 5 }),
           }}
-=======
->>>>>>> 76210101
         />
       );
     } else if (formMode) {
