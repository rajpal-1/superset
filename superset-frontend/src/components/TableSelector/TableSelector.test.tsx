--- conflicted
+++ resolved
@@ -31,11 +31,7 @@
     id: 1,
     database_name: 'main',
     backend: 'sqlite',
-<<<<<<< HEAD
-    allow_multi_schema_metadata_fetch: false,
     has_catalogs: false,
-=======
->>>>>>> 5d51555c
   },
   schema: 'test_schema',
   handleError: jest.fn(),
