--- conflicted
+++ resolved
@@ -575,42 +575,11 @@
         ref={this.container}
       >
         {this.state.fitted && (
-<<<<<<< HEAD
           <ResizableTable
             columns={this.getColumnsWithAccessor(orderedColumnKeys)}
             data={data}
             filterText={filterText}
           />
-=======
-          <Table
-            ref="Table"
-            headerHeight={headerHeight}
-            height={totalTableHeight}
-            overscanRowCount={overscanRowCount}
-            rowClassName={this.rowClassName}
-            rowHeight={rowHeight}
-            rowGetter={rowGetter}
-            rowCount={sortedAndFilteredList.length}
-            sort={this.sort}
-            sortBy={sortBy}
-            sortDirection={sortDirection}
-            width={this.totalTableWidth}
-          >
-            {orderedColumnKeys.map(columnKey => (
-              <Column
-                cellRenderer={({ cellData }) =>
-                  this.renderTableCell({ cellData, columnKey })
-                }
-                dataKey={columnKey}
-                disableSort={false}
-                headerRenderer={this.renderTableHeader}
-                width={this.widthsForColumnsByKey[columnKey]}
-                label={columnKey}
-                key={columnKey}
-              />
-            ))}
-          </Table>
->>>>>>> c993c584
         )}
       </StyledFilterableTable>
     );
