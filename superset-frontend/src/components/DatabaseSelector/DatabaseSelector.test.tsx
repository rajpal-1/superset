--- conflicted
+++ resolved
@@ -178,19 +178,9 @@
 });
 
 test('Should database select display options', async () => {
-<<<<<<< HEAD
-  const props = createProps();
-  await act(async () => {
-    render(<DatabaseSelector {...props} />);
-  });
-
-  const selector = screen.getByText('Database:').parentElement;
-
-=======
-  const props = { ...defaultProps };
+  const props = createProps();
   render(<DatabaseSelector {...props} />);
   const selector = await screen.findByText('Database:');
->>>>>>> 08f2a66d
   expect(selector).toBeInTheDocument();
   expect(selector.parentElement).toHaveTextContent(
     'Database:postgresql examples',
