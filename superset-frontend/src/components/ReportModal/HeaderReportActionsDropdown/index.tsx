--- conflicted
+++ resolved
@@ -23,14 +23,12 @@
 import { Switch } from 'src/components/Switch';
 import { AlertObject } from 'src/views/CRUD/alert/types';
 import { Menu, NoAnimationDropdown } from 'src/common/components';
-<<<<<<< HEAD
+
 import DeleteModal from 'src/components/DeleteModal';
 
 const deleteColor = (theme: SupersetTheme) => css`
   color: ${theme.colors.error.base};
 `;
-=======
->>>>>>> dcd1f236
 
 export default function HeaderReportActionsDropDown({
   // showReportModal,
