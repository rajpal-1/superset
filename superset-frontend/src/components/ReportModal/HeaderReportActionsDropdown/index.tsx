/**
 * Licensed to the Apache Software Foundation (ASF) under one
 * or more contributor license agreements.  See the NOTICE file
 * distributed with this work for additional information
 * regarding copyright ownership.  The ASF licenses this file
 * to you under the Apache License, Version 2.0 (the
 * "License"); you may not use this file except in compliance
 * with the License.  You may obtain a copy of the License at
 *
 *   http://www.apache.org/licenses/LICENSE-2.0
 *
 * Unless required by applicable law or agreed to in writing,
 * software distributed under the License is distributed on an
 * "AS IS" BASIS, WITHOUT WARRANTIES OR CONDITIONS OF ANY
 * KIND, either express or implied.  See the License for the
 * specific language governing permissions and limitations
 * under the License.
 */
<<<<<<< HEAD
import React, { useState, useEffect, useRef } from 'react';
=======
import React, { useState, useEffect } from 'react';
>>>>>>> 675604a0
import { useSelector, useDispatch } from 'react-redux';
import { t, SupersetTheme, css, useTheme } from '@superset-ui/core';
import Icons from 'src/components/Icons';
import { Switch } from 'src/components/Switch';
import { AlertObject } from 'src/views/CRUD/alert/types';
import { Menu, NoAnimationDropdown } from 'src/common/components';
import { isFeatureEnabled, FeatureFlag } from 'src/featureFlags';
import DeleteModal from 'src/components/DeleteModal';
import ReportModal from 'src/components/ReportModal';
import { ChartState } from 'src/explore/types';
import { UserWithPermissionsAndRoles } from 'src/types/bootstrapTypes';
import { fetchUISpecificReport } from 'src/reports/actions/reports';

const deleteColor = (theme: SupersetTheme) => css`
  color: ${theme.colors.error.base};
`;

export default function HeaderReportActionsDropDown({
  toggleActive,
  deleteActiveReport,
  dashboardId,
  chart,
}: {
  toggleActive: (data: AlertObject, checked: boolean) => void;
  deleteActiveReport: (data: AlertObject) => void;
  dashboardId?: number;
  chart?: ChartState;
}) {
  const dispatch = useDispatch();
<<<<<<< HEAD
  const reports: Record<number, AlertObject> = useSelector<any, AlertObject>(
    state => state.reports,
=======
  const reports: any = useSelector<any>(state =>
    Object.values(state.reports).filter((report: any) =>
      dashboardId
        ? report.dashboard_id === dashboardId
        : report.chart_id === chart?.id,
    ),
>>>>>>> 675604a0
  );
  const user: UserWithPermissionsAndRoles = useSelector<
    any,
    UserWithPermissionsAndRoles
  >(state => state.user || state.explore?.user);
<<<<<<< HEAD
  const reportsIds = Object.keys(reports || []);
  const report: AlertObject = reports?.[reportsIds[0]];
=======
>>>>>>> 675604a0
  const [
    currentReportDeleting,
    setCurrentReportDeleting,
  ] = useState<AlertObject | null>(null);
  const theme = useTheme();
<<<<<<< HEAD
  const [showModal, setShowModal] = useState(false);
  const dashboardIdRef = useRef(dashboardId);
=======
  const [showModal, setShowModal] = useState<boolean>(false);
  const [showModal, setShowModal] = useState(false);
>>>>>>> 675604a0
  const toggleActiveKey = async (data: AlertObject, checked: boolean) => {
    if (data?.id) {
      toggleActive(data, checked);
    }
  };

  const handleReportDelete = (report: AlertObject) => {
    deleteActiveReport(report);
    setCurrentReportDeleting(null);
  };

  const canAddReports = () => {
    if (!isFeatureEnabled(FeatureFlag.ALERT_REPORTS)) {
      return false;
    }
    if (!user) {
      // this is in the case that there is an anonymous user.
      return false;
    }
    const roles = Object.keys(user.roles || []);
    const permissions = roles.map(key =>
      user.roles[key].filter(
        perms => perms[0] === 'menu_access' && perms[1] === 'Manage',
      ),
    );
    return permissions[0].length > 0;
  };

  useEffect(() => {
    if (canAddReports()) {
<<<<<<< HEAD
      dashboardIdRef.current = dashboardId;
=======
>>>>>>> 675604a0
      dispatch(
        fetchUISpecificReport({
          userId: user.userId,
          filterField: dashboardId ? 'dashboard_id' : 'chart_id',
          creationMethod: dashboardId ? 'dashboards' : 'charts',
          resourceId: dashboardId || chart?.id,
        }),
      );
    }
<<<<<<< HEAD
  }, [dashboardId]);

  // (TODO: lyndsiWilliams): Leaving this in case we decide we need it after all
  // useEffect(() => {
  //   if (
  //     canAddReports() &&
  //     dashboardId &&
  //     dashboardId !== dashboardIdRef.current
  //   ) {
  //     dashboardIdRef.current = dashboardId;
  //     dispatch(
  //       fetchUISpecificReport({
  //         userId: user.userId,
  //         filterField: 'dashboard_id',
  //         creationMethod: 'dashboards',
  //         resourceId: dashboardId,
  //       }),
  //     );
  //   }
  // }, [dashboardId]);
=======
    return () => {
    };
  }, []);
>>>>>>> 675604a0

  const menu = () => (
    <Menu selectable={false} css={{ width: '200px' }}>
      <Menu.Item>
        {t('Email reports active')}
        <Switch
          data-test="toggle-active"
          checked={report?.active}
          onClick={(checked: boolean) => toggleActiveKey(report, checked)}
          size="small"
          css={{ marginLeft: theme.gridUnit * 2 }}
        />
      </Menu.Item>
      <Menu.Item onClick={() => setShowModal(true)}>
        {t('Edit email report')}
      </Menu.Item>
      <Menu.Item
        onClick={() => setCurrentReportDeleting(report)}
        css={deleteColor}
      >
        {t('Delete email report')}
      </Menu.Item>
    </Menu>
  );

  return (
    canAddReports() && (
      <>
        <ReportModal
<<<<<<< HEAD
          show={showModal}
          onHide={() => setShowModal(false)}
          userId={user.userId}
=======
          userId={user.userId}
          showModal={showModal}
          onHide={() => setShowModal(false)}
>>>>>>> 675604a0
          userEmail={user.email}
          dashboardId={dashboardId}
          chart={chart}
        />
        {report ? (
          <>
            <NoAnimationDropdown
              // ref={ref}
              overlay={menu()}
              trigger={['click']}
              getPopupContainer={(triggerNode: any) =>
                triggerNode.closest('.action-button')
              }
            >
              <span role="button" className="action-button" tabIndex={0}>
                <Icons.Calendar />
              </span>
            </NoAnimationDropdown>
            {currentReportDeleting && (
              <DeleteModal
                description={t(
                  'This action will permanently delete %s.',
                  currentReportDeleting.name,
                )}
                onConfirm={() => {
                  if (currentReportDeleting) {
                    handleReportDelete(currentReportDeleting);
                  }
                }}
                onHide={() => setCurrentReportDeleting(null)}
                open
                title={t('Delete Report?')}
              />
            )}
          </>
        ) : (
          <span
            role="button"
            title={t('Schedule email report')}
            tabIndex={0}
            className="action-button"
            onClick={() => setShowModal(true)}
          >
            <Icons.Calendar />
          </span>
        )}
      </>
    )
  );
}<|MERGE_RESOLUTION|>--- conflicted
+++ resolved
@@ -16,11 +16,7 @@
  * specific language governing permissions and limitations
  * under the License.
  */
-<<<<<<< HEAD
-import React, { useState, useEffect, useRef } from 'react';
-=======
 import React, { useState, useEffect } from 'react';
->>>>>>> 675604a0
 import { useSelector, useDispatch } from 'react-redux';
 import { t, SupersetTheme, css, useTheme } from '@superset-ui/core';
 import Icons from 'src/components/Icons';
@@ -50,39 +46,23 @@
   chart?: ChartState;
 }) {
   const dispatch = useDispatch();
-<<<<<<< HEAD
-  const reports: Record<number, AlertObject> = useSelector<any, AlertObject>(
-    state => state.reports,
-=======
   const reports: any = useSelector<any>(state =>
     Object.values(state.reports).filter((report: any) =>
       dashboardId
         ? report.dashboard_id === dashboardId
         : report.chart_id === chart?.id,
     ),
->>>>>>> 675604a0
   );
   const user: UserWithPermissionsAndRoles = useSelector<
     any,
     UserWithPermissionsAndRoles
   >(state => state.user || state.explore?.user);
-<<<<<<< HEAD
-  const reportsIds = Object.keys(reports || []);
-  const report: AlertObject = reports?.[reportsIds[0]];
-=======
->>>>>>> 675604a0
   const [
     currentReportDeleting,
     setCurrentReportDeleting,
   ] = useState<AlertObject | null>(null);
   const theme = useTheme();
-<<<<<<< HEAD
-  const [showModal, setShowModal] = useState(false);
-  const dashboardIdRef = useRef(dashboardId);
-=======
   const [showModal, setShowModal] = useState<boolean>(false);
-  const [showModal, setShowModal] = useState(false);
->>>>>>> 675604a0
   const toggleActiveKey = async (data: AlertObject, checked: boolean) => {
     if (data?.id) {
       toggleActive(data, checked);
@@ -113,10 +93,6 @@
 
   useEffect(() => {
     if (canAddReports()) {
-<<<<<<< HEAD
-      dashboardIdRef.current = dashboardId;
-=======
->>>>>>> 675604a0
       dispatch(
         fetchUISpecificReport({
           userId: user.userId,
@@ -126,32 +102,8 @@
         }),
       );
     }
-<<<<<<< HEAD
-  }, [dashboardId]);
-
-  // (TODO: lyndsiWilliams): Leaving this in case we decide we need it after all
-  // useEffect(() => {
-  //   if (
-  //     canAddReports() &&
-  //     dashboardId &&
-  //     dashboardId !== dashboardIdRef.current
-  //   ) {
-  //     dashboardIdRef.current = dashboardId;
-  //     dispatch(
-  //       fetchUISpecificReport({
-  //         userId: user.userId,
-  //         filterField: 'dashboard_id',
-  //         creationMethod: 'dashboards',
-  //         resourceId: dashboardId,
-  //       }),
-  //     );
-  //   }
-  // }, [dashboardId]);
-=======
-    return () => {
-    };
+    return () => {};
   }, []);
->>>>>>> 675604a0
 
   const menu = () => (
     <Menu selectable={false} css={{ width: '200px' }}>
@@ -159,8 +111,8 @@
         {t('Email reports active')}
         <Switch
           data-test="toggle-active"
-          checked={report?.active}
-          onClick={(checked: boolean) => toggleActiveKey(report, checked)}
+          checked={reports?.active}
+          onClick={(checked: boolean) => toggleActiveKey(reports, checked)}
           size="small"
           css={{ marginLeft: theme.gridUnit * 2 }}
         />
@@ -169,7 +121,7 @@
         {t('Edit email report')}
       </Menu.Item>
       <Menu.Item
-        onClick={() => setCurrentReportDeleting(report)}
+        onClick={() => setCurrentReportDeleting(reports)}
         css={deleteColor}
       >
         {t('Delete email report')}
@@ -181,20 +133,14 @@
     canAddReports() && (
       <>
         <ReportModal
-<<<<<<< HEAD
-          show={showModal}
-          onHide={() => setShowModal(false)}
-          userId={user.userId}
-=======
           userId={user.userId}
           showModal={showModal}
           onHide={() => setShowModal(false)}
->>>>>>> 675604a0
           userEmail={user.email}
           dashboardId={dashboardId}
           chart={chart}
         />
-        {report ? (
+        {reports ? (
           <>
             <NoAnimationDropdown
               // ref={ref}
