--- conflicted
+++ resolved
@@ -20,12 +20,8 @@
   useState,
   useEffect,
   useReducer,
-<<<<<<< HEAD
-  Reducer,
-=======
   useCallback,
   useMemo,
->>>>>>> e0dae4ab
 } from 'react';
 import { t, SupersetTheme } from '@superset-ui/core';
 import { useDispatch, useSelector } from 'react-redux';
@@ -37,12 +33,9 @@
 import Icons from 'src/components/Icons';
 import { CronError } from 'src/components/CronPicker';
 import { RadioChangeEvent } from 'src/components';
-<<<<<<< HEAD
-=======
 import withToasts from 'src/components/MessageToasts/withToasts';
 import { ChartState } from 'src/explore/types';
 import { ReportCreationMethod, ReportType } from 'src/reports/types';
->>>>>>> e0dae4ab
 import { ReportObject, NOTIFICATION_FORMATS } from 'src/views/CRUD/alert/types';
 import { reportSelector } from 'src/views/CRUD/hooks';
 import { CreationMethod } from './HeaderReportDropdown';
@@ -64,22 +57,6 @@
   StyledRadioGroup,
 } from './styles';
 
-<<<<<<< HEAD
-interface ChartObject {
-  id: number;
-  chartAlert: string;
-  chartStatus: string;
-  chartUpdateEndTime: number;
-  chartUpdateStartTime: number;
-  latestQueryFormData: object;
-  sliceFormData: Record<string, any>;
-  queryController: { abort: () => {} };
-  queriesResponse: object;
-  triggerQuery: boolean;
-  lastRendered: number;
-}
-=======
->>>>>>> e0dae4ab
 interface ReportProps {
   onHide: () => {};
   addDangerToast: (msg: string) => void;
@@ -89,27 +66,9 @@
   chart?: ChartState;
   chartName?: string;
   dashboardId?: number;
-<<<<<<< HEAD
-  chart?: ChartObject;
-  creationMethod: string;
-  props?: any;
-}
-
-interface ReportPayloadType {
-  name: string;
-  value: string;
-}
-
-enum ActionType {
-  inputChange,
-  fetched,
-  reset,
-  error,
-=======
   dashboardName?: string;
   creationMethod: ReportCreationMethod;
   props: any;
->>>>>>> e0dae4ab
 }
 
 const TEXT_BASED_VISUALIZATION_TYPES = [
@@ -119,11 +78,6 @@
   'paired_ttest',
 ];
 
-<<<<<<< HEAD
-const defaultErrorMsg = t(
-  'We were unable to create your report. Please try again.',
-);
-=======
 const INITIAL_STATE = {
   crontab: '0 12 * * 1',
 };
@@ -135,7 +89,6 @@
    */
   isSubmitting?: boolean;
 };
->>>>>>> e0dae4ab
 
 function ReportModal({
   onHide,
@@ -179,34 +132,10 @@
     [initialState],
   );
 
-<<<<<<< HEAD
-function ReportModal({
-  onHide,
-  show = false,
-  dashboardId,
-  chart,
-  userId,
-  userEmail,
-  creationMethod,
-}: ReportProps) {
-  const vizType = chart?.sliceFormData?.viz_type;
-  const isChart = !!chart;
-  const defaultNotificationFormat =
-    vizType && TEXT_BASED_VISUALIZATION_TYPES.includes(vizType)
-      ? NOTIFICATION_FORMATS.TEXT
-      : NOTIFICATION_FORMATS.PNG;
-  const [currentReport, setCurrentReport] = useReducer<
-    Reducer<Partial<ReportObject> | null, ReportActionType>
-  >(reportReducer, null);
-  const onReducerChange = useCallback((type: any, payload: any) => {
-    setCurrentReport({ type, payload });
-  }, []);
-=======
   const [currentReport, setCurrentReport] = useReducer(
     reportReducer,
     initialState,
   );
->>>>>>> e0dae4ab
   const [cronError, setCronError] = useState<CronError>();
 
   const dispatch = useDispatch();
@@ -221,40 +150,21 @@
 
   useEffect(() => {
     if (isEditMode) {
-<<<<<<< HEAD
-      setCurrentReport({
-        type: ActionType.fetched,
-        payload: report,
-      });
-=======
       setCurrentReport(report);
->>>>>>> e0dae4ab
     } else {
       setCurrentReport('reset');
     }
-<<<<<<< HEAD
-  }, [report]);
-=======
   }, [isEditMode, report]);
->>>>>>> e0dae4ab
 
   const onSave = async () => {
     // Create new Report
     const newReportValues: Partial<ReportObject> = {
-<<<<<<< HEAD
-      crontab: currentReport?.crontab,
-      dashboard: dashboardId,
-      chart: chart?.id,
-      description: currentReport?.description,
-      name: currentReport?.name,
-=======
       type: 'Report',
       active: true,
       force_screenshot: false,
       creation_method: creationMethod,
       dashboard: dashboardId,
       chart: chart?.id,
->>>>>>> e0dae4ab
       owners: [userId],
       recipients: [
         {
@@ -262,20 +172,11 @@
           type: 'Email',
         },
       ],
-<<<<<<< HEAD
-      type: 'Report',
-      creation_method: creationMethod,
-      active: true,
-      report_format: currentReport?.report_format || defaultNotificationFormat,
-      timezone: currentReport?.timezone,
-      force_screenshot: false,
-=======
       name: currentReport.name,
       description: currentReport.description,
       crontab: currentReport.crontab,
       report_format: currentReport.report_format || defaultNotificationFormat,
       timezone: currentReport.timezone,
->>>>>>> e0dae4ab
     };
 
     setCurrentReport({ isSubmitting: true, error: undefined });
@@ -292,10 +193,7 @@
       const { error } = await getClientErrorObject(e);
       setCurrentReport({ error });
     }
-<<<<<<< HEAD
-=======
     setCurrentReport({ isSubmitting: false });
->>>>>>> e0dae4ab
   };
 
   const wrappedTitle = (
@@ -336,11 +234,7 @@
           }}
           value={currentReport.report_format || defaultNotificationFormat}
         >
-<<<<<<< HEAD
-          {vizType && TEXT_BASED_VISUALIZATION_TYPES.includes(vizType) && (
-=======
           {isTextBasedChart && (
->>>>>>> e0dae4ab
             <StyledRadio value={NOTIFICATION_FORMATS.TEXT}>
               {t('Text embedded in email')}
             </StyledRadio>
