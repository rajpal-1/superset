/**
 * Licensed to the Apache Software Foundation (ASF) under one
 * or more contributor license agreements.  See the NOTICE file
 * distributed with this work for additional information
 * regarding copyright ownership.  The ASF licenses this file
 * to you under the Apache License, Version 2.0 (the
 * "License"); you may not use this file except in compliance
 * with the License.  You may obtain a copy of the License at
 *
 *   http://www.apache.org/licenses/LICENSE-2.0
 *
 * Unless required by applicable law or agreed to in writing,
 * software distributed under the License is distributed on an
 * "AS IS" BASIS, WITHOUT WARRANTIES OR CONDITIONS OF ANY
 * KIND, either express or implied.  See the License for the
 * specific language governing permissions and limitations
 * under the License.
 */
import React, { useEffect, useState, useRef } from 'react';
<<<<<<< HEAD
=======
import { Link } from 'react-router-dom';
>>>>>>> 667f4101
import cx from 'classnames';
import { css, styled, SupersetTheme, t } from '@superset-ui/core';
import { Tooltip } from 'src/components/Tooltip';
import CertifiedBadge from '../CertifiedBadge';

export interface EditableTitleProps {
  canEdit?: boolean;
  editing?: boolean;
  emptyText?: string;
  extraClasses?: Array<string> | string;
  multiLine?: boolean;
  noPermitTooltip?: string;
  onSaveTitle: (arg0: string) => void;
  showTooltip?: boolean;
  style?: object;
  title?: string;
  defaultTitle?: string;
  placeholder?: string;
  certifiedBy?: string;
  certificationDetails?: string;
<<<<<<< HEAD
  onClickTitle?: () => void;
=======
  url?: string;
>>>>>>> 667f4101
}

const StyledCertifiedBadge = styled(CertifiedBadge)`
  vertical-align: middle;
`;

export default function EditableTitle({
  canEdit = false,
  editing = false,
  extraClasses,
  multiLine = false,
  noPermitTooltip,
  onSaveTitle,
  showTooltip = true,
  style,
  title = '',
  defaultTitle = '',
  placeholder = '',
  certifiedBy,
  certificationDetails,
  url,
  // rest is related to title tooltip
  ...rest
}: EditableTitleProps) {
  const [isEditing, setIsEditing] = useState(editing);
  const [currentTitle, setCurrentTitle] = useState(title);
  const [lastTitle, setLastTitle] = useState(title);
  const [contentBoundingRect, setContentBoundingRect] =
    useState<DOMRect | null>(null);
  // Used so we can access the DOM element if a user clicks on this component.

  const contentRef = useRef<any | HTMLInputElement | HTMLTextAreaElement>();

  useEffect(() => {
    if (title !== currentTitle) {
      setLastTitle(currentTitle);
      setCurrentTitle(title);
    }
  }, [title]);

  useEffect(() => {
    if (isEditing) {
      contentRef.current.focus();
      // move cursor and scroll to the end
      if (contentRef.current.setSelectionRange) {
        const { length } = contentRef.current.value;
        contentRef.current.setSelectionRange(length, length);
        contentRef.current.scrollLeft = contentRef.current.scrollWidth;
        contentRef.current.scrollTop = contentRef.current.scrollHeight;
      }
    }
  }, [isEditing]);

  function handleClick() {
    if (!canEdit || isEditing) {
      return;
    }

    // For multi-line values, save the actual rendered size of the displayed text.
    // Later, if a textarea is constructed for editing the value, we'll need this.
    const contentBounding = contentRef.current
      ? contentRef.current.getBoundingClientRect()
      : null;
    setIsEditing(true);
    setContentBoundingRect(contentBounding);
  }

  function handleBlur() {
    const formattedTitle = currentTitle.trim();

    if (!canEdit) {
      return;
    }

    setIsEditing(false);

    if (!formattedTitle.length) {
      setCurrentTitle(lastTitle);
      return;
    }

    if (lastTitle !== formattedTitle) {
      setLastTitle(formattedTitle);
    }

    if (title !== formattedTitle) {
      onSaveTitle(formattedTitle);
    }
  }

  // tl;dr when a EditableTitle is being edited, typically the Tab that wraps it has been
  // clicked and is focused/active. For accessibility, when the focused tab anchor intercepts
  // the ' ' key (among others, including all arrows) the onChange() doesn't fire. Somehow
  // keydown is still called so we can detect this and manually add a ' ' to the current title
  function handleKeyDown(event: any) {
    if (event.key === ' ') {
      event.stopPropagation();
    }
    if (event.key === 'Enter') {
      event.preventDefault();
      handleBlur();
    }
  }

  function handleChange(ev: any) {
    if (!canEdit) {
      return;
    }
    setCurrentTitle(ev.target.value);
  }

  function handleKeyPress(ev: any) {
    if (ev.key === 'Enter') {
      ev.preventDefault();
      handleBlur();
    }
  }

  let value: string | undefined;
  value = currentTitle;
  if (!isEditing && !currentTitle) {
    value = defaultTitle || title;
  }

  // Construct an inline style based on previously-saved height of the rendered label. Only
  // used in multi-line contexts.
  const editStyle =
    isEditing && contentBoundingRect
      ? { height: `${contentBoundingRect.height}px` }
      : undefined;

  // Create a textarea when we're editing a multi-line value, otherwise create an input (which may
  // be text or a button).
  let titleComponent =
    multiLine && isEditing ? (
      <textarea
        data-test="editable-title-input"
        ref={contentRef}
        value={value}
        className={!title ? 'text-muted' : undefined}
        onKeyDown={handleKeyDown}
        onChange={handleChange}
        onBlur={handleBlur}
        onClick={handleClick}
        onKeyPress={handleKeyPress}
        placeholder={placeholder}
        style={editStyle}
      />
    ) : (
      <input
        data-test="editable-title-input"
        ref={contentRef}
        type={isEditing ? 'text' : 'button'}
        value={value}
        className={!title ? 'text-muted' : undefined}
        onKeyDown={handleKeyDown}
        onChange={handleChange}
        onBlur={handleBlur}
        onClick={handleClick}
        onKeyPress={handleKeyPress}
        placeholder={placeholder}
      />
    );
  if (showTooltip && !isEditing) {
    titleComponent = (
      <Tooltip
        id="title-tooltip"
        title={
          canEdit
            ? t('Click to edit')
            : noPermitTooltip ||
              t("You don't have the rights to alter this title.")
        }
      >
        {titleComponent}
      </Tooltip>
    );
  }
  if (!canEdit) {
    // don't actually want an input in this case
    titleComponent = url ? (
      <Link
        to={url}
        data-test="editable-title-input"
        css={(theme: SupersetTheme) => css`
          color: ${theme.colors.grayscale.dark1};
          text-decoration: none;
          :hover {
            text-decoration: underline;
          }
        `}
      >
        {value}
      </Link>
    ) : (
      <span data-test="editable-title-input">{value}</span>
    );
  }
  return (
    <span
      data-test="editable-title"
      className={cx(
        'editable-title',
        extraClasses,
        canEdit && 'editable-title--editable',
        isEditing && 'editable-title--editing',
      )}
      style={style}
      {...rest}
    >
      {certifiedBy && (
        <>
          <StyledCertifiedBadge
            certifiedBy={certifiedBy}
            details={certificationDetails}
            size="xl"
          />{' '}
        </>
      )}
      {titleComponent}
    </span>
  );
}<|MERGE_RESOLUTION|>--- conflicted
+++ resolved
@@ -17,10 +17,7 @@
  * under the License.
  */
 import React, { useEffect, useState, useRef } from 'react';
-<<<<<<< HEAD
-=======
 import { Link } from 'react-router-dom';
->>>>>>> 667f4101
 import cx from 'classnames';
 import { css, styled, SupersetTheme, t } from '@superset-ui/core';
 import { Tooltip } from 'src/components/Tooltip';
@@ -41,11 +38,7 @@
   placeholder?: string;
   certifiedBy?: string;
   certificationDetails?: string;
-<<<<<<< HEAD
-  onClickTitle?: () => void;
-=======
   url?: string;
->>>>>>> 667f4101
 }
 
 const StyledCertifiedBadge = styled(CertifiedBadge)`
