--- conflicted
+++ resolved
@@ -16,10 +16,7 @@
  * specific language governing permissions and limitations
  * under the License.
  */
-<<<<<<< HEAD
-=======
-import React, { useEffect, useState } from 'react';
->>>>>>> 35e1820f
+import { useEffect, useState } from 'react';
 import { Link, useHistory } from 'react-router-dom';
 import {
   isFeatureEnabled,
