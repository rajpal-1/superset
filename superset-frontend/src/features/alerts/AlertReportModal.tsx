/**
 * Licensed to the Apache Software Foundation (ASF) under one
 * or more contributor license agreements.  See the NOTICE file
 * distributed with this work for additional information
 * regarding copyright ownership.  The ASF licenses this file
 * to you under the Apache License, Version 2.0 (the
 * "License"); you may not use this file except in compliance
 * with the License.  You may obtain a copy of the License at
 *
 *   http://www.apache.org/licenses/LICENSE-2.0
 *
 * Unless required by applicable law or agreed to in writing,
 * software distributed under the License is distributed on an
 * "AS IS" BASIS, WITHOUT WARRANTIES OR CONDITIONS OF ANY
 * KIND, either express or implied.  See the License for the
 * specific language governing permissions and limitations
 * under the License.
 */
import React, {
  FunctionComponent,
  useState,
  useEffect,
  useMemo,
  useCallback,
  ReactNode,
} from 'react';
import {
  css,
  isFeatureEnabled,
  FeatureFlag,
  styled,
  SupersetClient,
  SupersetTheme,
  t,
} from '@superset-ui/core';
import rison from 'rison';
import { useSingleViewResource } from 'src/views/CRUD/hooks';

import { Input } from 'src/components/Input';
import { Switch } from 'src/components/Switch';
import Modal from 'src/components/Modal';
import Collapse from 'src/components/Collapse';
import TimezoneSelector from 'src/components/TimezoneSelector';
import { propertyComparator } from 'src/components/Select/utils';
import withToasts from 'src/components/MessageToasts/withToasts';
import Owner from 'src/types/Owner';
import { AntdCheckbox, AsyncSelect, Select } from 'src/components';
import TextAreaControl from 'src/explore/components/controls/TextAreaControl';
import { useCommonConf } from 'src/features/databases/state';
import { InfoTooltipWithTrigger } from '@superset-ui/chart-controls';
import {
  NotificationMethodOption,
  AlertObject,
  ChartObject,
  DashboardObject,
  DatabaseObject,
  MetaObject,
  Operator,
  Recipient,
  AlertsReportsConfig,
  ValidationObject,
  Sections,
} from 'src/features/alerts/types';
import { useSelector } from 'react-redux';
import { UserWithPermissionsAndRoles } from 'src/types/bootstrapTypes';
import NumberInput from './components/NumberInput';
import { AlertReportCronScheduler } from './components/AlertReportCronScheduler';
import { NotificationMethod } from './components/NotificationMethod';
import ValidatedPanelHeader from './components/ValidatedPanelHeader';
import StyledPanel from './components/StyledPanel';
import { buildErrorTooltipMessage } from './buildErrorTooltipMessage';

const TIMEOUT_MIN = 1;
const TEXT_BASED_VISUALIZATION_TYPES = [
  'pivot_table_v2',
  'table',
  'paired_ttest',
];

type SelectValue = {
  value: string;
  label: string;
};

export interface AlertReportModalProps {
  addSuccessToast: (msg: string) => void;
  addDangerToast: (msg: string) => void;
  alert?: AlertObject | null;
  isReport?: boolean;
  onAdd?: (alert?: AlertObject) => void;
  onHide: () => void;
  show: boolean;
}

const DEFAULT_WORKING_TIMEOUT = 3600;
const DEFAULT_CRON_VALUE = '0 0 * * *'; // every day
const DEFAULT_RETENTION = 90;

const DEFAULT_NOTIFICATION_METHODS: NotificationMethodOption[] = ['Email'];
const DEFAULT_NOTIFICATION_FORMAT = 'PNG';
const CONDITIONS = [
  {
    label: t('< (Smaller than)'),
    value: '<',
  },
  {
    label: t('> (Larger than)'),
    value: '>',
  },
  {
    label: t('<= (Smaller or equal)'),
    value: '<=',
  },
  {
    label: t('>= (Larger or equal)'),
    value: '>=',
  },
  {
    label: t('== (Is equal)'),
    value: '==',
  },
  {
    label: t('!= (Is not equal)'),
    value: '!=',
  },
  {
    label: t('Not null'),
    value: 'not null',
  },
];

const RETENTION_OPTIONS = [
  {
    label: t('None'),
    value: 0,
  },
  {
    label: t('30 days'),
    value: 30,
  },
  {
    label: t('60 days'),
    value: 60,
  },
  {
    label: t('90 days'),
    value: 90,
  },
];

const CONTENT_TYPE_OPTIONS = [
  {
    label: t('Dashboard'),
    value: 'dashboard',
  },
  {
    label: t('Chart'),
    value: 'chart',
  },
];
const FORMAT_OPTIONS = {
  png: {
    label: t('Send as PNG'),
    value: 'PNG',
  },
  csv: {
    label: t('Send as CSV'),
    value: 'CSV',
  },
  txt: {
    label: t('Send as text'),
    value: 'TEXT',
  },
};

// Apply to final text input components of each collapse panel
const noMarginBottom = css`
  margin-bottom: 0;
`;

/*
Height of modal body defined here, total width defined at component invocation as antd prop.
 */
const StyledModal = styled(Modal)`
  .ant-modal-body {
    height: 720px;
  }

  .control-label {
    margin-top: ${({ theme }) => theme.gridUnit}px;
  }

  .ant-collapse > .ant-collapse-item {
    border-bottom: none;
  }

  .inline-container {
    display: flex;
    flex-direction: row;
    align-items: center;
    &.wrap {
      flex-wrap: wrap;
    }

    > div {
      flex: 1 1 auto;
    }
  }
`;

const StyledSwitchContainer = styled.div`
  display: flex;
  align-items: center;
  margin-top: 10px;

  .switch-label {
    margin-left: 10px;
  }
`;

export const StyledInputContainer = styled.div`
  ${({ theme }) => css`
    flex: 1;
    margin-top: 0px;
    margin-bottom: ${theme.gridUnit * 4}px;

    input::-webkit-outer-spin-button,
    input::-webkit-inner-spin-button {
      -webkit-appearance: none;
      margin: 0;
    }
    input[type='number'] {
      -moz-appearance: textfield;
    }

    .helper {
      display: block;
      color: ${theme.colors.grayscale.base};
      font-size: ${theme.typography.sizes.s}px;
      padding: ${theme.gridUnit}px 0;
      text-align: left;
    }

    .required {
      margin-left: ${theme.gridUnit / 2}px;
      color: ${theme.colors.error.base};
    }

    .input-container {
      display: flex;
      align-items: center;

      > div {
        width: 100%;
      }

      label {
        display: flex;
        margin-right: ${theme.gridUnit * 2}px;
      }

      i {
        margin: 0 ${theme.gridUnit}px;
      }
    }

    input,
    textarea {
      flex: 1 1 auto;
    }

    input[disabled] {
      color: ${theme.colors.grayscale.base};
    }

    textarea {
      height: 300px;
      resize: none;
    }

    input::placeholder,
    textarea::placeholder {
      color: ${theme.colors.grayscale.light1};
    }

    textarea,
    input[type='text'],
    input[type='number'] {
      padding: ${theme.gridUnit}px ${theme.gridUnit * 2}px;
      border-style: none;
      border: 1px solid ${theme.colors.grayscale.light2};
      border-radius: ${theme.gridUnit}px;

      &[name='description'] {
        flex: 1 1 auto;
      }
    }

    .input-label {
      margin-left: 10px;
    }
  `}
`;

const StyledCheckbox = styled(AntdCheckbox)`
  margin-top: ${({ theme }) => theme.gridUnit * 0}px;
`;

const StyledTooltip = styled(InfoTooltipWithTrigger)`
  margin-left: ${({ theme }) => theme.gridUnit}px;
`;

// Notification Method components
const StyledNotificationAddButton = styled.div`
  ${({ theme }) => css`
    color: ${theme.colors.primary.dark1};
    cursor: pointer;

    i {
      margin-right: ${theme.gridUnit * 2}px;
    }

    &.disabled {
      color: ${theme.colors.grayscale.light1};
      cursor: default;
    }
  `}
`;

const StyledNotificationMethodWrapper = styled.div`
  .inline-container .input-container {
    margin-left: 0;
  }
`;

const inputSpacer = (theme: SupersetTheme) => css`
  margin-right: ${theme.gridUnit * 3}px;
`;

type NotificationAddStatus = 'active' | 'disabled' | 'hidden';

interface NotificationMethodAddProps {
  status: NotificationAddStatus;
  onClick: () => void;
}

export const TRANSLATIONS = {
  // Panel titles
  GENERAL_TITLE: t('General information'),
  ALERT_CONDITION_TITLE: t('Alert condition'),
  ALERT_CONTENTS_TITLE: t('Alert contents'),
  REPORT_CONTENTS_TITLE: t('Report contents'),
  SCHEDULE_TITLE: t('Schedule'),
  NOTIFICATION_TITLE: t('Notification method'),
  // Error text
  NAME_ERROR_TEXT: t('name'),
  OWNERS_ERROR_TEXT: t('owners'),
  CONTENT_ERROR_TEXT: t('content type'),
  DATABASE_ERROR_TEXT: t('database'),
  SQL_ERROR_TEXT: t('sql'),
  ALERT_CONDITION_ERROR_TEXT: t('alert condition'),
  CRONTAB_ERROR_TEXT: t('crontab'),
  WORKING_TIMEOUT_ERROR_TEXT: t('working timeout'),
  RECIPIENTS_ERROR_TEXT: t('recipients'),
  ERROR_TOOLTIP_MESSAGE: t(
    'Not all required fields are complete. Please provide the following:',
  ),
};

const NotificationMethodAdd: FunctionComponent<NotificationMethodAddProps> = ({
  status = 'active',
  onClick,
}) => {
  if (status === 'hidden') {
    return null;
  }

  const checkStatus = () => {
    if (status !== 'disabled') {
      onClick();
    }
  };

  return (
    <StyledNotificationAddButton className={status} onClick={checkStatus}>
      <i className="fa fa-plus" />{' '}
      {status === 'active'
        ? t('Add another notification method')
        : t('Add delivery method')}
    </StyledNotificationAddButton>
  );
};

type NotificationSetting = {
  method?: NotificationMethodOption;
  recipients: string;
  options: NotificationMethodOption[];
};

const AlertReportModal: FunctionComponent<AlertReportModalProps> = ({
  addDangerToast,
  onAdd,
  onHide,
  show,
  alert = null,
  isReport = false,
  addSuccessToast,
}) => {
  const currentUser = useSelector<any, UserWithPermissionsAndRoles>(
    state => state.user,
  );
  // Check config for alternate notification methods setting
  const conf = useCommonConf();
  const allowedNotificationMethods: NotificationMethodOption[] =
    conf?.ALERT_REPORTS_NOTIFICATION_METHODS || DEFAULT_NOTIFICATION_METHODS;

  const [disableSave, setDisableSave] = useState<boolean>(true);

  const [currentAlert, setCurrentAlert] =
    useState<Partial<AlertObject> | null>();
  const [isHidden, setIsHidden] = useState<boolean>(true);
  const [contentType, setContentType] = useState<string>('dashboard');
  const [reportFormat, setReportFormat] = useState<string>(
    DEFAULT_NOTIFICATION_FORMAT,
  );
  const [forceScreenshot, setForceScreenshot] = useState<boolean>(false);

  const [isScreenshot, setIsScreenshot] = useState<boolean>(false);
  useEffect(() => {
    setIsScreenshot(
      contentType === 'dashboard' ||
        (contentType === 'chart' && reportFormat === 'PNG'),
    );
  }, [contentType, reportFormat]);

  // Dropdown options
  const [conditionNotNull, setConditionNotNull] = useState<boolean>(false);
  const [sourceOptions, setSourceOptions] = useState<MetaObject[]>([]);
  const [dashboardOptions, setDashboardOptions] = useState<MetaObject[]>([]);
  const [chartOptions, setChartOptions] = useState<MetaObject[]>([]);
  // Validation
  const [validationStatus, setValidationStatus] = useState<ValidationObject>({
    [Sections.General]: {
      hasErrors: false,
      name: TRANSLATIONS.GENERAL_TITLE,
      errors: [],
    },
    [Sections.Content]: {
      hasErrors: false,
      name: isReport
        ? TRANSLATIONS.REPORT_CONTENTS_TITLE
        : TRANSLATIONS.ALERT_CONTENTS_TITLE,
      errors: [],
    },
    [Sections.Alert]: {
      hasErrors: false,
      name: TRANSLATIONS.ALERT_CONDITION_TITLE,
      errors: [],
    },
    [Sections.Schedule]: {
      hasErrors: false,
      name: TRANSLATIONS.SCHEDULE_TITLE,
      errors: [],
    },
    [Sections.Notification]: {
      hasErrors: false,
      name: TRANSLATIONS.NOTIFICATION_TITLE,
      errors: [],
    },
  });
  const [errorTooltipMessage, setErrorTooltipMessage] = useState<ReactNode>('');

  const updateValidationStatus = (section: Sections, errors: string[]) => {
    setValidationStatus(currentValidationData => ({
      ...currentValidationData,
      [section]: {
        hasErrors: errors.length > 0,
        name: currentValidationData[section].name,
        errors,
      },
    }));
  };

  // Chart metadata
  const [chartVizType, setChartVizType] = useState<string>('');

  const reportOrAlert = isReport ? 'report' : 'alert';
  const isEditMode = alert !== null;
  const formatOptionEnabled =
    contentType === 'chart' &&
    (isFeatureEnabled(FeatureFlag.AlertsAttachReports) || isReport);

  const [notificationAddState, setNotificationAddState] =
    useState<NotificationAddStatus>('active');

  const [notificationSettings, setNotificationSettings] = useState<
    NotificationSetting[]
  >([]);
<<<<<<< HEAD
  const [emailSubject, setEmailSubject] = useState<string>('');

=======
>>>>>>> f7c5773a
  const onNotificationAdd = () => {
    const settings: NotificationSetting[] = notificationSettings.slice();
    settings.push({
      recipients: '',
      options: allowedNotificationMethods,
    });

    setNotificationSettings(settings);
    setNotificationAddState(
      settings.length === allowedNotificationMethods.length
        ? 'hidden'
        : 'disabled',
    );
  };

  const {
    ALERT_REPORTS_DEFAULT_WORKING_TIMEOUT,
    ALERT_REPORTS_DEFAULT_CRON_VALUE,
    ALERT_REPORTS_DEFAULT_RETENTION,
  } = useSelector<any, AlertsReportsConfig>(state => {
    const conf = state.common?.conf;
    return {
      ALERT_REPORTS_DEFAULT_WORKING_TIMEOUT:
        conf?.ALERT_REPORTS_DEFAULT_WORKING_TIMEOUT ?? DEFAULT_WORKING_TIMEOUT,
      ALERT_REPORTS_DEFAULT_CRON_VALUE:
        conf?.ALERT_REPORTS_DEFAULT_CRON_VALUE ?? DEFAULT_CRON_VALUE,
      ALERT_REPORTS_DEFAULT_RETENTION:
        conf?.ALERT_REPORTS_DEFAULT_RETENTION ?? DEFAULT_RETENTION,
    };
  });

  const defaultAlert = {
    active: true,
    creation_method: 'alerts_reports',
    crontab: ALERT_REPORTS_DEFAULT_CRON_VALUE,
    log_retention: ALERT_REPORTS_DEFAULT_RETENTION,
    working_timeout: ALERT_REPORTS_DEFAULT_WORKING_TIMEOUT,
    name: '',
    owners: [],
    recipients: [],
    sql: '',
    email_subject: '',
    validator_config_json: {},
    validator_type: '',
    force_screenshot: false,
    grace_period: undefined,
  };

  const updateNotificationSetting = (
    index: number,
    setting: NotificationSetting,
  ) => {
    const settings = notificationSettings.slice();

    settings[index] = setting;
    setNotificationSettings(settings);

    if (setting.method !== undefined && notificationAddState !== 'hidden') {
      setNotificationAddState('active');
    }
  };

  const removeNotificationSetting = (index: number) => {
    const settings = notificationSettings.slice();

    settings.splice(index, 1);
    setNotificationSettings(settings);
    setNotificationAddState('active');
  };

  // Alert fetch logic
  const {
    state: { loading, resource, error: fetchError },
    fetchResource,
    createResource,
    updateResource,
    clearError,
  } = useSingleViewResource<AlertObject>('report', t('report'), addDangerToast);

  // Functions
  const hide = () => {
    clearError();
    setIsHidden(true);
    onHide();
    setNotificationSettings([]);
    setCurrentAlert({ ...defaultAlert });
    setNotificationAddState('active');
  };

  const onSave = () => {
    // Notification Settings
    const recipients: Recipient[] = [];

    notificationSettings.forEach(setting => {
      if (setting.method && setting.recipients.length) {
        recipients.push({
          recipient_config_json: {
            target: setting.recipients,
          },
          type: setting.method,
        });
      }
    });

    const shouldEnableForceScreenshot = contentType === 'chart' && !isReport;
    const data: any = {
      ...currentAlert,
      type: isReport ? 'Report' : 'Alert',
      force_screenshot: shouldEnableForceScreenshot || forceScreenshot,
      validator_type: conditionNotNull ? 'not null' : 'operator',
      validator_config_json: conditionNotNull
        ? {}
        : currentAlert?.validator_config_json,
      chart: contentType === 'chart' ? currentAlert?.chart?.value : null,
      dashboard:
        contentType === 'dashboard' ? currentAlert?.dashboard?.value : null,
      database: currentAlert?.database?.value,
      owners: (currentAlert?.owners || []).map(
        owner => (owner as MetaObject).value || owner.id,
      ),
      recipients,
      report_format:
        contentType === 'dashboard'
          ? DEFAULT_NOTIFICATION_FORMAT
          : reportFormat || DEFAULT_NOTIFICATION_FORMAT,
    };

    if (data.recipients && !data.recipients.length) {
      delete data.recipients;
    }

    data.context_markdown = 'string';

    if (isEditMode) {
      // Edit
      if (currentAlert?.id) {
        const update_id = currentAlert.id;

        delete data.id;
        delete data.created_by;
        delete data.last_eval_dttm;
        delete data.last_state;
        delete data.last_value;
        delete data.last_value_row_json;

        updateResource(update_id, data).then(response => {
          if (!response) {
            return;
          }

          addSuccessToast(t('%s updated', data.type));

          if (onAdd) {
            onAdd();
          }

          hide();
        });
      }
    } else if (currentAlert) {
      // Create
      createResource(data).then(response => {
        if (!response) {
          return;
        }

        addSuccessToast(t('%s updated', data.type));

        if (onAdd) {
          onAdd(response);
        }

        hide();
      });
    }
  };

  // Fetch data to populate form dropdowns
  const loadOwnerOptions = useMemo(
    () =>
      (input = '', page: number, pageSize: number) => {
        const query = rison.encode({
          filter: input,
          page,
          page_size: pageSize,
        });
        return SupersetClient.get({
          endpoint: `/api/v1/report/related/created_by?q=${query}`,
        }).then(response => ({
          data: response.json.result.map(
            (item: { value: number; text: string }) => ({
              value: item.value,
              label: item.text,
            }),
          ),
          totalCount: response.json.count,
        }));
      },
    [],
  );

  const getSourceData = useCallback(
    (db?: MetaObject) => {
      const database = db || currentAlert?.database;

      if (!database || database.label) {
        return null;
      }

      let result;

      // Cycle through source options to find the selected option
      sourceOptions.forEach(source => {
        if (source.value === database.value || source.value === database.id) {
          result = source;
        }
      });

      return result;
    },
    [currentAlert?.database, sourceOptions],
  );

  // Updating alert/report state
  const updateAlertState = (name: string, value: any) => {
    setCurrentAlert(currentAlertData => ({
      ...currentAlertData,
      [name]: value,
    }));
  };

  const loadSourceOptions = useMemo(
    () =>
      (input = '', page: number, pageSize: number) => {
        const query = rison.encode({
          filter: input,
          page,
          page_size: pageSize,
        });
        return SupersetClient.get({
          endpoint: `/api/v1/report/related/database?q=${query}`,
        }).then(response => {
          const list = response.json.result.map(
            (item: { value: number; text: string }) => ({
              value: item.value,
              label: item.text,
            }),
          );
          setSourceOptions(list);
          return { data: list, totalCount: response.json.count };
        });
      },
    [],
  );

  const databaseLabel = currentAlert?.database && !currentAlert.database.label;
  useEffect(() => {
    // Find source if current alert has one set
    if (databaseLabel) {
      updateAlertState('database', getSourceData());
    }
  }, [databaseLabel, getSourceData]);

  const loadDashboardOptions = useMemo(
    () =>
      (input = '', page: number, pageSize: number) => {
        const query = rison.encode_uri({
          filter: input,
          page,
          page_size: pageSize,
        });
        return SupersetClient.get({
          endpoint: `/api/v1/report/related/dashboard?q=${query}`,
        }).then(response => {
          const list = response.json.result.map(
            (item: { value: number; text: string }) => ({
              value: item.value,
              label: item.text,
            }),
          );
          setDashboardOptions(list);
          return { data: list, totalCount: response.json.count };
        });
      },
    [],
  );

  const getDashboardData = (db?: MetaObject) => {
    const dashboard = db || currentAlert?.dashboard;

    if (!dashboard || dashboard.label) {
      return null;
    }

    let result;

    // Cycle through dashboard options to find the selected option
    dashboardOptions.forEach(dash => {
      if (dash.value === dashboard.value || dash.value === dashboard.id) {
        result = dash;
      }
    });

    return result;
  };

  const getChartData = useCallback(
    (chartData?: MetaObject) => {
      const chart = chartData || currentAlert?.chart;

      if (!chart || chart.label) {
        return null;
      }

      let result;

      // Cycle through chart options to find the selected option
      chartOptions.forEach(slice => {
        if (slice.value === chart.value || slice.value === chart.id) {
          result = slice;
        }
      });

      return result;
    },
    [chartOptions, currentAlert?.chart],
  );

  const noChartLabel = currentAlert?.chart && !currentAlert?.chart.label;
  useEffect(() => {
    // Find source if current alert has one set
    if (noChartLabel) {
      updateAlertState('chart', getChartData());
    }
  }, [getChartData, noChartLabel]);

  const loadChartOptions = useMemo(
    () =>
      (input = '', page: number, pageSize: number) => {
        const query = rison.encode_uri({
          filter: input,
          page,
          page_size: pageSize,
        });
        return SupersetClient.get({
          endpoint: `/api/v1/report/related/chart?q=${query}`,
        }).then(response => {
          const list = response.json.result.map(
            (item: { value: number; text: string }) => ({
              value: item.value,
              label: item.text,
            }),
          );

          setChartOptions(list);
          return { data: list, totalCount: response.json.count };
        });
      },
    [],
  );

  const getChartVisualizationType = (chart: SelectValue) =>
    SupersetClient.get({
      endpoint: `/api/v1/chart/${chart.value}`,
    }).then(response => setChartVizType(response.json.result.viz_type));

  // Handle input/textarea updates
  const onInputChange = (
    event: React.ChangeEvent<HTMLTextAreaElement | HTMLInputElement>,
  ) => {
    const {
      target: { type, value, name },
    } = event;
    const parsedValue = type === 'number' ? parseInt(value, 10) || null : value;

    updateAlertState(name, parsedValue);

    if (name === 'name') {
      updateEmailSubject();
    }
  };

  const onTimeoutVerifyChange = (
    event: React.ChangeEvent<HTMLTextAreaElement | HTMLInputElement>,
  ) => {
    const { target } = event;
    const value = +target.value;

    // Need to make sure grace period is not lower than TIMEOUT_MIN
    if (value === 0) {
      updateAlertState(target.name, null);
    } else {
      updateAlertState(
        target.name,
        value ? Math.max(value, TIMEOUT_MIN) : value,
      );
    }
  };

  const onSQLChange = (value: string) => {
    updateAlertState('sql', value || '');
  };

  const onOwnersChange = (value: Array<SelectValue>) => {
    updateAlertState('owners', value || []);
  };

  const onSourceChange = (value: Array<SelectValue>) => {
    updateAlertState('database', value || []);
  };

  const onDashboardChange = (dashboard: SelectValue) => {
    updateAlertState('dashboard', dashboard || undefined);
    updateAlertState('chart', null);
  };

  const onChartChange = (chart: SelectValue) => {
    getChartVisualizationType(chart);
    updateAlertState('chart', chart || undefined);
    updateAlertState('dashboard', null);
  };

  const onActiveSwitch = (checked: boolean) => {
    updateAlertState('active', checked);
  };

  const onConditionChange = (op: Operator) => {
    setConditionNotNull(op === 'not null');

    const config = {
      op,
      threshold: currentAlert
        ? currentAlert.validator_config_json?.threshold
        : undefined,
    };

    updateAlertState('validator_config_json', config);
  };

  const onThresholdChange = (event: React.ChangeEvent<HTMLInputElement>) => {
    const { target } = event;

    const config = {
      op: currentAlert ? currentAlert.validator_config_json?.op : undefined,
      threshold: target.value,
    };

    updateAlertState('validator_config_json', config);
  };

  const onLogRetentionChange = (retention: number) => {
    updateAlertState('log_retention', retention);
  };

  const onTimezoneChange = (timezone: string) => {
    updateAlertState('timezone', timezone);
  };

  const onContentTypeChange = (value: string) => {
    // When switch content type, reset force_screenshot to false
    setForceScreenshot(false);
    setContentType(value);
  };

  const onFormatChange = (value: string) => {
    setReportFormat(value);
  };

  const onForceScreenshotChange = (event: any) => {
    setForceScreenshot(event.target.checked);
  };

  // Make sure notification settings has the required info
  const checkNotificationSettings = () => {
    if (!notificationSettings.length) {
      return false;
    }

    let hasInfo = false;

    notificationSettings.forEach(setting => {
      if (!!setting.method && setting.recipients?.length) {
        hasInfo = true;
      }
    });

    return hasInfo;
  };

  const validateGeneralSection = () => {
    const errors = [];
    if (!currentAlert?.name?.length) {
      errors.push(TRANSLATIONS.NAME_ERROR_TEXT);
    }
    if (!currentAlert?.owners?.length) {
      errors.push(TRANSLATIONS.OWNERS_ERROR_TEXT);
    }
    updateValidationStatus(Sections.General, errors);
  };
  const validateContentSection = () => {
    const errors = [];
    if (
      !(
        (contentType === 'dashboard' && !!currentAlert?.dashboard) ||
        (contentType === 'chart' && !!currentAlert?.chart)
      )
    ) {
      errors.push(TRANSLATIONS.CONTENT_ERROR_TEXT);
    }
    updateValidationStatus(Sections.Content, errors);
  };
  const validateAlertSection = () => {
    const errors = [];
    if (!currentAlert?.database) {
      errors.push(TRANSLATIONS.DATABASE_ERROR_TEXT);
    }
    if (!currentAlert?.sql?.length) {
      errors.push(TRANSLATIONS.SQL_ERROR_TEXT);
    }
    if (
      !(
        (conditionNotNull || !!currentAlert?.validator_config_json?.op) &&
        (conditionNotNull ||
          currentAlert?.validator_config_json?.threshold !== undefined)
      )
    ) {
      errors.push(TRANSLATIONS.ALERT_CONDITION_ERROR_TEXT);
    }
    updateValidationStatus(Sections.Alert, errors);
  };

  const validateScheduleSection = () => {
    const errors = [];
    if (!currentAlert?.crontab?.length) {
      errors.push(TRANSLATIONS.CRONTAB_ERROR_TEXT);
    }
    if (!currentAlert?.working_timeout) {
      errors.push(TRANSLATIONS.WORKING_TIMEOUT_ERROR_TEXT);
    }

    updateValidationStatus(Sections.Schedule, errors);
  };

  const validateNotificationSection = () => {
    const hasErrors = !checkNotificationSettings();
    const errors = hasErrors ? [TRANSLATIONS.RECIPIENTS_ERROR_TEXT] : [];
    updateValidationStatus(Sections.Notification, errors);
  };

  const validateAll = () => {
    validateGeneralSection();
    validateContentSection();
    if (!isReport) validateAlertSection();
    validateScheduleSection();
    validateNotificationSection();
  };

  const enforceValidation = () => {
    const sections = [
      Sections.General,
      Sections.Content,
      isReport ? undefined : Sections.Alert,
      Sections.Schedule,
      Sections.Notification,
    ];

    const hasErrors = sections.some(
      section => section && validationStatus[section].hasErrors,
    );
    const tooltip = hasErrors ? buildErrorTooltipMessage(validationStatus) : '';
    setErrorTooltipMessage(tooltip);
    setDisableSave(hasErrors);
  };

  // Initialize
  useEffect(() => {
    if (
      isEditMode &&
      (!currentAlert?.id || alert?.id !== currentAlert.id || (isHidden && show))
    ) {
      if (alert?.id !== null && !loading && !fetchError) {
        const id = alert.id || 0;
        fetchResource(id);
      }
    } else if (
      !isEditMode &&
      (!currentAlert || currentAlert.id || (isHidden && show))
    ) {
      setCurrentAlert({
        ...defaultAlert,
        owners: currentUser
          ? [
              {
                value: currentUser.userId,
                label: `${currentUser.firstName} ${currentUser.lastName}`,
              },
            ]
          : [],
      });
      setNotificationSettings([
        {
          recipients: '',
          options: allowedNotificationMethods,
          method: 'Email',
        },
      ]);
      setNotificationAddState('active');
    }
  }, [alert]);

  useEffect(() => {
    if (resource) {
      // Add notification settings
      const settings = (resource.recipients || []).map(setting => {
        const config =
          typeof setting.recipient_config_json === 'string'
            ? JSON.parse(setting.recipient_config_json)
            : {};
        return {
          method: setting.type,
          // @ts-ignore: Type not assignable
          recipients: config.target || setting.recipient_config_json,
          options: allowedNotificationMethods,
        };
      });

      setNotificationSettings(settings);
      setNotificationAddState(
        settings.length === allowedNotificationMethods.length
          ? 'hidden'
          : 'active',
      );
      setContentType(resource.chart ? 'chart' : 'dashboard');
      setReportFormat(
        resource.chart
          ? resource.report_format || DEFAULT_NOTIFICATION_FORMAT
          : DEFAULT_NOTIFICATION_FORMAT,
      );
      const validatorConfig =
        typeof resource.validator_config_json === 'string'
          ? JSON.parse(resource.validator_config_json)
          : resource.validator_config_json;

      setConditionNotNull(resource.validator_type === 'not null');

      if (resource.chart) {
        setChartVizType((resource.chart as ChartObject).viz_type);
      }
      setForceScreenshot(resource.force_screenshot);

      setCurrentAlert({
        ...resource,
        chart: resource.chart
          ? getChartData(resource.chart) || {
              value: (resource.chart as ChartObject).id,
              label: (resource.chart as ChartObject).slice_name,
            }
          : undefined,
        dashboard: resource.dashboard
          ? getDashboardData(resource.dashboard) || {
              value: (resource.dashboard as DashboardObject).id,
              label: (resource.dashboard as DashboardObject).dashboard_title,
            }
          : undefined,
        database: resource.database
          ? getSourceData(resource.database) || {
              value: (resource.database as DatabaseObject).id,
              label: (resource.database as DatabaseObject).database_name,
            }
          : undefined,
        owners: (alert?.owners || []).map(owner => ({
          value: (owner as MetaObject).value || owner.id,
          label:
            (owner as MetaObject).label ||
            `${(owner as Owner).first_name} ${(owner as Owner).last_name}`,
        })),
        // @ts-ignore: Type not assignable
        validator_config_json:
          resource.validator_type === 'not null'
            ? {
                op: 'not null',
              }
            : validatorConfig,
      });
    }
  }, [resource]);

  // Validation
  const currentAlertSafe = currentAlert || {};
  useEffect(() => {
<<<<<<< HEAD
    validate();
    updateEmailSubject();
=======
    validateAll();
>>>>>>> f7c5773a
  }, [
    currentAlertSafe.name,
    currentAlertSafe.owners,
    currentAlertSafe.database,
    currentAlertSafe.sql,
    currentAlertSafe.validator_config_json,
    currentAlertSafe.crontab,
    currentAlertSafe.working_timeout,
    currentAlertSafe.dashboard,
    currentAlertSafe.chart,
    contentType,
    notificationSettings,
    conditionNotNull,
  ]);
  useEffect(() => {
    enforceValidation();
  }, [validationStatus]);

  // Show/hide
  if (isHidden && show) {
    setIsHidden(false);
  }

<<<<<<< HEAD
  const updateEmailSubject = () => {
    if (contentType === 'chart') {
      setEmailSubject(
        `${currentAlert?.name}: ${currentAlert?.chart?.label || ''}`,
      );
    } else {
      setEmailSubject(
        `${currentAlert?.name}: ${currentAlert?.dashboard?.label || ''}`,
      );
    }
=======
  const getTitleText = () => {
    let titleText;

    switch (true) {
      case isEditMode && isReport:
        titleText = t('Edit Report');
        break;
      case isEditMode:
        titleText = t('Edit Alert');
        break;
      case isReport:
        titleText = t('Add Report');
        break;
      default:
        titleText = t('Add Alert');
        break;
    }

    return titleText;
>>>>>>> f7c5773a
  };

  return (
    <StyledModal
      className="no-content-padding"
      responsive
      disablePrimaryButton={disableSave}
      primaryTooltipMessage={errorTooltipMessage}
      onHandledPrimaryAction={onSave}
      onHide={hide}
      primaryButtonName={isEditMode ? t('Save') : t('Add')}
      show={show}
      width="500px"
      centered
      title={<h4 data-test="alert-report-modal-title">{getTitleText()}</h4>}
    >
      <Collapse
        expandIconPosition="right"
        defaultActiveKey="general"
        accordion
        css={css`
          border: 'none';
        `}
      >
        <StyledPanel
          header={
            <ValidatedPanelHeader
              title={TRANSLATIONS.GENERAL_TITLE}
              subtitle={t(
                'Set up basic details, such as name and description.',
              )}
              validateCheckStatus={
                !validationStatus[Sections.General].hasErrors
              }
              testId="general-information-panel"
            />
          }
          key="general"
        >
          <div className="header-section">
            <StyledInputContainer>
              <div className="control-label">
                {isReport ? t('Report name') : t('Alert name')}
                <span className="required">*</span>
              </div>
              <div className="input-container">
                <input
                  type="text"
                  name="name"
                  value={currentAlert ? currentAlert.name : ''}
                  placeholder={
                    isReport ? t('Enter report name') : t('Enter alert name')
                  }
                  onChange={onInputChange}
                />
              </div>
            </StyledInputContainer>
            <StyledInputContainer>
              <div className="control-label">
                {t('Owners')}
                <span className="required">*</span>
              </div>
              <div data-test="owners-select" className="input-container">
                <AsyncSelect
                  ariaLabel={t('Owners')}
                  allowClear
                  name="owners"
                  mode="multiple"
                  placeholder={t('Select owners')}
                  value={
                    (currentAlert?.owners as {
                      label: string;
                      value: number;
                    }[]) || []
                  }
                  options={loadOwnerOptions}
                  onChange={onOwnersChange}
                />
              </div>
            </StyledInputContainer>
            <StyledInputContainer>
              <div className="control-label">{t('Description')}</div>
              <div className="input-container">
                <input
                  type="text"
                  name="description"
                  value={currentAlert ? currentAlert.description || '' : ''}
                  placeholder={t(
                    'Include description to be sent with %s',
                    reportOrAlert,
                  )}
                  onChange={onInputChange}
                />
              </div>
            </StyledInputContainer>
            <StyledSwitchContainer>
              <Switch
                checked={currentAlert ? currentAlert.active : false}
                defaultChecked
                onChange={onActiveSwitch}
              />
              <div className="switch-label">
                {isReport ? t('Report is active') : t('Alert is active')}
              </div>
            </StyledSwitchContainer>
          </div>
        </StyledPanel>
        {!isReport && (
          <StyledPanel
            header={
              <ValidatedPanelHeader
                title={TRANSLATIONS.ALERT_CONDITION_TITLE}
                subtitle={t(
                  'Define the database, SQL query, and triggering conditions for alert.',
                )}
                validateCheckStatus={
                  !validationStatus[Sections.Alert].hasErrors
                }
                testId="alert-condition-panel"
              />
            }
            key="condition"
          >
            <StyledInputContainer>
              <div className="control-label">
                {t('Database')}
                <span className="required">*</span>
              </div>
              <div className="input-container">
                <AsyncSelect
                  ariaLabel={t('Database')}
                  name="source"
                  placeholder={t('Select database')}
                  value={
                    currentAlert?.database?.label &&
                    currentAlert?.database?.value
                      ? {
                          value: currentAlert.database.value,
                          label: currentAlert.database.label,
                        }
                      : undefined
                  }
                  options={loadSourceOptions}
                  onChange={onSourceChange}
                />
              </div>
            </StyledInputContainer>
            <StyledInputContainer>
              <div className="control-label">
                {t('SQL Query')}
                <StyledTooltip
                  tooltip={t(
                    'The result of this query must be a value capable of numeric interpretation e.g. 1, 1.0, or "1" (compatible with Python\'s float() function).',
                  )}
                />
                <span className="required">*</span>
              </div>
              <TextAreaControl
                name="sql"
                language="sql"
                offerEditInModal={false}
                minLines={15}
                maxLines={15}
                onChange={onSQLChange}
                readOnly={false}
                initialValue={resource?.sql}
                key={currentAlert?.id}
              />
            </StyledInputContainer>
            <div className="inline-container wrap">
              <StyledInputContainer css={noMarginBottom}>
                <div className="control-label" css={inputSpacer}>
                  {t('Trigger Alert If...')}
                  <span className="required">*</span>
                </div>
                <div className="input-container">
                  <Select
                    ariaLabel={t('Condition')}
                    onChange={onConditionChange}
                    placeholder={t('Condition')}
                    value={currentAlert?.validator_config_json?.op || undefined}
                    options={CONDITIONS}
                    css={inputSpacer}
                  />
                </div>
              </StyledInputContainer>
              <StyledInputContainer css={noMarginBottom}>
                <div className="control-label">
                  {t('Value')} <span className="required">*</span>
                </div>
                <div className="input-container">
                  <input
                    type="number"
                    name="threshold"
                    disabled={conditionNotNull}
                    value={
                      currentAlert?.validator_config_json?.threshold !==
                      undefined
                        ? currentAlert.validator_config_json.threshold
                        : ''
                    }
                    placeholder={t('Value')}
                    onChange={onThresholdChange}
                  />
                </div>
              </StyledInputContainer>
            </div>
          </StyledPanel>
        )}
        <StyledPanel
          header={
            <ValidatedPanelHeader
              title={
                isReport
                  ? TRANSLATIONS.REPORT_CONTENTS_TITLE
                  : TRANSLATIONS.ALERT_CONTENTS_TITLE
              }
              subtitle={t('Customize data source, filters, and layout.')}
              validateCheckStatus={
                !validationStatus[Sections.Content].hasErrors
              }
              testId="contents-panel"
            />
          }
          key="contents"
        >
          <StyledInputContainer>
            <div className="control-label">
              {t('Content type')}
              <span className="required">*</span>
            </div>
            <Select
              ariaLabel={t('Select content type')}
              onChange={onContentTypeChange}
              value={contentType}
              options={CONTENT_TYPE_OPTIONS}
              placeholder={t('Select content type')}
            />
          </StyledInputContainer>
          <StyledInputContainer>
            {contentType === 'chart' ? (
              <>
                <div className="control-label">
                  {t('Select chart')}
                  <span className="required">*</span>
                </div>
                <AsyncSelect
                  ariaLabel={t('Chart')}
                  name="chart"
                  value={
                    currentAlert?.chart?.label && currentAlert?.chart?.value
                      ? {
                          value: currentAlert.chart.value,
                          label: currentAlert.chart.label,
                        }
                      : undefined
                  }
                  options={loadChartOptions}
                  onChange={onChartChange}
                  placeholder={t('Select chart to use')}
                />
              </>
            ) : (
              <>
                <div className="control-label">
                  {t('Select dashboard')}
                  <span className="required">*</span>
                </div>
                <AsyncSelect
                  ariaLabel={t('Dashboard')}
                  name="dashboard"
                  value={
                    currentAlert?.dashboard?.label &&
                    currentAlert?.dashboard?.value
                      ? {
                          value: currentAlert.dashboard.value,
                          label: currentAlert.dashboard.label,
                        }
                      : undefined
                  }
                  options={loadDashboardOptions}
                  onChange={onDashboardChange}
                  placeholder={t('Select dashboard to use')}
                />
              </>
            )}
          </StyledInputContainer>
          <StyledInputContainer
            css={['TEXT', 'CSV'].includes(reportFormat) && noMarginBottom}
          >
            {formatOptionEnabled && (
              <>
                <div className="control-label">
                  {t('Content format')}
                  <span className="required">*</span>
                </div>
                <Select
                  ariaLabel={t('Select format')}
                  onChange={onFormatChange}
                  value={reportFormat}
                  options={
                    /* If chart is of text based viz type: show text
                  format option */
                    TEXT_BASED_VISUALIZATION_TYPES.includes(chartVizType)
                      ? Object.values(FORMAT_OPTIONS)
                      : ['png', 'csv'].map(key => FORMAT_OPTIONS[key])
                  }
                  placeholder={t('Select format')}
                />
              </>
            )}
          </StyledInputContainer>
          {isScreenshot && (
            <StyledInputContainer
              css={!isReport && contentType === 'chart' && noMarginBottom}
            >
              <div className="control-label">{t('Screenshot width')}</div>
              <div className="input-container">
                <Input
                  type="number"
                  name="custom_width"
                  value={currentAlert?.custom_width || ''}
                  placeholder={t('Input custom width in pixels')}
                  onChange={onInputChange}
                />
              </div>
            </StyledInputContainer>
          )}
          {(isReport || contentType === 'dashboard') && (
            <div className="inline-container">
              <StyledCheckbox
                data-test="bypass-cache"
                className="checkbox"
                checked={forceScreenshot}
                onChange={onForceScreenshotChange}
              >
                {t('Ignore cache when generating report')}
              </StyledCheckbox>
            </div>
          )}
        </StyledPanel>
        <StyledPanel
          header={
            <ValidatedPanelHeader
              title={TRANSLATIONS.SCHEDULE_TITLE}
              subtitle={t(
                'Define delivery schedule, timezone, and frequency settings.',
              )}
              validateCheckStatus={
                !validationStatus[Sections.Schedule].hasErrors
              }
              testId="schedule-panel"
            />
          }
          key="schedule"
        >
          <AlertReportCronScheduler
            value={currentAlert?.crontab || ALERT_REPORTS_DEFAULT_CRON_VALUE}
            onChange={newVal => updateAlertState('crontab', newVal)}
          />
          <StyledInputContainer>
            <div className="control-label">
              {t('Timezone')} <span className="required">*</span>
            </div>
            <TimezoneSelector
              onTimezoneChange={onTimezoneChange}
              timezone={currentAlert?.timezone}
              minWidth="100%"
            />
          </StyledInputContainer>
          <StyledInputContainer>
            <div className="control-label">
              {t('Log retention')}
              <span className="required">*</span>
            </div>
            <div className="input-container">
              <Select
                ariaLabel={t('Log retention')}
                placeholder={t('Log retention')}
                onChange={onLogRetentionChange}
                value={
                  typeof currentAlert?.log_retention === 'number'
                    ? currentAlert?.log_retention
                    : ALERT_REPORTS_DEFAULT_RETENTION
                }
                options={RETENTION_OPTIONS}
                sortComparator={propertyComparator('value')}
              />
            </div>
          </StyledInputContainer>
          <StyledInputContainer css={noMarginBottom}>
            {isReport ? (
              <>
                <div className="control-label">
                  {t('Working timeout')}
                  <span className="required">*</span>
                </div>
                <div className="input-container">
                  <NumberInput
                    min={1}
                    name="working_timeout"
                    value={currentAlert?.working_timeout || ''}
                    placeholder={t('Time in seconds')}
                    onChange={onTimeoutVerifyChange}
                    timeUnit={t('seconds')}
                  />
                </div>
              </>
            ) : (
              <>
                <div className="control-label">{t('Grace period')}</div>
                <div className="input-container">
                  <NumberInput
                    min={1}
                    name="grace_period"
                    value={currentAlert?.grace_period || ''}
                    placeholder={t('Time in seconds')}
                    onChange={onTimeoutVerifyChange}
                    timeUnit={t('seconds')}
                  />
                </div>
              </>
            )}
<<<<<<< HEAD
            <StyledSectionTitle>
              <h4>{TRANSLATIONS.NOTIFICATION_METHOD_TEXT}</h4>
              <span className="required">*</span>
            </StyledSectionTitle>
            {notificationSettings.map((notificationSetting, i) => (
              <StyledNotificationMethodWrapper>
                <NotificationMethod
                  setting={notificationSetting}
                  index={i}
                  key={`NotificationMethod-${i}`}
                  onUpdate={updateNotificationSetting}
                  onRemove={removeNotificationSetting}
                  onInputChange={onInputChange}
                  email_subject={currentAlert?.email_subject || ''}
                  _default={emailSubject || ''}
                />
              </StyledNotificationMethodWrapper>
            ))}
            <NotificationMethodAdd
              data-test="notification-add"
              status={notificationAddState}
              onClick={onNotificationAdd}
=======
          </StyledInputContainer>
        </StyledPanel>
        <StyledPanel
          header={
            <ValidatedPanelHeader
              title={TRANSLATIONS.NOTIFICATION_TITLE}
              subtitle={t('Choose notification method and recipients.')}
              validateCheckStatus={
                !validationStatus[Sections.Notification].hasErrors
              }
              testId="notification-method-panel"
>>>>>>> f7c5773a
            />
          }
          key="notification"
        >
          {notificationSettings.map((notificationSetting, i) => (
            <StyledNotificationMethodWrapper>
              <NotificationMethod
                setting={notificationSetting}
                index={i}
                key={`NotificationMethod-${i}`}
                onUpdate={updateNotificationSetting}
                onRemove={removeNotificationSetting}
              />
            </StyledNotificationMethodWrapper>
          ))}
          {
            // Prohibit 'add notification method' button if only one present
            allowedNotificationMethods.length > notificationSettings.length && (
              <NotificationMethodAdd
                data-test="notification-add"
                status={notificationAddState}
                onClick={onNotificationAdd}
              />
            )
          }
        </StyledPanel>
      </Collapse>
    </StyledModal>
  );
};

export default withToasts(AlertReportModal);<|MERGE_RESOLUTION|>--- conflicted
+++ resolved
@@ -496,11 +496,8 @@
   const [notificationSettings, setNotificationSettings] = useState<
     NotificationSetting[]
   >([]);
-<<<<<<< HEAD
   const [emailSubject, setEmailSubject] = useState<string>('');
 
-=======
->>>>>>> f7c5773a
   const onNotificationAdd = () => {
     const settings: NotificationSetting[] = notificationSettings.slice();
     settings.push({
@@ -1191,12 +1188,8 @@
   // Validation
   const currentAlertSafe = currentAlert || {};
   useEffect(() => {
-<<<<<<< HEAD
     validate();
     updateEmailSubject();
-=======
-    validateAll();
->>>>>>> f7c5773a
   }, [
     currentAlertSafe.name,
     currentAlertSafe.owners,
@@ -1220,18 +1213,6 @@
     setIsHidden(false);
   }
 
-<<<<<<< HEAD
-  const updateEmailSubject = () => {
-    if (contentType === 'chart') {
-      setEmailSubject(
-        `${currentAlert?.name}: ${currentAlert?.chart?.label || ''}`,
-      );
-    } else {
-      setEmailSubject(
-        `${currentAlert?.name}: ${currentAlert?.dashboard?.label || ''}`,
-      );
-    }
-=======
   const getTitleText = () => {
     let titleText;
 
@@ -1251,7 +1232,18 @@
     }
 
     return titleText;
->>>>>>> f7c5773a
+  };
+
+  const updateEmailSubject = () => {
+    if (contentType === 'chart') {
+      setEmailSubject(
+        `${currentAlert?.name}: ${currentAlert?.chart?.label || ''}`,
+      );
+    } else {
+      setEmailSubject(
+        `${currentAlert?.name}: ${currentAlert?.dashboard?.label || ''}`,
+      );
+    }
   };
 
   return (
@@ -1675,30 +1667,6 @@
                 </div>
               </>
             )}
-<<<<<<< HEAD
-            <StyledSectionTitle>
-              <h4>{TRANSLATIONS.NOTIFICATION_METHOD_TEXT}</h4>
-              <span className="required">*</span>
-            </StyledSectionTitle>
-            {notificationSettings.map((notificationSetting, i) => (
-              <StyledNotificationMethodWrapper>
-                <NotificationMethod
-                  setting={notificationSetting}
-                  index={i}
-                  key={`NotificationMethod-${i}`}
-                  onUpdate={updateNotificationSetting}
-                  onRemove={removeNotificationSetting}
-                  onInputChange={onInputChange}
-                  email_subject={currentAlert?.email_subject || ''}
-                  _default={emailSubject || ''}
-                />
-              </StyledNotificationMethodWrapper>
-            ))}
-            <NotificationMethodAdd
-              data-test="notification-add"
-              status={notificationAddState}
-              onClick={onNotificationAdd}
-=======
           </StyledInputContainer>
         </StyledPanel>
         <StyledPanel
@@ -1710,7 +1678,6 @@
                 !validationStatus[Sections.Notification].hasErrors
               }
               testId="notification-method-panel"
->>>>>>> f7c5773a
             />
           }
           key="notification"
@@ -1723,6 +1690,9 @@
                 key={`NotificationMethod-${i}`}
                 onUpdate={updateNotificationSetting}
                 onRemove={removeNotificationSetting}
+                onInputChange={onInputChange}
+                email_subject={currentAlert?.email_subject || ''}
+                _default={emailSubject || ''}
               />
             </StyledNotificationMethodWrapper>
           ))}
