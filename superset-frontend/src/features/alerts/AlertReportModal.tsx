/**
 * Licensed to the Apache Software Foundation (ASF) under one
 * or more contributor license agreements.  See the NOTICE file
 * distributed with this work for additional information
 * regarding copyright ownership.  The ASF licenses this file
 * to you under the Apache License, Version 2.0 (the
 * "License"); you may not use this file except in compliance
 * with the License.  You may obtain a copy of the License at
 *
 *   http://www.apache.org/licenses/LICENSE-2.0
 *
 * Unless required by applicable law or agreed to in writing,
 * software distributed under the License is distributed on an
 * "AS IS" BASIS, WITHOUT WARRANTIES OR CONDITIONS OF ANY
 * KIND, either express or implied.  See the License for the
 * specific language governing permissions and limitations
 * under the License.
 */
import React, {
  FunctionComponent,
  useState,
  useEffect,
  useMemo,
  useCallback,
  ReactNode,
} from 'react';
import {
  css,
  isFeatureEnabled,
  FeatureFlag,
  styled,
  SupersetClient,
  SupersetTheme,
  t,
} from '@superset-ui/core';
import rison from 'rison';
import { useSingleViewResource } from 'src/views/CRUD/hooks';

import { Input } from 'src/components/Input';
import { Switch } from 'src/components/Switch';
import Modal from 'src/components/Modal';
import Collapse from 'src/components/Collapse';
import TimezoneSelector from 'src/components/TimezoneSelector';
import { propertyComparator } from 'src/components/Select/utils';
import withToasts from 'src/components/MessageToasts/withToasts';
import Owner from 'src/types/Owner';
import { AntdCheckbox, AsyncSelect, Select } from 'src/components';
import TextAreaControl from 'src/explore/components/controls/TextAreaControl';
import { useCommonConf } from 'src/features/databases/state';
import { InfoTooltipWithTrigger } from '@superset-ui/chart-controls';
import {
  NotificationMethodOption,
  AlertObject,
  ChartObject,
  DashboardObject,
  DatabaseObject,
  MetaObject,
  Operator,
  Recipient,
  AlertsReportsConfig,
  ValidationObject,
  Sections,
} from 'src/features/alerts/types';
import { useSelector } from 'react-redux';
import { UserWithPermissionsAndRoles } from 'src/types/bootstrapTypes';
import NumberInput from './components/NumberInput';
import { AlertReportCronScheduler } from './components/AlertReportCronScheduler';
import { NotificationMethod } from './components/NotificationMethod';
import ValidatedPanelHeader from './components/ValidatedPanelHeader';
import StyledPanel from './components/StyledPanel';
import { buildErrorTooltipMessage } from './buildErrorTooltipMessage';

const TIMEOUT_MIN = 1;
const TEXT_BASED_VISUALIZATION_TYPES = [
  'pivot_table_v2',
  'table',
  'paired_ttest',
];

type SelectValue = {
  value: string;
  label: string;
};

export interface AlertReportModalProps {
  addSuccessToast: (msg: string) => void;
  addDangerToast: (msg: string) => void;
  alert?: AlertObject | null;
  isReport?: boolean;
  onAdd?: (alert?: AlertObject) => void;
  onHide: () => void;
  show: boolean;
}

const DEFAULT_WORKING_TIMEOUT = 3600;
const DEFAULT_CRON_VALUE = '0 0 * * *'; // every day
const DEFAULT_RETENTION = 90;

const DEFAULT_NOTIFICATION_METHODS: NotificationMethodOption[] = ['Email'];
const DEFAULT_NOTIFICATION_FORMAT = 'PNG';
const CONDITIONS = [
  {
    label: t('< (Smaller than)'),
    value: '<',
  },
  {
    label: t('> (Larger than)'),
    value: '>',
  },
  {
    label: t('<= (Smaller or equal)'),
    value: '<=',
  },
  {
    label: t('>= (Larger or equal)'),
    value: '>=',
  },
  {
    label: t('== (Is equal)'),
    value: '==',
  },
  {
    label: t('!= (Is not equal)'),
    value: '!=',
  },
  {
    label: t('Not null'),
    value: 'not null',
  },
];

const RETENTION_OPTIONS = [
  {
    label: t('None'),
    value: 0,
  },
  {
    label: t('30 days'),
    value: 30,
  },
  {
    label: t('60 days'),
    value: 60,
  },
  {
    label: t('90 days'),
    value: 90,
  },
];

const CONTENT_TYPE_OPTIONS = [
  {
    label: t('Dashboard'),
    value: 'dashboard',
  },
  {
    label: t('Chart'),
    value: 'chart',
  },
];
const FORMAT_OPTIONS = {
  png: {
    label: t('Send as PNG'),
    value: 'PNG',
  },
  csv: {
    label: t('Send as CSV'),
    value: 'CSV',
  },
  txt: {
    label: t('Send as text'),
    value: 'TEXT',
  },
};

// Apply to collapse panels as 'css' prop value
const panelBorder = css`
  border-bottom: none;
`;

// Apply to final text input components of each collapse panel
const noMarginBottom = css`
  margin-bottom: 0;
`;

/*
Height of modal body defined here, total width defined at component invocation as antd prop.
 */
const StyledModal = styled(Modal)`
  .ant-modal-body {
    height: 720px;
  }

  .control-label {
    margin-top: ${({ theme }) => theme.gridUnit}px;
  }

  .inline-container {
    display: flex;
    flex-direction: row;
    align-items: center;
    &.wrap {
      flex-wrap: wrap;
    }

    > div {
      flex: 1 1 auto;
    }
  }
`;

const StyledSwitchContainer = styled.div`
  display: flex;
  align-items: center;
  margin-top: 10px;

  .switch-label {
    margin-left: 10px;
  }
`;

export const StyledInputContainer = styled.div`
  ${({ theme }) => css`
    flex: 1;
    margin-top: 0px;
    margin-bottom: ${theme.gridUnit * 4}px;

    input::-webkit-outer-spin-button,
    input::-webkit-inner-spin-button {
      -webkit-appearance: none;
      margin: 0;
    }
    input[type='number'] {
      -moz-appearance: textfield;
    }

    .helper {
      display: block;
      color: ${theme.colors.grayscale.base};
      font-size: ${theme.typography.sizes.s}px;
      padding: ${theme.gridUnit}px 0;
      text-align: left;
    }

    .required {
      margin-left: ${theme.gridUnit / 2}px;
      color: ${theme.colors.error.base};
    }

    .input-container {
      display: flex;
      align-items: center;

      > div {
        width: 100%;
      }

      label {
        display: flex;
        margin-right: ${theme.gridUnit * 2}px;
      }

      i {
        margin: 0 ${theme.gridUnit}px;
      }
    }

    input,
    textarea {
      flex: 1 1 auto;
    }

    input[disabled] {
      color: ${theme.colors.grayscale.base};
    }

    textarea {
      height: 300px;
      resize: none;
    }

    input::placeholder,
    textarea::placeholder {
      color: ${theme.colors.grayscale.light1};
    }

    textarea,
    input[type='text'],
    input[type='number'] {
      padding: ${theme.gridUnit}px ${theme.gridUnit * 2}px;
      border-style: none;
      border: 1px solid ${theme.colors.grayscale.light2};
      border-radius: ${theme.gridUnit}px;

      &[name='description'] {
        flex: 1 1 auto;
      }
    }

    .input-label {
      margin-left: 10px;
    }
  `}
`;

const StyledCheckbox = styled(AntdCheckbox)`
  margin-top: ${({ theme }) => theme.gridUnit * 0}px;
`;

const StyledTooltip = styled(InfoTooltipWithTrigger)`
  margin-left: ${({ theme }) => theme.gridUnit}px;
`;

// Notification Method components
const StyledNotificationAddButton = styled.div`
  ${({ theme }) => css`
    color: ${theme.colors.primary.dark1};
    cursor: pointer;

    i {
      margin-right: ${theme.gridUnit * 2}px;
    }

    &.disabled {
      color: ${theme.colors.grayscale.light1};
      cursor: default;
    }
  `}
`;

const StyledNotificationMethodWrapper = styled.div`
  .inline-container .input-container {
    margin-left: 0;
  }
`;

const inputSpacer = (theme: SupersetTheme) => css`
  margin-right: ${theme.gridUnit * 3}px;
`;

type NotificationAddStatus = 'active' | 'disabled' | 'hidden';

interface NotificationMethodAddProps {
  status: NotificationAddStatus;
  onClick: () => void;
}

export const TRANSLATIONS = {
  // Panel titles
  GENERAL_TITLE: t('General information'),
  ALERT_CONDITION_TITLE: t('Alert condition'),
  ALERT_CONTENTS_TITLE: t('Alert contents'),
  REPORT_CONTENTS_TITLE: t('Report contents'),
  SCHEDULE_TITLE: t('Schedule'),
  NOTIFICATION_TITLE: t('Notification method'),
  // Error text
  NAME_ERROR_TEXT: t('name'),
  OWNERS_ERROR_TEXT: t('owners'),
  CONTENT_ERROR_TEXT: t('content type'),
  DATABASE_ERROR_TEXT: t('database'),
  SQL_ERROR_TEXT: t('sql'),
  ALERT_CONDITION_ERROR_TEXT: t('alert condition'),
  CRONTAB_ERROR_TEXT: t('crontab'),
  WORKING_TIMEOUT_ERROR_TEXT: t('working timeout'),
  RECIPIENTS_ERROR_TEXT: t('recipients'),
  ERROR_TOOLTIP_MESSAGE: t(
    'Not all required fields are complete. Please provide the following:',
  ),
};

const NotificationMethodAdd: FunctionComponent<NotificationMethodAddProps> = ({
  status = 'active',
  onClick,
}) => {
  if (status === 'hidden') {
    return null;
  }

  const checkStatus = () => {
    if (status !== 'disabled') {
      onClick();
    }
  };

  return (
    <StyledNotificationAddButton className={status} onClick={checkStatus}>
      <i className="fa fa-plus" />{' '}
      {status === 'active'
        ? t('Add another notification method')
        : t('Add delivery method')}
    </StyledNotificationAddButton>
  );
};

type NotificationSetting = {
  method?: NotificationMethodOption;
  recipients: string;
  options: NotificationMethodOption[];
};

const AlertReportModal: FunctionComponent<AlertReportModalProps> = ({
  addDangerToast,
  onAdd,
  onHide,
  show,
  alert = null,
  isReport = false,
  addSuccessToast,
}) => {
  const currentUser = useSelector<any, UserWithPermissionsAndRoles>(
    state => state.user,
  );
  // Check config for alternate notification methods setting
  const conf = useCommonConf();
  const allowedNotificationMethods: NotificationMethodOption[] =
    conf?.ALERT_REPORTS_NOTIFICATION_METHODS || DEFAULT_NOTIFICATION_METHODS;

  const [disableSave, setDisableSave] = useState<boolean>(true);

  const [currentAlert, setCurrentAlert] =
    useState<Partial<AlertObject> | null>();
  const [isHidden, setIsHidden] = useState<boolean>(true);
  const [contentType, setContentType] = useState<string>('dashboard');
  const [reportFormat, setReportFormat] = useState<string>(
    DEFAULT_NOTIFICATION_FORMAT,
  );
  const [forceScreenshot, setForceScreenshot] = useState<boolean>(false);

  const [isScreenshot, setIsScreenshot] = useState<boolean>(false);
  useEffect(() => {
    setIsScreenshot(
      contentType === 'dashboard' ||
        (contentType === 'chart' && reportFormat === 'PNG'),
    );
  }, [contentType, reportFormat]);

  // Dropdown options
  const [conditionNotNull, setConditionNotNull] = useState<boolean>(false);
  const [sourceOptions, setSourceOptions] = useState<MetaObject[]>([]);
  const [dashboardOptions, setDashboardOptions] = useState<MetaObject[]>([]);
  const [chartOptions, setChartOptions] = useState<MetaObject[]>([]);
  // Validation
  const [validationStatus, setValidationStatus] = useState<ValidationObject>({
    [Sections.General]: {
      hasErrors: false,
      name: TRANSLATIONS.GENERAL_TITLE,
      errors: [],
    },
    [Sections.Content]: {
      hasErrors: false,
      name: isReport
        ? TRANSLATIONS.REPORT_CONTENTS_TITLE
        : TRANSLATIONS.ALERT_CONTENTS_TITLE,
      errors: [],
    },
    [Sections.Alert]: {
      hasErrors: false,
      name: TRANSLATIONS.ALERT_CONDITION_TITLE,
      errors: [],
    },
    [Sections.Schedule]: {
      hasErrors: false,
      name: TRANSLATIONS.SCHEDULE_TITLE,
      errors: [],
    },
    [Sections.Notification]: {
      hasErrors: false,
      name: TRANSLATIONS.NOTIFICATION_TITLE,
      errors: [],
    },
  });
  const [errorTooltipMessage, setErrorTooltipMessage] = useState<ReactNode>('');

  const updateValidationStatus = (
    section: Sections,
    hasErrors: boolean,
    errors?: string[],
  ) => {
    const errorsStatus = hasErrors && !(section === Sections.Alert && isReport);

    const newErrors = errorsStatus ? errors : [];

    setValidationStatus(currentValidationData => ({
      ...currentValidationData,
      [section]: {
        hasErrors: errorsStatus,
        name: currentValidationData[section].name,
        errors: newErrors,
      },
    }));
  };
  // Chart metadata
  const [chartVizType, setChartVizType] = useState<string>('');

  const reportOrAlert = isReport ? 'report' : 'alert';
  const isEditMode = alert !== null;
  const formatOptionEnabled =
    contentType === 'chart' &&
    (isFeatureEnabled(FeatureFlag.AlertsAttachReports) || isReport);

  const [notificationAddState, setNotificationAddState] =
    useState<NotificationAddStatus>('active');

  const [notificationSettings, setNotificationSettings] = useState<
    NotificationSetting[]
  >([]);
  const onNotificationAdd = () => {
    const settings: NotificationSetting[] = notificationSettings.slice();
    settings.push({
      recipients: '',
      options: allowedNotificationMethods,
    });

    setNotificationSettings(settings);
    setNotificationAddState(
      settings.length === allowedNotificationMethods.length
        ? 'hidden'
        : 'disabled',
    );
  };

  const {
    ALERT_REPORTS_DEFAULT_WORKING_TIMEOUT,
    ALERT_REPORTS_DEFAULT_CRON_VALUE,
    ALERT_REPORTS_DEFAULT_RETENTION,
  } = useSelector<any, AlertsReportsConfig>(state => {
    const conf = state.common?.conf;
    return {
      ALERT_REPORTS_DEFAULT_WORKING_TIMEOUT:
        conf?.ALERT_REPORTS_DEFAULT_WORKING_TIMEOUT ?? DEFAULT_WORKING_TIMEOUT,
      ALERT_REPORTS_DEFAULT_CRON_VALUE:
        conf?.ALERT_REPORTS_DEFAULT_CRON_VALUE ?? DEFAULT_CRON_VALUE,
      ALERT_REPORTS_DEFAULT_RETENTION:
        conf?.ALERT_REPORTS_DEFAULT_RETENTION ?? DEFAULT_RETENTION,
    };
  });

  const defaultAlert = {
    active: true,
    creation_method: 'alerts_reports',
    crontab: ALERT_REPORTS_DEFAULT_CRON_VALUE,
    log_retention: ALERT_REPORTS_DEFAULT_RETENTION,
    working_timeout: ALERT_REPORTS_DEFAULT_WORKING_TIMEOUT,
    name: '',
    owners: [],
    recipients: [],
    sql: '',
    validator_config_json: {},
    validator_type: '',
    force_screenshot: false,
    grace_period: undefined,
  };

  const updateNotificationSetting = (
    index: number,
    setting: NotificationSetting,
  ) => {
    const settings = notificationSettings.slice();

    settings[index] = setting;
    setNotificationSettings(settings);

    if (setting.method !== undefined && notificationAddState !== 'hidden') {
      setNotificationAddState('active');
    }
  };

  const removeNotificationSetting = (index: number) => {
    const settings = notificationSettings.slice();

    settings.splice(index, 1);
    setNotificationSettings(settings);
    setNotificationAddState('active');
  };

  // Alert fetch logic
  const {
    state: { loading, resource, error: fetchError },
    fetchResource,
    createResource,
    updateResource,
    clearError,
  } = useSingleViewResource<AlertObject>('report', t('report'), addDangerToast);

  // Functions
  const hide = () => {
    clearError();
    setIsHidden(true);
    onHide();
    setNotificationSettings([]);
    setCurrentAlert({ ...defaultAlert });
    setNotificationAddState('active');
  };

  const onSave = () => {
    // Notification Settings
    const recipients: Recipient[] = [];

    notificationSettings.forEach(setting => {
      if (setting.method && setting.recipients.length) {
        recipients.push({
          recipient_config_json: {
            target: setting.recipients,
          },
          type: setting.method,
        });
      }
    });

    const shouldEnableForceScreenshot = contentType === 'chart' && !isReport;
    const data: any = {
      ...currentAlert,
      type: isReport ? 'Report' : 'Alert',
      force_screenshot: shouldEnableForceScreenshot || forceScreenshot,
      validator_type: conditionNotNull ? 'not null' : 'operator',
      validator_config_json: conditionNotNull
        ? {}
        : currentAlert?.validator_config_json,
      chart: contentType === 'chart' ? currentAlert?.chart?.value : null,
      dashboard:
        contentType === 'dashboard' ? currentAlert?.dashboard?.value : null,
      database: currentAlert?.database?.value,
      owners: (currentAlert?.owners || []).map(
        owner => (owner as MetaObject).value || owner.id,
      ),
      recipients,
      report_format:
        contentType === 'dashboard'
          ? DEFAULT_NOTIFICATION_FORMAT
          : reportFormat || DEFAULT_NOTIFICATION_FORMAT,
    };

    if (data.recipients && !data.recipients.length) {
      delete data.recipients;
    }

    data.context_markdown = 'string';

    if (isEditMode) {
      // Edit
      if (currentAlert?.id) {
        const update_id = currentAlert.id;

        delete data.id;
        delete data.created_by;
        delete data.last_eval_dttm;
        delete data.last_state;
        delete data.last_value;
        delete data.last_value_row_json;

        updateResource(update_id, data).then(response => {
          if (!response) {
            return;
          }

          addSuccessToast(t('%s updated', data.type));

          if (onAdd) {
            onAdd();
          }

          hide();
        });
      }
    } else if (currentAlert) {
      // Create
      createResource(data).then(response => {
        if (!response) {
          return;
        }

        addSuccessToast(t('%s updated', data.type));

        if (onAdd) {
          onAdd(response);
        }

        hide();
      });
    }
  };

  // Fetch data to populate form dropdowns
  const loadOwnerOptions = useMemo(
    () =>
      (input = '', page: number, pageSize: number) => {
        const query = rison.encode({
          filter: input,
          page,
          page_size: pageSize,
        });
        return SupersetClient.get({
          endpoint: `/api/v1/report/related/created_by?q=${query}`,
        }).then(response => ({
          data: response.json.result.map(
            (item: { value: number; text: string }) => ({
              value: item.value,
              label: item.text,
            }),
          ),
          totalCount: response.json.count,
        }));
      },
    [],
  );

  const getSourceData = useCallback(
    (db?: MetaObject) => {
      const database = db || currentAlert?.database;

      if (!database || database.label) {
        return null;
      }

      let result;

      // Cycle through source options to find the selected option
      sourceOptions.forEach(source => {
        if (source.value === database.value || source.value === database.id) {
          result = source;
        }
      });

      return result;
    },
    [currentAlert?.database, sourceOptions],
  );

  // Updating alert/report state
  const updateAlertState = (name: string, value: any) => {
    setCurrentAlert(currentAlertData => ({
      ...currentAlertData,
      [name]: value,
    }));
  };

  const loadSourceOptions = useMemo(
    () =>
      (input = '', page: number, pageSize: number) => {
        const query = rison.encode({
          filter: input,
          page,
          page_size: pageSize,
        });
        return SupersetClient.get({
          endpoint: `/api/v1/report/related/database?q=${query}`,
        }).then(response => {
          const list = response.json.result.map(
            (item: { value: number; text: string }) => ({
              value: item.value,
              label: item.text,
            }),
          );
          setSourceOptions(list);
          return { data: list, totalCount: response.json.count };
        });
      },
    [],
  );

  const databaseLabel = currentAlert?.database && !currentAlert.database.label;
  useEffect(() => {
    // Find source if current alert has one set
    if (databaseLabel) {
      updateAlertState('database', getSourceData());
    }
  }, [databaseLabel, getSourceData]);

  const loadDashboardOptions = useMemo(
    () =>
      (input = '', page: number, pageSize: number) => {
        const query = rison.encode_uri({
          filter: input,
          page,
          page_size: pageSize,
        });
        return SupersetClient.get({
          endpoint: `/api/v1/report/related/dashboard?q=${query}`,
        }).then(response => {
          const list = response.json.result.map(
            (item: { value: number; text: string }) => ({
              value: item.value,
              label: item.text,
            }),
          );
          setDashboardOptions(list);
          return { data: list, totalCount: response.json.count };
        });
      },
    [],
  );

  const getDashboardData = (db?: MetaObject) => {
    const dashboard = db || currentAlert?.dashboard;

    if (!dashboard || dashboard.label) {
      return null;
    }

    let result;

    // Cycle through dashboard options to find the selected option
    dashboardOptions.forEach(dash => {
      if (dash.value === dashboard.value || dash.value === dashboard.id) {
        result = dash;
      }
    });

    return result;
  };

  const getChartData = useCallback(
    (chartData?: MetaObject) => {
      const chart = chartData || currentAlert?.chart;

      if (!chart || chart.label) {
        return null;
      }

      let result;

      // Cycle through chart options to find the selected option
      chartOptions.forEach(slice => {
        if (slice.value === chart.value || slice.value === chart.id) {
          result = slice;
        }
      });

      return result;
    },
    [chartOptions, currentAlert?.chart],
  );

  const noChartLabel = currentAlert?.chart && !currentAlert?.chart.label;
  useEffect(() => {
    // Find source if current alert has one set
    if (noChartLabel) {
      updateAlertState('chart', getChartData());
    }
  }, [getChartData, noChartLabel]);

  const loadChartOptions = useMemo(
    () =>
      (input = '', page: number, pageSize: number) => {
        const query = rison.encode_uri({
          filter: input,
          page,
          page_size: pageSize,
        });
        return SupersetClient.get({
          endpoint: `/api/v1/report/related/chart?q=${query}`,
        }).then(response => {
          const list = response.json.result.map(
            (item: { value: number; text: string }) => ({
              value: item.value,
              label: item.text,
            }),
          );

          setChartOptions(list);
          return { data: list, totalCount: response.json.count };
        });
      },
    [],
  );

  const getChartVisualizationType = (chart: SelectValue) =>
    SupersetClient.get({
      endpoint: `/api/v1/chart/${chart.value}`,
    }).then(response => setChartVizType(response.json.result.viz_type));

  // Handle input/textarea updates
  const onInputChange = (
    event: React.ChangeEvent<HTMLTextAreaElement | HTMLInputElement>,
  ) => {
    const {
      target: { type, value, name },
    } = event;
    const parsedValue = type === 'number' ? parseInt(value, 10) || null : value;

    updateAlertState(name, parsedValue);
  };

  const onTimeoutVerifyChange = (
    event: React.ChangeEvent<HTMLTextAreaElement | HTMLInputElement>,
  ) => {
    const { target } = event;
    const value = +target.value;

    // Need to make sure grace period is not lower than TIMEOUT_MIN
    if (value === 0) {
      updateAlertState(target.name, null);
    } else {
      updateAlertState(
        target.name,
        value ? Math.max(value, TIMEOUT_MIN) : value,
      );
    }
  };

  const onSQLChange = (value: string) => {
    updateAlertState('sql', value || '');
  };

  const onOwnersChange = (value: Array<SelectValue>) => {
    updateAlertState('owners', value || []);
  };

  const onSourceChange = (value: Array<SelectValue>) => {
    updateAlertState('database', value || []);
  };

  const onDashboardChange = (dashboard: SelectValue) => {
    updateAlertState('dashboard', dashboard || undefined);
    updateAlertState('chart', null);
  };

  const onChartChange = (chart: SelectValue) => {
    getChartVisualizationType(chart);
    updateAlertState('chart', chart || undefined);
    updateAlertState('dashboard', null);
  };

  const onActiveSwitch = (checked: boolean) => {
    updateAlertState('active', checked);
  };

  const onConditionChange = (op: Operator) => {
    setConditionNotNull(op === 'not null');

    const config = {
      op,
      threshold: currentAlert
        ? currentAlert.validator_config_json?.threshold
        : undefined,
    };

    updateAlertState('validator_config_json', config);
  };

  const onThresholdChange = (event: React.ChangeEvent<HTMLInputElement>) => {
    const { target } = event;

    const config = {
      op: currentAlert ? currentAlert.validator_config_json?.op : undefined,
      threshold: target.value,
    };

    updateAlertState('validator_config_json', config);
  };

  const onLogRetentionChange = (retention: number) => {
    updateAlertState('log_retention', retention);
  };

  const onTimezoneChange = (timezone: string) => {
    updateAlertState('timezone', timezone);
  };

  const onContentTypeChange = (value: string) => {
    // When switch content type, reset force_screenshot to false
    setForceScreenshot(false);
    setContentType(value);
  };

  const onFormatChange = (value: string) => {
    setReportFormat(value);
  };

  const onForceScreenshotChange = (event: any) => {
    setForceScreenshot(event.target.checked);
  };

  // Make sure notification settings has the required info
  const checkNotificationSettings = () => {
    if (!notificationSettings.length) {
      return false;
    }

    let hasInfo = false;

    notificationSettings.forEach(setting => {
      if (!!setting.method && setting.recipients?.length) {
        hasInfo = true;
      }
    });

    return hasInfo;
  };

  const validateGeneralSection = () => {
    const errors = [];
    if (!currentAlert?.name?.length) {
      errors.push(TRANSLATIONS.NAME_ERROR_TEXT);
    }
    if (!currentAlert?.owners?.length) {
      errors.push(TRANSLATIONS.OWNERS_ERROR_TEXT);
    }
    if (errors.length) {
      updateValidationStatus(Sections.General, true, errors);
    } else {
      updateValidationStatus(Sections.General, false);
    }
  };
  const validateContentSection = () => {
    const errors = [];
    if (
      !(
        (contentType === 'dashboard' && !!currentAlert?.dashboard) ||
        (contentType === 'chart' && !!currentAlert?.chart)
      )
    ) {
      errors.push(TRANSLATIONS.CONTENT_ERROR_TEXT);
    }
    if (errors.length) {
      updateValidationStatus(Sections.Content, true, errors);
    } else {
      updateValidationStatus(Sections.Content, false);
    }
  };
  const validateAlertSection = () => {
    const errors = [];
    if (!currentAlert?.database) {
      errors.push(TRANSLATIONS.DATABASE_ERROR_TEXT);
    }
    if (!currentAlert?.sql?.length) {
      errors.push(TRANSLATIONS.SQL_ERROR_TEXT);
    }
    if (
      !(
        (conditionNotNull || !!currentAlert?.validator_config_json?.op) &&
        (conditionNotNull ||
          currentAlert?.validator_config_json?.threshold !== undefined)
      )
    ) {
      errors.push(TRANSLATIONS.ALERT_CONDITION_ERROR_TEXT);
    }
    if (errors.length) {
      updateValidationStatus(Sections.Alert, true, errors);
    } else {
      updateValidationStatus(Sections.Alert, false);
    }
  };

  const validateScheduleSection = () => {
    const errors = [];
    if (!currentAlert?.crontab?.length) {
      errors.push(TRANSLATIONS.CRONTAB_ERROR_TEXT);
    }
    if (!currentAlert?.working_timeout) {
      errors.push(TRANSLATIONS.WORKING_TIMEOUT_ERROR_TEXT);
    }

    updateValidationStatus(Sections.Schedule, errors.length > 0, errors);
  };

  const validateNotificationSection = () => {
    const hasErrors = !checkNotificationSettings();
    const errors = hasErrors ? [TRANSLATIONS.RECIPIENTS_ERROR_TEXT] : [];
    updateValidationStatus(Sections.Notification, hasErrors, errors);
  };

  const validateAll = () => {
    validateGeneralSection();
    validateContentSection();
    validateAlertSection();
    validateScheduleSection();
    validateNotificationSection();
  };

  const enforceValidation = () => {
    const sections = [
      Sections.General,
      Sections.Content,
      isReport ? undefined : Sections.Alert,
      Sections.Schedule,
      Sections.Notification,
    ];

    const hasErrors = sections.some(
      section => section && validationStatus[section].hasErrors,
    );

    buildErrorTooltipMessage(
      hasErrors,
      setErrorTooltipMessage,
      validationStatus,
    );
    setDisableSave(hasErrors);
  };

  // Initialize
  useEffect(() => {
    if (
      isEditMode &&
      (!currentAlert?.id || alert?.id !== currentAlert.id || (isHidden && show))
    ) {
      if (alert?.id !== null && !loading && !fetchError) {
        const id = alert.id || 0;
        fetchResource(id);
      }
    } else if (
      !isEditMode &&
      (!currentAlert || currentAlert.id || (isHidden && show))
    ) {
      setCurrentAlert({
        ...defaultAlert,
        owners: currentUser
          ? [
              {
                value: currentUser.userId,
                label: `${currentUser.firstName} ${currentUser.lastName}`,
              },
            ]
          : [],
      });
      setNotificationSettings([
        {
          recipients: '',
          options: allowedNotificationMethods,
          method: 'Email',
        },
      ]);
      setNotificationAddState('active');
    }
  }, [alert]);

  useEffect(() => {
    if (resource) {
      // Add notification settings
      const settings = (resource.recipients || []).map(setting => {
        const config =
          typeof setting.recipient_config_json === 'string'
            ? JSON.parse(setting.recipient_config_json)
            : {};
        return {
          method: setting.type,
          // @ts-ignore: Type not assignable
          recipients: config.target || setting.recipient_config_json,
          options: allowedNotificationMethods,
        };
      });

      setNotificationSettings(settings);
      setNotificationAddState(
        settings.length === allowedNotificationMethods.length
          ? 'hidden'
          : 'active',
      );
      setContentType(resource.chart ? 'chart' : 'dashboard');
      setReportFormat(
        resource.chart
          ? resource.report_format || DEFAULT_NOTIFICATION_FORMAT
          : DEFAULT_NOTIFICATION_FORMAT,
      );
      const validatorConfig =
        typeof resource.validator_config_json === 'string'
          ? JSON.parse(resource.validator_config_json)
          : resource.validator_config_json;

      setConditionNotNull(resource.validator_type === 'not null');

      if (resource.chart) {
        setChartVizType((resource.chart as ChartObject).viz_type);
      }
      setForceScreenshot(resource.force_screenshot);

      setCurrentAlert({
        ...resource,
        chart: resource.chart
          ? getChartData(resource.chart) || {
              value: (resource.chart as ChartObject).id,
              label: (resource.chart as ChartObject).slice_name,
            }
          : undefined,
        dashboard: resource.dashboard
          ? getDashboardData(resource.dashboard) || {
              value: (resource.dashboard as DashboardObject).id,
              label: (resource.dashboard as DashboardObject).dashboard_title,
            }
          : undefined,
        database: resource.database
          ? getSourceData(resource.database) || {
              value: (resource.database as DatabaseObject).id,
              label: (resource.database as DatabaseObject).database_name,
            }
          : undefined,
        owners: (alert?.owners || []).map(owner => ({
          value: (owner as MetaObject).value || owner.id,
          label:
            (owner as MetaObject).label ||
            `${(owner as Owner).first_name} ${(owner as Owner).last_name}`,
        })),
        // @ts-ignore: Type not assignable
        validator_config_json:
          resource.validator_type === 'not null'
            ? {
                op: 'not null',
              }
            : validatorConfig,
      });
    }
  }, [resource]);

  // Validation
  const currentAlertSafe = currentAlert || {};
  useEffect(() => {
    validateAll();
  }, [
    currentAlertSafe.name,
    currentAlertSafe.owners,
    currentAlertSafe.database,
    currentAlertSafe.sql,
    currentAlertSafe.validator_config_json,
    currentAlertSafe.crontab,
    currentAlertSafe.working_timeout,
    currentAlertSafe.dashboard,
    currentAlertSafe.chart,
    contentType,
    notificationSettings,
    conditionNotNull,
  ]);
  useEffect(() => {
    enforceValidation();
  }, [validationStatus]);

  // Show/hide
  if (isHidden && show) {
    setIsHidden(false);
  }

  return (
    <StyledModal
      className="no-content-padding"
      responsive
      disablePrimaryButton={disableSave}
      primaryTooltipMessage={errorTooltipMessage}
      onHandledPrimaryAction={onSave}
      onHide={hide}
      primaryButtonName={isEditMode ? t('Save') : t('Add')}
      show={show}
      width="500px"
      centered
      title={
        <h4 data-test="alert-report-modal-title">
          {isEditMode && isReport
            ? t('Edit Report')
            : isEditMode
<<<<<<< HEAD
            ? t('Edit Alert')
            : isReport
            ? t('Add Report')
            : t('Add Alert')}
=======
              ? TRANSLATIONS.EDIT_ALERT_TEXT
              : isReport
                ? TRANSLATIONS.ADD_REPORT_TEXT
                : TRANSLATIONS.ADD_ALERT_TEXT}
>>>>>>> 60fe5819
        </h4>
      }
    >
      <Collapse
        expandIconPosition="right"
        defaultActiveKey="1"
        accordion
        css={css`
          border: 'none';
        `}
      >
        <StyledPanel
          header={
            <ValidatedPanelHeader
              title={TRANSLATIONS.GENERAL_TITLE}
              subtitle={t(
                'Set up basic details, such as name and description.',
              )}
              validateCheckStatus={
                !validationStatus[Sections.General].hasErrors
              }
              testId="general-information-panel"
            />
          }
          key="general"
          css={panelBorder}
        >
          <div className="header-section">
            <StyledInputContainer>
              <div className="control-label">
                {isReport ? t('Report name') : t('Alert name')}
                <span className="required">*</span>
              </div>
              <div className="input-container">
                <input
                  type="text"
                  name="name"
                  value={currentAlert ? currentAlert.name : ''}
                  placeholder={
                    isReport ? t('Enter report name') : t('Enter alert name')
                  }
                  onChange={onInputChange}
                />
              </div>
            </StyledInputContainer>
            <StyledInputContainer>
              <div className="control-label">
                {t('Owners')}
                <span className="required">*</span>
              </div>
              <div data-test="owners-select" className="input-container">
                <AsyncSelect
                  ariaLabel={t('Owners')}
                  allowClear
                  name="owners"
                  mode="multiple"
                  placeholder={t('Select owners')}
                  value={
                    (currentAlert?.owners as {
                      label: string;
                      value: number;
                    }[]) || []
                  }
                  options={loadOwnerOptions}
                  onChange={onOwnersChange}
                />
              </div>
            </StyledInputContainer>
            <StyledInputContainer>
              <div className="control-label">{t('Description')}</div>
              <div className="input-container">
                <input
                  type="text"
                  name="description"
                  value={currentAlert ? currentAlert.description || '' : ''}
                  placeholder={t(
                    'Include description to be sent with %s',
                    reportOrAlert,
                  )}
                  onChange={onInputChange}
                />
              </div>
            </StyledInputContainer>
            <StyledSwitchContainer>
              <Switch
                checked={currentAlert ? currentAlert.active : false}
                defaultChecked
                onChange={onActiveSwitch}
              />
              <div className="switch-label">
                {isReport ? t('Report is active') : t('Alert is active')}
              </div>
            </StyledSwitchContainer>
          </div>
        </StyledPanel>
        {!isReport && (
          <StyledPanel
            header={
              <ValidatedPanelHeader
                title={TRANSLATIONS.ALERT_CONDITION_TITLE}
                subtitle={t(
                  'Define the database, SQL query, and triggering conditions for alert.',
                )}
                validateCheckStatus={
                  !validationStatus[Sections.Alert].hasErrors
                }
                testId="alert-condition-panel"
              />
            }
            key="condition"
            css={panelBorder}
          >
            <StyledInputContainer>
              <div className="control-label">
                {t('Database')}
                <span className="required">*</span>
              </div>
              <div className="input-container">
                <AsyncSelect
                  ariaLabel={t('Database')}
                  name="source"
                  placeholder={t('Select database')}
                  value={
                    currentAlert?.database?.label &&
                    currentAlert?.database?.value
                      ? {
                          value: currentAlert.database.value,
                          label: currentAlert.database.label,
                        }
                      : undefined
                  }
                  options={loadSourceOptions}
                  onChange={onSourceChange}
                />
              </div>
            </StyledInputContainer>
            <StyledInputContainer>
              <div className="control-label">
                {t('SQL Query')}
                <StyledTooltip
                  tooltip={t(
                    'The result of this query must be a value capable of numeric interpretation e.g. 1, 1.0, or "1" (compatible with Python\'s float() function).',
                  )}
                />
                <span className="required">*</span>
              </div>
              <TextAreaControl
                name="sql"
                language="sql"
                offerEditInModal={false}
                minLines={15}
                maxLines={15}
                onChange={onSQLChange}
                readOnly={false}
                initialValue={resource?.sql}
                key={currentAlert?.id}
              />
            </StyledInputContainer>
            <div className="inline-container wrap">
              <StyledInputContainer css={noMarginBottom}>
                <div className="control-label" css={inputSpacer}>
                  {t('Trigger Alert If...')}
                  <span className="required">*</span>
                </div>
                <div className="input-container">
                  <Select
                    ariaLabel={t('Condition')}
                    onChange={onConditionChange}
                    placeholder={t('Condition')}
                    value={currentAlert?.validator_config_json?.op || undefined}
                    options={CONDITIONS}
                    css={inputSpacer}
                  />
                </div>
              </StyledInputContainer>
              <StyledInputContainer css={noMarginBottom}>
                <div className="control-label">
                  {t('Value')} <span className="required">*</span>
                </div>
                <div className="input-container">
                  <input
                    type="number"
                    name="threshold"
                    disabled={conditionNotNull}
                    value={
                      currentAlert?.validator_config_json?.threshold !==
                      undefined
                        ? currentAlert.validator_config_json.threshold
                        : ''
                    }
                    placeholder={t('Value')}
                    onChange={onThresholdChange}
                  />
                </div>
              </StyledInputContainer>
            </div>
          </StyledPanel>
        )}
        <StyledPanel
          header={
            <ValidatedPanelHeader
              title={
                isReport
                  ? TRANSLATIONS.REPORT_CONTENTS_TITLE
                  : TRANSLATIONS.ALERT_CONTENTS_TITLE
              }
              subtitle={t('Customize data source, filters, and layout.')}
              validateCheckStatus={
                !validationStatus[Sections.Content].hasErrors
              }
              testId="contents-panel"
            />
          }
          key="contents"
          css={panelBorder}
        >
          <StyledInputContainer>
            <div className="control-label">
              {t('Content type')}
              <span className="required">*</span>
            </div>
            <Select
              ariaLabel={t('Select content type')}
              onChange={onContentTypeChange}
              value={contentType}
              options={CONTENT_TYPE_OPTIONS}
              placeholder={t('Select content type')}
            />
          </StyledInputContainer>
          <StyledInputContainer>
            {contentType === 'chart' ? (
              <>
                <div className="control-label">
                  {t('Select chart')}
                  <span className="required">*</span>
                </div>
                <AsyncSelect
                  ariaLabel={t('Chart')}
                  name="chart"
                  value={
                    currentAlert?.chart?.label && currentAlert?.chart?.value
                      ? {
                          value: currentAlert.chart.value,
                          label: currentAlert.chart.label,
                        }
                      : undefined
                  }
                  options={loadChartOptions}
                  onChange={onChartChange}
                  placeholder={t('Select chart to use')}
                />
              </>
            ) : (
              <>
                <div className="control-label">
                  {t('Select dashboard')}
                  <span className="required">*</span>
                </div>
                <AsyncSelect
                  ariaLabel={t('Dashboard')}
                  name="dashboard"
                  value={
                    currentAlert?.dashboard?.label &&
                    currentAlert?.dashboard?.value
                      ? {
                          value: currentAlert.dashboard.value,
                          label: currentAlert.dashboard.label,
                        }
                      : undefined
                  }
                  options={loadDashboardOptions}
                  onChange={onDashboardChange}
                  placeholder={t('Select dashboard to use')}
                />
              </>
            )}
          </StyledInputContainer>
          <StyledInputContainer
            css={['TEXT', 'CSV'].includes(reportFormat) && noMarginBottom}
          >
            {formatOptionEnabled && (
              <>
                <div className="control-label">
                  {t('Content format')}
                  <span className="required">*</span>
                </div>
                <Select
                  ariaLabel={t('Select format')}
                  onChange={onFormatChange}
                  value={reportFormat}
                  options={
                    /* If chart is of text based viz type: show text
                  format option */
                    TEXT_BASED_VISUALIZATION_TYPES.includes(chartVizType)
                      ? Object.values(FORMAT_OPTIONS)
                      : ['png', 'csv'].map(key => FORMAT_OPTIONS[key])
                  }
                  placeholder={t('Select format')}
                />
              </>
            )}
          </StyledInputContainer>
          {isScreenshot && (
            <StyledInputContainer
              css={!isReport && contentType === 'chart' && noMarginBottom}
            >
              <div className="control-label">{t('Screenshot width')}</div>
              <div className="input-container">
                <Input
                  type="number"
                  name="custom_width"
                  value={currentAlert?.custom_width || ''}
                  placeholder={t('Input custom width in pixels')}
                  onChange={onInputChange}
                />
              </div>
            </StyledInputContainer>
          )}
          {(isReport || contentType === 'dashboard') && (
            <div className="inline-container">
              <StyledCheckbox
                data-test="bypass-cache"
                className="checkbox"
                checked={forceScreenshot}
                onChange={onForceScreenshotChange}
              >
                {t('Ignore cache when generating report')}
              </StyledCheckbox>
            </div>
          )}
        </StyledPanel>
        <StyledPanel
          header={
            <ValidatedPanelHeader
              title={TRANSLATIONS.SCHEDULE_TITLE}
              subtitle={t(
                'Define delivery schedule, timezone, and frequency settings.',
              )}
              validateCheckStatus={
                !validationStatus[Sections.Schedule].hasErrors
              }
              testId="schedule-panel"
            />
          }
          key="schedule"
          css={panelBorder}
        >
          <AlertReportCronScheduler
            value={currentAlert?.crontab || ALERT_REPORTS_DEFAULT_CRON_VALUE}
            onChange={newVal => updateAlertState('crontab', newVal)}
          />
          <StyledInputContainer>
            <div className="control-label">
              {t('Timezone')} <span className="required">*</span>
            </div>
            <TimezoneSelector
              onTimezoneChange={onTimezoneChange}
              timezone={currentAlert?.timezone}
              minWidth="100%"
            />
          </StyledInputContainer>
          <StyledInputContainer>
            <div className="control-label">
              {t('Log retention')}
              <span className="required">*</span>
            </div>
            <div className="input-container">
              <Select
                ariaLabel={t('Log retention')}
                placeholder={t('Log retention')}
                onChange={onLogRetentionChange}
                value={
                  typeof currentAlert?.log_retention === 'number'
                    ? currentAlert?.log_retention
                    : ALERT_REPORTS_DEFAULT_RETENTION
                }
                options={RETENTION_OPTIONS}
                sortComparator={propertyComparator('value')}
              />
            </div>
          </StyledInputContainer>
          <StyledInputContainer css={noMarginBottom}>
            {isReport ? (
              <>
                <div className="control-label">
                  {t('Working timeout')}
                  <span className="required">*</span>
                </div>
                <div className="input-container">
                  <NumberInput
                    min={1}
                    name="working_timeout"
                    value={currentAlert?.working_timeout || ''}
                    placeholder={t('Time in seconds')}
                    onChange={onTimeoutVerifyChange}
                    timeUnit={t('seconds')}
                  />
                </div>
              </>
            ) : (
              <>
                <div className="control-label">{t('Grace period')}</div>
                <div className="input-container">
                  <NumberInput
                    min={1}
                    name="grace_period"
                    value={currentAlert?.grace_period || ''}
                    placeholder={t('Time in seconds')}
                    onChange={onTimeoutVerifyChange}
                    timeUnit={t('seconds')}
                  />
                </div>
              </>
            )}
          </StyledInputContainer>
        </StyledPanel>
        <StyledPanel
          header={
            <ValidatedPanelHeader
              title={TRANSLATIONS.NOTIFICATION_TITLE}
              subtitle={t('Choose notification method and recipients.')}
              validateCheckStatus={
                !validationStatus[Sections.Notification].hasErrors
              }
              testId="notification-method-panel"
            />
          }
          key="notification"
          css={panelBorder}
        >
          {notificationSettings.map((notificationSetting, i) => (
            <StyledNotificationMethodWrapper>
              <NotificationMethod
                setting={notificationSetting}
                index={i}
                key={`NotificationMethod-${i}`}
                onUpdate={updateNotificationSetting}
                onRemove={removeNotificationSetting}
              />
            </StyledNotificationMethodWrapper>
          ))}
          {
            // Prohibit 'add notification method' button if only one present
            allowedNotificationMethods.length > notificationSettings.length && (
              <NotificationMethodAdd
                data-test="notification-add"
                status={notificationAddState}
                onClick={onNotificationAdd}
              />
            )
          }
        </StyledPanel>
      </Collapse>
    </StyledModal>
  );
};

export default withToasts(AlertReportModal);<|MERGE_RESOLUTION|>--- conflicted
+++ resolved
@@ -1246,17 +1246,10 @@
           {isEditMode && isReport
             ? t('Edit Report')
             : isEditMode
-<<<<<<< HEAD
-            ? t('Edit Alert')
-            : isReport
-            ? t('Add Report')
-            : t('Add Alert')}
-=======
-              ? TRANSLATIONS.EDIT_ALERT_TEXT
+              ? t('Edit Alert')
               : isReport
-                ? TRANSLATIONS.ADD_REPORT_TEXT
-                : TRANSLATIONS.ADD_ALERT_TEXT}
->>>>>>> 60fe5819
+                ? t('Add Report')
+                : t('Add Alert')}
         </h4>
       }
     >
