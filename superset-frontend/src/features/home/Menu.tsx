--- conflicted
+++ resolved
@@ -24,11 +24,7 @@
 import { Row, Col, Grid } from 'src/components';
 import { MainNav as DropdownMenu, MenuMode } from 'src/components/Menu';
 import { Tooltip } from 'src/components/Tooltip';
-<<<<<<< HEAD
-import { NavLink } from 'react-router-dom';
-=======
-import { Link, useLocation } from 'react-router-dom';
->>>>>>> 4e94fc4c
+import { NavLink, useLocation } from 'react-router-dom';
 import { GenericLink } from 'src/components/GenericLink/GenericLink';
 import Icons from 'src/components/Icons';
 import { useUiConfig } from 'src/components/UiConfigContext';
