--- conflicted
+++ resolved
@@ -79,7 +79,16 @@
   currentState?: CurrentFilterState;
 };
 
-<<<<<<< HEAD
+export type FiltersSet = {
+  id: string;
+  name: string;
+  filtersState: NativeFilterState;
+};
+
+export type FilterSets = {
+  [filtersSetId: string]: FiltersSet;
+};
+
 export type FullFilterState = {
   nativeFilters?: FilterState;
   crossFilters?: FilterState;
@@ -89,6 +98,7 @@
 export type FiltersState = {
   nativeFilters: { [filterId: string]: FilterState };
   crossFilters: { [filterId: string]: FilterState };
+  filterSets: FilterSets;
   ownFilters: { [filterId: string]: FilterState };
 };
 
@@ -99,24 +109,4 @@
 export type NativeFiltersState = {
   filters: Filters;
   filtersState: FiltersState;
-=======
-export type FiltersSet = {
-  id: string;
-  name: string;
-  filtersState: NativeFilterState;
-};
-
-export type FilterSets = {
-  [filtersSetId: string]: FiltersSet;
-};
-
-export type NativeFiltersState = {
-  filters: {
-    [filterId: string]: Filter;
-  };
-  filterSets: FilterSets;
-  filtersState: {
-    [filterId: string]: NativeFilterState;
-  };
->>>>>>> f85497e6
 };