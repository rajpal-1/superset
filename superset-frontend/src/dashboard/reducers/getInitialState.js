--- conflicted
+++ resolved
@@ -290,13 +290,8 @@
   }
 
   const nativeFilters = getInitialNativeFilterState({
-<<<<<<< HEAD
-    filterConfig: metadata.filter_configuration || [],
+    filterConfig: metadata.native_filter_configuration || [],
     filterSetsConfig: metadata.filter_sets_configuration || [],
-=======
-    filterConfig: dashboard.metadata.native_filter_configuration || [],
-    filterSetsConfig: dashboard.metadata.filter_sets_configuration || [],
->>>>>>> a45a5e10
   });
 
   const { roles } = user;
