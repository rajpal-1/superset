/**
 * Licensed to the Apache Software Foundation (ASF) under one
 * or more contributor license agreements.  See the NOTICE file
 * distributed with this work for additional information
 * regarding copyright ownership.  The ASF licenses this file
 * to you under the Apache License, Version 2.0 (the
 * "License"); you may not use this file except in compliance
 * with the License.  You may obtain a copy of the License at
 *
 *   http://www.apache.org/licenses/LICENSE-2.0
 *
 * Unless required by applicable law or agreed to in writing,
 * software distributed under the License is distributed on an
 * "AS IS" BASIS, WITHOUT WARRANTIES OR CONDITIONS OF ANY
 * KIND, either express or implied.  See the License for the
 * specific language governing permissions and limitations
 * under the License.
 */
/* eslint camelcase: 0 */
import { t, SupersetClient } from '@superset-ui/core';
import rison from 'rison';

import { addDangerToast } from 'src/components/MessageToasts/actions';
import { getClientErrorObject } from 'src/utils/getClientErrorObject';

export const SET_ALL_SLICES = 'SET_ALL_SLICES';
export function setAllSlices(slices) {
  return { type: SET_ALL_SLICES, payload: { slices } };
}

export const FETCH_ALL_SLICES_STARTED = 'FETCH_ALL_SLICES_STARTED';
export function fetchAllSlicesStarted() {
  return { type: FETCH_ALL_SLICES_STARTED };
}

export const FETCH_ALL_SLICES_FAILED = 'FETCH_ALL_SLICES_FAILED';
export function fetchAllSlicesFailed(error) {
  return { type: FETCH_ALL_SLICES_FAILED, payload: { error } };
}

<<<<<<< HEAD
export function getDatasourceParameter(datasourceId, datasourceType) {
  return `${datasourceId}__${datasourceType}`;
=======
export function fetchSlices(
  userId,
  excludeFilterBox,
  dispatch,
  filter_value,
  sortColumn = 'changed_on',
  slices = {},
) {
  const additional_filters = filter_value
    ? [{ col: 'slice_name', opr: 'chart_all_text', value: filter_value }]
    : [];

  const cloneSlices = { ...slices };

  return SupersetClient.get({
    endpoint: `/api/v1/chart/?q=${rison.encode({
      columns: [
        'changed_on_delta_humanized',
        'changed_on_utc',
        'datasource_id',
        'datasource_type',
        'datasource_url',
        'datasource_name_text',
        'description_markeddown',
        'description',
        'id',
        'params',
        'slice_name',
        'thumbnail_url',
        'url',
        'viz_type',
      ],
      filters: [...additional_filters],
      page_size: FETCH_SLICES_PAGE_SIZE,
      order_column:
        sortColumn === 'changed_on' ? 'changed_on_delta_humanized' : sortColumn,
      order_direction: sortColumn === 'changed_on' ? 'desc' : 'asc',
    })}`,
  })
    .then(({ json }) => {
      let { result } = json;
      // disable add filter_box viz to dashboard
      if (excludeFilterBox) {
        result = result.filter(slice => slice.viz_type !== 'filter_box');
      }
      result.forEach(slice => {
        let form_data = JSON.parse(slice.params);
        form_data = {
          ...form_data,
          // force using datasource stored in relational table prop
          datasource:
            getDatasourceParameter(
              slice.datasource_id,
              slice.datasource_type,
            ) || form_data.datasource,
        };
        cloneSlices[slice.id] = {
          slice_id: slice.id,
          slice_url: slice.url,
          slice_name: slice.slice_name,
          form_data,
          datasource_name: slice.datasource_name_text,
          datasource_url: slice.datasource_url,
          datasource_id: slice.datasource_id,
          datasource_type: slice.datasource_type,
          changed_on: new Date(slice.changed_on_utc).getTime(),
          description: slice.description,
          description_markdown: slice.description_markeddown,
          viz_type: slice.viz_type,
          modified: slice.changed_on_delta_humanized,
          changed_on_humanized: slice.changed_on_delta_humanized,
          thumbnail_url: slice.thumbnail_url,
        };
      });

      return dispatch(setAllSlices(cloneSlices));
    })
    .catch(errorResponse =>
      getClientErrorObject(errorResponse).then(({ error }) => {
        dispatch(
          fetchAllSlicesFailed(error || t('Could not fetch all saved charts')),
        );
        dispatch(
          addDangerToast(
            t('Sorry there was an error fetching saved charts: ') + error,
          ),
        );
      }),
    );
>>>>>>> 667f4101
}

const FETCH_SLICES_PAGE_SIZE = 200;
export function fetchAllSlices(userId, excludeFilterBox = false) {
  return (dispatch, getState) => {
    const { sliceEntities } = getState();
    if (sliceEntities.lastUpdated === 0) {
      dispatch(fetchAllSlicesStarted());

      return SupersetClient.get({
        endpoint: `/api/v1/chart/?q=${rison.encode({
          columns: [
            'changed_on_delta_humanized',
            'changed_on_utc',
            'datasource_id',
            'datasource_type',
            'datasource_url',
            'datasource_name_text',
            'description_markeddown',
            'description',
            'id',
            'params',
            'slice_name',
            'url',
            'viz_type',
          ],
          filters: [{ col: 'owners', opr: 'rel_m_m', value: userId }],
          page_size: FETCH_SLICES_PAGE_SIZE,
          order_column: 'changed_on_delta_humanized',
          order_direction: 'desc',
        })}`,
      })
        .then(({ json }) => {
          const slices = {};
          let { result } = json;
          // disable add filter_box viz to dashboard
          if (excludeFilterBox) {
            result = result.filter(slice => slice.viz_type !== 'filter_box');
          }
          result.forEach(slice => {
            let form_data = JSON.parse(slice.params);
            form_data = {
              ...form_data,
              // force using datasource stored in relational table prop
              datasource:
                getDatasourceParameter(
                  slice.datasource_id,
                  slice.datasource_type,
                ) || form_data.datasource,
            };
            slices[slice.id] = {
              slice_id: slice.id,
              slice_url: slice.url,
              slice_name: slice.slice_name,
              form_data,
              datasource_name: slice.datasource_name_text,
              datasource_url: slice.datasource_url,
              datasource_id: slice.datasource_id,
              datasource_type: slice.datasource_type,
              changed_on: new Date(slice.changed_on_utc).getTime(),
              description: slice.description,
              description_markdown: slice.description_markeddown,
              viz_type: slice.viz_type,
              modified: slice.changed_on_delta_humanized,
              changed_on_humanized: slice.changed_on_delta_humanized,
            };
          });

          return dispatch(setAllSlices(slices));
        })
        .catch(
          errorResponse =>
            console.log(errorResponse) ||
            getClientErrorObject(errorResponse).then(({ error }) => {
              dispatch(
                fetchAllSlicesFailed(
                  error || t('Could not fetch all saved charts'),
                ),
              );
              dispatch(
                addDangerToast(
                  t('Sorry there was an error fetching saved charts: ') + error,
                ),
              );
            }),
        );
    }

    return dispatch(setAllSlices(sliceEntities.slices));
  };
}<|MERGE_RESOLUTION|>--- conflicted
+++ resolved
@@ -38,10 +38,6 @@
   return { type: FETCH_ALL_SLICES_FAILED, payload: { error } };
 }
 
-<<<<<<< HEAD
-export function getDatasourceParameter(datasourceId, datasourceType) {
-  return `${datasourceId}__${datasourceType}`;
-=======
 export function fetchSlices(
   userId,
   excludeFilterBox,
@@ -131,7 +127,6 @@
         );
       }),
     );
->>>>>>> 667f4101
 }
 
 const FETCH_SLICES_PAGE_SIZE = 200;
