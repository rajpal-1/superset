/**
 * Licensed to the Apache Software Foundation (ASF) under one
 * or more contributor license agreements.  See the NOTICE file
 * distributed with this work for additional information
 * regarding copyright ownership.  The ASF licenses this file
 * to you under the Apache License, Version 2.0 (the
 * "License"); you may not use this file except in compliance
 * with the License.  You may obtain a copy of the License at
 *
 *   http://www.apache.org/licenses/LICENSE-2.0
 *
 * Unless required by applicable law or agreed to in writing,
 * software distributed under the License is distributed on an
 * "AS IS" BASIS, WITHOUT WARRANTIES OR CONDITIONS OF ANY
 * KIND, either express or implied.  See the License for the
 * specific language governing permissions and limitations
 * under the License.
 */
/* eslint camelcase: 0 */
import { ActionCreators as UndoActionCreators } from 'redux-undo';
import { t, SupersetClient } from '@superset-ui/core';
import { addChart, removeChart, refreshChart } from 'src/chart/chartAction';
import { chart as initChart } from 'src/chart/chartReducer';
import { applyDefaultFormData } from 'src/explore/store';
import { getClientErrorObject } from 'src/utils/getClientErrorObject';
import { SAVE_TYPE_OVERWRITE } from 'src/dashboard/util/constants';
import {
  addSuccessToast,
  addWarningToast,
  addDangerToast,
} from 'src/components/MessageToasts/actions';
import serializeActiveFilterValues from 'src/dashboard/util/serializeActiveFilterValues';
import serializeFilterScopes from 'src/dashboard/util/serializeFilterScopes';
import { getActiveFilters } from 'src/dashboard/util/activeDashboardFilters';
import { safeStringify } from 'src/utils/safeStringify';
import { FeatureFlag, isFeatureEnabled } from 'src/featureFlags';
import { UPDATE_COMPONENTS_PARENTS_LIST } from './dashboardLayout';
import { setChartConfiguration } from './dashboardInfo';
import { fetchDatasourceMetadata } from './datasources';
import {
  addFilter,
  removeFilter,
  updateDirectPathToFilter,
} from './dashboardFilters';

export const SET_UNSAVED_CHANGES = 'SET_UNSAVED_CHANGES';
export function setUnsavedChanges(hasUnsavedChanges) {
  return { type: SET_UNSAVED_CHANGES, payload: { hasUnsavedChanges } };
}

export const ADD_SLICE = 'ADD_SLICE';
export function addSlice(slice) {
  return { type: ADD_SLICE, slice };
}

export const REMOVE_SLICE = 'REMOVE_SLICE';
export function removeSlice(sliceId) {
  return { type: REMOVE_SLICE, sliceId };
}

const FAVESTAR_BASE_URL = '/superset/favstar/Dashboard';
export const TOGGLE_FAVE_STAR = 'TOGGLE_FAVE_STAR';
export function toggleFaveStar(isStarred) {
  return { type: TOGGLE_FAVE_STAR, isStarred };
}

export const FETCH_FAVE_STAR = 'FETCH_FAVE_STAR';
export function fetchFaveStar(id) {
  return function fetchFaveStarThunk(dispatch) {
    return SupersetClient.get({
      endpoint: `${FAVESTAR_BASE_URL}/${id}/count/`,
    })
      .then(({ json }) => {
        if (json.count > 0) dispatch(toggleFaveStar(true));
      })
      .catch(() =>
        dispatch(
          addDangerToast(
            t(
              'There was an issue fetching the favorite status of this dashboard.',
            ),
          ),
        ),
      );
  };
}

export const SAVE_FAVE_STAR = 'SAVE_FAVE_STAR';
export function saveFaveStar(id, isStarred) {
  return function saveFaveStarThunk(dispatch) {
    const urlSuffix = isStarred ? 'unselect' : 'select';
    return SupersetClient.get({
      endpoint: `${FAVESTAR_BASE_URL}/${id}/${urlSuffix}/`,
    })
      .then(() => {
        dispatch(toggleFaveStar(!isStarred));
      })
      .catch(() =>
        dispatch(
          addDangerToast(t('There was an issue favoriting this dashboard.')),
        ),
      );
  };
}

export const TOGGLE_PUBLISHED = 'TOGGLE_PUBLISHED';
export function togglePublished(isPublished) {
  return { type: TOGGLE_PUBLISHED, isPublished };
}

export function savePublished(id, isPublished) {
  return function savePublishedThunk(dispatch) {
    return SupersetClient.put({
      endpoint: `/api/v1/dashboard/${id}`,
      headers: { 'Content-Type': 'application/json' },
      body: JSON.stringify({
        published: isPublished,
      }),
    })
      .then(() => {
        dispatch(
          addSuccessToast(
            isPublished
              ? t('This dashboard is now published')
              : t('This dashboard is now hidden'),
          ),
        );
        dispatch(togglePublished(isPublished));
      })
      .catch(() => {
        dispatch(
          addDangerToast(
            t('You do not have permissions to edit this dashboard.'),
          ),
        );
      });
  };
}

export const TOGGLE_EXPAND_SLICE = 'TOGGLE_EXPAND_SLICE';
export function toggleExpandSlice(sliceId) {
  return { type: TOGGLE_EXPAND_SLICE, sliceId };
}

export const UPDATE_CSS = 'UPDATE_CSS';
export function updateCss(css) {
  return { type: UPDATE_CSS, css };
}

export const SET_EDIT_MODE = 'SET_EDIT_MODE';
export function setEditMode(editMode) {
  return { type: SET_EDIT_MODE, editMode };
}

export const ON_CHANGE = 'ON_CHANGE';
export function onChange() {
  return { type: ON_CHANGE };
}

export const ON_SAVE = 'ON_SAVE';
export function onSave(lastModifiedTime) {
  return { type: ON_SAVE, lastModifiedTime };
}

export const SET_REFRESH_FREQUENCY = 'SET_REFRESH_FREQUENCY';
export function setRefreshFrequency(refreshFrequency, isPersistent = false) {
  return { type: SET_REFRESH_FREQUENCY, refreshFrequency, isPersistent };
}

export function saveDashboardRequestSuccess(lastModifiedTime) {
  return dispatch => {
    dispatch(onSave(lastModifiedTime));
    // clear layout undo history
    dispatch(UndoActionCreators.clearHistory());
  };
}

export function saveDashboardRequest(data, id, saveType) {
  return (dispatch, getState) => {
    dispatch({ type: UPDATE_COMPONENTS_PARENTS_LIST });

    const { dashboardFilters, dashboardLayout } = getState();
    const layout = dashboardLayout.present;
    Object.values(dashboardFilters).forEach(filter => {
      const { chartId } = filter;
      const componentId = filter.directPathToFilter.slice().pop();
      const directPathToFilter = (layout[componentId]?.parents || []).slice();
      directPathToFilter.push(componentId);
      dispatch(updateDirectPathToFilter(chartId, directPathToFilter));
    });
    // serialize selected values for each filter field, grouped by filter id
    const serializedFilters = serializeActiveFilterValues(getActiveFilters());
    // serialize filter scope for each filter field, grouped by filter id
    const serializedFilterScopes = serializeFilterScopes(dashboardFilters);
    const {
      certified_by,
      certification_details,
      color_namespace,
      color_scheme,
      css,
      dashboard_title,
      expanded_slices,
      label_colors,
      owners,
      positions,
      refresh_frequency,
      roles,
      slug,
      timed_refresh_immune_slices,
    } = data;

    const onUpdateSuccess = response => {
      if (isFeatureEnabled(FeatureFlag.DASHBOARD_CROSS_FILTERS)) {
        const {
          dashboardInfo: {
            metadata: { chart_configuration = {} },
          },
        } = getState();
        const chartConfiguration = Object.values(chart_configuration).reduce(
          (prev, next) => {
            // If chart removed from dashboard - remove it from metadata
            if (
              Object.values(layout).find(
                layoutItem => layoutItem?.meta?.chartId === next.id,
              )
            ) {
              return { ...prev, [next.id]: next };
            }
            return prev;
          },
          {},
        );
        dispatch(setChartConfiguration(chartConfiguration));
      }
      dispatch(saveDashboardRequestSuccess(response.json.last_modified_time));
      dispatch(addSuccessToast(t('This dashboard was saved successfully.')));
      return response;
    };

    const onError = async response => {
      const { error, message } = await getClientErrorObject(response);
      let errorText = `${t(
        'Sorry, there was an error saving this dashboard: ',
      )} ${error}`;

      if (typeof message === 'string' && message === 'Forbidden') {
        errorText = t('You do not have permission to edit this dashboard');
      }

      dispatch(addDangerToast(errorText));
    };

    if (saveType === SAVE_TYPE_OVERWRITE) {
      const updatedDashboard = {
        certified_by,
        certification_details:
          certified_by && certification_details ? certification_details : '',
        css,
        dashboard_title,
        slug,
        owners,
        roles,
        json_metadata: safeStringify({
          default_filters: safeStringify(serializedFilters),
          color_namespace,
          color_scheme,
          expanded_slices,
          filter_scopes: serializedFilterScopes,
          label_colors,
          positions,
          refresh_frequency,
          timed_refresh_immune_slices,
        }),
      };
      return SupersetClient.put({
        endpoint: `/api/v1/dashboard/${id}`,
        headers: { 'Content-Type': 'application/json' },
        body: JSON.stringify(updatedDashboard),
      })
        .then(response => onUpdateSuccess(response))
        .catch(response => onError(response));
    }
    return SupersetClient.post({
      endpoint: `/superset/copy_dash/${id}/`,
      postPayload: {
        data: {
          ...data,
          default_filters: safeStringify(serializedFilters),
          filter_scopes: safeStringify(serializedFilterScopes),
        },
      },
    })
<<<<<<< HEAD
      .then(response => onUpdateSuccess(response))
      .catch(response => onError(response));
=======
      .then(response => {
        if (isFeatureEnabled(FeatureFlag.DASHBOARD_CROSS_FILTERS)) {
          const {
            dashboardInfo: {
              metadata: { chart_configuration = {} },
            },
          } = getState();
          const chartConfiguration = Object.values(chart_configuration).reduce(
            (prev, next) => {
              // If chart removed from dashboard - remove it from metadata
              if (
                Object.values(layout).find(
                  layoutItem => layoutItem?.meta?.chartId === next.id,
                )
              ) {
                return { ...prev, [next.id]: next };
              }
              return prev;
            },
            {},
          );
          dispatch(setChartConfiguration(chartConfiguration));
        }
        dispatch(saveDashboardRequestSuccess(response.json.last_modified_time));
        dispatch(addSuccessToast(t('This dashboard was saved successfully.')));
        return response;
      })
      .catch(response =>
        getClientErrorObject(response).then(({ error }) =>
          dispatch(
            addDangerToast(
              t('Sorry, there was an error saving this dashboard: %s', error),
            ),
          ),
        ),
      );
>>>>>>> a959e6df
  };
}

export function fetchCharts(
  chartList = [],
  force = false,
  interval = 0,
  dashboardId,
) {
  return (dispatch, getState) => {
    if (!interval) {
      chartList.forEach(chartKey =>
        dispatch(refreshChart(chartKey, force, dashboardId)),
      );
      return;
    }

    const { metadata: meta } = getState().dashboardInfo;
    const refreshTime = Math.max(interval, meta.stagger_time || 5000); // default 5 seconds
    if (typeof meta.stagger_refresh !== 'boolean') {
      meta.stagger_refresh =
        meta.stagger_refresh === undefined
          ? true
          : meta.stagger_refresh === 'true';
    }
    const delay = meta.stagger_refresh
      ? refreshTime / (chartList.length - 1)
      : 0;
    chartList.forEach((chartKey, i) => {
      setTimeout(
        () => dispatch(refreshChart(chartKey, force, dashboardId)),
        delay * i,
      );
    });
  };
}

const refreshCharts = (chartList, force, interval, dashboardId, dispatch) =>
  new Promise(resolve => {
    dispatch(fetchCharts(chartList, force, interval, dashboardId));
    resolve();
  });

export const ON_REFRESH_SUCCESS = 'ON_REFRESH_SUCCESS';
export function onRefreshSuccess() {
  return { type: ON_REFRESH_SUCCESS };
}

export const ON_REFRESH = 'ON_REFRESH';
export function onRefresh(
  chartList = [],
  force = false,
  interval = 0,
  dashboardId,
) {
  return dispatch => {
    dispatch({ type: ON_REFRESH });
    refreshCharts(chartList, force, interval, dashboardId, dispatch).then(() =>
      dispatch({ type: ON_REFRESH_SUCCESS }),
    );
  };
}

export const SHOW_BUILDER_PANE = 'SHOW_BUILDER_PANE';
export function showBuilderPane() {
  return { type: SHOW_BUILDER_PANE };
}

export function addSliceToDashboard(id, component) {
  return (dispatch, getState) => {
    const { sliceEntities } = getState();
    const selectedSlice = sliceEntities.slices[id];
    if (!selectedSlice) {
      return dispatch(
        addWarningToast(
          'Sorry, there is no chart definition associated with the chart trying to be added.',
        ),
      );
    }
    const form_data = {
      ...selectedSlice.form_data,
      slice_id: selectedSlice.slice_id,
    };
    const newChart = {
      ...initChart,
      id,
      form_data,
      formData: applyDefaultFormData(form_data),
    };

    return Promise.all([
      dispatch(addChart(newChart, id)),
      dispatch(fetchDatasourceMetadata(form_data.datasource)),
    ]).then(() => {
      dispatch(addSlice(selectedSlice));

      if (selectedSlice && selectedSlice.viz_type === 'filter_box') {
        dispatch(addFilter(id, component, selectedSlice.form_data));
      }
    });
  };
}

export function removeSliceFromDashboard(id) {
  return (dispatch, getState) => {
    const sliceEntity = getState().sliceEntities.slices[id];
    if (sliceEntity && sliceEntity.viz_type === 'filter_box') {
      dispatch(removeFilter(id));
    }

    dispatch(removeSlice(id));
    dispatch(removeChart(id));
  };
}

export const SET_COLOR_SCHEME = 'SET_COLOR_SCHEME';
export function setColorScheme(colorScheme) {
  return { type: SET_COLOR_SCHEME, colorScheme };
}

export function setColorSchemeAndUnsavedChanges(colorScheme) {
  return dispatch => {
    dispatch(setColorScheme(colorScheme));
    dispatch(setUnsavedChanges(true));
  };
}

export const SET_DIRECT_PATH = 'SET_DIRECT_PATH';
export function setDirectPathToChild(path) {
  return { type: SET_DIRECT_PATH, path };
}

export const SET_ACTIVE_TABS = 'SET_ACTIVE_TABS';
export function setActiveTabs(tabId, prevTabId) {
  return { type: SET_ACTIVE_TABS, tabId, prevTabId };
}

export const SET_FOCUSED_FILTER_FIELD = 'SET_FOCUSED_FILTER_FIELD';
export function setFocusedFilterField(chartId, column) {
  return { type: SET_FOCUSED_FILTER_FIELD, chartId, column };
}

export const UNSET_FOCUSED_FILTER_FIELD = 'UNSET_FOCUSED_FILTER_FIELD';
export function unsetFocusedFilterField(chartId, column) {
  return { type: UNSET_FOCUSED_FILTER_FIELD, chartId, column };
}

export const SET_FULL_SIZE_CHART_ID = 'SET_FULL_SIZE_CHART_ID';
export function setFullSizeChartId(chartId) {
  return { type: SET_FULL_SIZE_CHART_ID, chartId };
}

// Undo history ---------------------------------------------------------------
export const SET_MAX_UNDO_HISTORY_EXCEEDED = 'SET_MAX_UNDO_HISTORY_EXCEEDED';
export function setMaxUndoHistoryExceeded(maxUndoHistoryExceeded = true) {
  return {
    type: SET_MAX_UNDO_HISTORY_EXCEEDED,
    payload: { maxUndoHistoryExceeded },
  };
}

export function maxUndoHistoryToast() {
  return (dispatch, getState) => {
    const { dashboardLayout } = getState();
    const historyLength = dashboardLayout.past.length;

    return dispatch(
      addWarningToast(
        `You have used all ${historyLength} undo slots and will not be able to fully undo subsequent actions. You may save your current state to reset the history.`,
      ),
    );
  };
}<|MERGE_RESOLUTION|>--- conflicted
+++ resolved
@@ -239,9 +239,10 @@
 
     const onError = async response => {
       const { error, message } = await getClientErrorObject(response);
-      let errorText = `${t(
-        'Sorry, there was an error saving this dashboard: ',
-      )} ${error}`;
+      let errorText = t(
+        'Sorry, there was an error saving this dashboard: %s',
+        error,
+      );
 
       if (typeof message === 'string' && message === 'Forbidden') {
         errorText = t('You do not have permission to edit this dashboard');
@@ -290,47 +291,8 @@
         },
       },
     })
-<<<<<<< HEAD
       .then(response => onUpdateSuccess(response))
       .catch(response => onError(response));
-=======
-      .then(response => {
-        if (isFeatureEnabled(FeatureFlag.DASHBOARD_CROSS_FILTERS)) {
-          const {
-            dashboardInfo: {
-              metadata: { chart_configuration = {} },
-            },
-          } = getState();
-          const chartConfiguration = Object.values(chart_configuration).reduce(
-            (prev, next) => {
-              // If chart removed from dashboard - remove it from metadata
-              if (
-                Object.values(layout).find(
-                  layoutItem => layoutItem?.meta?.chartId === next.id,
-                )
-              ) {
-                return { ...prev, [next.id]: next };
-              }
-              return prev;
-            },
-            {},
-          );
-          dispatch(setChartConfiguration(chartConfiguration));
-        }
-        dispatch(saveDashboardRequestSuccess(response.json.last_modified_time));
-        dispatch(addSuccessToast(t('This dashboard was saved successfully.')));
-        return response;
-      })
-      .catch(response =>
-        getClientErrorObject(response).then(({ error }) =>
-          dispatch(
-            addDangerToast(
-              t('Sorry, there was an error saving this dashboard: %s', error),
-            ),
-          ),
-        ),
-      );
->>>>>>> a959e6df
   };
 }
 
