/**
 * Licensed to the Apache Software Foundation (ASF) under one
 * or more contributor license agreements.  See the NOTICE file
 * distributed with this work for additional information
 * regarding copyright ownership.  The ASF licenses this file
 * to you under the Apache License, Version 2.0 (the
 * "License"); you may not use this file except in compliance
 * with the License.  You may obtain a copy of the License at
 *
 *   http://www.apache.org/licenses/LICENSE-2.0
 *
 * Unless required by applicable law or agreed to in writing,
 * software distributed under the License is distributed on an
 * "AS IS" BASIS, WITHOUT WARRANTIES OR CONDITIONS OF ANY
 * KIND, either express or implied.  See the License for the
 * specific language governing permissions and limitations
 * under the License.
 */
/* eslint camelcase: 0 */
import { ActionCreators as UndoActionCreators } from 'redux-undo';
<<<<<<< HEAD
import {
  ensureIsArray,
  t,
  SupersetClient,
  getSharedLabelColor,
} from '@superset-ui/core';
import { addChart, removeChart, refreshChart } from 'src/chart/chartAction';
import { chart as initChart } from 'src/chart/chartReducer';
=======
import { ensureIsArray, t, SupersetClient } from '@superset-ui/core';
import {
  addChart,
  removeChart,
  refreshChart,
} from 'src/components/Chart/chartAction';
import { chart as initChart } from 'src/components/Chart/chartReducer';
>>>>>>> bc6aad0a
import { applyDefaultFormData } from 'src/explore/store';
import { getClientErrorObject } from 'src/utils/getClientErrorObject';
import { SAVE_TYPE_OVERWRITE } from 'src/dashboard/util/constants';
import {
  addSuccessToast,
  addWarningToast,
  addDangerToast,
} from 'src/components/MessageToasts/actions';
import serializeActiveFilterValues from 'src/dashboard/util/serializeActiveFilterValues';
import serializeFilterScopes from 'src/dashboard/util/serializeFilterScopes';
import { getActiveFilters } from 'src/dashboard/util/activeDashboardFilters';
import { safeStringify } from 'src/utils/safeStringify';
import { FeatureFlag, isFeatureEnabled } from 'src/featureFlags';
import { UPDATE_COMPONENTS_PARENTS_LIST } from './dashboardLayout';
import {
  setChartConfiguration,
  dashboardInfoChanged,
  SET_CHART_CONFIG_COMPLETE,
} from './dashboardInfo';
import { fetchDatasourceMetadata } from './datasources';
import {
  addFilter,
  removeFilter,
  updateDirectPathToFilter,
} from './dashboardFilters';
import { SET_FILTER_CONFIG_COMPLETE } from './nativeFilters';

export const SET_UNSAVED_CHANGES = 'SET_UNSAVED_CHANGES';
export function setUnsavedChanges(hasUnsavedChanges) {
  return { type: SET_UNSAVED_CHANGES, payload: { hasUnsavedChanges } };
}

export const ADD_SLICE = 'ADD_SLICE';
export function addSlice(slice) {
  return { type: ADD_SLICE, slice };
}

export const REMOVE_SLICE = 'REMOVE_SLICE';
export function removeSlice(sliceId) {
  return { type: REMOVE_SLICE, sliceId };
}

export const RESET_SLICE = 'RESET_SLICE';
export function resetSlice() {
  return { type: RESET_SLICE };
}

const FAVESTAR_BASE_URL = '/superset/favstar/Dashboard';
export const TOGGLE_FAVE_STAR = 'TOGGLE_FAVE_STAR';
export function toggleFaveStar(isStarred) {
  return { type: TOGGLE_FAVE_STAR, isStarred };
}

export const FETCH_FAVE_STAR = 'FETCH_FAVE_STAR';
export function fetchFaveStar(id) {
  return function fetchFaveStarThunk(dispatch) {
    return SupersetClient.get({
      endpoint: `${FAVESTAR_BASE_URL}/${id}/count/`,
    })
      .then(({ json }) => {
        if (json.count > 0) dispatch(toggleFaveStar(true));
      })
      .catch(() =>
        dispatch(
          addDangerToast(
            t(
              'There was an issue fetching the favorite status of this dashboard.',
            ),
          ),
        ),
      );
  };
}

export const SAVE_FAVE_STAR = 'SAVE_FAVE_STAR';
export function saveFaveStar(id, isStarred) {
  return function saveFaveStarThunk(dispatch) {
    const urlSuffix = isStarred ? 'unselect' : 'select';
    return SupersetClient.get({
      endpoint: `${FAVESTAR_BASE_URL}/${id}/${urlSuffix}/`,
    })
      .then(() => {
        dispatch(toggleFaveStar(!isStarred));
      })
      .catch(() =>
        dispatch(
          addDangerToast(t('There was an issue favoriting this dashboard.')),
        ),
      );
  };
}

export const TOGGLE_PUBLISHED = 'TOGGLE_PUBLISHED';
export function togglePublished(isPublished) {
  return { type: TOGGLE_PUBLISHED, isPublished };
}

export function savePublished(id, isPublished) {
  return function savePublishedThunk(dispatch) {
    return SupersetClient.put({
      endpoint: `/api/v1/dashboard/${id}`,
      headers: { 'Content-Type': 'application/json' },
      body: JSON.stringify({
        published: isPublished,
      }),
    })
      .then(() => {
        dispatch(
          addSuccessToast(
            isPublished
              ? t('This dashboard is now published')
              : t('This dashboard is now hidden'),
          ),
        );
        dispatch(togglePublished(isPublished));
      })
      .catch(() => {
        dispatch(
          addDangerToast(
            t('You do not have permissions to edit this dashboard.'),
          ),
        );
      });
  };
}

export const TOGGLE_EXPAND_SLICE = 'TOGGLE_EXPAND_SLICE';
export function toggleExpandSlice(sliceId) {
  return { type: TOGGLE_EXPAND_SLICE, sliceId };
}

export const UPDATE_CSS = 'UPDATE_CSS';
export function updateCss(css) {
  return { type: UPDATE_CSS, css };
}

export const SET_EDIT_MODE = 'SET_EDIT_MODE';
export function setEditMode(editMode) {
  return { type: SET_EDIT_MODE, editMode };
}

export const ON_CHANGE = 'ON_CHANGE';
export function onChange() {
  return { type: ON_CHANGE };
}

export const ON_SAVE = 'ON_SAVE';
export function onSave(lastModifiedTime) {
  return { type: ON_SAVE, lastModifiedTime };
}

export const SET_REFRESH_FREQUENCY = 'SET_REFRESH_FREQUENCY';
export function setRefreshFrequency(refreshFrequency, isPersistent = false) {
  return { type: SET_REFRESH_FREQUENCY, refreshFrequency, isPersistent };
}

export function saveDashboardRequestSuccess(lastModifiedTime) {
  return dispatch => {
    dispatch(onSave(lastModifiedTime));
    // clear layout undo history
    dispatch(UndoActionCreators.clearHistory());
  };
}

export function saveDashboardRequest(data, id, saveType) {
  return (dispatch, getState) => {
    dispatch({ type: UPDATE_COMPONENTS_PARENTS_LIST });

    const { dashboardFilters, dashboardLayout } = getState();
    const layout = dashboardLayout.present;
    Object.values(dashboardFilters).forEach(filter => {
      const { chartId } = filter;
      const componentId = filter.directPathToFilter.slice().pop();
      const directPathToFilter = (layout[componentId]?.parents || []).slice();
      directPathToFilter.push(componentId);
      dispatch(updateDirectPathToFilter(chartId, directPathToFilter));
    });
    // serialize selected values for each filter field, grouped by filter id
    const serializedFilters = serializeActiveFilterValues(getActiveFilters());
    // serialize filter scope for each filter field, grouped by filter id
    const serializedFilterScopes = serializeFilterScopes(dashboardFilters);
    const {
      certified_by,
      certification_details,
      css,
      dashboard_title,
      owners,
      roles,
      slug,
    } = data;

    const hasId = item => item.id !== undefined;

    // making sure the data is what the backend expects
    const cleanedData = {
      ...data,
      certified_by: certified_by || '',
      certification_details:
        certified_by && certification_details ? certification_details : '',
      css: css || '',
      dashboard_title: dashboard_title || t('[ untitled dashboard ]'),
      owners: ensureIsArray(owners).map(o => (hasId(o) ? o.id : o)),
      roles: !isFeatureEnabled(FeatureFlag.DASHBOARD_RBAC)
        ? undefined
        : ensureIsArray(roles).map(r => (hasId(r) ? r.id : r)),
      slug: slug || null,
      metadata: {
        ...data.metadata,
        color_namespace: data.metadata?.color_namespace || undefined,
        color_scheme: data.metadata?.color_scheme || '',
        expanded_slices: data.metadata?.expanded_slices || {},
        label_colors: data.metadata?.label_colors || {},
        shared_label_colors: data.metadata?.shared_label_colors || {},
        refresh_frequency: data.metadata?.refresh_frequency || 0,
        timed_refresh_immune_slices:
          data.metadata?.timed_refresh_immune_slices || [],
      },
    };

    const handleChartConfiguration = () => {
      const {
        dashboardInfo: {
          metadata: { chart_configuration = {} },
        },
      } = getState();
      const chartConfiguration = Object.values(chart_configuration).reduce(
        (prev, next) => {
          // If chart removed from dashboard - remove it from metadata
          if (
            Object.values(layout).find(
              layoutItem => layoutItem?.meta?.chartId === next.id,
            )
          ) {
            return { ...prev, [next.id]: next };
          }
          return prev;
        },
        {},
      );
      return chartConfiguration;
    };

    const onCopySuccess = response => {
      const lastModifiedTime = response.json.last_modified_time;
      if (lastModifiedTime) {
        dispatch(saveDashboardRequestSuccess(lastModifiedTime));
      }
      if (isFeatureEnabled(FeatureFlag.DASHBOARD_CROSS_FILTERS)) {
        const chartConfiguration = handleChartConfiguration();
        dispatch(setChartConfiguration(chartConfiguration));
      }
      dispatch(addSuccessToast(t('This dashboard was saved successfully.')));
      return response;
    };

    const onUpdateSuccess = response => {
      const updatedDashboard = response.json.result;
      const lastModifiedTime = response.json.last_modified_time;
      // synching with the backend transformations of the metadata
      if (updatedDashboard.json_metadata) {
        const metadata = JSON.parse(updatedDashboard.json_metadata);
        dispatch(
          dashboardInfoChanged({
            metadata,
          }),
        );
        if (metadata.chart_configuration) {
          dispatch({
            type: SET_CHART_CONFIG_COMPLETE,
            chartConfiguration: metadata.chart_configuration,
          });
        }
        if (metadata.native_filter_configuration) {
          dispatch({
            type: SET_FILTER_CONFIG_COMPLETE,
            filterConfig: metadata.native_filter_configuration,
          });
        }
      }
      if (lastModifiedTime) {
        dispatch(saveDashboardRequestSuccess(lastModifiedTime));
      }
      // redirect to the new slug or id
      window.history.pushState(
        { event: 'dashboard_properties_changed' },
        '',
        `/superset/dashboard/${slug || id}/`,
      );

      dispatch(addSuccessToast(t('This dashboard was saved successfully.')));
      return response;
    };

    const onError = async response => {
      const { error, message } = await getClientErrorObject(response);
      let errorText = t('Sorry, an unknown error occured');

      if (error) {
        errorText = t(
          'Sorry, there was an error saving this dashboard: %s',
          error,
        );
      }
      if (typeof message === 'string' && message === 'Forbidden') {
        errorText = t('You do not have permission to edit this dashboard');
      }
      dispatch(addDangerToast(errorText));
    };

    if (saveType === SAVE_TYPE_OVERWRITE) {
      let chartConfiguration = {};
      if (isFeatureEnabled(FeatureFlag.DASHBOARD_CROSS_FILTERS)) {
        chartConfiguration = handleChartConfiguration();
      }
      const updatedDashboard = {
        certified_by: cleanedData.certified_by,
        certification_details: cleanedData.certification_details,
        css: cleanedData.css,
        dashboard_title: cleanedData.dashboard_title,
        slug: cleanedData.slug,
        owners: cleanedData.owners,
        roles: cleanedData.roles,
        json_metadata: safeStringify({
          ...(cleanedData?.metadata || {}),
          default_filters: safeStringify(serializedFilters),
          filter_scopes: serializedFilterScopes,
          chart_configuration: chartConfiguration,
        }),
      };

      return SupersetClient.put({
        endpoint: `/api/v1/dashboard/${id}`,
        headers: { 'Content-Type': 'application/json' },
        body: JSON.stringify(updatedDashboard),
      })
        .then(response => onUpdateSuccess(response))
        .catch(response => onError(response));
    }
    // changing the data as the endpoint requires
    const copyData = { ...cleanedData };
    if (copyData.metadata) {
      delete copyData.metadata;
    }
    const finalCopyData = {
      ...copyData,
      // the endpoint is expecting the metadata to be flat
      ...(cleanedData?.metadata || {}),
    };
    return SupersetClient.post({
      endpoint: `/superset/copy_dash/${id}/`,
      postPayload: {
        data: {
          ...finalCopyData,
          default_filters: safeStringify(serializedFilters),
          filter_scopes: safeStringify(serializedFilterScopes),
        },
      },
    })
      .then(response => onCopySuccess(response))
      .catch(response => onError(response));
  };
}

export function fetchCharts(
  chartList = [],
  force = false,
  interval = 0,
  dashboardId,
) {
  return (dispatch, getState) => {
    if (!interval) {
      chartList.forEach(chartKey =>
        dispatch(refreshChart(chartKey, force, dashboardId)),
      );
      return;
    }

    const { metadata: meta } = getState().dashboardInfo;
    const refreshTime = Math.max(interval, meta.stagger_time || 5000); // default 5 seconds
    if (typeof meta.stagger_refresh !== 'boolean') {
      meta.stagger_refresh =
        meta.stagger_refresh === undefined
          ? true
          : meta.stagger_refresh === 'true';
    }
    const delay = meta.stagger_refresh
      ? refreshTime / (chartList.length - 1)
      : 0;
    chartList.forEach((chartKey, i) => {
      setTimeout(
        () => dispatch(refreshChart(chartKey, force, dashboardId)),
        delay * i,
      );
    });
  };
}

const refreshCharts = (chartList, force, interval, dashboardId, dispatch) =>
  new Promise(resolve => {
    dispatch(fetchCharts(chartList, force, interval, dashboardId));
    resolve();
  });

export const ON_REFRESH_SUCCESS = 'ON_REFRESH_SUCCESS';
export function onRefreshSuccess() {
  return { type: ON_REFRESH_SUCCESS };
}

export const ON_REFRESH = 'ON_REFRESH';
export function onRefresh(
  chartList = [],
  force = false,
  interval = 0,
  dashboardId,
) {
  return dispatch => {
    dispatch({ type: ON_REFRESH });
    refreshCharts(chartList, force, interval, dashboardId, dispatch).then(() =>
      dispatch({ type: ON_REFRESH_SUCCESS }),
    );
  };
}

export const SHOW_BUILDER_PANE = 'SHOW_BUILDER_PANE';
export function showBuilderPane() {
  return { type: SHOW_BUILDER_PANE };
}

export function addSliceToDashboard(id, component) {
  return (dispatch, getState) => {
    const { sliceEntities } = getState();
    const selectedSlice = sliceEntities.slices[id];
    if (!selectedSlice) {
      return dispatch(
        addWarningToast(
          'Sorry, there is no chart definition associated with the chart trying to be added.',
        ),
      );
    }
    const form_data = {
      ...selectedSlice.form_data,
      slice_id: selectedSlice.slice_id,
    };
    const newChart = {
      ...initChart,
      id,
      form_data,
      formData: applyDefaultFormData(form_data),
    };

    return Promise.all([
      dispatch(addChart(newChart, id)),
      dispatch(fetchDatasourceMetadata(form_data.datasource)),
    ]).then(() => {
      dispatch(addSlice(selectedSlice));

      if (selectedSlice && selectedSlice.viz_type === 'filter_box') {
        dispatch(addFilter(id, component, selectedSlice.form_data));
      }
    });
  };
}

export function postAddSliceFromDashboard() {
  return (dispatch, getState) => {
    const {
      dashboardInfo: { metadata },
      dashboardState,
    } = getState();

    if (dashboardState?.updateSlice && dashboardState?.editMode) {
      metadata.shared_label_colors = getSharedLabelColor().getColorMap(
        metadata?.color_namespace,
        metadata?.color_scheme,
      );
      dispatch(
        dashboardInfoChanged({
          metadata,
        }),
      );
      dispatch(resetSlice());
    }
  };
}

export function removeSliceFromDashboard(id) {
  return (dispatch, getState) => {
    const sliceEntity = getState().sliceEntities.slices[id];
    if (sliceEntity && sliceEntity.viz_type === 'filter_box') {
      dispatch(removeFilter(id));
    }

    dispatch(removeSlice(id));
    dispatch(removeChart(id));

    const {
      dashboardInfo: { metadata },
    } = getState();
    getSharedLabelColor().removeSlice(id);
    metadata.shared_label_colors = getSharedLabelColor().getColorMap(
      metadata?.color_namespace,
      metadata?.color_scheme,
    );
    dispatch(
      dashboardInfoChanged({
        metadata,
      }),
    );
  };
}

export const SET_COLOR_SCHEME = 'SET_COLOR_SCHEME';
export function setColorScheme(colorScheme) {
  return { type: SET_COLOR_SCHEME, colorScheme };
}

export function setColorSchemeAndUnsavedChanges(colorScheme) {
  return dispatch => {
    dispatch(setColorScheme(colorScheme));
    dispatch(setUnsavedChanges(true));
  };
}

export const SET_DIRECT_PATH = 'SET_DIRECT_PATH';
export function setDirectPathToChild(path) {
  return { type: SET_DIRECT_PATH, path };
}

export const SET_ACTIVE_TABS = 'SET_ACTIVE_TABS';
export function setActiveTabs(tabId, prevTabId) {
  return { type: SET_ACTIVE_TABS, tabId, prevTabId };
}

export const SET_FOCUSED_FILTER_FIELD = 'SET_FOCUSED_FILTER_FIELD';
export function setFocusedFilterField(chartId, column) {
  return { type: SET_FOCUSED_FILTER_FIELD, chartId, column };
}

export const UNSET_FOCUSED_FILTER_FIELD = 'UNSET_FOCUSED_FILTER_FIELD';
export function unsetFocusedFilterField(chartId, column) {
  return { type: UNSET_FOCUSED_FILTER_FIELD, chartId, column };
}

export const SET_FULL_SIZE_CHART_ID = 'SET_FULL_SIZE_CHART_ID';
export function setFullSizeChartId(chartId) {
  return { type: SET_FULL_SIZE_CHART_ID, chartId };
}

// Undo history ---------------------------------------------------------------
export const SET_MAX_UNDO_HISTORY_EXCEEDED = 'SET_MAX_UNDO_HISTORY_EXCEEDED';
export function setMaxUndoHistoryExceeded(maxUndoHistoryExceeded = true) {
  return {
    type: SET_MAX_UNDO_HISTORY_EXCEEDED,
    payload: { maxUndoHistoryExceeded },
  };
}

export function maxUndoHistoryToast() {
  return (dispatch, getState) => {
    const { dashboardLayout } = getState();
    const historyLength = dashboardLayout.past.length;

    return dispatch(
      addWarningToast(
        `You have used all ${historyLength} undo slots and will not be able to fully undo subsequent actions. You may save your current state to reset the history.`,
      ),
    );
  };
}<|MERGE_RESOLUTION|>--- conflicted
+++ resolved
@@ -18,24 +18,18 @@
  */
 /* eslint camelcase: 0 */
 import { ActionCreators as UndoActionCreators } from 'redux-undo';
-<<<<<<< HEAD
 import {
   ensureIsArray,
   t,
   SupersetClient,
   getSharedLabelColor,
 } from '@superset-ui/core';
-import { addChart, removeChart, refreshChart } from 'src/chart/chartAction';
-import { chart as initChart } from 'src/chart/chartReducer';
-=======
-import { ensureIsArray, t, SupersetClient } from '@superset-ui/core';
 import {
   addChart,
   removeChart,
   refreshChart,
 } from 'src/components/Chart/chartAction';
 import { chart as initChart } from 'src/components/Chart/chartReducer';
->>>>>>> bc6aad0a
 import { applyDefaultFormData } from 'src/explore/store';
 import { getClientErrorObject } from 'src/utils/getClientErrorObject';
 import { SAVE_TYPE_OVERWRITE } from 'src/dashboard/util/constants';
