--- conflicted
+++ resolved
@@ -122,17 +122,10 @@
       type: SET_FILTER_CONFIG_FAIL,
       filterConfig: mergedFilterConfig,
     });
-<<<<<<< HEAD
-    dispatch(setDataMaskForFilterConfigComplete(filterConfig, oldFilters));
-  } catch (err) {
-    dispatch({ type: SET_FILTER_CONFIG_FAIL, filterConfig });
-    dispatch({ type: SET_DATA_MASK_FOR_FILTER_CONFIG_FAIL, filterConfig });
-=======
     dispatch({
       type: SET_DATA_MASK_FOR_FILTER_CONFIG_FAIL,
       filterConfig: mergedFilterConfig,
     });
->>>>>>> 69c5cd79
   }
 };
 
@@ -258,10 +251,7 @@
   | SetFilterSetsConfigBegin
   | SetFilterSetsConfigComplete
   | SetFilterSetsConfigFail
-<<<<<<< HEAD
-=======
   | SetInScopeStatusOfFilters
->>>>>>> 69c5cd79
   | SaveFilterSets
   | SetBootstrapData
   | SetFocusedNativeFilter
