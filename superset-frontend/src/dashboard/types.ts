--- conflicted
+++ resolved
@@ -16,9 +16,6 @@
  * specific language governing permissions and limitations
  * under the License.
  */
-<<<<<<< HEAD
-import { ChartProps, ExtraFormData, JsonObject } from '@superset-ui/core';
-=======
 import {
   ChartProps,
   ExtraFormData,
@@ -26,18 +23,14 @@
   JsonObject,
 } from '@superset-ui/core';
 import { DatasourceMeta } from '@superset-ui/chart-controls';
->>>>>>> 69c5cd79
 import { chart } from 'src/chart/chartReducer';
 import componentTypes from 'src/dashboard/util/componentTypes';
 
 import { DataMaskStateWithId } from '../dataMask/types';
 import { NativeFiltersState } from './reducers/types';
 import { ChartState } from '../explore/types';
-<<<<<<< HEAD
-=======
 
 export { Dashboard } from 'src/types/Dashboard';
->>>>>>> 69c5cd79
 
 export type ChartReducerInitialState = typeof chart;
 
