--- conflicted
+++ resolved
@@ -73,19 +73,7 @@
     slice: sliceEntities.slices[id],
     timeout: dashboardInfo.common.conf.SUPERSET_WEBSERVER_TIMEOUT,
     filters: getActiveFilters() || EMPTY_FILTERS,
-<<<<<<< HEAD
-    // note: this method caches filters if possible to prevent render cascades
-    formData: getFormDataWithExtraFilters({
-      chart,
-      filters: getAppliedFilterValues(id),
-      colorScheme,
-      colorNamespace,
-      sliceId: id,
-      nativeFilters,
-    }),
-=======
     formData,
->>>>>>> 865beae3
     editMode: dashboardState.editMode,
     isExpanded: !!dashboardState.expandedSlices[id],
     supersetCanExplore: !!dashboardInfo.superset_can_explore,
