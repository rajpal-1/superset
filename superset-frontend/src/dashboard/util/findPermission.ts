/**
 * Licensed to the Apache Software Foundation (ASF) under one
 * or more contributor license agreements.  See the NOTICE file
 * distributed with this work for additional information
 * regarding copyright ownership.  The ASF licenses this file
 * to you under the Apache License, Version 2.0 (the
 * "License"); you may not use this file except in compliance
 * with the License.  You may obtain a copy of the License at
 *
 *   http://www.apache.org/licenses/LICENSE-2.0
 *
 * Unless required by applicable law or agreed to in writing,
 * software distributed under the License is distributed on an
 * "AS IS" BASIS, WITHOUT WARRANTIES OR CONDITIONS OF ANY
 * KIND, either express or implied.  See the License for the
 * specific language governing permissions and limitations
 * under the License.
 */
import memoizeOne from 'memoize-one';
import {
<<<<<<< HEAD
  UserRoles,
=======
  isUserWithPermissionsAndRoles,
  UndefinedUser,
>>>>>>> 2d624c1f
  UserWithPermissionsAndRoles,
} from 'src/types/bootstrapTypes';
import Dashboard from 'src/types/Dashboard';

const findPermission = memoizeOne(
  (perm: string, view: string, roles?: UserRoles | null) =>
    !!roles &&
    Object.values(roles).some(permissions =>
      permissions.some(([perm_, view_]) => perm_ === perm && view_ === view),
    ),
);

export default findPermission;

// this should really be a config value,
// but is hardcoded in backend logic already, so...
const ADMIN_ROLE_NAME = 'admin';

export const isUserAdmin = (
  user: UserWithPermissionsAndRoles | UndefinedUser,
) =>
  isUserWithPermissionsAndRoles(user) &&
  Object.keys(user.roles || {}).some(
    role => role.toLowerCase() === ADMIN_ROLE_NAME,
  );

const isUserDashboardOwner = (
  dashboard: Dashboard,
  user: UserWithPermissionsAndRoles | UndefinedUser,
) =>
  isUserWithPermissionsAndRoles(user) &&
  dashboard.owners.some(owner => owner.username === user.username);

export const canUserEditDashboard = (
  dashboard: Dashboard,
  user?: UserWithPermissionsAndRoles | UndefinedUser | null,
) =>
  isUserWithPermissionsAndRoles(user) &&
  (isUserAdmin(user) || isUserDashboardOwner(dashboard, user)) &&
  findPermission('can_write', 'Dashboard', user.roles);<|MERGE_RESOLUTION|>--- conflicted
+++ resolved
@@ -18,12 +18,9 @@
  */
 import memoizeOne from 'memoize-one';
 import {
-<<<<<<< HEAD
   UserRoles,
-=======
   isUserWithPermissionsAndRoles,
   UndefinedUser,
->>>>>>> 2d624c1f
   UserWithPermissionsAndRoles,
 } from 'src/types/bootstrapTypes';
 import Dashboard from 'src/types/Dashboard';
