/**
 * Licensed to the Apache Software Foundation (ASF) under one
 * or more contributor license agreements.  See the NOTICE file
 * distributed with this work for additional information
 * regarding copyright ownership.  The ASF licenses this file
 * to you under the Apache License, Version 2.0 (the
 * "License"); you may not use this file except in compliance
 * with the License.  You may obtain a copy of the License at
 *
 *   http://www.apache.org/licenses/LICENSE-2.0
 *
 * Unless required by applicable law or agreed to in writing,
 * software distributed under the License is distributed on an
 * "AS IS" BASIS, WITHOUT WARRANTIES OR CONDITIONS OF ANY
 * KIND, either express or implied.  See the License for the
 * specific language governing permissions and limitations
 * under the License.
 */
import { CHART_TYPE } from './componentTypes';
import { Scope } from '../components/nativeFilters/types';
import { ActiveFilters, LayoutItem } from '../types';
import { ChartConfiguration, Filters } from '../reducers/types';
import { DataMaskStateWithId } from '../../dataMask/types';

// Looking for affected chart scopes and values
export const findAffectedCharts = ({
  child,
  layout,
  scope,
  activeFilters,
  filterId,
  extraFormData,
}: {
  child: string;
  layout: { [key: string]: LayoutItem };
  scope: Scope;
  activeFilters: ActiveFilters;
  filterId: string;
  extraFormData: any;
}) => {
  const chartId = layout[child]?.meta?.chartId;
  if (layout[child].type === CHART_TYPE) {
    // Ignore excluded charts
    if (scope.excluded.includes(chartId)) {
      return;
    }
    if (!activeFilters[filterId]) {
      // Small mutation but simplify logic
      // eslint-disable-next-line no-param-reassign
      activeFilters[filterId] = {
        scope: [],
        values: [],
      };
    }
    // Add not excluded chart scopes(to know what charts refresh) and values(refresh only if its value changed)
    activeFilters[filterId].scope.push(chartId);
    activeFilters[filterId].values.push(extraFormData);
    return;
  }
  // If child is not chart, recursive iterate over its children
  layout[child].children.forEach((child: string) =>
    findAffectedCharts({
      child,
      layout,
      scope,
      activeFilters,
      filterId,
      extraFormData,
    }),
  );
};

export const getAllActiveFilters = ({
  chartConfiguration,
  nativeFilters,
  dataMask,
  layout,
}: {
  chartConfiguration: ChartConfiguration;
  dataMask: DataMaskStateWithId;
  nativeFilters: Filters;
  layout: { [key: string]: LayoutItem };
}): ActiveFilters => {
  const activeFilters = {};

  // Combine native filters with cross filters, because they have similar logic
  Object.values(dataMask).forEach(({ id: filterId, extraFormData }) => {
    const scope = nativeFilters?.[filterId]?.scope ??
      chartConfiguration?.[filterId]?.crossFilters?.scope ?? {
<<<<<<< HEAD
        rootPath: [],
        excluded: [],
=======
        rootPath: [DASHBOARD_ROOT_ID],
        excluded: [filterId],
>>>>>>> 11869dc0
      };
    // Iterate over all roots to find all affected charts
    scope.rootPath.forEach(layoutItemId => {
      layout[layoutItemId].children.forEach((child: string) => {
        // Need exclude from affected charts, charts that located in scope `excluded`
        findAffectedCharts({
          child,
          layout,
          scope,
          activeFilters,
          filterId,
          extraFormData,
        });
      });
    });
  });
  return activeFilters;
};<|MERGE_RESOLUTION|>--- conflicted
+++ resolved
@@ -87,13 +87,8 @@
   Object.values(dataMask).forEach(({ id: filterId, extraFormData }) => {
     const scope = nativeFilters?.[filterId]?.scope ??
       chartConfiguration?.[filterId]?.crossFilters?.scope ?? {
-<<<<<<< HEAD
-        rootPath: [],
-        excluded: [],
-=======
         rootPath: [DASHBOARD_ROOT_ID],
         excluded: [filterId],
->>>>>>> 11869dc0
       };
     // Iterate over all roots to find all affected charts
     scope.rootPath.forEach(layoutItemId => {
