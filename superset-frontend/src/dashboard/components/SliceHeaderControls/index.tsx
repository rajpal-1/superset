/**
 * Licensed to the Apache Software Foundation (ASF) under one
 * or more contributor license agreements.  See the NOTICE file
 * distributed with this work for additional information
 * regarding copyright ownership.  The ASF licenses this file
 * to you under the Apache License, Version 2.0 (the
 * "License"); you may not use this file except in compliance
 * with the License.  You may obtain a copy of the License at
 *
 *   http://www.apache.org/licenses/LICENSE-2.0
 *
 * Unless required by applicable law or agreed to in writing,
 * software distributed under the License is distributed on an
 * "AS IS" BASIS, WITHOUT WARRANTIES OR CONDITIONS OF ANY
 * KIND, either express or implied.  See the License for the
 * specific language governing permissions and limitations
 * under the License.
 */
import React from 'react';
import moment from 'moment';
import {
  Behavior,
  css,
  getChartMetadataRegistry,
  QueryFormData,
  styled,
  t,
} from '@superset-ui/core';
import { Menu } from 'src/components/Menu';
import { NoAnimationDropdown } from 'src/components/Dropdown';
import ShareMenuItems from 'src/dashboard/components/menu/ShareMenuItems';
import downloadAsImage from 'src/utils/downloadAsImage';
import { FeatureFlag, isFeatureEnabled } from 'src/featureFlags';
import CrossFilterScopingModal from 'src/dashboard/components/CrossFilterScopingModal/CrossFilterScopingModal';
import Icons from 'src/components/Icons';
import ModalTrigger from 'src/components/ModalTrigger';
import Button from 'src/components/Button';
import ViewQueryModal from 'src/explore/components/controls/ViewQueryModal';
import { ResultsPaneOnDashboard } from 'src/explore/components/DataTablesPane';

const MENU_KEYS = {
  CROSS_FILTER_SCOPING: 'cross_filter_scoping',
  DOWNLOAD_AS_IMAGE: 'download_as_image',
  EXPLORE_CHART: 'explore_chart',
  EXPORT_CSV: 'export_csv',
  EXPORT_FULL_CSV: 'export_full_csv',
  FORCE_REFRESH: 'force_refresh',
  FULLSCREEN: 'fullscreen',
  TOGGLE_CHART_DESCRIPTION: 'toggle_chart_description',
  VIEW_QUERY: 'view_query',
  VIEW_RESULTS: 'view_results',
};

const VerticalDotsContainer = styled.div`
  padding: ${({ theme }) => theme.gridUnit / 4}px
    ${({ theme }) => theme.gridUnit * 1.5}px;

  .dot {
    display: block;
  }

  &:hover {
    cursor: pointer;
  }
`;

const RefreshTooltip = styled.div`
  height: auto;
  margin: ${({ theme }) => theme.gridUnit}px 0;
  color: ${({ theme }) => theme.colors.grayscale.base};
  line-height: 21px;
  display: flex;
  flex-direction: column;
  align-items: flex-start;
  justify-content: flex-start;
`;

const getScreenshotNodeSelector = (chartId: string | number) =>
  `.dashboard-chart-id-${chartId}`;

const VerticalDotsTrigger = () => (
  <VerticalDotsContainer>
    <span className="dot" />
    <span className="dot" />
    <span className="dot" />
  </VerticalDotsContainer>
);

export interface SliceHeaderControlsProps {
  slice: {
    description: string;
    viz_type: string;
    slice_name: string;
    slice_id: number;
    slice_description: string;
    form_data?: { emit_filter?: boolean };
  };

  componentId: string;
  dashboardId: number;
  chartStatus: string;
  isCached: boolean[];
  cachedDttm: string[] | null;
  isExpanded?: boolean;
  updatedDttm: number | null;
  isFullSize?: boolean;
<<<<<<< HEAD
  formData: Pick<QueryFormData, 'slice_id' | 'datasource'>;
=======
  isDescriptionExpanded?: boolean;
  formData: QueryFormData;
>>>>>>> 16654034
  onExploreChart: () => void;

  forceRefresh: (sliceId: number, dashboardId: number) => void;
  logExploreChart?: (sliceId: number) => void;
  toggleExpandSlice?: (sliceId: number) => void;
  exportCSV?: (sliceId: number) => void;
  exportFullCSV?: (sliceId: number) => void;
  handleToggleFullSize: () => void;

  addDangerToast: (message: string) => void;
  addSuccessToast: (message: string) => void;

  supersetCanExplore?: boolean;
  supersetCanShare?: boolean;
  supersetCanCSV?: boolean;
  sliceCanEdit?: boolean;
}
interface State {
  showControls: boolean;
  showCrossFilterScopingModal: boolean;
}

const dropdownIconsStyles = css`
  &&.anticon > .anticon:first-child {
    margin-right: 0;
    vertical-align: 0;
  }
`;

class SliceHeaderControls extends React.PureComponent<
  SliceHeaderControlsProps,
  State
> {
  constructor(props: SliceHeaderControlsProps) {
    super(props);
    this.toggleControls = this.toggleControls.bind(this);
    this.refreshChart = this.refreshChart.bind(this);
    this.handleMenuClick = this.handleMenuClick.bind(this);

    this.state = {
      showControls: false,
      showCrossFilterScopingModal: false,
    };
  }

  refreshChart() {
    if (this.props.updatedDttm) {
      this.props.forceRefresh(
        this.props.slice.slice_id,
        this.props.dashboardId,
      );
    }
  }

  toggleControls() {
    this.setState(prevState => ({
      showControls: !prevState.showControls,
    }));
  }

  handleMenuClick({
    key,
    domEvent,
  }: {
    key: React.Key;
    domEvent: React.MouseEvent<HTMLElement>;
  }) {
    switch (key) {
      case MENU_KEYS.FORCE_REFRESH:
        this.refreshChart();
        this.props.addSuccessToast(t('Data refreshed'));
        break;
      case MENU_KEYS.CROSS_FILTER_SCOPING:
        this.setState({ showCrossFilterScopingModal: true });
        break;
      case MENU_KEYS.TOGGLE_CHART_DESCRIPTION:
        // eslint-disable-next-line no-unused-expressions
        this.props.toggleExpandSlice &&
          this.props.toggleExpandSlice(this.props.slice.slice_id);
        break;
      case MENU_KEYS.EXPLORE_CHART:
        // eslint-disable-next-line no-unused-expressions
        this.props.logExploreChart &&
          this.props.logExploreChart(this.props.slice.slice_id);
        break;
      case MENU_KEYS.EXPORT_CSV:
        // eslint-disable-next-line no-unused-expressions
        this.props.exportCSV && this.props.exportCSV(this.props.slice.slice_id);
        break;
      case MENU_KEYS.FULLSCREEN:
        this.props.handleToggleFullSize();
        break;
      case MENU_KEYS.EXPORT_FULL_CSV:
        // eslint-disable-next-line no-unused-expressions
        this.props.exportFullCSV &&
          this.props.exportFullCSV(this.props.slice.slice_id);
        break;
      case MENU_KEYS.DOWNLOAD_AS_IMAGE: {
        // menu closes with a delay, we need to hide it manually,
        // so that we don't capture it on the screenshot
        const menu = document.querySelector(
          '.ant-dropdown:not(.ant-dropdown-hidden)',
        ) as HTMLElement;
        menu.style.visibility = 'hidden';
        downloadAsImage(
          getScreenshotNodeSelector(this.props.slice.slice_id),
          this.props.slice.slice_name,
          true,
          // @ts-ignore
        )(domEvent).then(() => {
          menu.style.visibility = 'visible';
        });
        break;
      }
      default:
        break;
    }
  }

  render() {
    const {
      componentId,
      dashboardId,
      slice,
      isFullSize,
      cachedDttm = [],
      updatedDttm = null,
      addSuccessToast = () => {},
      addDangerToast = () => {},
      supersetCanShare = false,
      isCached = [],
    } = this.props;
    const crossFilterItems = getChartMetadataRegistry().items;
    const isTable = slice.viz_type === 'table';
    const isCrossFilter = Object.entries(crossFilterItems)
      // @ts-ignore
      .filter(([, { value }]) =>
        value.behaviors?.includes(Behavior.INTERACTIVE_CHART),
      )
      .find(([key]) => key === slice.viz_type);
    const canEmitCrossFilter = slice.form_data?.emit_filter;

    const cachedWhen = (cachedDttm || []).map(itemCachedDttm =>
      moment.utc(itemCachedDttm).fromNow(),
    );
    const updatedWhen = updatedDttm ? moment.utc(updatedDttm).fromNow() : '';
    const getCachedTitle = (itemCached: boolean) => {
      if (itemCached) {
        return t('Cached %s', cachedWhen);
      }
      if (updatedWhen) {
        return t('Fetched %s', updatedWhen);
      }
      return '';
    };
    const refreshTooltipData = [...new Set(isCached.map(getCachedTitle) || '')];
    // If all queries have same cache time we can unit them to one
    const refreshTooltip = refreshTooltipData.map((item, index) => (
      <div key={`tooltip-${index}`}>
        {refreshTooltipData.length > 1
          ? t('Query %s: %s', index + 1, item)
          : item}
      </div>
    ));
    const fullscreenLabel = isFullSize
      ? t('Exit fullscreen')
      : t('Enter fullscreen');
    const menu = (
      <Menu
        onClick={this.handleMenuClick}
        selectable={false}
        data-test={`slice_${slice.slice_id}-menu`}
      >
        <Menu.Item
          key={MENU_KEYS.FORCE_REFRESH}
          disabled={this.props.chartStatus === 'loading'}
          style={{ height: 'auto', lineHeight: 'initial' }}
          data-test="refresh-chart-menu-item"
        >
          {t('Force refresh')}
          <RefreshTooltip data-test="dashboard-slice-refresh-tooltip">
            {refreshTooltip}
          </RefreshTooltip>
        </Menu.Item>

        <Menu.Item key={MENU_KEYS.FULLSCREEN}>{fullscreenLabel}</Menu.Item>

        <Menu.Divider />

        {slice.description && (
          <Menu.Item key={MENU_KEYS.TOGGLE_CHART_DESCRIPTION}>
            {this.props.isDescriptionExpanded
              ? t('Hide chart description')
              : t('Show chart description')}
          </Menu.Item>
        )}

        {this.props.supersetCanExplore && (
          <Menu.Item
            key={MENU_KEYS.EXPLORE_CHART}
            onClick={this.props.onExploreChart}
          >
            {t('Edit chart')}
          </Menu.Item>
        )}

        {this.props.supersetCanExplore && (
          <Menu.Item key={MENU_KEYS.VIEW_QUERY}>
            <ModalTrigger
              triggerNode={
                <span data-test="view-query-menu-item">{t('View query')}</span>
              }
              modalTitle={t('View query')}
              modalBody={
                <ViewQueryModal latestQueryFormData={this.props.formData} />
              }
              draggable
              resizable
              responsive
            />
          </Menu.Item>
        )}

<<<<<<< HEAD
        {supersetCanShare && (
          <ShareMenuItems
            copyMenuItemTitle={t('Copy permalink to clipboard')}
            emailMenuItemTitle={t('Share permalink by email')}
            emailSubject={t('Superset chart')}
            emailBody={t('Check out this chart: ')}
            addSuccessToast={addSuccessToast}
            addDangerToast={addDangerToast}
            formData={formData}
          />
=======
        {this.props.supersetCanExplore && (
          <Menu.Item key={MENU_KEYS.VIEW_RESULTS}>
            <ModalTrigger
              triggerNode={
                <span data-test="view-query-menu-item">
                  {t('Drill to detail')}
                </span>
              }
              modalTitle={t('Chart Data: %s', slice.slice_name)}
              modalBody={
                <ResultsPaneOnDashboard
                  queryFormData={this.props.formData}
                  queryForce={false}
                  dataSize={20}
                  isRequest
                  isVisible
                />
              }
              modalFooter={
                <Button
                  buttonStyle="secondary"
                  buttonSize="small"
                  onClick={this.props.onExploreChart}
                >
                  {t('Edit chart')}
                </Button>
              }
              draggable
              resizable
              responsive
            />
          </Menu.Item>
>>>>>>> 16654034
        )}

        {(slice.description || this.props.supersetCanExplore) && (
          <Menu.Divider />
        )}

        {isFeatureEnabled(FeatureFlag.DASHBOARD_CROSS_FILTERS) &&
          isCrossFilter &&
          canEmitCrossFilter && (
            <>
              <Menu.Item key={MENU_KEYS.CROSS_FILTER_SCOPING}>
                {t('Cross-filter scoping')}
              </Menu.Item>
              <Menu.Divider />
            </>
          )}

        {supersetCanShare && (
          <Menu.SubMenu title={t('Share')}>
            <ShareMenuItems
              dashboardId={dashboardId}
              dashboardComponentId={componentId}
              copyMenuItemTitle={t('Copy permalink to clipboard')}
              emailMenuItemTitle={t('Share chart by email')}
              emailSubject={t('Superset chart')}
              emailBody={t('Check out this chart: ')}
              addSuccessToast={addSuccessToast}
              addDangerToast={addDangerToast}
            />
          </Menu.SubMenu>
        )}

        {this.props.slice.viz_type !== 'filter_box' &&
          this.props.supersetCanCSV && (
            <Menu.SubMenu title={t('Download')}>
              <Menu.Item
                key={MENU_KEYS.EXPORT_CSV}
                icon={<Icons.FileOutlined css={dropdownIconsStyles} />}
              >
                {t('Export to .CSV')}
              </Menu.Item>

              {this.props.slice.viz_type !== 'filter_box' &&
                isFeatureEnabled(FeatureFlag.ALLOW_FULL_CSV_EXPORT) &&
                this.props.supersetCanCSV &&
                isTable && (
                  <Menu.Item
                    key={MENU_KEYS.EXPORT_FULL_CSV}
                    icon={<Icons.FileOutlined css={dropdownIconsStyles} />}
                  >
                    {t('Export to full .CSV')}
                  </Menu.Item>
                )}

              <Menu.Item
                key={MENU_KEYS.DOWNLOAD_AS_IMAGE}
                icon={<Icons.FileImageOutlined css={dropdownIconsStyles} />}
              >
                {t('Download as image')}
              </Menu.Item>
            </Menu.SubMenu>
          )}
      </Menu>
    );

    return (
      <>
        <CrossFilterScopingModal
          chartId={slice.slice_id}
          isOpen={this.state.showCrossFilterScopingModal}
          onClose={() => this.setState({ showCrossFilterScopingModal: false })}
        />
        {isFullSize && (
          <Icons.FullscreenExitOutlined
            style={{ fontSize: 22 }}
            onClick={() => {
              this.props.handleToggleFullSize();
            }}
          />
        )}
        <NoAnimationDropdown
          overlay={menu}
          trigger={['click']}
          placement="bottomRight"
        >
          <span
            id={`slice_${slice.slice_id}-controls`}
            role="button"
            aria-label="More Options"
          >
            <VerticalDotsTrigger />
          </span>
        </NoAnimationDropdown>
      </>
    );
  }
}

export default SliceHeaderControls;<|MERGE_RESOLUTION|>--- conflicted
+++ resolved
@@ -104,12 +104,8 @@
   isExpanded?: boolean;
   updatedDttm: number | null;
   isFullSize?: boolean;
-<<<<<<< HEAD
-  formData: Pick<QueryFormData, 'slice_id' | 'datasource'>;
-=======
   isDescriptionExpanded?: boolean;
   formData: QueryFormData;
->>>>>>> 16654034
   onExploreChart: () => void;
 
   forceRefresh: (sliceId: number, dashboardId: number) => void;
@@ -333,18 +329,6 @@
           </Menu.Item>
         )}
 
-<<<<<<< HEAD
-        {supersetCanShare && (
-          <ShareMenuItems
-            copyMenuItemTitle={t('Copy permalink to clipboard')}
-            emailMenuItemTitle={t('Share permalink by email')}
-            emailSubject={t('Superset chart')}
-            emailBody={t('Check out this chart: ')}
-            addSuccessToast={addSuccessToast}
-            addDangerToast={addDangerToast}
-            formData={formData}
-          />
-=======
         {this.props.supersetCanExplore && (
           <Menu.Item key={MENU_KEYS.VIEW_RESULTS}>
             <ModalTrigger
@@ -377,7 +361,6 @@
               responsive
             />
           </Menu.Item>
->>>>>>> 16654034
         )}
 
         {(slice.description || this.props.supersetCanExplore) && (
