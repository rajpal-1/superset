--- conflicted
+++ resolved
@@ -298,7 +298,7 @@
         break;
       case MENU_KEYS.EXPORT_XLSX:
         // eslint-disable-next-line no-unused-expressions
-        this.props.exportXLSX?.(this.props.slice.slice_id);
+        props.exportXLSX?.(props.slice.slice_id);
         break;
       case MENU_KEYS.DOWNLOAD_AS_IMAGE: {
         // menu closes with a delay, we need to hide it manually,
@@ -500,6 +500,12 @@
             )}
 
           <Menu.Item
+            key={MENU_KEYS.EXPORT_XLSX}
+            icon={<Icons.FileOutlined css={dropdownIconsStyles} />}
+          >
+            {t('Export to Excel')}
+          </Menu.Item>
+          <Menu.Item
             key={MENU_KEYS.DOWNLOAD_AS_IMAGE}
             icon={<Icons.FileImageOutlined css={dropdownIconsStyles} />}
           >
@@ -510,39 +516,6 @@
     </Menu>
   );
 
-<<<<<<< HEAD
-              <Menu.Item
-                key={MENU_KEYS.EXPORT_XLSX}
-                icon={<Icons.FileOutlined css={dropdownIconsStyles} />}
-              >
-                {t('Export to Excel')}
-              </Menu.Item>
-              <Menu.Item
-                key={MENU_KEYS.DOWNLOAD_AS_IMAGE}
-                icon={<Icons.FileImageOutlined css={dropdownIconsStyles} />}
-              >
-                {t('Download as image')}
-              </Menu.Item>
-            </Menu.SubMenu>
-          )}
-      </Menu>
-    );
-
-    return (
-      <>
-        {isFullSize && (
-          <Icons.FullscreenExitOutlined
-            style={{ fontSize: 22 }}
-            onClick={() => {
-              this.props.handleToggleFullSize();
-            }}
-          />
-        )}
-        <NoAnimationDropdown
-          overlay={menu}
-          trigger={['click']}
-          placement="bottomRight"
-=======
   return (
     <>
       {isFullSize && (
@@ -566,7 +539,6 @@
           id={`slice_${slice.slice_id}-controls`}
           role="button"
           aria-label="More Options"
->>>>>>> 6b545912
         >
           <VerticalDotsTrigger />
         </span>
