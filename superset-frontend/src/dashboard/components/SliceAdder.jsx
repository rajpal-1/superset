--- conflicted
+++ resolved
@@ -21,9 +21,6 @@
 import PropTypes from 'prop-types';
 import { List } from 'react-virtualized';
 import { createFilter } from 'react-search-input';
-<<<<<<< HEAD
-import { t, styled, isFeatureEnabled, FeatureFlag } from '@superset-ui/core';
-=======
 import {
   t,
   styled,
@@ -31,7 +28,6 @@
   FeatureFlag,
   css,
 } from '@superset-ui/core';
->>>>>>> 16654034
 import { Input } from 'src/components/Input';
 import { Select } from 'src/components';
 import Loading from 'src/components/Loading';
