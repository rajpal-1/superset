--- conflicted
+++ resolved
@@ -244,24 +244,13 @@
             id="slice-adder-sortby"
             value={this.state.sortBy}
             onChange={this.handleSelect}
-<<<<<<< HEAD
-          >
-            {Object.entries(KEYS_TO_SORT).map(([key, label]) => (
-              <Select.Option key={key} value={key}>
-                {`${t('Sort by')} ${t(label)}`}
-              </Select.Option>
-            ))}
-          </Select>
-        </div>
-=======
             options={Object.entries(KEYS_TO_SORT).map(([key, label]) => ({
-              label: `${t('Sort by')} ${label}`,
+              label: `${t('Sort by')} ${t(label)}`,
               value: key,
             }))}
             placeholder={t('Sort by')}
           />
         </Controls>
->>>>>>> cd9e9940
         {this.props.isLoading && <Loading />}
         {!this.props.isLoading && this.state.filteredSlices.length > 0 && (
           <List
