/**
 * Licensed to the Apache Software Foundation (ASF) under one
 * or more contributor license agreements.  See the NOTICE file
 * distributed with this work for additional information
 * regarding copyright ownership.  The ASF licenses this file
 * to you under the Apache License, Version 2.0 (the
 * "License"); you may not use this file except in compliance
 * with the License.  You may obtain a copy of the License at
 *
 *   http://www.apache.org/licenses/LICENSE-2.0
 *
 * Unless required by applicable law or agreed to in writing,
 * software distributed under the License is distributed on an
 * "AS IS" BASIS, WITHOUT WARRANTIES OR CONDITIONS OF ANY
 * KIND, either express or implied.  See the License for the
 * specific language governing permissions and limitations
 * under the License.
 */
/* eslint-env browser */
import cx from 'classnames';
// ParentSize uses resize observer so the dashboard will update size
// when its container size changes, due to e.g., builder side panel opening
import { ParentSize } from '@vx/responsive';
import PropTypes from 'prop-types';
import React from 'react';
import { Sticky, StickyContainer } from 'react-sticky';
import { TabContainer, TabContent, TabPane } from 'react-bootstrap';
import { styled } from '@superset-ui/core';

import BuilderComponentPane from 'src/dashboard/components/BuilderComponentPane';
import DashboardHeader from 'src/dashboard/containers/DashboardHeader';
import DashboardGrid from 'src/dashboard/containers/DashboardGrid';
import IconButton from 'src/dashboard/components/IconButton';
import DragDroppable from 'src/dashboard/components/dnd/DragDroppable';
import DashboardComponent from 'src/dashboard/containers/DashboardComponent';
import ToastPresenter from 'src/messageToasts/containers/ToastPresenter';
import WithPopoverMenu from 'src/dashboard/components/menu/WithPopoverMenu';

import getDragDropManager from 'src/dashboard/util/getDragDropManager';
import findTabIndexByComponentId from 'src/dashboard/util/findTabIndexByComponentId';

import getDirectPathToTabIndex from 'src/dashboard/util/getDirectPathToTabIndex';
import getLeafComponentIdFromPath from 'src/dashboard/util/getLeafComponentIdFromPath';
import {
  DASHBOARD_GRID_ID,
  DASHBOARD_ROOT_ID,
  DASHBOARD_ROOT_DEPTH,
} from '../util/constants';

const TABS_HEIGHT = 47;
const HEADER_HEIGHT = 67;

const propTypes = {
  // redux
  dashboardLayout: PropTypes.object.isRequired,
  deleteTopLevelTabs: PropTypes.func.isRequired,
  editMode: PropTypes.bool.isRequired,
  showBuilderPane: PropTypes.func,
  colorScheme: PropTypes.string,
  setColorSchemeAndUnsavedChanges: PropTypes.func.isRequired,
  handleComponentDrop: PropTypes.func.isRequired,
  directPathToChild: PropTypes.arrayOf(PropTypes.string),
  focusedFilterField: PropTypes.object,
  setDirectPathToChild: PropTypes.func.isRequired,
  setMountedTab: PropTypes.func.isRequired,
};

const defaultProps = {
  showBuilderPane: false,
  directPathToChild: [],
  colorScheme: undefined,
};

const StyledDashboardContent = styled.div`
  display: flex;
  flex-direction: row;
  flex-wrap: nowrap;
  height: auto;

  .grid-container .dashboard-component-tabs {
    box-shadow: none;
    padding-left: 0;
  }

  & > div:first-child {
    width: 100%;
    flex-grow: 1;
    position: relative;
  }

  .dashboard-component-chart-holder {
    // transitionable traits to show filter relevance
    transition: opacity 0.2s, border-color 0.2s, box-shadow 0.2s;
    border: 2px solid transparent;
  }
  &.focused-filter-field {
    .dashboard-component-chart-holder {
      opacity: 0.3;
      pointer-events: none;
      &.scoped-to-focused-filter,
      &.contains-focused-filter {
        border-color: ${({ theme }) => theme.colors.primary.light2};
        opacity: 1;
        box-shadow: 0px 0px 8px ${({ theme }) => theme.colors.primary.light2};
        pointer-events: auto;
      }
    }
  }
`;

class DashboardBuilder extends React.Component {
  static shouldFocusTabs(event, container) {
    // don't focus the tabs when we click on a tab
    return (
      event.target.tagName === 'UL' ||
      (/icon-button/.test(event.target.className) &&
        container.contains(event.target))
    );
  }

  static getRootLevelTabIndex(dashboardLayout, directPathToChild) {
    return Math.max(
      0,
      findTabIndexByComponentId({
        currentComponent: DashboardBuilder.getRootLevelTabsComponent(
          dashboardLayout,
        ),
        directPathToChild,
      }),
    );
  }

  static getRootLevelTabsComponent(dashboardLayout) {
    const dashboardRoot = dashboardLayout[DASHBOARD_ROOT_ID];
    const rootChildId = dashboardRoot.children[0];
    return rootChildId === DASHBOARD_GRID_ID
      ? dashboardLayout[DASHBOARD_ROOT_ID]
      : dashboardLayout[rootChildId];
  }

  constructor(props) {
    super(props);

    const { dashboardLayout, directPathToChild } = props;
    const tabIndex = DashboardBuilder.getRootLevelTabIndex(
      dashboardLayout,
      directPathToChild,
    );
    this.state = {
      tabIndex,
    };

    this.handleChangeTab = this.handleChangeTab.bind(this);
    this.handleDeleteTopLevelTabs = this.handleDeleteTopLevelTabs.bind(this);
  }

  getChildContext() {
    return {
      dragDropManager: this.context.dragDropManager || getDragDropManager(),
    };
  }

  UNSAFE_componentWillReceiveProps(nextProps) {
    const nextFocusComponent = getLeafComponentIdFromPath(
      nextProps.directPathToChild,
    );
    const currentFocusComponent = getLeafComponentIdFromPath(
      this.props.directPathToChild,
    );
    if (nextFocusComponent !== currentFocusComponent) {
      const { dashboardLayout, directPathToChild } = nextProps;
      const nextTabIndex = DashboardBuilder.getRootLevelTabIndex(
        dashboardLayout,
        directPathToChild,
      );

      this.setState(() => ({ tabIndex: nextTabIndex }));
    }
  }

  handleDeleteTopLevelTabs() {
    this.props.deleteTopLevelTabs();

    const { dashboardLayout } = this.props;
    const firstTab = getDirectPathToTabIndex(
      DashboardBuilder.getRootLevelTabsComponent(dashboardLayout),
      0,
    );
    this.props.setDirectPathToChild(firstTab);
  }

  handleChangeTab({ pathToTabIndex }) {
    this.props.setDirectPathToChild(pathToTabIndex);
  }

  render() {
    const {
      handleComponentDrop,
      dashboardLayout,
      editMode,
      focusedFilterField,
      showBuilderPane,
      setColorSchemeAndUnsavedChanges,
      colorScheme,
    } = this.props;
    const { tabIndex } = this.state;
    const dashboardRoot = dashboardLayout[DASHBOARD_ROOT_ID];
    const rootChildId = dashboardRoot.children[0];
    const topLevelTabs =
      rootChildId !== DASHBOARD_GRID_ID && dashboardLayout[rootChildId];

    const childIds = topLevelTabs ? topLevelTabs.children : [DASHBOARD_GRID_ID];

    return (
      <StickyContainer
        className={cx('dashboard', editMode && 'dashboard--editing')}
      >
        <Sticky>
          {({ style }) => (
            <DragDroppable
              component={dashboardRoot}
              parentComponent={null}
              depth={DASHBOARD_ROOT_DEPTH}
              index={0}
              orientation="column"
              onDrop={handleComponentDrop}
              editMode={editMode}
              // you cannot drop on/displace tabs if they already exist
              disableDragdrop={!!topLevelTabs}
              style={{ zIndex: 100, ...style }}
            >
              {({ dropIndicatorProps }) => (
                <div>
                  <DashboardHeader />
                  {dropIndicatorProps && <div {...dropIndicatorProps} />}
                  {topLevelTabs && (
                    <WithPopoverMenu
                      shouldFocus={DashboardBuilder.shouldFocusTabs}
                      menuItems={[
                        <IconButton
                          className="fa fa-level-down"
                          label="Collapse tab content"
                          onClick={this.handleDeleteTopLevelTabs}
                        />,
                      ]}
                      editMode={editMode}
                    >
                      <DashboardComponent
                        id={topLevelTabs.id}
                        parentId={DASHBOARD_ROOT_ID}
                        depth={DASHBOARD_ROOT_DEPTH + 1}
                        index={0}
                        renderTabContent={false}
                        renderHoverMenu={false}
                        onChangeTab={this.handleChangeTab}
                      />
                    </WithPopoverMenu>
                  )}
                </div>
              )}
            </DragDroppable>
          )}
        </Sticky>

<<<<<<< HEAD
        <StyledDashboardContent
          className={cx(focusedFilterField && 'focused-filter-field')}
        >
          <div className="grid-container">
=======
        <div className="dashboard-content">
          <div className="grid-container" data-test="grid-container">
>>>>>>> 233e67a8
            <ParentSize>
              {({ width }) => (
                /*
                  We use a TabContainer irrespective of whether top-level tabs exist to maintain
                  a consistent React component tree. This avoids expensive mounts/unmounts of
                  the entire dashboard upon adding/removing top-level tabs, which would otherwise
                  happen because of React's diffing algorithm
                */
                <TabContainer
                  id={DASHBOARD_GRID_ID}
                  activeKey={Math.min(tabIndex, childIds.length - 1)}
                  onSelect={this.handleChangeTab}
                  animation
                  mountOnEnter
                  unmountOnExit={false}
                >
                  <TabContent>
                    {childIds.map((id, index) => (
                      // Matching the key of the first TabPane irrespective of topLevelTabs
                      // lets us keep the same React component tree when !!topLevelTabs changes.
                      // This avoids expensive mounts/unmounts of the entire dashboard.
                      <TabPane
                        key={index === 0 ? DASHBOARD_GRID_ID : id}
                        eventKey={index}
                        mountOnEnter
                        unmountOnExit={false}
                        onEntering={() => {
                          // Entering current tab, DOM is visible and has dimension
                          this.props.setMountedTab(id);
                        }}
                      >
                        <DashboardGrid
                          gridComponent={dashboardLayout[id]}
                          // see isValidChild for why tabs do not increment the depth of their children
                          depth={DASHBOARD_ROOT_DEPTH + 1} // (topLevelTabs ? 0 : 1)}
                          width={width}
                          isComponentVisible={index === tabIndex}
                        />
                      </TabPane>
                    ))}
                  </TabContent>
                </TabContainer>
              )}
            </ParentSize>
          </div>
          {editMode && (
            <BuilderComponentPane
              topOffset={HEADER_HEIGHT + (topLevelTabs ? TABS_HEIGHT : 0)}
              showBuilderPane={showBuilderPane}
              setColorSchemeAndUnsavedChanges={setColorSchemeAndUnsavedChanges}
              colorScheme={colorScheme}
            />
          )}
        </StyledDashboardContent>
        <ToastPresenter />
      </StickyContainer>
    );
  }
}

DashboardBuilder.propTypes = propTypes;
DashboardBuilder.defaultProps = defaultProps;
DashboardBuilder.childContextTypes = {
  dragDropManager: PropTypes.object.isRequired,
};

export default DashboardBuilder;<|MERGE_RESOLUTION|>--- conflicted
+++ resolved
@@ -262,15 +262,13 @@
           )}
         </Sticky>
 
-<<<<<<< HEAD
         <StyledDashboardContent
-          className={cx(focusedFilterField && 'focused-filter-field')}
+          className={cx(
+            'dashboard-content',
+            focusedFilterField && 'focused-filter-field',
+          )}
         >
-          <div className="grid-container">
-=======
-        <div className="dashboard-content">
           <div className="grid-container" data-test="grid-container">
->>>>>>> 233e67a8
             <ParentSize>
               {({ width }) => (
                 /*
