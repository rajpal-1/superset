/**
 * Licensed to the Apache Software Foundation (ASF) under one
 * or more contributor license agreements.  See the NOTICE file
 * distributed with this work for additional information
 * regarding copyright ownership.  The ASF licenses this file
 * to you under the Apache License, Version 2.0 (the
 * "License"); you may not use this file except in compliance
 * with the License.  You may obtain a copy of the License at
 *
 *   http://www.apache.org/licenses/LICENSE-2.0
 *
 * Unless required by applicable law or agreed to in writing,
 * software distributed under the License is distributed on an
 * "AS IS" BASIS, WITHOUT WARRANTIES OR CONDITIONS OF ANY
 * KIND, either express or implied.  See the License for the
 * specific language governing permissions and limitations
 * under the License.
 */
/* eslint-env browser */
import cx from 'classnames';
// ParentSize uses resize observer so the dashboard will update size
// when its container size changes, due to e.g., builder side panel opening
import { ParentSize } from '@vx/responsive';
import PropTypes from 'prop-types';
import React from 'react';
import { Sticky, StickyContainer } from 'react-sticky';
import { TabContainer, TabContent, TabPane } from 'react-bootstrap';
import { styled } from '@superset-ui/core';

import BuilderComponentPane from './BuilderComponentPane';
import DashboardHeader from '../containers/DashboardHeader';
import DashboardGrid from '../containers/DashboardGrid';
import IconButton from './IconButton';
import DragDroppable from './dnd/DragDroppable';
import DashboardComponent from '../containers/DashboardComponent';
import ToastPresenter from '../../messageToasts/containers/ToastPresenter';
import WithPopoverMenu from './menu/WithPopoverMenu';

import getDragDropManager from '../util/getDragDropManager';
import findTabIndexByComponentId from '../util/findTabIndexByComponentId';

import {
  DASHBOARD_GRID_ID,
  DASHBOARD_ROOT_ID,
  DASHBOARD_ROOT_DEPTH,
} from '../util/constants';
import getDirectPathToTabIndex from '../util/getDirectPathToTabIndex';
import getLeafComponentIdFromPath from '../util/getLeafComponentIdFromPath';

const TABS_HEIGHT = 47;
const HEADER_HEIGHT = 67;

const propTypes = {
  // redux
  dashboardLayout: PropTypes.object.isRequired,
  deleteTopLevelTabs: PropTypes.func.isRequired,
  editMode: PropTypes.bool.isRequired,
  showBuilderPane: PropTypes.func.isRequired,
  colorScheme: PropTypes.string,
  setColorSchemeAndUnsavedChanges: PropTypes.func.isRequired,
  handleComponentDrop: PropTypes.func.isRequired,
  directPathToChild: PropTypes.arrayOf(PropTypes.string),
  focusedFilterField: PropTypes.object,
  setDirectPathToChild: PropTypes.func.isRequired,
  setMountedTab: PropTypes.func.isRequired,
};

const defaultProps = {
  showBuilderPane: false,
  directPathToChild: [],
  colorScheme: undefined,
};

const Styles = styled.div`
  display: flex;
  flex-direction: row;
  flex-wrap: nowrap;
  height: auto;

  .grid-container .dashboard-component-tabs {
    box-shadow: none;
    padding-left: 0;
  }

  & > div:first-child {
    width: 100%;
    flex-grow: 1;
    position: relative;
  }

  .dashboard-component-chart-holder {
    // transitionable traits to show filter relevance
    transition: all 0.2s;
    border: 2px solid transparent;
    box-shadow: 0px 0px 0px #fff;
  }
  &.focused-filter-field {
    .dashboard-component-chart-holder {
      background: none;
      filter: blur(2px);
      opacity: 0.3;
    }
    &.scoped-to-focused-filter {
      border-color: ${({ theme }) => theme.colors.grayscale.light2};
      opacity: 1;
      box-shadow: 0px 0px 8px ${({ theme }) => theme.colors.grayscale.light2};
    }
  }
`;

class DashboardBuilder extends React.Component {
  static shouldFocusTabs(event, container) {
    // don't focus the tabs when we click on a tab
    return (
      event.target.tagName === 'UL' ||
      (/icon-button/.test(event.target.className) &&
        container.contains(event.target))
    );
  }

  static getRootLevelTabIndex(dashboardLayout, directPathToChild) {
    return Math.max(
      0,
      findTabIndexByComponentId({
        currentComponent: DashboardBuilder.getRootLevelTabsComponent(
          dashboardLayout,
        ),
        directPathToChild,
      }),
    );
  }

  static getRootLevelTabsComponent(dashboardLayout) {
    const dashboardRoot = dashboardLayout[DASHBOARD_ROOT_ID];
    const rootChildId = dashboardRoot.children[0];
    return rootChildId === DASHBOARD_GRID_ID
      ? dashboardLayout[DASHBOARD_ROOT_ID]
      : dashboardLayout[rootChildId];
  }

  constructor(props) {
    super(props);

    const { dashboardLayout, directPathToChild } = props;
    const tabIndex = DashboardBuilder.getRootLevelTabIndex(
      dashboardLayout,
      directPathToChild,
    );
    this.state = {
      tabIndex,
    };

    this.handleChangeTab = this.handleChangeTab.bind(this);
    this.handleDeleteTopLevelTabs = this.handleDeleteTopLevelTabs.bind(this);
  }

  getChildContext() {
    return {
      dragDropManager: this.context.dragDropManager || getDragDropManager(),
    };
  }

  UNSAFE_componentWillReceiveProps(nextProps) {
    const nextFocusComponent = getLeafComponentIdFromPath(
      nextProps.directPathToChild,
    );
    const currentFocusComponent = getLeafComponentIdFromPath(
      this.props.directPathToChild,
    );
    if (nextFocusComponent !== currentFocusComponent) {
      const { dashboardLayout, directPathToChild } = nextProps;
      const nextTabIndex = DashboardBuilder.getRootLevelTabIndex(
        dashboardLayout,
        directPathToChild,
      );

      this.setState(() => ({ tabIndex: nextTabIndex }));
    }
  }

  handleDeleteTopLevelTabs() {
    this.props.deleteTopLevelTabs();

    const { dashboardLayout } = this.props;
    const firstTab = getDirectPathToTabIndex(
      DashboardBuilder.getRootLevelTabsComponent(dashboardLayout),
      0,
    );
    this.props.setDirectPathToChild(firstTab);
  }

  handleChangeTab({ pathToTabIndex }) {
    this.props.setDirectPathToChild(pathToTabIndex);
  }

  render() {
    const {
      handleComponentDrop,
      dashboardLayout,
      editMode,
      focusedFilterField,
      showBuilderPane,
      setColorSchemeAndUnsavedChanges,
      colorScheme,
    } = this.props;
    const { tabIndex } = this.state;
    const dashboardRoot = dashboardLayout[DASHBOARD_ROOT_ID];
    const rootChildId = dashboardRoot.children[0];
    const topLevelTabs =
      rootChildId !== DASHBOARD_GRID_ID && dashboardLayout[rootChildId];

    const childIds = topLevelTabs ? topLevelTabs.children : [DASHBOARD_GRID_ID];

    return (
      <StickyContainer
        className={cx('dashboard', editMode && 'dashboard--editing')}
      >
        <Sticky>
          {({ style }) => (
            <DragDroppable
              component={dashboardRoot}
              parentComponent={null}
              depth={DASHBOARD_ROOT_DEPTH}
              index={0}
              orientation="column"
              onDrop={handleComponentDrop}
              editMode={editMode}
              // you cannot drop on/displace tabs if they already exist
              disableDragdrop={!!topLevelTabs}
              style={{ zIndex: 100, ...style }}
            >
              {({ dropIndicatorProps }) => (
                <div>
                  <DashboardHeader />
                  {dropIndicatorProps && <div {...dropIndicatorProps} />}
                  {topLevelTabs && (
                    <WithPopoverMenu
                      shouldFocus={DashboardBuilder.shouldFocusTabs}
                      menuItems={[
                        <IconButton
                          className="fa fa-level-down"
                          label="Collapse tab content"
                          onClick={this.handleDeleteTopLevelTabs}
                        />,
                      ]}
                      editMode={editMode}
                    >
                      <DashboardComponent
                        id={topLevelTabs.id}
                        parentId={DASHBOARD_ROOT_ID}
                        depth={DASHBOARD_ROOT_DEPTH + 1}
                        index={0}
                        renderTabContent={false}
                        renderHoverMenu={false}
                        onChangeTab={this.handleChangeTab}
                      />
                    </WithPopoverMenu>
                  )}
                </div>
              )}
            </DragDroppable>
          )}
        </Sticky>

<<<<<<< HEAD
        <StyledDashboardContent className="dashboard-content">
=======
        <div
          className={cx(
            'dashboard-content',
            focusedFilterField && 'focused-filter-field',
          )}
        >
>>>>>>> ce0cd338
          <div className="grid-container">
            <ParentSize>
              {({ width }) => (
                /*
                  We use a TabContainer irrespective of whether top-level tabs exist to maintain
                  a consistent React component tree. This avoids expensive mounts/unmounts of
                  the entire dashboard upon adding/removing top-level tabs, which would otherwise
                  happen because of React's diffing algorithm
                */
                <TabContainer
                  id={DASHBOARD_GRID_ID}
                  activeKey={Math.min(tabIndex, childIds.length - 1)}
                  onSelect={this.handleChangeTab}
                  animation
                  mountOnEnter
                  unmountOnExit={false}
                >
                  <TabContent>
                    {childIds.map((id, index) => (
                      // Matching the key of the first TabPane irrespective of topLevelTabs
                      // lets us keep the same React component tree when !!topLevelTabs changes.
                      // This avoids expensive mounts/unmounts of the entire dashboard.
                      <TabPane
                        key={index === 0 ? DASHBOARD_GRID_ID : id}
                        eventKey={index}
                        mountOnEnter
                        unmountOnExit={false}
                        onEntering={() => {
                          // Entering current tab, DOM is visible and has dimension
                          this.props.setMountedTab(id);
                        }}
                      >
                        <DashboardGrid
                          gridComponent={dashboardLayout[id]}
                          // see isValidChild for why tabs do not increment the depth of their children
                          depth={DASHBOARD_ROOT_DEPTH + 1} // (topLevelTabs ? 0 : 1)}
                          width={width}
                          isComponentVisible={index === tabIndex}
                        />
                      </TabPane>
                    ))}
                  </TabContent>
                </TabContainer>
              )}
            </ParentSize>
          </div>
          {editMode && (
            <BuilderComponentPane
              topOffset={HEADER_HEIGHT + (topLevelTabs ? TABS_HEIGHT : 0)}
              showBuilderPane={showBuilderPane}
              setColorSchemeAndUnsavedChanges={setColorSchemeAndUnsavedChanges}
              colorScheme={colorScheme}
            />
          )}
        </StyledDashboardContent>
        <ToastPresenter />
      </StickyContainer>
    );
  }
}

DashboardBuilder.propTypes = propTypes;
DashboardBuilder.defaultProps = defaultProps;
DashboardBuilder.childContextTypes = {
  dragDropManager: PropTypes.object.isRequired,
};

export default DashboardBuilder;<|MERGE_RESOLUTION|>--- conflicted
+++ resolved
@@ -71,7 +71,7 @@
   colorScheme: undefined,
 };
 
-const Styles = styled.div`
+const StyledDashboardContent = styled.div`
   display: flex;
   flex-direction: row;
   flex-wrap: nowrap;
@@ -99,11 +99,12 @@
       background: none;
       filter: blur(2px);
       opacity: 0.3;
-    }
-    &.scoped-to-focused-filter {
-      border-color: ${({ theme }) => theme.colors.grayscale.light2};
-      opacity: 1;
-      box-shadow: 0px 0px 8px ${({ theme }) => theme.colors.grayscale.light2};
+      &.scoped-to-focused-filter {
+        border-color: ${({ theme }) => theme.colors.primary.light2};
+        filter: blur(0);
+        opacity: 1;
+        box-shadow: 0px 0px 8px ${({ theme }) => theme.colors.primary.light2};
+      }
     }
   }
 `;
@@ -262,16 +263,11 @@
           )}
         </Sticky>
 
-<<<<<<< HEAD
-        <StyledDashboardContent className="dashboard-content">
-=======
-        <div
+        <StyledDashboardContent
           className={cx(
-            'dashboard-content',
             focusedFilterField && 'focused-filter-field',
           )}
         >
->>>>>>> ce0cd338
           <div className="grid-container">
             <ParentSize>
               {({ width }) => (
