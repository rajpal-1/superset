/**
 * Licensed to the Apache Software Foundation (ASF) under one
 * or more contributor license agreements.  See the NOTICE file
 * distributed with this work for additional information
 * regarding copyright ownership.  The ASF licenses this file
 * to you under the Apache License, Version 2.0 (the
 * "License"); you may not use this file except in compliance
 * with the License.  You may obtain a copy of the License at
 *
 *   http://www.apache.org/licenses/LICENSE-2.0
 *
 * Unless required by applicable law or agreed to in writing,
 * software distributed under the License is distributed on an
 * "AS IS" BASIS, WITHOUT WARRANTIES OR CONDITIONS OF ANY
 * KIND, either express or implied.  See the License for the
 * specific language governing permissions and limitations
 * under the License.
 */
import { $anyType } from 'src/constants';
import { getChartIdsInFilterScope } from '../../util/activeDashboardFilters';
import { TIME_FILTER_MAP } from '../../../visualizations/FilterBox/FilterBox';

export enum IndicatorStatus {
  Unset = 'UNSET',
  Applied = 'APPLIED',
  Incompatible = 'INCOMPATIBLE',
}

const TIME_GRANULARITY_FIELDS = new Set(Object.values(TIME_FILTER_MAP));

// As of 2020-09-28, the DatasourceMeta type in superset-ui is incorrect.
// Should patch it here until the DatasourceMeta type is updated.
type Datasource = {
  time_grain_sqla?: [string, string][];
  granularity?: [string, string][];
};

type Filter = {
  chartId: number;
  columns: { [key: string]: string | string[] };
  scopes: { [key: string]: $anyType };
  labels: { [key: string]: string };
  isDateFilter: boolean;
  directPathToFilter: string[];
  datasourceId: string;
};

const selectIndicatorValue = (
  columnKey: string,
  filter: Filter,
  datasource: Datasource,
): string[] => {
  const values = filter.columns[columnKey];
  const arrValues = Array.isArray(values) ? values : [values];

  if (
    values == null ||
    (filter.isDateFilter && values === 'No filter') ||
    arrValues.length === 0
  ) {
    return [];
  }

  if (filter.isDateFilter && TIME_GRANULARITY_FIELDS.has(columnKey)) {
    const timeGranularityMap = (
      (columnKey === TIME_FILTER_MAP.time_grain_sqla
        ? datasource.time_grain_sqla
        : datasource.granularity) || []
    ).reduce(
      (map, [key, value]) => ({
        ...map,
        [key]: value,
      }),
      {},
    );

    return arrValues.map(value => timeGranularityMap[value] || value);
  }

  return arrValues;
};

const selectIndicatorsForChartFromFilter = (
  chartId: number,
  filter: Filter,
  filterDataSource: Datasource,
  appliedColumns: Set<string>,
  rejectedColumns: Set<string>,
): Indicator[] => {
  // filters can be applied (if the filter is compatible with the datasource)
  // or rejected (if the filter is incompatible)
  // or the status can be unknown (if the filter has calculated parameters that we can't analyze)
  const getStatus = (column: string) => {
    if (appliedColumns.has(column)) return IndicatorStatus.Applied;
    if (rejectedColumns.has(column)) return IndicatorStatus.Incompatible;
    return IndicatorStatus.Unset;
  };

  return Object.keys(filter.columns)
    .filter(column =>
      getChartIdsInFilterScope({
        filterScope: filter.scopes[column],
      }).includes(chartId),
    )
    .map(column => ({
      column,
      name: filter.labels[column] || column,
      value: selectIndicatorValue(column, filter, filterDataSource),
      status: getStatus(column),
      path: filter.directPathToFilter,
    }));
};

export type Indicator = {
  column: string;
  name: string;
  value: string[];
  status: IndicatorStatus;
  path: string[];
};

// inspects redux state to find what the filter indicators should be shown for a given chart
export const selectIndicatorsForChart = (
  chartId: number,
  filters: { [key: number]: Filter },
  datasources: { [key: string]: Datasource },
  charts: $anyType,
): Indicator[] => {
  const chart = charts[chartId];
  // no indicators if chart is loading
  if (chart.chartStatus === 'loading') return [];

  // for now we only need to know which columns are compatible/incompatible,
  // so grab the columns from the applied/rejected filters
  const appliedColumns: Set<string> = new Set(
<<<<<<< HEAD
    (chart?.queryResponse?.applied_filters || []).map(
      (filter: $anyType) => filter.column,
    ),
  );
  const rejectedColumns: Set<string> = new Set(
    (chart?.queryResponse?.rejected_filters || []).map(
      (filter: $anyType) => filter.column,
=======
    (chart?.queriesResponse?.[0]?.applied_filters || []).map(
      (filter: any) => filter.column,
    ),
  );
  const rejectedColumns: Set<string> = new Set(
    (chart?.queriesResponse?.[0]?.rejected_filters || []).map(
      (filter: any) => filter.column,
>>>>>>> ba952ba3
    ),
  );
  const indicators = Object.values(filters)
    .filter(filter => filter.chartId !== chartId)
    .reduce(
      (acc, filter) =>
        acc.concat(
          selectIndicatorsForChartFromFilter(
            chartId,
            filter,
            datasources[filter.datasourceId] || {},
            appliedColumns,
            rejectedColumns,
          ),
        ),
      [] as Indicator[],
    );
  indicators.sort((a, b) => a.name.localeCompare(b.name));
  return indicators;
};<|MERGE_RESOLUTION|>--- conflicted
+++ resolved
@@ -133,23 +133,13 @@
   // for now we only need to know which columns are compatible/incompatible,
   // so grab the columns from the applied/rejected filters
   const appliedColumns: Set<string> = new Set(
-<<<<<<< HEAD
-    (chart?.queryResponse?.applied_filters || []).map(
+    (chart?.queriesResponse?.[0]?.applied_filters || []).map(
       (filter: $anyType) => filter.column,
     ),
   );
   const rejectedColumns: Set<string> = new Set(
-    (chart?.queryResponse?.rejected_filters || []).map(
+    (chart?.queriesResponse?.[0]?.rejected_filters || []).map(
       (filter: $anyType) => filter.column,
-=======
-    (chart?.queriesResponse?.[0]?.applied_filters || []).map(
-      (filter: any) => filter.column,
-    ),
-  );
-  const rejectedColumns: Set<string> = new Set(
-    (chart?.queriesResponse?.[0]?.rejected_filters || []).map(
-      (filter: any) => filter.column,
->>>>>>> ba952ba3
     ),
   );
   const indicators = Object.values(filters)
