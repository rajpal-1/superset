/**
 * Licensed to the Apache Software Foundation (ASF) under one
 * or more contributor license agreements.  See the NOTICE file
 * distributed with this work for additional information
 * regarding copyright ownership.  The ASF licenses this file
 * to you under the Apache License, Version 2.0 (the
 * "License"); you may not use this file except in compliance
 * with the License.  You may obtain a copy of the License at
 *
 *   http://www.apache.org/licenses/LICENSE-2.0
 *
 * Unless required by applicable law or agreed to in writing,
 * software distributed under the License is distributed on an
 * "AS IS" BASIS, WITHOUT WARRANTIES OR CONDITIONS OF ANY
 * KIND, either express or implied.  See the License for the
 * specific language governing permissions and limitations
 * under the License.
 */
import React, { useCallback, useEffect, useMemo, useState } from 'react';
import { useDispatch, useSelector } from 'react-redux';
import { uniqWith } from 'lodash';
import cx from 'classnames';
import { DataMaskStateWithId, Filters } from '@superset-ui/core';
import Icons from 'src/components/Icons';
import { usePrevious } from 'src/hooks/usePrevious';
import { setDirectPathToChild } from 'src/dashboard/actions/dashboardState';
import {
  ChartsState,
  DashboardInfo,
  DashboardLayout,
  RootState,
} from 'src/dashboard/types';
import DetailsPanelPopover from './DetailsPanel';
import { Pill } from './Styles';
import {
  Indicator,
  IndicatorStatus,
  selectIndicatorsForChart,
  selectNativeIndicatorsForChart,
<<<<<<< HEAD
} from '../nativeFilters/selectors';
import {
  ChartsState,
  DashboardInfo,
  DashboardLayout,
  RootState,
} from '../../types';
=======
} from './selectors';
>>>>>>> 64ad70cc

export interface FiltersBadgeProps {
  chartId: number;
}

const sortByStatus = (indicators: Indicator[]): Indicator[] => {
  const statuses = [
    IndicatorStatus.Applied,
    IndicatorStatus.Unset,
    IndicatorStatus.Incompatible,
  ];
  return indicators.sort(
    (a, b) =>
      statuses.indexOf(a.status as IndicatorStatus) -
      statuses.indexOf(b.status as IndicatorStatus),
  );
};

const indicatorsInitialState: Indicator[] = [];

export const FiltersBadge = ({ chartId }: FiltersBadgeProps) => {
  const dispatch = useDispatch();
  const datasources = useSelector<RootState, any>(state => state.datasources);
  const dashboardFilters = useSelector<RootState, any>(
    state => state.dashboardFilters,
  );
  const nativeFilters = useSelector<RootState, Filters>(
    state => state.nativeFilters?.filters,
  );
  const dashboardInfo = useSelector<RootState, DashboardInfo>(
    state => state.dashboardInfo,
  );
  const charts = useSelector<RootState, ChartsState>(state => state.charts);
  const present = useSelector<RootState, DashboardLayout>(
    state => state.dashboardLayout.present,
  );
  const dataMask = useSelector<RootState, DataMaskStateWithId>(
    state => state.dataMask,
  );

  const [nativeIndicators, setNativeIndicators] = useState<Indicator[]>(
    indicatorsInitialState,
  );
  const [dashboardIndicators, setDashboardIndicators] = useState<Indicator[]>(
    indicatorsInitialState,
  );

  const onHighlightFilterSource = useCallback(
    (path: string[]) => {
      dispatch(setDirectPathToChild(path));
    },
    [dispatch],
  );

  const chart = charts[chartId];
  const prevChart = usePrevious(chart);
  const prevChartStatus = prevChart?.chartStatus;
  const prevDashboardFilters = usePrevious(dashboardFilters);
  const prevDatasources = usePrevious(datasources);
  const showIndicators =
    chart?.chartStatus && ['rendered', 'success'].includes(chart.chartStatus);

  useEffect(() => {
    if (!showIndicators && dashboardIndicators.length > 0) {
      setDashboardIndicators(indicatorsInitialState);
    } else if (prevChartStatus !== 'success') {
      if (
        chart?.queriesResponse?.[0]?.rejected_filters !==
          prevChart?.queriesResponse?.[0]?.rejected_filters ||
        chart?.queriesResponse?.[0]?.applied_filters !==
          prevChart?.queriesResponse?.[0]?.applied_filters ||
        dashboardFilters !== prevDashboardFilters ||
        datasources !== prevDatasources
      ) {
        setDashboardIndicators(
          selectIndicatorsForChart(
            chartId,
            dashboardFilters,
            datasources,
            chart,
          ),
        );
      }
    }
  }, [
    chart,
    chartId,
    dashboardFilters,
    dashboardIndicators.length,
    datasources,
    prevChart?.queriesResponse,
    prevChartStatus,
    prevDashboardFilters,
    prevDatasources,
    showIndicators,
  ]);

  const prevNativeFilters = usePrevious(nativeFilters);
  const prevDashboardLayout = usePrevious(present);
  const prevDataMask = usePrevious(dataMask);
  const prevChartConfig = usePrevious(
    dashboardInfo.metadata?.chart_configuration,
  );
  useEffect(() => {
    if (!showIndicators && nativeIndicators.length > 0) {
      setNativeIndicators(indicatorsInitialState);
    } else if (prevChartStatus !== 'success') {
      if (
        chart?.queriesResponse?.[0]?.rejected_filters !==
          prevChart?.queriesResponse?.[0]?.rejected_filters ||
        chart?.queriesResponse?.[0]?.applied_filters !==
          prevChart?.queriesResponse?.[0]?.applied_filters ||
        nativeFilters !== prevNativeFilters ||
        present !== prevDashboardLayout ||
        dataMask !== prevDataMask ||
        prevChartConfig !== dashboardInfo.metadata?.chart_configuration
      ) {
        setNativeIndicators(
          selectNativeIndicatorsForChart(
            nativeFilters,
            dataMask,
            chartId,
            chart,
            present,
            dashboardInfo.metadata?.chart_configuration,
          ),
        );
      }
    }
  }, [
    chart,
    chartId,
    dashboardInfo.metadata?.chart_configuration,
    dataMask,
    nativeFilters,
    nativeIndicators.length,
    present,
    prevChart?.queriesResponse,
    prevChartConfig,
    prevChartStatus,
    prevDashboardLayout,
    prevDataMask,
    prevNativeFilters,
    showIndicators,
  ]);

  const indicators = useMemo(
    () =>
      uniqWith(
        sortByStatus([...dashboardIndicators, ...nativeIndicators]),
        (ind1, ind2) =>
          ind1.column === ind2.column &&
          ind1.name === ind2.name &&
          (ind1.status !== IndicatorStatus.Applied ||
            ind2.status !== IndicatorStatus.Applied),
      ),
    [dashboardIndicators, nativeIndicators],
  );

  const appliedCrossFilterIndicators = useMemo(
    () =>
      indicators.filter(
        indicator => indicator.status === IndicatorStatus.CrossFilterApplied,
      ),
    [indicators],
  );
  const appliedIndicators = useMemo(
    () =>
      indicators.filter(
        indicator => indicator.status === IndicatorStatus.Applied,
      ),
    [indicators],
  );
  const unsetIndicators = useMemo(
    () =>
      indicators.filter(
        indicator => indicator.status === IndicatorStatus.Unset,
      ),
    [indicators],
  );
  const incompatibleIndicators = useMemo(
    () =>
      indicators.filter(
        indicator => indicator.status === IndicatorStatus.Incompatible,
      ),
    [indicators],
  );

  if (
    !appliedCrossFilterIndicators.length &&
    !appliedIndicators.length &&
    !incompatibleIndicators.length &&
    !unsetIndicators.length
  ) {
    return null;
  }

  const isInactive =
    !appliedCrossFilterIndicators.length &&
    !appliedIndicators.length &&
    !incompatibleIndicators.length;

  return (
    <DetailsPanelPopover
      appliedCrossFilterIndicators={appliedCrossFilterIndicators}
      appliedIndicators={appliedIndicators}
      unsetIndicators={unsetIndicators}
      incompatibleIndicators={incompatibleIndicators}
      onHighlightFilterSource={onHighlightFilterSource}
    >
      <Pill
        className={cx(
          'filter-counts',
          !!incompatibleIndicators.length && 'has-incompatible-filters',
          !!appliedCrossFilterIndicators.length && 'has-cross-filters',
          isInactive && 'filters-inactive',
        )}
      >
        <Icons.Filter iconSize="m" />
        {!isInactive && (
          <span data-test="applied-filter-count">
            {appliedIndicators.length + appliedCrossFilterIndicators.length}
          </span>
        )}
        {incompatibleIndicators.length ? (
          <>
            {' '}
            <Icons.AlertSolid />
            <span data-test="incompatible-filter-count">
              {incompatibleIndicators.length}
            </span>
          </>
        ) : null}
      </Pill>
    </DetailsPanelPopover>
  );
};

export default React.memo(FiltersBadge);<|MERGE_RESOLUTION|>--- conflicted
+++ resolved
@@ -24,12 +24,6 @@
 import Icons from 'src/components/Icons';
 import { usePrevious } from 'src/hooks/usePrevious';
 import { setDirectPathToChild } from 'src/dashboard/actions/dashboardState';
-import {
-  ChartsState,
-  DashboardInfo,
-  DashboardLayout,
-  RootState,
-} from 'src/dashboard/types';
 import DetailsPanelPopover from './DetailsPanel';
 import { Pill } from './Styles';
 import {
@@ -37,7 +31,6 @@
   IndicatorStatus,
   selectIndicatorsForChart,
   selectNativeIndicatorsForChart,
-<<<<<<< HEAD
 } from '../nativeFilters/selectors';
 import {
   ChartsState,
@@ -45,9 +38,6 @@
   DashboardLayout,
   RootState,
 } from '../../types';
-=======
-} from './selectors';
->>>>>>> 64ad70cc
 
 export interface FiltersBadgeProps {
   chartId: number;
