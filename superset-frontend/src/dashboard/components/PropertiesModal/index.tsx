--- conflicted
+++ resolved
@@ -17,11 +17,8 @@
  * under the License.
  */
 import React, { useCallback, useEffect, useState } from 'react';
-<<<<<<< HEAD
-import { Form, Row, Col, Input, TextArea } from 'src/common/components';
-=======
+import { Row, Col, Input, TextArea } from 'src/common/components';
 import { Input } from 'src/components/Input';
->>>>>>> 2161e208
 import { FormItem } from 'src/components/Form';
 import jsonStringify from 'json-stringify-pretty-compact';
 import Button from 'src/components/Button';
@@ -354,35 +351,35 @@
     ).length;
 
     return (
-      <Row gutter={16}>
-        <Col xs={24} md={12}>
-          <h3 style={{ marginTop: '1em' }}>{t('Access')}</h3>
-          <StyledFormItem label={t('Owners')}>
+      <Row gutter={ 16 }>
+        <Col xs={ 24 } md={ 12 }>
+          <h3 style={ { marginTop: '1em' } }>{ t('Access') }</h3>
+          <StyledFormItem label={ t('Owners') }>
             <Select
               allowClear
-              ariaLabel={t('Owners')}
-              disabled={isLoading}
+              ariaLabel={ t('Owners') }
+              disabled={ isLoading }
               mode="multiple"
-              onChange={handleOnChangeOwners}
-              options={(input, page, pageSize) =>
+              onChange={ handleOnChangeOwners }
+              options={ (input, page, pageSize) =>
                 loadAccessOptions('owners', input, page, pageSize)
               }
-              value={handleOwnersSelectValue()}
+              value={ handleOwnersSelectValue() }
             />
           </StyledFormItem>
           <p className="help-block">
-            {t(
+            { t(
               'Owners is a list of users who can alter the dashboard. Searchable by name or username.',
-            )}
+            ) }
           </p>
         </Col>
-        <Col xs={24} md={12}>
-          <h3 style={{ marginTop: '1em' }}>{t('Colors')}</h3>
+        <Col xs={ 24 } md={ 12 }>
+          <h3 style={ { marginTop: '1em' } }>{ t('Colors') }</h3>
           <ColorSchemeControlWrapper
-            hasCustomLabelColors={hasCustomLabelColors}
-            onChange={onColorSchemeChange}
-            colorScheme={colorScheme}
-            labelMargin={4}
+            hasCustomLabelColors={ hasCustomLabelColors }
+            onChange={ onColorSchemeChange }
+            colorScheme={ colorScheme }
+            labelMargin={ 4 }
           />
         </Col>
       </Row>
@@ -398,59 +395,59 @@
     return (
       <>
         <Row>
-          <Col xs={24} md={24}>
-            <h3 style={{ marginTop: '1em' }}>{t('Access')}</h3>
-          </Col>
-        </Row>
-        <Row gutter={16}>
-          <Col xs={24} md={12}>
-            <StyledFormItem label={t('Owners')}>
+          <Col xs={ 24 } md={ 24 }>
+            <h3 style={ { marginTop: '1em' } }>{ t('Access') }</h3>
+          </Col>
+        </Row>
+        <Row gutter={ 16 }>
+          <Col xs={ 24 } md={ 12 }>
+            <StyledFormItem label={ t('Owners') }>
               <Select
                 allowClear
-                ariaLabel={t('Owners')}
-                disabled={isLoading}
+                ariaLabel={ t('Owners') }
+                disabled={ isLoading }
                 mode="multiple"
-                onChange={handleOnChangeOwners}
-                options={(input, page, pageSize) =>
+                onChange={ handleOnChangeOwners }
+                options={ (input, page, pageSize) =>
                   loadAccessOptions('owners', input, page, pageSize)
                 }
-                value={handleOwnersSelectValue()}
+                value={ handleOwnersSelectValue() }
               />
             </StyledFormItem>
             <p className="help-block">
-              {t(
+              { t(
                 'Owners is a list of users who can alter the dashboard. Searchable by name or username.',
-              )}
+              ) }
             </p>
           </Col>
-          <Col xs={24} md={12}>
-            <StyledFormItem label={t('Roles')}>
+          <Col xs={ 24 } md={ 12 }>
+            <StyledFormItem label={ t('Roles') }>
               <Select
                 allowClear
-                ariaLabel={t('Roles')}
-                disabled={isLoading}
+                ariaLabel={ t('Roles') }
+                disabled={ isLoading }
                 mode="multiple"
-                onChange={handleOnChangeRoles}
-                options={(input, page, pageSize) =>
+                onChange={ handleOnChangeRoles }
+                options={ (input, page, pageSize) =>
                   loadAccessOptions('roles', input, page, pageSize)
                 }
-                value={handleRolesSelectValue()}
+                value={ handleRolesSelectValue() }
               />
             </StyledFormItem>
             <p className="help-block">
-              {t(
+              { t(
                 'Roles is a list which defines access to the dashboard. Granting a role access to a dashboard will bypass dataset level checks. If no roles are defined, then the dashboard is available to all roles.',
-              )}
+              ) }
             </p>
           </Col>
         </Row>
         <Row>
-          <Col xs={24} md={12}>
+          <Col xs={ 24 } md={ 12 }>
             <ColorSchemeControlWrapper
-              hasCustomLabelColors={hasCustomLabelColors}
-              onChange={onColorSchemeChange}
-              colorScheme={colorScheme}
-              labelMargin={4}
+              hasCustomLabelColors={ hasCustomLabelColors }
+              onChange={ onColorSchemeChange }
+              colorScheme={ colorScheme }
+              labelMargin={ 4 }
             />
           </Col>
         </Row>
@@ -486,138 +483,138 @@
 
   return (
     <Modal
-      show={show}
-      onHide={onHide}
-      title={t('Dashboard properties')}
+      show={ show }
+      onHide={ onHide }
+      title={ t('Dashboard properties') }
       footer={
         <>
           <Button
             htmlType="button"
             buttonSize="small"
-            onClick={onHide}
+            onClick={ onHide }
             data-test="properties-modal-cancel-button"
             cta
           >
-            {t('Cancel')}
+            { t('Cancel') }
           </Button>
           <Button
-            onClick={form.submit}
+            onClick={ form.submit }
             buttonSize="small"
             buttonStyle="primary"
             className="m-r-5"
             cta
           >
-            {saveLabel}
+            { saveLabel }
           </Button>
         </>
       }
       responsive
     >
       <AntdForm
-        form={form}
-        onFinish={onFinish}
+        form={ form }
+        onFinish={ onFinish }
         data-test="dashboard-edit-properties-form"
         layout="vertical"
-        initialValues={dashboardInfo}
+        initialValues={ dashboardInfo }
       >
         <Row>
-          <Col xs={24} md={24}>
-            <h3>{t('Basic information')}</h3>
-          </Col>
-        </Row>
-        <Row gutter={16}>
-          <Col xs={24} md={12}>
-            <FormItem label={t('Title')} name="title">
+          <Col xs={ 24 } md={ 24 }>
+            <h3>{ t('Basic information') }</h3>
+          </Col>
+        </Row>
+        <Row gutter={ 16 }>
+          <Col xs={ 24 } md={ 12 }>
+            <FormItem label={ t('Title') } name="title">
               <Input
                 data-test="dashboard-title-input"
                 type="text"
-                disabled={isLoading}
+                disabled={ isLoading }
               />
             </FormItem>
           </Col>
-          <Col xs={24} md={12}>
-            <StyledFormItem label={t('URL slug')} name="slug">
-              <Input type="text" disabled={isLoading} />
+          <Col xs={ 24 } md={ 12 }>
+            <StyledFormItem label={ t('URL slug') } name="slug">
+              <Input type="text" disabled={ isLoading } />
             </StyledFormItem>
             <p className="help-block">
-              {t('A readable URL for your dashboard')}
+              { t('A readable URL for your dashboard') }
             </p>
           </Col>
         </Row>
         <Row>
-          <Col xs={24} md={24}>
-            <StyledFormItem label={t('Description')} name="description">
-              <TextArea disabled={isLoading} />
+          <Col xs={ 24 } md={ 24 }>
+            <StyledFormItem label={ t('Description') } name="description">
+              <TextArea disabled={ isLoading } />
             </StyledFormItem>
             <p className="help-block">
-              {t('A description for your dashboard')}
+              { t('A description for your dashboard') }
             </p>
           </Col>
         </Row>
-        {isFeatureEnabled(FeatureFlag.DASHBOARD_RBAC)
+        { isFeatureEnabled(FeatureFlag.DASHBOARD_RBAC)
           ? getRowsWithRoles()
-          : getRowsWithoutRoles()}
+          : getRowsWithoutRoles() }
         <Row>
-          <Col xs={24} md={24}>
-            <h3>{t('Certification')}</h3>
-          </Col>
-        </Row>
-        <Row gutter={16}>
-          <Col xs={24} md={12}>
-            <StyledFormItem label={t('Certified by')} name="certifiedBy">
-              <Input type="text" disabled={isLoading} />
+          <Col xs={ 24 } md={ 24 }>
+            <h3>{ t('Certification') }</h3>
+          </Col>
+        </Row>
+        <Row gutter={ 16 }>
+          <Col xs={ 24 } md={ 12 }>
+            <StyledFormItem label={ t('Certified by') } name="certifiedBy">
+              <Input type="text" disabled={ isLoading } />
             </StyledFormItem>
             <p className="help-block">
-              {t('Person or group that has certified this dashboard.')}
+              { t('Person or group that has certified this dashboard.') }
             </p>
           </Col>
-          <Col xs={24} md={12}>
+          <Col xs={ 24 } md={ 12 }>
             <StyledFormItem
-              label={t('Certification details')}
+              label={ t('Certification details') }
               name="certificationDetails"
             >
-              <Input type="text" disabled={isLoading} />
+              <Input type="text" disabled={ isLoading } />
             </StyledFormItem>
             <p className="help-block">
-              {t('Any additional detail to show in the certification tooltip.')}
+              { t('Any additional detail to show in the certification tooltip.') }
             </p>
           </Col>
         </Row>
         <Row>
-          <Col xs={24} md={24}>
-            <h3 style={{ marginTop: '1em' }}>
+          <Col xs={ 24 } md={ 24 }>
+            <h3 style={ { marginTop: '1em' } }>
               <Button
                 buttonStyle="link"
-                onClick={() => setIsAdvancedOpen(!isAdvancedOpen)}
+                onClick={ () => setIsAdvancedOpen(!isAdvancedOpen) }
               >
                 <i
-                  className={`fa fa-angle-${isAdvancedOpen ? 'down' : 'right'}`}
-                  style={{ minWidth: '1em' }}
+                  className={ `fa fa-angle-${isAdvancedOpen ? 'down' : 'right'}` }
+                  style={ { minWidth: '1em' } }
                 />
-                {t('Advanced')}
+                { t('Advanced') }
               </Button>
             </h3>
-            {isAdvancedOpen && (
+            { isAdvancedOpen && (
               <>
-                <StyledFormItem label={t('JSON metadata')}>
+                <StyledFormItem label={ t('JSON metadata') }>
                   <StyledJsonEditor
                     showLoadingForImport
                     name="json_metadata"
-                    value={jsonMetadata}
-                    onChange={setJsonMetadata}
-                    tabSize={2}
+                    value={ jsonMetadata }
+                    onChange={ setJsonMetadata }
+                    tabSize={ 2 }
                     width="100%"
                     height="200px"
                     wrapEnabled
                   />
                 </StyledFormItem>
                 <p className="help-block">
-                  {t(
+                  { t(
                     'This JSON object is generated dynamically when clicking the save or overwrite button in the dashboard view. It is exposed here for reference and for power users who may want to alter specific parameters.',
-                  )}
+                  ) }
                 </p>
               </>
-            )}
+            ) }
           </Col>
         </Row>
       </AntdForm>
