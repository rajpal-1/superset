/**
 * Licensed to the Apache Software Foundation (ASF) under one
 * or more contributor license agreements.  See the NOTICE file
 * distributed with this work for additional information
 * regarding copyright ownership.  The ASF licenses this file
 * to you under the Apache License, Version 2.0 (the
 * "License"); you may not use this file except in compliance
 * with the License.  You may obtain a copy of the License at
 *
 *   http://www.apache.org/licenses/LICENSE-2.0
 *
 * Unless required by applicable law or agreed to in writing,
 * software distributed under the License is distributed on an
 * "AS IS" BASIS, WITHOUT WARRANTIES OR CONDITIONS OF ANY
 * KIND, either express or implied.  See the License for the
 * specific language governing permissions and limitations
 * under the License.
 */
import React from 'react';
import { render, screen, fireEvent } from 'spec/helpers/testing-library';
import userEvent from '@testing-library/user-event';
import fetchMock from 'fetch-mock';
import { HeaderProps } from './types';
import Header from '.';

const createProps = () => ({
  addSuccessToast: jest.fn(),
  addDangerToast: jest.fn(),
  addWarningToast: jest.fn(),
  dashboardInfo: {
    id: 1,
    dash_edit_perm: false,
    dash_save_perm: false,
    dash_share_perm: false,
    userId: '1',
    metadata: {},
    common: {
      conf: {},
    },
  },
  user: {
    createdOn: '2021-04-27T18:12:38.952304',
    email: 'admin',
    firstName: 'admin',
    isActive: true,
    lastName: 'admin',
    permissions: {},
    roles: { Admin: Array(173) },
    userId: 1,
    username: 'admin',
  },
  dashboardTitle: 'Dashboard Title',
  charts: {},
  layout: {},
  expandedSlices: {},
  css: '',
  customCss: '',
  isStarred: false,
  isLoading: false,
  lastModifiedTime: 0,
  refreshFrequency: 0,
  shouldPersistRefreshFrequency: false,
  onSave: jest.fn(),
  onChange: jest.fn(),
  fetchFaveStar: jest.fn(),
  fetchCharts: jest.fn(),
<<<<<<< HEAD
=======
  onRefresh: jest.fn(),
>>>>>>> b2be32de
  fetchUISpecificReport: jest.fn(),
  saveFaveStar: jest.fn(),
  savePublished: jest.fn(),
  isPublished: false,
  updateDashboardTitle: jest.fn(),
  editMode: false,
  setEditMode: jest.fn(),
  showBuilderPane: jest.fn(),
  updateCss: jest.fn(),
  setColorSchemeAndUnsavedChanges: jest.fn(),
  logEvent: jest.fn(),
  setRefreshFrequency: jest.fn(),
  hasUnsavedChanges: false,
  maxUndoHistoryExceeded: false,
  onUndo: jest.fn(),
  onRedo: jest.fn(),
  undoLength: 0,
  redoLength: 0,
  setMaxUndoHistoryExceeded: jest.fn(),
  maxUndoHistoryToast: jest.fn(),
  dashboardInfoChanged: jest.fn(),
  dashboardTitleChanged: jest.fn(),
});
const props = createProps();
const editableProps = {
  ...props,
  editMode: true,
  dashboardInfo: {
    ...props.dashboardInfo,
    dash_edit_perm: true,
    dash_save_perm: true,
  },
};
const undoProps = {
  ...editableProps,
  undoLength: 1,
};
const redoProps = {
  ...editableProps,
  redoLength: 1,
};

fetchMock.get('glob:*/csstemplateasyncmodelview/api/read', {});
fetchMock.get('glob:*/api/v1/report*', {});

function setup(props: HeaderProps) {
  return (
    <div className="dashboard">
      <Header {...props} />
    </div>
  );
}

async function openActionsDropdown() {
  const btn = screen.getByRole('img', { name: 'more-horiz' });
  userEvent.click(btn);
  expect(await screen.findByRole('menu')).toBeInTheDocument();
}

test('should render', () => {
  const mockedProps = createProps();
  const { container } = render(setup(mockedProps));
  expect(container).toBeInTheDocument();
});

test('should render the title', () => {
  const mockedProps = createProps();
  render(setup(mockedProps));
  expect(screen.getByText('Dashboard Title')).toBeInTheDocument();
});

test('should render the editable title', () => {
  render(setup(editableProps));
  expect(screen.getByDisplayValue('Dashboard Title')).toBeInTheDocument();
});

test('should edit the title', () => {
  render(setup(editableProps));
  const editableTitle = screen.getByDisplayValue('Dashboard Title');
  expect(editableProps.onChange).not.toHaveBeenCalled();
  userEvent.click(editableTitle);
  userEvent.clear(editableTitle);
  userEvent.type(editableTitle, 'New Title');
  userEvent.click(document.body);
  expect(editableProps.onChange).toHaveBeenCalled();
  expect(screen.getByDisplayValue('New Title')).toBeInTheDocument();
});

test('should render the "Draft" status', () => {
  const mockedProps = createProps();
  render(setup(mockedProps));
  expect(screen.getByText('Draft')).toBeInTheDocument();
});

test('should publish', () => {
  render(setup(editableProps));
  const draft = screen.getByText('Draft');
  expect(editableProps.savePublished).not.toHaveBeenCalled();
  userEvent.click(draft);
  expect(editableProps.savePublished).toHaveBeenCalledTimes(1);
});

test('should render the "Undo" action as disabled', () => {
  render(setup(editableProps));
  expect(screen.getByTitle('Undo').parentElement).toBeDisabled();
});

test('should undo', () => {
  render(setup(undoProps));
  const undo = screen.getByTitle('Undo');
  expect(undoProps.onUndo).not.toHaveBeenCalled();
  userEvent.click(undo);
  expect(undoProps.onUndo).toHaveBeenCalledTimes(1);
});

test('should undo with key listener', () => {
  undoProps.onUndo.mockReset();
  render(setup(undoProps));
  expect(undoProps.onUndo).not.toHaveBeenCalled();
  fireEvent.keyDown(document.body, { key: 'z', code: 'KeyZ', ctrlKey: true });
  expect(undoProps.onUndo).toHaveBeenCalledTimes(1);
});

test('should render the "Redo" action as disabled', () => {
  render(setup(editableProps));
  expect(screen.getByTitle('Redo').parentElement).toBeDisabled();
});

test('should redo', () => {
  render(setup(redoProps));
  const redo = screen.getByTitle('Redo');
  expect(redoProps.onRedo).not.toHaveBeenCalled();
  userEvent.click(redo);
  expect(redoProps.onRedo).toHaveBeenCalledTimes(1);
});

test('should redo with key listener', () => {
  redoProps.onRedo.mockReset();
  render(setup(redoProps));
  expect(redoProps.onRedo).not.toHaveBeenCalled();
  fireEvent.keyDown(document.body, { key: 'y', code: 'KeyY', ctrlKey: true });
  expect(redoProps.onRedo).toHaveBeenCalledTimes(1);
});

test('should render the "Discard changes" button', () => {
  render(setup(editableProps));
  expect(screen.getByText('Discard changes')).toBeInTheDocument();
});

test('should render the "Save" button as disabled', () => {
  render(setup(editableProps));
  expect(screen.getByText('Save').parentElement).toBeDisabled();
});

test('should save', () => {
  const unsavedProps = {
    ...editableProps,
    hasUnsavedChanges: true,
  };
  render(setup(unsavedProps));
  const save = screen.getByText('Save');
  expect(unsavedProps.onSave).not.toHaveBeenCalled();
  userEvent.click(save);
  expect(unsavedProps.onSave).toHaveBeenCalledTimes(1);
});

test('should NOT render the "Draft" status', () => {
  const mockedProps = createProps();
  const publishedProps = {
    ...mockedProps,
    isPublished: true,
  };
  render(setup(publishedProps));
  expect(screen.queryByText('Draft')).not.toBeInTheDocument();
});

test('should render the unselected fave icon', () => {
  const mockedProps = createProps();
  render(setup(mockedProps));
  expect(mockedProps.fetchFaveStar).toHaveBeenCalled();
  expect(
    screen.getByRole('img', { name: 'favorite-unselected' }),
  ).toBeInTheDocument();
});

test('should render the selected fave icon', () => {
  const mockedProps = createProps();
  const favedProps = {
    ...mockedProps,
    isStarred: true,
  };
  render(setup(favedProps));
  expect(
    screen.getByRole('img', { name: 'favorite-selected' }),
  ).toBeInTheDocument();
});

test('should NOT render the fave icon on anonymous user', () => {
  const mockedProps = createProps();
  const anonymousUserProps = {
    ...mockedProps,
    user: undefined,
  };
  render(setup(anonymousUserProps));
  expect(() =>
    screen.getByRole('img', { name: 'favorite-unselected' }),
  ).toThrowError('Unable to find');
  expect(() =>
    screen.getByRole('img', { name: 'favorite-selected' }),
  ).toThrowError('Unable to find');
});

test('should fave', async () => {
  const mockedProps = createProps();
  render(setup(mockedProps));
  const fave = screen.getByRole('img', { name: 'favorite-unselected' });
  expect(mockedProps.saveFaveStar).not.toHaveBeenCalled();
  userEvent.click(fave);
  expect(mockedProps.saveFaveStar).toHaveBeenCalledTimes(1);
});

test('should toggle the edit mode', () => {
  const mockedProps = createProps();
  const canEditProps = {
    ...mockedProps,
    dashboardInfo: {
      ...mockedProps.dashboardInfo,
      dash_edit_perm: true,
    },
  };
  render(setup(canEditProps));
  const editDashboard = screen.getByTitle('Edit dashboard');
  expect(screen.queryByTitle('Edit dashboard')).toBeInTheDocument();
  userEvent.click(editDashboard);
  expect(mockedProps.logEvent).toHaveBeenCalled();
});

test('should render the dropdown icon', () => {
  const mockedProps = createProps();
  render(setup(mockedProps));
  expect(screen.getByRole('img', { name: 'more-horiz' })).toBeInTheDocument();
});

test('should refresh the charts', async () => {
  const mockedProps = createProps();
  render(setup(mockedProps));
  await openActionsDropdown();
  userEvent.click(screen.getByText('Refresh dashboard'));
  expect(mockedProps.onRefresh).toHaveBeenCalledTimes(1);
});<|MERGE_RESOLUTION|>--- conflicted
+++ resolved
@@ -64,10 +64,7 @@
   onChange: jest.fn(),
   fetchFaveStar: jest.fn(),
   fetchCharts: jest.fn(),
-<<<<<<< HEAD
-=======
   onRefresh: jest.fn(),
->>>>>>> b2be32de
   fetchUISpecificReport: jest.fn(),
   saveFaveStar: jest.fn(),
   savePublished: jest.fn(),
