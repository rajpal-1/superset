--- conflicted
+++ resolved
@@ -79,15 +79,11 @@
   refreshWarning: null,
 };
 
-<<<<<<< HEAD
 const mapStateToProps = state => ({
   directPathToChild: state.dashboardState.directPathToChild,
 });
 
-export class HeaderActionsDropdown extends React.PureComponent {
-=======
-class HeaderActionsDropdown extends PureComponent {
->>>>>>> 8e15d480
+export class HeaderActionsDropdown extends PureComponent {
   static discardChanges() {
     window.location.reload();
   }
