--- conflicted
+++ resolved
@@ -34,12 +34,9 @@
 import getDashboardUrl from 'src/dashboard/util/getDashboardUrl';
 import { getActiveFilters } from 'src/dashboard/util/activeDashboardFilters';
 import { getUrlParam } from 'src/utils/urlUtils';
-<<<<<<< HEAD
 import { FILTER_BOX_MIGRATION_STATES } from 'src/explore/constants';
 import { LOG_ACTIONS_DASHBOARD_DOWNLOAD_AS_IMAGE } from 'src/logger/LogUtils';
 import { isFeatureEnabled, FeatureFlag } from 'src/featureFlags';
-=======
->>>>>>> 66bf7017
 
 const propTypes = {
   addSuccessToast: PropTypes.func.isRequired,
@@ -369,7 +366,6 @@
             </Menu>
           )
         ) : null}
-<<<<<<< HEAD
 
         {!editMode && isS3Feature ? (
           this.state.showReportSubMenu && this.state.repType === 'S3' ? (
@@ -403,16 +399,6 @@
           )
         ) : null}
 
-        {editMode &&
-          filterboxMigrationState !== FILTER_BOX_MIGRATION_STATES.CONVERTED && (
-            <Menu.Item key={MENU_KEYS.SET_FILTER_MAPPING}>
-              <FilterScopeModal
-                className="m-r-5"
-                triggerNode={t('Set filter mapping')}
-              />
-            </Menu.Item>
-          )}
-=======
         {editMode && !isEmpty(dashboardInfo?.metadata?.filter_scopes) && (
           <Menu.Item key={MENU_KEYS.SET_FILTER_MAPPING}>
             <FilterScopeModal
@@ -421,7 +407,6 @@
             />
           </Menu.Item>
         )}
->>>>>>> 66bf7017
 
         <Menu.Item key={MENU_KEYS.AUTOREFRESH_MODAL}>
           <RefreshIntervalModal
