/**
 * Licensed to the Apache Software Foundation (ASF) under one
 * or more contributor license agreements.  See the NOTICE file
 * distributed with this work for additional information
 * regarding copyright ownership.  The ASF licenses this file
 * to you under the Apache License, Version 2.0 (the
 * "License"); you may not use this file except in compliance
 * with the License.  You may obtain a copy of the License at
 *
 *   http://www.apache.org/licenses/LICENSE-2.0
 *
 * Unless required by applicable law or agreed to in writing,
 * software distributed under the License is distributed on an
 * "AS IS" BASIS, WITHOUT WARRANTIES OR CONDITIONS OF ANY
 * KIND, either express or implied.  See the License for the
 * specific language governing permissions and limitations
 * under the License.
 */
import React from 'react';
import PropTypes from 'prop-types';
import { bindActionCreators } from 'redux';
import { connect } from 'react-redux';
import { styled, t } from '@superset-ui/core';

import { EmptyStateMedium } from 'src/components/EmptyState';
import EditableTitle from 'src/components/EditableTitle';
import { setEditMode } from 'src/dashboard/actions/dashboardState';
import DashboardComponent from 'src/dashboard/containers/DashboardComponent';
import AnchorLink from 'src/dashboard/components/AnchorLink';
import DragDroppable from 'src/dashboard/components/dnd/DragDroppable';
import { componentShape } from 'src/dashboard/util/propShapes';

export const RENDER_TAB = 'RENDER_TAB';
export const RENDER_TAB_CONTENT = 'RENDER_TAB_CONTENT';

const propTypes = {
  dashboardId: PropTypes.number.isRequired,
  id: PropTypes.string.isRequired,
  parentId: PropTypes.string.isRequired,
  component: componentShape.isRequired,
  parentComponent: componentShape.isRequired,
  index: PropTypes.number.isRequired,
  depth: PropTypes.number.isRequired,
  renderType: PropTypes.oneOf([RENDER_TAB, RENDER_TAB_CONTENT]).isRequired,
  onDropOnTab: PropTypes.func,
  editMode: PropTypes.bool.isRequired,
  canEdit: PropTypes.bool.isRequired,

  // grid related
  availableColumnCount: PropTypes.number,
  columnWidth: PropTypes.number,
  onResizeStart: PropTypes.func,
  onResize: PropTypes.func,
  onResizeStop: PropTypes.func,

  // redux
  handleComponentDrop: PropTypes.func.isRequired,
  updateComponents: PropTypes.func.isRequired,
  setDirectPathToChild: PropTypes.func.isRequired,
  setEditMode: PropTypes.func.isRequired,
};

const defaultProps = {
  availableColumnCount: 0,
  columnWidth: 0,
  onDropOnTab() {},
  onResizeStart() {},
  onResize() {},
  onResizeStop() {},
};

const TabTitleContainer = styled.div`
  ${({ isHighlighted, theme: { gridUnit, colors } }) => `
    padding: ${gridUnit}px ${gridUnit * 2}px;
    margin: ${-gridUnit}px ${gridUnit * -2}px;
    transition: box-shadow 0.2s ease-in-out;
    ${
      isHighlighted && `box-shadow: 0 0 ${gridUnit}px ${colors.primary.light1};`
    }
  `}
`;

const renderDraggableContentBottom = dropProps =>
  dropProps.dropIndicatorProps && (
    <div className="drop-indicator drop-indicator--bottom" />
  );

const renderDraggableContentTop = dropProps =>
  dropProps.dropIndicatorProps && (
    <div className="drop-indicator drop-indicator--top" />
  );

class Tab extends React.PureComponent {
  constructor(props) {
    super(props);
    this.handleChangeText = this.handleChangeText.bind(this);
    this.handleDrop = this.handleDrop.bind(this);
    this.handleTopDropTargetDrop = this.handleTopDropTargetDrop.bind(this);
    this.handleChangeTab = this.handleChangeTab.bind(this);
  }

  handleChangeTab({ pathToTabIndex }) {
    this.props.setDirectPathToChild(pathToTabIndex);
  }

  handleChangeText(nextTabText) {
    const { updateComponents, component } = this.props;
    if (nextTabText && nextTabText !== component.meta.text) {
      updateComponents({
        [component.id]: {
          ...component,
          meta: {
            ...component.meta,
            text: nextTabText,
          },
        },
      });
    }
  }

  handleDrop(dropResult) {
    this.props.handleComponentDrop(dropResult);
    this.props.onDropOnTab(dropResult);
  }

  handleTopDropTargetDrop(dropResult) {
    if (dropResult) {
      this.props.handleComponentDrop({
        ...dropResult,
        destination: {
          ...dropResult.destination,
          // force appending as the first child if top drop target
          index: 0,
        },
      });
    }
  }

  renderTabContent() {
    const {
      component: tabComponent,
      parentComponent: tabParentComponent,
      depth,
      availableColumnCount,
      columnWidth,
      onResizeStart,
      onResize,
      onResizeStop,
      editMode,
      isComponentVisible,
      canEdit,
      setEditMode,
      dashboardId,
    } = this.props;

    const shouldDisplayEmptyState = tabComponent.children.length === 0;
    return (
      <div className="dashboard-component-tabs-content">
        {/* Make top of tab droppable */}
        {editMode && (
          <DragDroppable
            component={tabComponent}
            parentComponent={tabParentComponent}
            orientation="column"
            index={0}
            depth={depth}
            onDrop={this.handleTopDropTargetDrop}
            editMode
            className="empty-droptarget"
          >
            {renderDraggableContentTop}
          </DragDroppable>
        )}
        {shouldDisplayEmptyState && (
          <EmptyStateMedium
            title={
              editMode
                ? t('Drag and drop components to this tab')
                : t('There are no components added to this tab')
            }
            description={
              canEdit &&
              (editMode ? (
                <span>
                  {t('You can')}{' '}
                  <a
                    href={`/chart/add?dashboard_id=${dashboardId}`}
                    rel="noopener noreferrer"
                    target="_blank"
                  >
                    {t('create a new chart')}
                  </a>{' '}
                  {t('or use existing ones from the panel on the right')}
                </span>
              ) : (
                <span>
                  {t('You can add the components in the')}{' '}
                  <span
                    role="button"
                    tabIndex={0}
                    onClick={() => setEditMode(true)}
                  >
                    {t('edit mode')}
                  </span>
                </span>
              ))
            }
            image="chart.svg"
          />
        )}
        {tabComponent.children.map((componentId, componentIndex) => (
          <DashboardComponent
            key={componentId}
            id={componentId}
            parentId={tabComponent.id}
            depth={depth} // see isValidChild.js for why tabs don't increment child depth
            index={componentIndex}
            onDrop={this.handleDrop}
            availableColumnCount={availableColumnCount}
            columnWidth={columnWidth}
            onResizeStart={onResizeStart}
            onResize={onResize}
            onResizeStop={onResizeStop}
            isComponentVisible={isComponentVisible}
            onChangeTab={this.handleChangeTab}
          />
        ))}
        {/* Make bottom of tab droppable */}
        {editMode && (
          <DragDroppable
            component={tabComponent}
            parentComponent={tabParentComponent}
            orientation="column"
            index={tabComponent.children.length}
            depth={depth}
            onDrop={this.handleDrop}
            editMode
            className="empty-droptarget"
          >
            {renderDraggableContentBottom}
          </DragDroppable>
        )}
      </div>
    );
  }

  renderTab() {
    const {
      component,
      parentComponent,
      index,
      depth,
      editMode,
      isFocused,
      isHighlighted,
    } = this.props;

    return (
      <DragDroppable
        component={component}
        parentComponent={parentComponent}
        orientation="column"
        index={index}
        depth={depth}
        onDrop={this.handleDrop}
        editMode={editMode}
      >
        {({ dropIndicatorProps, dragSourceRef }) => (
          <TabTitleContainer
            isHighlighted={isHighlighted}
            className="dragdroppable-tab"
            ref={dragSourceRef}
          >
            <EditableTitle
              title={component.meta.text}
              defaultTitle={component.meta.defaultText}
              placeholder={component.meta.placeholder}
              canEdit={editMode && isFocused}
              onSaveTitle={this.handleChangeText}
              showTooltip={false}
              editing={editMode && isFocused}
            />
            {!editMode && (
              <AnchorLink
<<<<<<< HEAD
                anchorLinkId={component.id}
                dashboardId={this.props.dashboardId}
                filters={filters}
                showShortLinkButton
=======
                id={component.id}
                dashboardId={this.props.dashboardId}
>>>>>>> 16654034
                placement={index >= 5 ? 'left' : 'right'}
              />
            )}

            {dropIndicatorProps && <div {...dropIndicatorProps} />}
          </TabTitleContainer>
        )}
      </DragDroppable>
    );
  }

  render() {
    const { renderType } = this.props;
    return renderType === RENDER_TAB
      ? this.renderTab()
      : this.renderTabContent();
  }
}

Tab.propTypes = propTypes;
Tab.defaultProps = defaultProps;

function mapStateToProps(state) {
  return {
    canEdit: state.dashboardInfo.dash_edit_perm,
  };
}

function mapDispatchToProps(dispatch) {
  return bindActionCreators(
    {
      setEditMode,
    },
    dispatch,
  );
}

export default connect(mapStateToProps, mapDispatchToProps)(Tab);<|MERGE_RESOLUTION|>--- conflicted
+++ resolved
@@ -282,15 +282,8 @@
             />
             {!editMode && (
               <AnchorLink
-<<<<<<< HEAD
-                anchorLinkId={component.id}
-                dashboardId={this.props.dashboardId}
-                filters={filters}
-                showShortLinkButton
-=======
                 id={component.id}
                 dashboardId={this.props.dashboardId}
->>>>>>> 16654034
                 placement={index >= 5 ? 'left' : 'right'}
               />
             )}
