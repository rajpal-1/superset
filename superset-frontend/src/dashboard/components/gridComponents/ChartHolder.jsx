--- conflicted
+++ resolved
@@ -282,11 +282,7 @@
     let chartWidth = 0;
     let chartHeight = 0;
 
-<<<<<<< HEAD
-    if (this.state.isFullSize) {
-=======
     if (isFullSize) {
->>>>>>> 69c5cd79
       chartWidth = window.innerWidth - CHART_MARGIN;
       chartHeight = window.innerHeight - CHART_MARGIN;
     } else {
