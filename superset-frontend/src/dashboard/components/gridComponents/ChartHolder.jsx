/**
 * Licensed to the Apache Software Foundation (ASF) under one
 * or more contributor license agreements.  See the NOTICE file
 * distributed with this work for additional information
 * regarding copyright ownership.  The ASF licenses this file
 * to you under the Apache License, Version 2.0 (the
 * "License"); you may not use this file except in compliance
 * with the License.  You may obtain a copy of the License at
 *
 *   http://www.apache.org/licenses/LICENSE-2.0
 *
 * Unless required by applicable law or agreed to in writing,
 * software distributed under the License is distributed on an
 * "AS IS" BASIS, WITHOUT WARRANTIES OR CONDITIONS OF ANY
 * KIND, either express or implied.  See the License for the
 * specific language governing permissions and limitations
 * under the License.
 */
import React from 'react';
import PropTypes from 'prop-types';
import cx from 'classnames';
import { useTheme } from '@superset-ui/core';
import { useSelector } from 'react-redux';

import { getChartIdsInFilterScope } from 'src/dashboard/util/activeDashboardFilters';
import Chart from '../../containers/Chart';
import AnchorLink from '../../../components/AnchorLink';
import DeleteComponentButton from '../DeleteComponentButton';
import DragDroppable from '../dnd/DragDroppable';
import HoverMenu from '../menu/HoverMenu';
import ResizableContainer from '../resizable/ResizableContainer';
import getChartAndLabelComponentIdFromPath from '../../util/getChartAndLabelComponentIdFromPath';
import { componentShape } from '../../util/propShapes';
import { COLUMN_TYPE, ROW_TYPE } from '../../util/componentTypes';

import {
  GRID_BASE_UNIT,
  GRID_GUTTER_SIZE,
  GRID_MIN_COLUMN_COUNT,
  GRID_MIN_ROW_UNITS,
} from '../../util/constants';

const CHART_MARGIN = 32;

const propTypes = {
  id: PropTypes.string.isRequired,
  parentId: PropTypes.string.isRequired,
  dashboardId: PropTypes.number.isRequired,
  component: componentShape.isRequired,
  parentComponent: componentShape.isRequired,
  index: PropTypes.number.isRequired,
  depth: PropTypes.number.isRequired,
  editMode: PropTypes.bool.isRequired,
  directPathToChild: PropTypes.arrayOf(PropTypes.string),
  directPathLastUpdated: PropTypes.number,
  focusedFilterScope: PropTypes.object,
  fullSizeChartId: PropTypes.oneOf([PropTypes.number, null]),

  // grid related
  availableColumnCount: PropTypes.number.isRequired,
  columnWidth: PropTypes.number.isRequired,
  onResizeStart: PropTypes.func.isRequired,
  onResize: PropTypes.func.isRequired,
  onResizeStop: PropTypes.func.isRequired,

  // dnd
  deleteComponent: PropTypes.func.isRequired,
  updateComponents: PropTypes.func.isRequired,
  handleComponentDrop: PropTypes.func.isRequired,
  setFullSizeChartId: PropTypes.func.isRequired,
};

const defaultProps = {
  directPathToChild: [],
  directPathLastUpdated: 0,
};

/**
 * Selects the chart scope of the filter input that has focus.
 *
 * @returns {{chartId: number, scope: { scope: string[], immune: string[] }} | null }
 * the scope of the currently focused filter, if any
 */
function selectFocusedFilterScope(dashboardState, dashboardFilters) {
  if (!dashboardState.focusedFilterField) return null;
  const { chartId, column } = dashboardState.focusedFilterField;
  return {
    chartId,
    scope: dashboardFilters[chartId].scopes[column],
  };
}

/**
 * Renders any styles necessary to highlight the chart's relationship to the focused filter.
 *
 * If there is no focused filter scope (i.e. most of the time), this will be just a pass-through.
 *
 * If the chart is outside the scope of the focused filter, dims the chart.
 *
 * If the chart is in the scope of the focused filter,
 * renders a highlight around the chart.
 *
 * If ChartHolder were a function component, this could be implemented as a hook instead.
 */
const FilterFocusHighlight = React.forwardRef(
  ({ chartId, ...otherProps }, ref) => {
    const theme = useTheme();

    const nativeFilters = useSelector(state => state.nativeFilters);
    const dashboardState = useSelector(state => state.dashboardState);
    const dashboardFilters = useSelector(state => state.dashboardFilters);
    const focusedFilterScope = selectFocusedFilterScope(
      dashboardState,
      dashboardFilters,
    );
    const focusedNativeFilterId = nativeFilters.focusedFilterId;
    if (!(focusedFilterScope || focusedNativeFilterId))
      return <div ref={ref} {...otherProps} />;

    // we use local styles here instead of a conditionally-applied class,
    // because adding any conditional class to this container
    // causes performance issues in Chrome.

    // default to the "de-emphasized" state
    const unfocusedChartStyles = { opacity: 0.3, pointerEvents: 'none' };
    const focusedChartStyles = {
      borderColor: theme.colors.primary.light2,
      opacity: 1,
      boxShadow: `0px 0px ${theme.gridUnit * 2}px ${theme.colors.primary.base}`,
      pointerEvents: 'auto',
    };

    if (focusedNativeFilterId) {
      if (
<<<<<<< HEAD
        nativeFilters.filters[focusedNativeFilterId]?.chartsInScope?.includes(
=======
        nativeFilters.filters[focusedNativeFilterId].chartsInScope?.includes(
>>>>>>> f62cea35
          chartId,
        )
      ) {
        return <div ref={ref} style={focusedChartStyles} {...otherProps} />;
      }
    } else if (
      chartId === focusedFilterScope.chartId ||
      getChartIdsInFilterScope({
        filterScope: focusedFilterScope.scope,
      }).includes(chartId)
    ) {
      return <div ref={ref} style={focusedChartStyles} {...otherProps} />;
    }

    // inline styles are used here due to a performance issue when adding/changing a class, which causes a reflow
    return <div ref={ref} style={unfocusedChartStyles} {...otherProps} />;
  },
);

class ChartHolder extends React.Component {
  static renderInFocusCSS(columnName) {
    return (
      <style>
        {`label[for=${columnName}] + .Select .Select__control {
                    border-color: #00736a;
                    transition: border-color 1s ease-in-out;
           }`}
      </style>
    );
  }

  static getDerivedStateFromProps(props, state) {
    const { component, directPathToChild, directPathLastUpdated } = props;
    const {
      label: columnName,
      chart: chartComponentId,
    } = getChartAndLabelComponentIdFromPath(directPathToChild);

    if (
      directPathLastUpdated !== state.directPathLastUpdated &&
      component.id === chartComponentId
    ) {
      return {
        outlinedComponentId: component.id,
        outlinedColumnName: columnName,
        directPathLastUpdated,
      };
    }
    return null;
  }

  constructor(props) {
    super(props);
    this.state = {
      isFocused: false,
      outlinedComponentId: null,
      outlinedColumnName: null,
      directPathLastUpdated: 0,
    };

    this.handleChangeFocus = this.handleChangeFocus.bind(this);
    this.handleDeleteComponent = this.handleDeleteComponent.bind(this);
    this.handleUpdateSliceName = this.handleUpdateSliceName.bind(this);
    this.handleToggleFullSize = this.handleToggleFullSize.bind(this);
  }

  componentDidMount() {
    this.hideOutline({}, this.state);
  }

  componentDidUpdate(prevProps, prevState) {
    this.hideOutline(prevState, this.state);
  }

  hideOutline(prevState, state) {
    const { outlinedComponentId: timerKey } = state;
    const { outlinedComponentId: prevTimerKey } = prevState;

    // because of timeout, there might be multiple charts showing outline
    if (!!timerKey && !prevTimerKey) {
      setTimeout(() => {
        this.setState(() => ({
          outlinedComponentId: null,
          outlinedColumnName: null,
        }));
      }, 2000);
    }
  }

  handleChangeFocus(nextFocus) {
    this.setState(() => ({ isFocused: nextFocus }));
  }

  handleDeleteComponent() {
    const { deleteComponent, id, parentId } = this.props;
    deleteComponent(id, parentId);
  }

  handleUpdateSliceName(nextName) {
    const { component, updateComponents } = this.props;
    updateComponents({
      [component.id]: {
        ...component,
        meta: {
          ...component.meta,
          sliceNameOverride: nextName,
        },
      },
    });
  }

  handleToggleFullSize() {
    const { component, fullSizeChartId, setFullSizeChartId } = this.props;
    const { chartId } = component.meta;
    const isFullSize = fullSizeChartId === chartId;
    setFullSizeChartId(isFullSize ? null : chartId);
  }

  render() {
    const { isFocused } = this.state;
    const {
      component,
      parentComponent,
      index,
      depth,
      availableColumnCount,
      columnWidth,
      onResizeStart,
      onResize,
      onResizeStop,
      handleComponentDrop,
      editMode,
      isComponentVisible,
      dashboardId,
      fullSizeChartId,
    } = this.props;

    const { chartId } = component.meta;
    const isFullSize = fullSizeChartId === chartId;

    // inherit the size of parent columns
    const widthMultiple =
      parentComponent.type === COLUMN_TYPE
        ? parentComponent.meta.width || GRID_MIN_COLUMN_COUNT
        : component.meta.width || GRID_MIN_COLUMN_COUNT;

    let chartWidth = 0;
    let chartHeight = 0;

    if (isFullSize) {
      chartWidth = window.innerWidth - CHART_MARGIN;
      chartHeight = window.innerHeight - CHART_MARGIN;
    } else {
      chartWidth = Math.floor(
        widthMultiple * columnWidth +
          (widthMultiple - 1) * GRID_GUTTER_SIZE -
          CHART_MARGIN,
      );
      chartHeight = Math.floor(
        component.meta.height * GRID_BASE_UNIT - CHART_MARGIN,
      );
    }

    return (
      <DragDroppable
        component={component}
        parentComponent={parentComponent}
        orientation={parentComponent.type === ROW_TYPE ? 'column' : 'row'}
        index={index}
        depth={depth}
        onDrop={handleComponentDrop}
        disableDragDrop={isFocused}
        editMode={editMode}
      >
        {({ dropIndicatorProps, dragSourceRef }) => (
          <ResizableContainer
            id={component.id}
            adjustableWidth={parentComponent.type === ROW_TYPE}
            adjustableHeight
            widthStep={columnWidth}
            widthMultiple={widthMultiple}
            heightStep={GRID_BASE_UNIT}
            heightMultiple={component.meta.height}
            minWidthMultiple={GRID_MIN_COLUMN_COUNT}
            minHeightMultiple={GRID_MIN_ROW_UNITS}
            maxWidthMultiple={availableColumnCount + widthMultiple}
            onResizeStart={onResizeStart}
            onResize={onResize}
            onResizeStop={onResizeStop}
            editMode={editMode}
          >
            <FilterFocusHighlight
              chartId={chartId}
              ref={dragSourceRef}
              data-test="dashboard-component-chart-holder"
              className={cx(
                'dashboard-component',
                'dashboard-component-chart-holder',
                this.state.outlinedComponentId ? 'fade-in' : 'fade-out',
                isFullSize && 'full-size',
              )}
            >
              {!editMode && (
                <AnchorLink
                  anchorLinkId={component.id}
                  inFocus={!!this.state.outlinedComponentId}
                />
              )}
              {!!this.state.outlinedComponentId &&
                ChartHolder.renderInFocusCSS(this.state.outlinedColumnName)}
              <Chart
                componentId={component.id}
                id={component.meta.chartId}
                dashboardId={dashboardId}
                width={chartWidth}
                height={chartHeight}
                sliceName={
                  component.meta.sliceNameOverride ||
                  component.meta.sliceName ||
                  ''
                }
                updateSliceName={this.handleUpdateSliceName}
                isComponentVisible={isComponentVisible}
                handleToggleFullSize={this.handleToggleFullSize}
                isFullSize={isFullSize}
              />
              {editMode && (
                <HoverMenu position="top">
                  <div data-test="dashboard-delete-component-button">
                    <DeleteComponentButton
                      onDelete={this.handleDeleteComponent}
                    />
                  </div>
                </HoverMenu>
              )}
            </FilterFocusHighlight>

            {dropIndicatorProps && <div {...dropIndicatorProps} />}
          </ResizableContainer>
        )}
      </DragDroppable>
    );
  }
}

ChartHolder.propTypes = propTypes;
ChartHolder.defaultProps = defaultProps;

export default ChartHolder;<|MERGE_RESOLUTION|>--- conflicted
+++ resolved
@@ -132,11 +132,7 @@
 
     if (focusedNativeFilterId) {
       if (
-<<<<<<< HEAD
         nativeFilters.filters[focusedNativeFilterId]?.chartsInScope?.includes(
-=======
-        nativeFilters.filters[focusedNativeFilterId].chartsInScope?.includes(
->>>>>>> f62cea35
           chartId,
         )
       ) {
