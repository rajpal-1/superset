--- conflicted
+++ resolved
@@ -19,13 +19,9 @@
 import cx from 'classnames';
 import React from 'react';
 import PropTypes from 'prop-types';
-<<<<<<< HEAD
-import { t,   getChartMetadataRegistry, } from '@superset-ui/core';
+import { t, getChartMetadataRegistry, styled } from '@superset-ui/core';
 
 const registry = getChartMetadataRegistry();
-=======
-import { t, styled } from '@superset-ui/core';
->>>>>>> cd9e9940
 
 const propTypes = {
   datasourceUrl: PropTypes.string,
