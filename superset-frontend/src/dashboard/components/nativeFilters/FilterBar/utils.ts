/**
 * Licensed to the Apache Software Foundation (ASF) under one
 * or more contributor license agreements.  See the NOTICE file
 * distributed with this work for additional information
 * regarding copyright ownership.  The ASF licenses this file
 * to you under the Apache License, Version 2.0 (the
 * "License"); you may not use this file except in compliance
 * with the License.  You may obtain a copy of the License at
 *
 *   http://www.apache.org/licenses/LICENSE-2.0
 *
 * Unless required by applicable law or agreed to in writing,
 * software distributed under the License is distributed on an
 * "AS IS" BASIS, WITHOUT WARRANTIES OR CONDITIONS OF ANY
 * KIND, either express or implied.  See the License for the
 * specific language governing permissions and limitations
 * under the License.
 */

import { DataMaskStateWithId } from 'src/dataMask/types';
<<<<<<< HEAD
=======
import { areObjectsEqual } from 'src/reduxUtils';
import { FilterState } from '@superset-ui/core';
>>>>>>> 69c5cd79
import { Filter } from '../types';

export enum TabIds {
  AllFilters = 'allFilters',
  FilterSets = 'filterSets',
}

export function mapParentFiltersToChildren(
  filters: Filter[],
): { [id: string]: Filter[] } {
  const cascadeChildren = {};
  filters.forEach(filter => {
    const [parentId] = filter.cascadeParentIds || [];
    if (parentId) {
      if (!cascadeChildren[parentId]) {
        cascadeChildren[parentId] = [];
      }
      cascadeChildren[parentId].push(filter);
    }
  });
  return cascadeChildren;
}

export const getOnlyExtraFormData = (data: DataMaskStateWithId) =>
  Object.values(data).reduce(
    (prev, next) => ({ ...prev, [next.id]: next.extraFormData }),
    {},
<<<<<<< HEAD
  );
=======
  );

export const checkIsMissingRequiredValue = (
  filter: Filter,
  filterState?: FilterState,
) => {
  const value = filterState?.value;
  // TODO: this property should be unhardcoded
  return (
    filter.controlValues.enableEmptyFilter &&
    (value === null || value === undefined)
  );
};

export const checkIsApplyDisabled = (
  dataMaskSelected: DataMaskStateWithId,
  dataMaskApplied: DataMaskStateWithId,
  filters: Filter[],
) => {
  const dataSelectedValues = Object.values(dataMaskSelected);
  const dataAppliedValues = Object.values(dataMaskApplied);

  return (
    areObjectsEqual(
      getOnlyExtraFormData(dataMaskSelected),
      getOnlyExtraFormData(dataMaskApplied),
      { ignoreUndefined: true },
    ) ||
    dataSelectedValues.length !== dataAppliedValues.length ||
    filters.some(filter =>
      checkIsMissingRequiredValue(
        filter,
        dataMaskSelected?.[filter?.id]?.filterState,
      ),
    )
  );
};
>>>>>>> 69c5cd79
<|MERGE_RESOLUTION|>--- conflicted
+++ resolved
@@ -18,11 +18,8 @@
  */
 
 import { DataMaskStateWithId } from 'src/dataMask/types';
-<<<<<<< HEAD
-=======
 import { areObjectsEqual } from 'src/reduxUtils';
 import { FilterState } from '@superset-ui/core';
->>>>>>> 69c5cd79
 import { Filter } from '../types';
 
 export enum TabIds {
@@ -50,9 +47,6 @@
   Object.values(data).reduce(
     (prev, next) => ({ ...prev, [next.id]: next.extraFormData }),
     {},
-<<<<<<< HEAD
-  );
-=======
   );
 
 export const checkIsMissingRequiredValue = (
@@ -89,5 +83,4 @@
       ),
     )
   );
-};
->>>>>>> 69c5cd79
+};