--- conflicted
+++ resolved
@@ -27,15 +27,11 @@
   FilterSets = 'filterSets',
 }
 
-<<<<<<< HEAD
 export function mapParentFiltersToChildren(
-  filters: (Filter | Divider)[],
-): { [id: string]: Filter[] } {
-=======
-export function mapParentFiltersToChildren(filters: Filter[]): {
+  filters: Array<Filter | Divider>,
+): {
   [id: string]: Filter[];
 } {
->>>>>>> 683d1dab
   const cascadeChildren = {};
   filters.forEach(filter => {
     const [parentId] =
