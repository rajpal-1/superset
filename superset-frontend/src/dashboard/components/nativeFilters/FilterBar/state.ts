/**
 * Licensed to the Apache Software Foundation (ASF) under one
 * or more contributor license agreements.  See the NOTICE file
 * distributed with this work for additional information
 * regarding copyright ownership.  The ASF licenses this file
 * to you under the Apache License, Version 2.0 (the
 * "License"); you may not use this file except in compliance
 * with the License.  You may obtain a copy of the License at
 *
 *   http://www.apache.org/licenses/LICENSE-2.0
 *
 * Unless required by applicable law or agreed to in writing,
 * software distributed under the License is distributed on an
 * "AS IS" BASIS, WITHOUT WARRANTIES OR CONDITIONS OF ANY
 * KIND, either express or implied.  See the License for the
 * specific language governing permissions and limitations
 * under the License.
 */
/* eslint-disable no-param-reassign */
import { useSelector } from 'react-redux';
import { filter, keyBy } from 'lodash';
import {
  Filters,
  FilterSets as FilterSetsType,
} from 'src/dashboard/reducers/types';
import {
  DataMaskState,
  DataMaskStateWithId,
  DataMaskWithId,
} from 'src/dataMask/types';
import { useContext, useEffect, useMemo, useState } from 'react';
import { ChartsState, RootState } from 'src/dashboard/types';
import { MigrationContext } from 'src/dashboard/containers/DashboardPage';
import { FILTER_BOX_MIGRATION_STATES } from 'src/explore/constants';
import { Filter } from 'src/dashboard/components/nativeFilters/types';
import { NATIVE_FILTER_PREFIX } from '../FiltersConfigModal/utils';
<<<<<<< HEAD
import { Filter, NativeFilterType } from '../types';
=======
>>>>>>> 1beda796

export const useFilterSets = () =>
  useSelector<any, FilterSetsType>(
    state => state.nativeFilters.filterSets || {},
  );

export const useFilters = () => {
  const preselectedNativeFilters = useSelector<any, Filters>(
    state => state.dashboardState?.preselectNativeFilters,
  );
  const nativeFilters = useSelector<any, Filters>(
    state => state.nativeFilters.filters,
  );
  return useMemo(
    () =>
      Object.entries(nativeFilters).reduce(
        (acc, [filterId, filter]: [string, Filter]) => ({
          ...acc,
          [filterId]: {
            ...filter,
            preselect: preselectedNativeFilters?.[filterId],
          },
        }),
        {} as Filters,
      ),
    [nativeFilters, preselectedNativeFilters],
  );
};

export const useNativeFiltersDataMask = () => {
  const dataMask = useSelector<RootState, DataMaskStateWithId>(
    state => state.dataMask,
  );

  return useMemo(
    () =>
      Object.values(dataMask)
        .filter((item: DataMaskWithId) =>
          String(item.id).startsWith(NATIVE_FILTER_PREFIX),
        )
        .reduce(
          (prev, next: DataMaskWithId) => ({ ...prev, [next.id]: next }),
          {},
        ) as DataMaskStateWithId,
    [dataMask],
  );
};

export const useFilterUpdates = (
  dataMaskSelected: DataMaskState,
  setDataMaskSelected: (arg0: (arg0: DataMaskState) => void) => void,
) => {
  const filters = useFilters();
  const dataMaskApplied = useNativeFiltersDataMask();

  useEffect(() => {
    // Remove deleted filters from local state
    Object.keys(dataMaskSelected).forEach(selectedId => {
      if (!filters[selectedId]) {
        setDataMaskSelected(draft => {
          delete draft[selectedId];
        });
      }
    });
  }, [dataMaskApplied, dataMaskSelected, filters, setDataMaskSelected]);
};

// Load filters after charts loaded
export const useInitialization = () => {
  const [isInitialized, setIsInitialized] = useState<boolean>(false);
  const filters = useFilters();
  const filterboxMigrationState = useContext(MigrationContext);
  let charts = useSelector<RootState, ChartsState>(state => state.charts);

  // We need to know how much charts now shown on dashboard to know how many of all charts should be loaded
  let numberOfLoadingCharts = 0;
  if (!isInitialized) {
    // do not load filter_box in reviewing
    if (filterboxMigrationState === FILTER_BOX_MIGRATION_STATES.REVIEWING) {
      charts = keyBy(
        filter(charts, chart => chart.formData?.viz_type !== 'filter_box'),
        'id',
      );
      const numberOfFilterbox = document.querySelectorAll(
        '[data-test-viz-type="filter_box"]',
      ).length;

      numberOfLoadingCharts =
        document.querySelectorAll('[data-ui-anchor="chart"]').length -
        numberOfFilterbox;
    } else {
      numberOfLoadingCharts = document.querySelectorAll(
        '[data-ui-anchor="chart"]',
      ).length;
    }
  }
  useEffect(() => {
    if (isInitialized) {
      return;
    }

    if (Object.values(filters).find(({ requiredFirst }) => requiredFirst)) {
      setIsInitialized(true);
      return;
    }

    // For some dashboards may be there are no charts on first page,
    // so we check up to 1 sec if there is at least on chart to load
    let filterTimeout: NodeJS.Timeout;
    if (numberOfLoadingCharts === 0) {
      filterTimeout = setTimeout(() => {
        setIsInitialized(true);
      }, 1000);
    }

    // @ts-ignore
    if (numberOfLoadingCharts > 0 && filterTimeout !== undefined) {
      clearTimeout(filterTimeout);
    }

    const numberOfLoadedCharts = Object.values(charts).filter(
      ({ chartStatus }) => chartStatus !== 'loading',
    ).length;
    if (
      numberOfLoadingCharts > 0 &&
      numberOfLoadedCharts >= numberOfLoadingCharts
    ) {
      setIsInitialized(true);
    }
  }, [charts, isInitialized, numberOfLoadingCharts]);

  return isInitialized;
};<|MERGE_RESOLUTION|>--- conflicted
+++ resolved
@@ -34,10 +34,6 @@
 import { FILTER_BOX_MIGRATION_STATES } from 'src/explore/constants';
 import { Filter } from 'src/dashboard/components/nativeFilters/types';
 import { NATIVE_FILTER_PREFIX } from '../FiltersConfigModal/utils';
-<<<<<<< HEAD
-import { Filter, NativeFilterType } from '../types';
-=======
->>>>>>> 1beda796
 
 export const useFilterSets = () =>
   useSelector<any, FilterSetsType>(
