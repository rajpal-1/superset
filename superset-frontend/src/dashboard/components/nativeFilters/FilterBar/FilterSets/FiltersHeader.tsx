/**
 * Licensed to the Apache Software Foundation (ASF) under one
 * or more contributor license agreements.  See the NOTICE file
 * distributed with this work for additional information
 * regarding copyright ownership.  The ASF licenses this file
 * to you under the Apache License, Version 2.0 (the
 * "License"); you may not use this file except in compliance
 * with the License.  You may obtain a copy of the License at
 *
 *   http://www.apache.org/licenses/LICENSE-2.0
 *
 * Unless required by applicable law or agreed to in writing,
 * software distributed under the License is distributed on an
 * "AS IS" BASIS, WITHOUT WARRANTIES OR CONDITIONS OF ANY
 * KIND, either express or implied.  See the License for the
 * specific language governing permissions and limitations
 * under the License.
 */
import React, { FC } from 'react';
import { styled, t } from '@superset-ui/core';
import { Collapse, Typography, Tooltip } from 'src/common/components';
import { DataMaskState } from 'src/dataMask/types';
import { CaretDownOutlined } from '@ant-design/icons';
import { areObjectsEqual } from 'src/reduxUtils';
import { FilterSet } from 'src/dashboard/reducers/types';
import { getFilterValueForDisplay } from './utils';
import { useFilters } from '../state';

const FilterHeader = styled.div`
  display: flex;
  align-items: center;
  font-size: ${({ theme }) => theme.typography.sizes.s}px;
`;

const StyledCollapse = styled(Collapse)`
  &.ant-collapse-ghost > .ant-collapse-item {
    & > .ant-collapse-content > .ant-collapse-content-box {
      padding: 0;
      padding-top: 0;
      padding-bottom: 0;
      font-size: ${({ theme }) => theme.typography.sizes.s}px;
    }
    & > .ant-collapse-header {
      padding: 0;
      display: flex;
      align-items: center;
      flex-direction: row-reverse;
      justify-content: flex-end;
      max-width: max-content;
      & .ant-collapse-arrow {
        position: static;
        padding-left: ${({ theme }) => theme.gridUnit}px;
      }
  }
`;

<<<<<<< HEAD
type FiltersHeaderProps = {
  dataMask?: DataMaskState;
=======
export type FiltersHeaderProps = {
  dataMask?: DataMaskUnit;
>>>>>>> 11869dc0
  filterSet?: FilterSet;
};

const FiltersHeader: FC<FiltersHeaderProps> = ({ dataMask, filterSet }) => {
  const filters = useFilters();
  const filterValues = Object.values(filters);

  let resultFilters = filterValues ?? [];
  if (filterSet?.nativeFilters) {
    resultFilters = Object.values(filterSet?.nativeFilters);
  }

  const getFiltersHeader = () => (
    <FilterHeader>
      <Typography.Text type="secondary">
        {t('Filters (%d)', resultFilters.length)}
      </Typography.Text>
    </FilterHeader>
  );

  const getFilterRow = ({ id, name }: { id: string; name: string }) => {
    const changedFilter =
      filterSet &&
      !areObjectsEqual(filters[id], filterSet?.nativeFilters?.[id]);
    const removedFilter = !Object.keys(filters).includes(id);

    return (
      <Tooltip
        title={
          (removedFilter &&
            t(
              "This filter doesn't exist in dashboard. It will not be applied.",
            )) ||
          (changedFilter &&
            t('Filter metadata changed in dashboard. It will not be applied.'))
        }
        placement="bottomLeft"
        key={id}
      >
        <div data-test="filter-info">
          <Typography.Text strong delete={removedFilter} mark={changedFilter}>
            {name}:&nbsp;
          </Typography.Text>
          <Typography.Text delete={removedFilter} mark={changedFilter}>
            {getFilterValueForDisplay(dataMask?.[id]?.filterState?.value) || (
              <Typography.Text type="secondary">{t('None')}</Typography.Text>
            )}
          </Typography.Text>
        </div>
      </Tooltip>
    );
  };

  return (
    <StyledCollapse
      ghost
      expandIconPosition="right"
      defaultActiveKey={!filterSet ? ['filters'] : undefined}
      expandIcon={({ isActive }: { isActive: boolean }) => (
        <CaretDownOutlined rotate={isActive ? 0 : 180} />
      )}
    >
      <Collapse.Panel header={getFiltersHeader()} key="filters">
        {resultFilters.map(getFilterRow)}
      </Collapse.Panel>
    </StyledCollapse>
  );
};

export default FiltersHeader;<|MERGE_RESOLUTION|>--- conflicted
+++ resolved
@@ -54,13 +54,8 @@
   }
 `;
 
-<<<<<<< HEAD
-type FiltersHeaderProps = {
+export type FiltersHeaderProps = {
   dataMask?: DataMaskState;
-=======
-export type FiltersHeaderProps = {
-  dataMask?: DataMaskUnit;
->>>>>>> 11869dc0
   filterSet?: FilterSet;
 };
 
