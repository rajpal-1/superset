--- conflicted
+++ resolved
@@ -18,13 +18,8 @@
  */
 
 /* eslint-disable no-param-reassign */
-<<<<<<< HEAD
 import { DataMask, HandlerFunction, styled, t } from '@superset-ui/core';
-import React, { useEffect, useMemo, useState } from 'react';
-=======
-import { HandlerFunction, styled, t } from '@superset-ui/core';
 import React, { useEffect, useState } from 'react';
->>>>>>> e2d60159
 import { useDispatch } from 'react-redux';
 import cx from 'classnames';
 import Icon from 'src/components/Icon';
@@ -183,7 +178,6 @@
   ) => {
     setIsFilterSetChanged(tab !== TabIds.AllFilters);
     setDataMaskSelected(draft => {
-<<<<<<< HEAD
       const children = cascadeChildren[filter.id] || [];
       // force instant updating on initialization or for parent filters when dataMaskSelected has filter
       if (
@@ -198,8 +192,6 @@
         dispatch(updateDataMask(filter.id, dataMask));
       }
 
-=======
->>>>>>> e2d60159
       draft[filter.id] = {
         ...(getInitialDataMask(filter.id) as DataMaskWithId),
         ...dataMask,
