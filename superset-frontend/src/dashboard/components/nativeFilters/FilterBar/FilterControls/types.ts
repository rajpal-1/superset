/**
 * Licensed to the Apache Software Foundation (ASF) under one
 * or more contributor license agreements.  See the NOTICE file
 * distributed with this work for additional information
 * regarding copyright ownership.  The ASF licenses this file
 * to you under the Apache License, Version 2.0 (the
 * "License"); you may not use this file except in compliance
 * with the License.  You may obtain a copy of the License at
 *
 *   http://www.apache.org/licenses/LICENSE-2.0
 *
 * Unless required by applicable law or agreed to in writing,
 * software distributed under the License is distributed on an
 * "AS IS" BASIS, WITHOUT WARRANTIES OR CONDITIONS OF ANY
 * KIND, either express or implied.  See the License for the
 * specific language governing permissions and limitations
 * under the License.
 */
import React from 'react';
import { DataMask } from '@superset-ui/core';
import { DataMaskStateWithId } from 'src/dataMask/types';
import { Filter } from '../../types';

export interface FilterProps {
<<<<<<< HEAD
=======
  dataMaskSelected?: DataMaskStateWithId;
>>>>>>> 69c5cd79
  filter: Filter & {
    dataMask?: DataMask;
  };
  icon?: React.ReactElement;
  directPathToChild?: string[];
  onFilterSelectionChange: (filter: Filter, dataMask: DataMask) => void;
  inView?: boolean;
}<|MERGE_RESOLUTION|>--- conflicted
+++ resolved
@@ -22,10 +22,7 @@
 import { Filter } from '../../types';
 
 export interface FilterProps {
-<<<<<<< HEAD
-=======
   dataMaskSelected?: DataMaskStateWithId;
->>>>>>> 69c5cd79
   filter: Filter & {
     dataMask?: DataMask;
   };
