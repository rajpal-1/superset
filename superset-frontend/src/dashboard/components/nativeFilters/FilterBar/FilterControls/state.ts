/**
 * Licensed to the Apache Software Foundation (ASF) under one
 * or more contributor license agreements.  See the NOTICE file
 * distributed with this work for additional information
 * regarding copyright ownership.  The ASF licenses this file
 * to you under the Apache License, Version 2.0 (the
 * "License"); you may not use this file except in compliance
 * with the License.  You may obtain a copy of the License at
 *
 *   http://www.apache.org/licenses/LICENSE-2.0
 *
 * Unless required by applicable law or agreed to in writing,
 * software distributed under the License is distributed on an
 * "AS IS" BASIS, WITHOUT WARRANTIES OR CONDITIONS OF ANY
 * KIND, either express or implied.  See the License for the
 * specific language governing permissions and limitations
 * under the License.
 */
import { useSelector } from 'react-redux';
import { NativeFiltersState } from 'src/dashboard/reducers/types';
import { DataMaskStateWithId } from 'src/dataMask/types';
import { ExtraFormData } from '@superset-ui/core';
import { mergeExtraFormData } from '../../utils';
<<<<<<< HEAD
import { useNativeFiltersDataMask } from '../state';
=======
>>>>>>> 69c5cd79

// eslint-disable-next-line import/prefer-default-export
export function useCascadingFilters(
  id: string,
  dataMaskSelected?: DataMaskStateWithId,
): ExtraFormData {
  const { filters } = useSelector<any, NativeFiltersState>(
    state => state.nativeFilters,
  );
  const filter = filters[id];
  const cascadeParentIds: string[] = filter?.cascadeParentIds ?? [];
  let cascadedFilters = {};
<<<<<<< HEAD
  const nativeFiltersDataMask = useNativeFiltersDataMask();
=======
>>>>>>> 69c5cd79
  cascadeParentIds.forEach(parentId => {
    const parentState = dataMaskSelected?.[parentId];
    cascadedFilters = mergeExtraFormData(
      cascadedFilters,
      parentState?.extraFormData,
    );
  });
  return cascadedFilters;
}<|MERGE_RESOLUTION|>--- conflicted
+++ resolved
@@ -21,10 +21,6 @@
 import { DataMaskStateWithId } from 'src/dataMask/types';
 import { ExtraFormData } from '@superset-ui/core';
 import { mergeExtraFormData } from '../../utils';
-<<<<<<< HEAD
-import { useNativeFiltersDataMask } from '../state';
-=======
->>>>>>> 69c5cd79
 
 // eslint-disable-next-line import/prefer-default-export
 export function useCascadingFilters(
@@ -37,10 +33,6 @@
   const filter = filters[id];
   const cascadeParentIds: string[] = filter?.cascadeParentIds ?? [];
   let cascadedFilters = {};
-<<<<<<< HEAD
-  const nativeFiltersDataMask = useNativeFiltersDataMask();
-=======
->>>>>>> 69c5cd79
   cascadeParentIds.forEach(parentId => {
     const parentState = dataMaskSelected?.[parentId];
     cascadedFilters = mergeExtraFormData(
