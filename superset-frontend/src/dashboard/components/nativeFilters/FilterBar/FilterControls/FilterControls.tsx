--- conflicted
+++ resolved
@@ -54,24 +54,14 @@
 import { FiltersOutOfScopeCollapsible } from '../FiltersOutOfScopeCollapsible';
 import { useFilterControlFactory } from '../useFilterControlFactory';
 import { FiltersDropdownContent } from '../FiltersDropdownContent';
-<<<<<<< HEAD
+import { useFilterOutlined } from '../useFilterOutlined';
 
 type FilterControlsProps = {
-  focusedFilterId?: string;
-=======
-import { useFilterOutlined } from '../useFilterOutlined';
-
-type FilterControlsProps = {
->>>>>>> 2817aebd
   dataMaskSelected: DataMaskStateWithId;
   onFilterSelectionChange: (filter: Filter, dataMask: DataMask) => void;
 };
 
 const FilterControls: FC<FilterControlsProps> = ({
-<<<<<<< HEAD
-  focusedFilterId,
-=======
->>>>>>> 2817aebd
   dataMaskSelected,
   onFilterSelectionChange,
 }) => {
@@ -82,20 +72,13 @@
         : FilterBarOrientation.VERTICAL,
   );
 
-<<<<<<< HEAD
-=======
   const { outlinedFilterId, lastUpdated } = useFilterOutlined();
 
->>>>>>> 2817aebd
   const [overflowedIds, setOverflowedIds] = useState<string[]>([]);
   const popoverRef = useRef<DropdownContainerRef>(null);
 
   const { filterControlFactory, filtersWithValues } = useFilterControlFactory(
     dataMaskSelected,
-<<<<<<< HEAD
-    focusedFilterId,
-=======
->>>>>>> 2817aebd
     onFilterSelectionChange,
   );
   const portalNodes = useMemo(() => {
@@ -111,14 +94,11 @@
   const [filtersInScope, filtersOutOfScope] =
     useSelectFiltersInScope(filtersWithValues);
 
-<<<<<<< HEAD
-=======
   const hasRequiredFirst = useMemo(
     () => filtersWithValues.some(filter => filter.requiredFirst),
     [filtersWithValues],
   );
 
->>>>>>> 2817aebd
   const dashboardHasTabs = useDashboardHasTabs();
   const showCollapsePanel = dashboardHasTabs && filtersWithValues.length > 0;
 
@@ -144,113 +124,12 @@
       {showCollapsePanel && (
         <FiltersOutOfScopeCollapsible
           filtersOutOfScope={filtersOutOfScope}
-<<<<<<< HEAD
-=======
           forceRender={hasRequiredFirst}
->>>>>>> 2817aebd
           hasTopMargin={filtersInScope.length > 0}
           renderer={renderer}
         />
       )}
     </>
-<<<<<<< HEAD
-  );
-
-  const items = useMemo(
-    () =>
-      filtersInScope.map((filter, index) => ({
-        id: filter.id,
-        element: (
-          <div
-            className="filter-item-wrapper"
-            css={css`
-              flex-shrink: 0;
-            `}
-          >
-            {renderer(filter, index)}
-          </div>
-        ),
-      })),
-    [filtersInScope, renderer],
-  );
-
-  const overflowedFiltersInScope = useMemo(
-    () => filtersInScope.filter(({ id }) => overflowedIds?.includes(id)),
-    [filtersInScope, overflowedIds],
-  );
-
-  const activeOverflowedFiltersInScope = useMemo(
-    () =>
-      overflowedFiltersInScope.filter(filter =>
-        isNativeFilterWithDataMask(filter),
-      ),
-    [overflowedFiltersInScope],
-  );
-
-  const renderHorizontalContent = () => (
-    <div
-      css={(theme: SupersetTheme) =>
-        css`
-          padding: 0 ${theme.gridUnit * 4}px;
-          min-width: 0;
-          flex: 1;
-        `
-      }
-    >
-      <DropdownContainer
-        items={items}
-        dropdownTriggerIcon={
-          <Icons.FilterSmall
-            css={css`
-              && {
-                margin-right: -4px;
-                display: flex;
-              }
-            `}
-          />
-        }
-        dropdownTriggerText={t('More filters')}
-        dropdownTriggerCount={activeOverflowedFiltersInScope.length}
-        dropdownTriggerTooltip={
-          activeOverflowedFiltersInScope.length === 0
-            ? t('No applied filters')
-            : t(
-                'Applied filters: %s',
-                activeOverflowedFiltersInScope
-                  .map(filter => filter.name)
-                  .join(', '),
-              )
-        }
-        dropdownContent={
-          overflowedFiltersInScope.length ||
-          (filtersOutOfScope.length && showCollapsePanel)
-            ? () => (
-                <FiltersDropdownContent
-                  filtersInScope={overflowedFiltersInScope}
-                  filtersOutOfScope={filtersOutOfScope}
-                  renderer={renderer}
-                  showCollapsePanel={showCollapsePanel}
-                />
-              )
-            : undefined
-        }
-        ref={popoverRef}
-        onOverflowingStateChange={({ overflowed: nextOverflowedIds }) => {
-          if (
-            nextOverflowedIds.length !== overflowedIds.length ||
-            overflowedIds.reduce(
-              (a, b, i) => a || b !== nextOverflowedIds[i],
-              false,
-            )
-          ) {
-            setOverflowedIds(nextOverflowedIds);
-          }
-        }}
-      />
-    </div>
-  );
-
-=======
   );
 
   const items = useMemo(
@@ -348,7 +227,6 @@
     </div>
   );
 
->>>>>>> 2817aebd
   const overflowedByIndex = useMemo(() => {
     const filtersOutOfScopeIds = new Set(filtersOutOfScope.map(({ id }) => id));
     const overflowedFiltersInScopeIds = new Set(
@@ -363,17 +241,10 @@
   }, [filtersOutOfScope, filtersWithValues, overflowedFiltersInScope]);
 
   useEffect(() => {
-<<<<<<< HEAD
-    if (focusedFilterId && overflowedIds.includes(focusedFilterId)) {
-      popoverRef?.current?.open();
-    }
-  }, [focusedFilterId, popoverRef, overflowedIds]);
-=======
     if (outlinedFilterId && overflowedIds.includes(outlinedFilterId)) {
       popoverRef?.current?.open();
     }
   }, [outlinedFilterId, lastUpdated, popoverRef, overflowedIds]);
->>>>>>> 2817aebd
 
   return (
     <>
