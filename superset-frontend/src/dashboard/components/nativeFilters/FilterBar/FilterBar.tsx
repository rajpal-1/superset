/**
 * Licensed to the Apache Software Foundation (ASF) under one
 * or more contributor license agreements.  See the NOTICE file
 * distributed with this work for additional information
 * regarding copyright ownership.  The ASF licenses this file
 * to you under the Apache License, Version 2.0 (the
 * "License"); you may not use this file except in compliance
 * with the License.  You may obtain a copy of the License at
 *
 *   http://www.apache.org/licenses/LICENSE-2.0
 *
 * Unless required by applicable law or agreed to in writing,
 * software distributed under the License is distributed on an
 * "AS IS" BASIS, WITHOUT WARRANTIES OR CONDITIONS OF ANY
 * KIND, either express or implied.  See the License for the
 * specific language governing permissions and limitations
 * under the License.
 */
import { styled, t } from '@superset-ui/core';
import React, { useState, useEffect, useMemo } from 'react';
import { useDispatch, useSelector } from 'react-redux';
import cx from 'classnames';
import Button from 'src/components/Button';
import Icon from 'src/components/Icon';
import { FullFilterState } from 'src/dashboard/reducers/types';
import FilterConfigurationLink from './FilterConfigurationLink';
import { useFilters } from './state';
import { useFilterConfiguration } from '../state';
import { Filter } from '../types';
import { buildCascadeFiltersTree, mapParentFiltersToChildren } from './utils';
import CascadePopover from './CascadePopover';
import { updateExtraFormData } from '../../../actions/nativeFilters';

const barWidth = `250px`;

const BarWrapper = styled.div`
  width: ${({ theme }) => theme.gridUnit * 8}px;
  &.open {
    width: ${barWidth}; // arbitrary...
  }
`;

const Bar = styled.div`
  position: absolute;
  top: 0;
  left: 0;
  flex-direction: column;
  flex-grow: 1;
  width: ${barWidth}; // arbitrary...
  background: ${({ theme }) => theme.colors.grayscale.light5};
  border-right: 1px solid ${({ theme }) => theme.colors.grayscale.light2};
  min-height: 100%;
  display: none;
  /* &.animated {
    display: flex;
    transform: translateX(-100%);
    transition: transform ${({ theme }) => theme.transitionTiming}s;
    transition-delay: 0s;
  }  */
  &.open {
    display: flex;
    /* &.animated {
      transform: translateX(0);
      transition-delay: ${({ theme }) => theme.transitionTiming * 2}s;
    } */
  }
`;

const CollapsedBar = styled.div`
  position: absolute;
  top: 0;
  left: 0;
  height: 100%;
  width: ${({ theme }) => theme.gridUnit * 8}px;
  padding-top: ${({ theme }) => theme.gridUnit * 2}px;
  display: none;
  text-align: center;
  /* &.animated {
    display: block;
    transform: translateX(-100%);
    transition: transform ${({ theme }) => theme.transitionTiming}s;
    transition-delay: 0s;
  } */
  &.open {
    display: flex;
    flex-direction: column;
    align-items: center;
    padding: ${({ theme }) => theme.gridUnit * 2}px;
    /* &.animated {
      transform: translateX(0);
      transition-delay: ${({ theme }) => theme.transitionTiming * 3}s;
    } */
  }
  svg {
    width: ${({ theme }) => theme.gridUnit * 4}px;
    height: ${({ theme }) => theme.gridUnit * 4}px;
    cursor: pointer;
  }
`;

const StyledCollapseIcon = styled(Icon)`
  color: ${({ theme }) => theme.colors.primary.base};
  margin-bottom: ${({ theme }) => theme.gridUnit * 3}px;
`;

const TitleArea = styled.h4`
  display: flex;
  flex-direction: row;
  justify-content: space-between;
  margin: 0;
  padding: ${({ theme }) => theme.gridUnit * 4}px;
  & > span {
    flex-grow: 1;
  }
  & :not(:first-child) {
    margin-left: ${({ theme }) => theme.gridUnit}px;
    &:hover {
      cursor: pointer;
    }
  }
`;

const ActionButtons = styled.div`
  display: flex;
  flex-direction: row;
  justify-content: space-around;
  padding: ${({ theme }) => theme.gridUnit * 4}px;
  padding-top: 0;
  border-bottom: 1px solid ${({ theme }) => theme.colors.grayscale.light2};
  .btn {
    flex: 1 1 50%;
  }
`;

const FilterControls = styled.div`
  padding: ${({ theme }) => theme.gridUnit * 4}px;
`;

interface FiltersBarProps {
  filtersOpen: boolean;
  toggleFiltersBar: any;
  directPathToChild?: string[];
}

const FilterBar: React.FC<FiltersBarProps> = ({
  filtersOpen,
  toggleFiltersBar,
  directPathToChild,
}) => {
  const [filterData, setFilterData] = useState<FullFilterState>({});
  const filterConfigs = useFilterConfiguration();
  const filters = useFilters();
  const dispatch = useDispatch();
  const canEdit = useSelector<any, boolean>(
    ({ dashboardInfo }) => dashboardInfo.dash_edit_perm,
  );
  const [visiblePopoverId, setVisiblePopoverId] = useState<string | null>(null);

  useEffect(() => {
    if (filterConfigs.length === 0 && filtersOpen) {
      toggleFiltersBar(false);
    }
  }, [filterConfigs]);

  const cascadeChildren = useMemo(
    () => mapParentFiltersToChildren(filterConfigs),
    [filterConfigs],
  );

  const cascadeFilters = useMemo(() => {
    const filtersWithValue = filterConfigs.map(filter => ({
      ...filter,
      currentValue: filterData[filter.id]?.currentState?.value,
    }));
    return buildCascadeFiltersTree(filtersWithValue);
  }, [filterConfigs]);

  const handleFilterSelectionChange = (
    filter: Filter,
    filterState: FullFilterState,
  ) => {
<<<<<<< HEAD
    setFilterData(prevFilterData => ({
      ...prevFilterData,
      [filter.id]: filterState,
    }));

    const children = cascadeChildren[filter.id] || [];
    // force instant updating for parent filters
    if (filter.isInstant || children.length > 0) {
      dispatch(updateExtraFormData(filter.id, filterState));
=======
    let isInitialized = false;
    setFilterData(prevFilterData => {
      if (filter.id in prevFilterData) {
        isInitialized = true;
      }
      return {
        ...prevFilterData,
        [filter.id]: {
          extraFormData,
          currentState,
        },
      };
    });

    const children = cascadeChildren[filter.id] || [];
    // force instant updating on initialization or for parent filters
    if (!isInitialized || filter.isInstant || children.length > 0) {
      setExtraFormData(filter.id, extraFormData, currentState);
>>>>>>> 2e6ea766
    }
  };

  const handleApply = () => {
    const filterIds = Object.keys(filterData);
    filterIds.forEach(filterId => {
      if (filterData[filterId]) {
        dispatch(updateExtraFormData(filterId, filterData[filterId]));
      }
    });
  };

  const handleResetAll = () => {
    filterConfigs.forEach(filter => {
      dispatch(
        updateExtraFormData(filter.id, {
          ...filterData[filter.id]?.currentState,
          value: filters[filter.id]?.defaultValue,
        }),
      );
    });
  };

  return (
    <BarWrapper data-test="filter-bar" className={cx({ open: filtersOpen })}>
      <CollapsedBar
        className={cx({ open: !filtersOpen })}
        onClick={() => toggleFiltersBar(true)}
      >
        <StyledCollapseIcon name="collapse" />
        <Icon name="filter" />
      </CollapsedBar>
      <Bar className={cx({ open: filtersOpen })}>
        <TitleArea>
          <span>
            {t('Filters')} ({filterConfigs.length})
          </span>
          {canEdit && (
            <FilterConfigurationLink
              createNewOnOpen={filterConfigs.length === 0}
            >
              <Icon name="edit" data-test="create-filter" />
            </FilterConfigurationLink>
          )}
          <Icon name="expand" onClick={() => toggleFiltersBar(false)} />
        </TitleArea>
        <ActionButtons>
          <Button
            buttonStyle="secondary"
            buttonSize="small"
            onClick={handleResetAll}
            data-test="filter-reset-button"
          >
            {t('Reset all')}
          </Button>
          <Button
            buttonStyle="primary"
            htmlType="submit"
            buttonSize="small"
            onClick={handleApply}
            data-test="filter-apply-button"
          >
            {t('Apply')}
          </Button>
        </ActionButtons>
        <FilterControls>
          {cascadeFilters.map(filter => (
            <CascadePopover
              data-test="cascade-filters-control"
              key={filter.id}
              visible={visiblePopoverId === filter.id}
              onVisibleChange={visible =>
                setVisiblePopoverId(visible ? filter.id : null)
              }
              filter={filter}
              onFilterSelectionChange={handleFilterSelectionChange}
              directPathToChild={directPathToChild}
            />
          ))}
        </FilterControls>
      </Bar>
    </BarWrapper>
  );
};

export default FilterBar;<|MERGE_RESOLUTION|>--- conflicted
+++ resolved
@@ -179,17 +179,6 @@
     filter: Filter,
     filterState: FullFilterState,
   ) => {
-<<<<<<< HEAD
-    setFilterData(prevFilterData => ({
-      ...prevFilterData,
-      [filter.id]: filterState,
-    }));
-
-    const children = cascadeChildren[filter.id] || [];
-    // force instant updating for parent filters
-    if (filter.isInstant || children.length > 0) {
-      dispatch(updateExtraFormData(filter.id, filterState));
-=======
     let isInitialized = false;
     setFilterData(prevFilterData => {
       if (filter.id in prevFilterData) {
@@ -197,18 +186,14 @@
       }
       return {
         ...prevFilterData,
-        [filter.id]: {
-          extraFormData,
-          currentState,
-        },
+        [filter.id]: filterState,
       };
     });
 
     const children = cascadeChildren[filter.id] || [];
     // force instant updating on initialization or for parent filters
     if (!isInitialized || filter.isInstant || children.length > 0) {
-      setExtraFormData(filter.id, extraFormData, currentState);
->>>>>>> 2e6ea766
+      dispatch(updateExtraFormData(filter.id, filterState));
     }
   };
 
