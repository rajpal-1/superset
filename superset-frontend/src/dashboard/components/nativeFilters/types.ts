/**
 * Licensed to the Apache Software Foundation (ASF) under one
 * or more contributor license agreements.  See the NOTICE file
 * distributed with this work for additional information
 * regarding copyright ownership.  The ASF licenses this file
 * to you under the Apache License, Version 2.0 (the
 * "License"); you may not use this file except in compliance
 * with the License.  You may obtain a copy of the License at
 *
 *   http://www.apache.org/licenses/LICENSE-2.0
 *
 * Unless required by applicable law or agreed to in writing,
 * software distributed under the License is distributed on an
 * "AS IS" BASIS, WITHOUT WARRANTIES OR CONDITIONS OF ANY
 * KIND, either express or implied.  See the License for the
 * specific language governing permissions and limitations
 * under the License.
 */

import { AdhocFilter, DataMask } from '@superset-ui/core';

export interface Column {
  name: string;
  displayName?: string;
}

export interface Scope {
  rootPath: string[];
  excluded: number[];
}

/** The target of a filter is the datasource/column being filtered */
export interface Target {
  datasetId: number;
  column: Column;

  // maybe someday support this?
  // show values from these columns in the filter options selector
  // clarityColumns?: Column[];
}

export interface Filter {
  cascadeParentIds: string[];
  defaultDataMask: DataMask;
<<<<<<< HEAD
  isInstant: boolean;
=======
>>>>>>> 69c5cd79
  id: string; // randomly generated at filter creation
  name: string;
  scope: Scope;
  filterType: string;
  // for now there will only ever be one target
  // when multiple targets are supported, change this to Target[]
  targets: [Partial<Target>];
  controlValues: {
    [key: string]: any;
  };
  sortMetric?: string | null;
  adhoc_filters?: AdhocFilter[];
  granularity_sqla?: string;
  time_range?: string;
  requiredFirst?: boolean;
  tabsInScope?: string[];
  chartsInScope?: number[];
}

export type FilterConfiguration = Filter[];<|MERGE_RESOLUTION|>--- conflicted
+++ resolved
@@ -42,10 +42,7 @@
 export interface Filter {
   cascadeParentIds: string[];
   defaultDataMask: DataMask;
-<<<<<<< HEAD
   isInstant: boolean;
-=======
->>>>>>> 69c5cd79
   id: string; // randomly generated at filter creation
   name: string;
   scope: Scope;
