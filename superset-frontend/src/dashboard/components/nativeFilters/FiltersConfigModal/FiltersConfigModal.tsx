/**
 * Licensed to the Apache Software Foundation (ASF) under one
 * or more contributor license agreements.  See the NOTICE file
 * distributed with this work for additional information
 * regarding copyright ownership.  The ASF licenses this file
 * to you under the Apache License, Version 2.0 (the
 * "License"); you may not use this file except in compliance
 * with the License.  You may obtain a copy of the License at
 *
 *   http://www.apache.org/licenses/LICENSE-2.0
 *
 * Unless required by applicable law or agreed to in writing,
 * software distributed under the License is distributed on an
 * "AS IS" BASIS, WITHOUT WARRANTIES OR CONDITIONS OF ANY
 * KIND, either express or implied.  See the License for the
 * specific language governing permissions and limitations
 * under the License.
 */
import React, { useCallback, useMemo, useState, useRef } from 'react';
import { uniq } from 'lodash';
import { t, styled } from '@superset-ui/core';
import { Form } from 'src/common/components';
import { StyledModal } from 'src/components/Modal';
import ErrorBoundary from 'src/components/ErrorBoundary';
import { testWithId } from 'src/utils/testUtils';
import { useFilterConfigMap, useFilterConfiguration } from '../state';
import { FilterRemoval, NativeFiltersForm } from './types';
import { FilterConfiguration } from '../types';
import {
  validateForm,
  createHandleSave,
  createHandleTabEdit,
  generateFilterId,
  getFilterIds,
} from './utils';
import Footer from './Footer/Footer';
import FilterTabs from './FilterTabs';
import FiltersConfigForm from './FiltersConfigForm/FiltersConfigForm';
import { useOpenModal, useRemoveCurrentFilter } from './state';

const StyledModalWrapper = styled(StyledModal)`
  min-width: 700px;
  .ant-modal-body {
    padding: 0px;
  }
`;

export const StyledModalBody = styled.div`
  display: flex;
  height: 700px;
  flex-direction: row;
  .filters-list {
    width: ${({ theme }) => theme.gridUnit * 50}px;
    overflow: auto;
  }
`;

export const StyledForm = styled(Form)`
  width: 100%;
`;

export const FILTERS_CONFIG_MODAL_TEST_ID = 'filters-config-modal';
export const getFiltersConfigModalTestId = testWithId(
  FILTERS_CONFIG_MODAL_TEST_ID,
);

export interface FiltersConfigModalProps {
  isOpen: boolean;
  initialFilterId?: string;
  createNewOnOpen?: boolean;
  onSave: (filterConfig: FilterConfiguration) => Promise<void>;
  onCancel: () => void;
}
export const CASCADING_FILTERS = ['filter_select'];

/**
 * This is the modal to configure all the dashboard-native filters.
 * Manages modal-level state, such as what filters are in the list,
 * and which filter is currently being edited.
 *
 * Calls the `save` callback with the new FilterConfiguration object
 * when the user saves the filters.
 */
export function FiltersConfigModal({
  isOpen,
  initialFilterId,
  createNewOnOpen,
  onSave,
  onCancel,
}: FiltersConfigModalProps) {
  const [form] = Form.useForm<NativeFiltersForm>();

  const configFormRef = useRef<any>();

  // the filter config from redux state, this does not change until modal is closed.
  const filterConfig = useFilterConfiguration();
  const filterConfigMap = useFilterConfigMap();

  // new filter ids belong to filters have been added during
  // this configuration session, and only exist in the form state until we submit.
  const [newFilterIds, setNewFilterIds] = useState<string[]>([]);

  // store ids of filters that have been removed with the time they were removed
  // so that we can disappear them after a few secs.
  // filters are still kept in state until form is submitted.
  const [removedFilters, setRemovedFilters] = useState<
    Record<string, FilterRemoval>
  >({});

  const [saveAlertVisible, setSaveAlertVisible] = useState<boolean>(false);

  // The full ordered set of ((original + new) - completely removed) filter ids
  // Use this as the canonical list of what filters are being configured!
  // This includes filter ids that are pending removal, so check for that.
  const filterIds = useMemo(
    () =>
      uniq([...getFilterIds(filterConfig), ...newFilterIds]).filter(
        id => !removedFilters[id] || removedFilters[id]?.isPending,
      ),
    [filterConfig, newFilterIds, removedFilters],
  );

  // open the first filter in the list to start
  const initialCurrentFilterId = initialFilterId ?? filterIds[0];
  const [currentFilterId, setCurrentFilterId] = useState(
    initialCurrentFilterId,
  );

  // the form values are managed by the antd form, but we copy them to here
  // so that we can display them (e.g. filter titles in the tab headers)
  const [formValues, setFormValues] = useState<NativeFiltersForm>({
    filters: {},
  });

  const unsavedFiltersIds = newFilterIds.filter(id => !removedFilters[id]);
  // brings back a filter that was previously removed ("Undo")
  const restoreFilter = (id: string) => {
    const removal = removedFilters[id];
    // gotta clear the removal timeout to prevent the filter from getting deleted
    if (removal?.isPending) clearTimeout(removal.timerId);
    setRemovedFilters(current => ({ ...current, [id]: null }));
  };

  // generates a new filter id and appends it to the newFilterIds
  const addFilter = useCallback(() => {
    const newFilterId = generateFilterId();
    setNewFilterIds([...newFilterIds, newFilterId]);
    setCurrentFilterId(newFilterId);
    setSaveAlertVisible(false);
  }, [newFilterIds, setCurrentFilterId]);

  useOpenModal(isOpen, addFilter, createNewOnOpen);

  useRemoveCurrentFilter(
    removedFilters,
    currentFilterId,
    filterIds,
    setCurrentFilterId,
  );

  const handleTabEdit = createHandleTabEdit(
    setRemovedFilters,
    setSaveAlertVisible,
    addFilter,
  );

  // After this, it should be as if the modal was just opened fresh.
  // Called when the modal is closed.
  const resetForm = () => {
    setNewFilterIds([]);
    setCurrentFilterId(initialCurrentFilterId);
    setRemovedFilters({});
    setSaveAlertVisible(false);
    setFormValues({ filters: {} });
    form.setFieldsValue({ changed: false });
  };

  const getFilterTitle = (id: string) =>
    formValues.filters[id]?.name ??
    filterConfigMap[id]?.name ??
    t('New filter');

  const getParentFilters = (id: string) =>
    filterIds
      .filter(filterId => filterId !== id && !removedFilters[filterId])
      .filter(filterId =>
<<<<<<< HEAD
        CASCADING_FILTERS.includes(formValues.filters[filterId]?.filterType),
=======
        CASCADING_FILTERS.includes(
          formValues.filters[filterId]
            ? formValues.filters[filterId].filterType
            : filterConfigMap[filterId]?.filterType,
        ),
>>>>>>> 69c5cd79
      )
      .map(id => ({
        id,
        title: getFilterTitle(id),
      }));

  const handleSave = async () => {
    const values: NativeFiltersForm | null = await validateForm(
      form,
      currentFilterId,
      filterConfigMap,
      filterIds,
      removedFilters,
      setCurrentFilterId,
    );

    if (values) {
      createHandleSave(
        filterConfigMap,
        filterIds,
        removedFilters,
        onSave,
        values,
      )();
      resetForm();
    } else {
      configFormRef.current.changeTab('configuration');
    }
  };

  const handleConfirmCancel = () => {
    resetForm();
    onCancel();
  };

  const handleCancel = () => {
    const changed = form.getFieldValue('changed');
    if (unsavedFiltersIds.length > 0 || form.isFieldsTouched() || changed) {
      setSaveAlertVisible(true);
    } else {
      handleConfirmCancel();
    }
  };

  return (
    <StyledModalWrapper
      visible={isOpen}
      maskClosable={false}
      title={t('Filters configuration and scoping')}
      width="50%"
      destroyOnClose
      onCancel={handleCancel}
      onOk={handleSave}
      centered
      data-test="filter-modal"
      footer={
        <Footer
          onDismiss={() => setSaveAlertVisible(false)}
          onCancel={handleCancel}
          handleSave={handleSave}
          saveAlertVisible={saveAlertVisible}
          onConfirmCancel={handleConfirmCancel}
        />
      }
    >
      <ErrorBoundary>
        <StyledModalBody>
          <StyledForm
            preserve={false}
            form={form}
            onValuesChange={(changes, values: NativeFiltersForm) => {
              if (
                changes.filters &&
                Object.values(changes.filters).some(
                  (filter: any) => filter.name != null,
                )
              ) {
                // we only need to set this if a name changed
                setFormValues(values);
              }
              setSaveAlertVisible(false);
            }}
            layout="vertical"
          >
            <FilterTabs
              onEdit={handleTabEdit}
              onChange={setCurrentFilterId}
              getFilterTitle={getFilterTitle}
              currentFilterId={currentFilterId}
              filterIds={filterIds}
              removedFilters={removedFilters}
              restoreFilter={restoreFilter}
            >
              {(id: string) => (
                <FiltersConfigForm
                  ref={configFormRef}
                  form={form}
                  filterId={id}
                  filterToEdit={filterConfigMap[id]}
                  removed={!!removedFilters[id]}
                  restoreFilter={restoreFilter}
                  parentFilters={getParentFilters(id)}
                />
              )}
            </FilterTabs>
          </StyledForm>
        </StyledModalBody>
      </ErrorBoundary>
    </StyledModalWrapper>
  );
}<|MERGE_RESOLUTION|>--- conflicted
+++ resolved
@@ -184,15 +184,11 @@
     filterIds
       .filter(filterId => filterId !== id && !removedFilters[filterId])
       .filter(filterId =>
-<<<<<<< HEAD
-        CASCADING_FILTERS.includes(formValues.filters[filterId]?.filterType),
-=======
         CASCADING_FILTERS.includes(
           formValues.filters[filterId]
             ? formValues.filters[filterId].filterType
             : filterConfigMap[filterId]?.filterType,
         ),
->>>>>>> 69c5cd79
       )
       .map(id => ({
         id,
