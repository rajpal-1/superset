/**
 * Licensed to the Apache Software Foundation (ASF) under one
 * or more contributor license agreements.  See the NOTICE file
 * distributed with this work for additional information
 * regarding copyright ownership.  The ASF licenses this file
 * to you under the Apache License, Version 2.0 (the
 * "License"); you may not use this file except in compliance
 * with the License.  You may obtain a copy of the License at
 *
 *   http://www.apache.org/licenses/LICENSE-2.0
 *
 * Unless required by applicable law or agreed to in writing,
 * software distributed under the License is distributed on an
 * "AS IS" BASIS, WITHOUT WARRANTIES OR CONDITIONS OF ANY
 * KIND, either express or implied.  See the License for the
 * specific language governing permissions and limitations
 * under the License.
 */
import { Preset } from '@superset-ui/core';
import { SelectFilterPlugin, TimeFilterPlugin } from 'src/filters/components';
import { render, cleanup, screen } from 'spec/helpers/testing-library';
import { Provider } from 'react-redux';
import {
  getMockStore,
  mockStore,
  stateWithoutNativeFilters,
} from 'spec/fixtures/mockStore';
import fetchMock from 'fetch-mock';
import React from 'react';
import userEvent from '@testing-library/user-event';
import { testWithId } from 'src/utils/testUtils';
import { waitFor } from '@testing-library/react';
import {
  FILTERS_CONFIG_MODAL_TEST_ID,
  FiltersConfigModal,
} from './FiltersConfigModal';

jest.useFakeTimers();

class MainPreset extends Preset {
  constructor() {
    super({
      name: 'Legacy charts',
      plugins: [
        new TimeFilterPlugin().configure({ key: 'filter_time' }),
        new SelectFilterPlugin().configure({ key: 'filter_select' }),
      ],
    });
  }
}

const getTestId = testWithId<string>(FILTERS_CONFIG_MODAL_TEST_ID, true);

describe('FilterConfigModal', () => {
  new MainPreset().register();
  const onSave = jest.fn();
  const newFilterProps = {
    isOpen: true,
    initialFilterId: undefined,
    createNewOnOpen: true,
    onSave,
    onCancel: jest.fn(),
  };
  fetchMock.get(
    'glob:*/api/v1/dataset/?q=*',
    {
      count: 1,
      ids: [11],
      label_columns: {
        id: 'Id',
        table_name: 'Table Name',
      },
      list_columns: ['id', 'table_name'],
      order_columns: ['table_name'],
      result: [
        {
          id: 11,
          owners: [],
          table_name: 'birth_names',
        },
      ],
    },
    { overwriteRoutes: true },
  );
  fetchMock.get(
    'glob:*/api/v1/dataset/11',
    {
      description_columns: {},
      id: 3,
      label_columns: {
        columns: 'Columns',
        table_name: 'Table Name',
      },
      result: {
        columns: [
          {
            column_name: 'name',
            groupby: true,
            id: 334,
          },
        ],
        table_name: 'birth_names',
      },
      show_columns: ['id', 'table_name'],
    },
    { overwriteRoutes: true },
  );
  fetchMock.post(
    'glob:*/api/v1/chart/data',
    {
      result: [
        {
          status: 'success',
          data: [
            { name: 'Aaron', count: 453 },
            { name: 'Abigail', count: 228 },
            { name: 'Adam', count: 454 },
          ],
          applied_filters: [{ column: 'name' }],
        },
      ],
    },
    { overwriteRoutes: true },
  );

  const renderWrapper = (
    props = newFilterProps,
    state: object = stateWithoutNativeFilters,
  ) =>
    render(
      <Provider
        store={state ? getMockStore(stateWithoutNativeFilters) : mockStore}
      >
        <FiltersConfigModal {...props} />
      </Provider>,
    );

  afterEach(() => {
    cleanup();
    jest.clearAllMocks();
  });

<<<<<<< HEAD
=======
  // TODO: fix and unskip
>>>>>>> 41ccebce
  it.skip('Create Select Filter (with datasource and columns) with specific filter scope', async () => {
    renderWrapper();

    const FILTER_NAME = 'Select Filter 1';

    // fill name
    userEvent.type(screen.getByTestId(getTestId('name-input')), FILTER_NAME);

    // fill dataset
    await waitFor(() =>
      expect(screen.queryByText('Loading...')).not.toBeInTheDocument(),
    );
    userEvent.click(
      screen
        .getByTestId(getTestId('datasource-input'))
        .querySelector('.Select__indicators')!,
    );
    userEvent.click(screen.getByText('birth_names'));

    // fill column
    userEvent.click(screen.getByText('Select...'));
    await waitFor(() =>
      expect(screen.queryByText('Loading...')).not.toBeInTheDocument(),
    );
    userEvent.click(screen.getByText('name'));

    // fill controls
    expect(screen.getByText('Multiple select').parentElement!).toHaveAttribute(
      'class',
      'ant-checkbox-wrapper ant-checkbox-wrapper-checked',
    );
    userEvent.click(screen.getByText('Multiple select'));
    expect(
      screen.getByText('Multiple select').parentElement!,
    ).not.toHaveAttribute(
      'class',
      'ant-checkbox-wrapper ant-checkbox-wrapper-checked',
    );

    // choose default value
    userEvent.click(await screen.findByText('3 options'));
    userEvent.click(screen.getByTitle('Abigail'));

    // fill scoping
    userEvent.click(screen.getByText('Apply to specific panels'));
    userEvent.click(screen.getByText('CHART_ID'));

    // saving
    userEvent.click(screen.getByText('Save'));
    await waitFor(() =>
      expect(onSave.mock.calls[0][0][0]).toEqual(
        expect.objectContaining({
          cascadeParentIds: [],
          controlValues: {
            defaultToFirstItem: false,
            enableEmptyFilter: false,
            inverseSelection: false,
            multiSelect: false,
            sortAscending: true,
          },
          defaultValue: ['Abigail'],
          filterType: 'filter_select',
          isInstant: false,
          name: 'Select Filter 1',
          scope: { excluded: [], rootPath: [] },
          targets: [{ column: { name: 'name' }, datasetId: 11 }],
        }),
      ),
    );
  });
});<|MERGE_RESOLUTION|>--- conflicted
+++ resolved
@@ -140,10 +140,7 @@
     jest.clearAllMocks();
   });
 
-<<<<<<< HEAD
-=======
   // TODO: fix and unskip
->>>>>>> 41ccebce
   it.skip('Create Select Filter (with datasource and columns) with specific filter scope', async () => {
     renderWrapper();
 
