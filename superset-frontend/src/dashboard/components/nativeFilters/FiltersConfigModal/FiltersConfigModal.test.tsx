/**
 * Licensed to the Apache Software Foundation (ASF) under one
 * or more contributor license agreements.  See the NOTICE file
 * distributed with this work for additional information
 * regarding copyright ownership.  The ASF licenses this file
 * to you under the Apache License, Version 2.0 (the
 * "License"); you may not use this file except in compliance
 * with the License.  You may obtain a copy of the License at
 *
 *   http://www.apache.org/licenses/LICENSE-2.0
 *
 * Unless required by applicable law or agreed to in writing,
 * software distributed under the License is distributed on an
 * "AS IS" BASIS, WITHOUT WARRANTIES OR CONDITIONS OF ANY
 * KIND, either express or implied.  See the License for the
 * specific language governing permissions and limitations
 * under the License.
 */
import React from 'react';
import { Preset } from '@superset-ui/core';
import fetchMock from 'fetch-mock';
import userEvent, { specialChars } from '@testing-library/user-event';
import {
  SelectFilterPlugin,
  RangeFilterPlugin,
  TimeFilterPlugin,
  TimeColumnFilterPlugin,
  TimeGrainFilterPlugin,
} from 'src/filters/components';
import { render, screen, waitFor } from 'spec/helpers/testing-library';
<<<<<<< HEAD
import mockDatasource, { datasourceId } from 'spec/fixtures/mockDatasource';
=======
import mockDatasource, { id, datasourceId } from 'spec/fixtures/mockDatasource';
>>>>>>> dcd1f236
import chartQueries from 'spec/fixtures/mockChartQueries';
import {
  FiltersConfigModal,
  FiltersConfigModalProps,
} from './FiltersConfigModal';

class MainPreset extends Preset {
  constructor() {
    super({
      name: 'Legacy charts',
      plugins: [
        new SelectFilterPlugin().configure({ key: 'filter_select' }),
        new RangeFilterPlugin().configure({ key: 'filter_range' }),
        new TimeFilterPlugin().configure({ key: 'filter_time' }),
        new TimeColumnFilterPlugin().configure({ key: 'filter_timecolumn' }),
        new TimeGrainFilterPlugin().configure({ key: 'filter_timegrain' }),
      ],
    });
  }
}

const defaultState = () => ({
  datasources: { ...mockDatasource },
  charts: chartQueries,
});

const noTemporalColumnsState = () => {
  const state = defaultState();
  return {
    charts: {
      ...state.charts,
    },
    datasources: {
      ...state.datasources,
      [datasourceId]: {
        ...state.datasources[datasourceId],
        column_types: [0, 1],
      },
    },
  };
};

const datasetResult = (id: number) => ({
  description_columns: {},
  id,
  label_columns: {
    columns: 'Columns',
    table_name: 'Table Name',
  },
  result: {
    metrics: [],
    columns: [
      {
        column_name: 'Column A',
        id: 1,
      },
    ],
    table_name: 'birth_names',
    id,
  },
  show_columns: ['id', 'table_name'],
});

fetchMock.get('glob:*/api/v1/dataset/1', datasetResult(1));
fetchMock.get(`glob:*/api/v1/dataset/${id}`, datasetResult(id));

fetchMock.post('glob:*/api/v1/chart/data', {
  result: [
    {
      status: 'success',
      data: [
        { name: 'Aaron', count: 453 },
        { name: 'Abigail', count: 228 },
        { name: 'Adam', count: 454 },
      ],
      applied_filters: [{ column: 'name' }],
    },
  ],
});

const FILTER_TYPE_REGEX = /^filter type$/i;
const FILTER_NAME_REGEX = /^filter name$/i;
const DATASET_REGEX = /^dataset$/i;
const COLUMN_REGEX = /^column$/i;
const VALUE_REGEX = /^value$/i;
const NUMERICAL_RANGE_REGEX = /^numerical range$/i;
const TIME_RANGE_REGEX = /^time range$/i;
const TIME_COLUMN_REGEX = /^time column$/i;
const TIME_GRAIN_REGEX = /^time grain$/i;
const ADVANCED_REGEX = /^advanced$/i;
const DEFAULT_VALUE_REGEX = /^filter has default value$/i;
const MULTIPLE_REGEX = /^multiple select$/i;
const REQUIRED_REGEX = /^required$/i;
const HIERARCHICAL_REGEX = /^filter is hierarchical$/i;
const FIRST_ITEM_REGEX = /^default to first item$/i;
const INVERSE_SELECTION_REGEX = /^inverse selection$/i;
const SEARCH_ALL_REGEX = /^search all filter options$/i;
const PRE_FILTER_REGEX = /^pre-filter available values$/i;
const SORT_REGEX = /^sort filter values$/i;
const SAVE_REGEX = /^save$/i;
const NAME_REQUIRED_REGEX = /^name is required$/i;
const COLUMN_REQUIRED_REGEX = /^column is required$/i;
const DEFAULT_VALUE_REQUIRED_REGEX = /^default value is required$/i;
const PARENT_REQUIRED_REGEX = /^parent filter is required$/i;
const PRE_FILTER_REQUIRED_REGEX = /^pre-filter is required$/i;
const FILL_REQUIRED_FIELDS_REGEX = /fill all required fields to enable/;
const TIME_RANGE_PREFILTER_REGEX = /^time range$/i;

const props: FiltersConfigModalProps = {
  isOpen: true,
  createNewOnOpen: true,
  onSave: jest.fn(),
  onCancel: jest.fn(),
};

beforeAll(() => {
  new MainPreset().register();
});

function defaultRender(initialState = defaultState()) {
  return render(<FiltersConfigModal {...props} />, {
    useRedux: true,
    initialState,
  });
}

function getCheckbox(name: RegExp) {
  return screen.getByRole('checkbox', { name });
}

function queryCheckbox(name: RegExp) {
  return screen.queryByRole('checkbox', { name });
}

test('renders a value filter type', () => {
  defaultRender();

  userEvent.click(screen.getByText(ADVANCED_REGEX));

  expect(screen.getByText(FILTER_TYPE_REGEX)).toBeInTheDocument();
  expect(screen.getByText(FILTER_NAME_REGEX)).toBeInTheDocument();
  expect(screen.getByText(DATASET_REGEX)).toBeInTheDocument();
  expect(screen.getByText(COLUMN_REGEX)).toBeInTheDocument();

  expect(getCheckbox(DEFAULT_VALUE_REGEX)).not.toBeChecked();
  expect(getCheckbox(REQUIRED_REGEX)).not.toBeChecked();
  expect(getCheckbox(HIERARCHICAL_REGEX)).not.toBeChecked();
  expect(getCheckbox(FIRST_ITEM_REGEX)).not.toBeChecked();
  expect(getCheckbox(INVERSE_SELECTION_REGEX)).not.toBeChecked();
  expect(getCheckbox(SEARCH_ALL_REGEX)).not.toBeChecked();
  expect(getCheckbox(PRE_FILTER_REGEX)).not.toBeChecked();
  expect(getCheckbox(SORT_REGEX)).not.toBeChecked();

  expect(getCheckbox(MULTIPLE_REGEX)).toBeChecked();
});

test('renders a numerical range filter type', async () => {
  defaultRender();

  userEvent.click(screen.getByText(VALUE_REGEX));

  await waitFor(() => userEvent.click(screen.getByText(NUMERICAL_RANGE_REGEX)));

  userEvent.click(screen.getByText(ADVANCED_REGEX));

  expect(screen.getByText(FILTER_TYPE_REGEX)).toBeInTheDocument();
  expect(screen.getByText(FILTER_NAME_REGEX)).toBeInTheDocument();
  expect(screen.getByText(DATASET_REGEX)).toBeInTheDocument();
  expect(screen.getByText(COLUMN_REGEX)).toBeInTheDocument();
  expect(screen.getByText(REQUIRED_REGEX)).toBeInTheDocument();

  expect(getCheckbox(DEFAULT_VALUE_REGEX)).not.toBeChecked();
  expect(getCheckbox(PRE_FILTER_REGEX)).not.toBeChecked();

  expect(queryCheckbox(MULTIPLE_REGEX)).not.toBeInTheDocument();
  expect(queryCheckbox(HIERARCHICAL_REGEX)).not.toBeInTheDocument();
  expect(queryCheckbox(FIRST_ITEM_REGEX)).not.toBeInTheDocument();
  expect(queryCheckbox(INVERSE_SELECTION_REGEX)).not.toBeInTheDocument();
  expect(queryCheckbox(SEARCH_ALL_REGEX)).not.toBeInTheDocument();
  expect(queryCheckbox(SORT_REGEX)).not.toBeInTheDocument();
});

test('renders a time range filter type', async () => {
  defaultRender();

  userEvent.click(screen.getByText(VALUE_REGEX));

  await waitFor(() => userEvent.click(screen.getByText(TIME_RANGE_REGEX)));

  expect(screen.getByText(FILTER_TYPE_REGEX)).toBeInTheDocument();
  expect(screen.getByText(FILTER_NAME_REGEX)).toBeInTheDocument();
  expect(screen.queryByText(DATASET_REGEX)).not.toBeInTheDocument();
  expect(screen.queryByText(COLUMN_REGEX)).not.toBeInTheDocument();

  expect(getCheckbox(DEFAULT_VALUE_REGEX)).not.toBeChecked();

  expect(screen.queryByText(ADVANCED_REGEX)).not.toBeInTheDocument();
});

test('renders a time column filter type', async () => {
  defaultRender();

  userEvent.click(screen.getByText(VALUE_REGEX));

  await waitFor(() => userEvent.click(screen.getByText(TIME_COLUMN_REGEX)));

  expect(screen.getByText(FILTER_TYPE_REGEX)).toBeInTheDocument();
  expect(screen.getByText(FILTER_NAME_REGEX)).toBeInTheDocument();
  expect(screen.getByText(DATASET_REGEX)).toBeInTheDocument();
  expect(screen.queryByText(COLUMN_REGEX)).not.toBeInTheDocument();

  expect(getCheckbox(DEFAULT_VALUE_REGEX)).not.toBeChecked();

  expect(screen.queryByText(ADVANCED_REGEX)).not.toBeInTheDocument();
});

test('renders a time grain filter type', async () => {
  defaultRender();

  userEvent.click(screen.getByText(VALUE_REGEX));

  await waitFor(() => userEvent.click(screen.getByText(TIME_GRAIN_REGEX)));

  expect(screen.getByText(FILTER_TYPE_REGEX)).toBeInTheDocument();
  expect(screen.getByText(FILTER_NAME_REGEX)).toBeInTheDocument();
  expect(screen.getByText(DATASET_REGEX)).toBeInTheDocument();
  expect(screen.queryByText(COLUMN_REGEX)).not.toBeInTheDocument();

  expect(getCheckbox(DEFAULT_VALUE_REGEX)).not.toBeChecked();

  expect(screen.queryByText(ADVANCED_REGEX)).not.toBeInTheDocument();
});

test('render time filter types as disabled if there are no temporal columns in the dataset', async () => {
  defaultRender(noTemporalColumnsState());

  userEvent.click(screen.getByText(VALUE_REGEX));

  const timeRange = await screen.findByText(TIME_RANGE_REGEX);
  const timeGrain = await screen.findByText(TIME_GRAIN_REGEX);
  const timeColumn = await screen.findByText(TIME_COLUMN_REGEX);
  const disabledClass = '.ant-select-item-option-disabled';

  expect(timeRange.closest(disabledClass)).toBeInTheDocument();
  expect(timeGrain.closest(disabledClass)).toBeInTheDocument();
  expect(timeColumn.closest(disabledClass)).toBeInTheDocument();
});

test('validates the name', async () => {
  defaultRender();
  userEvent.click(screen.getByRole('button', { name: SAVE_REGEX }));
  expect(await screen.findByText(NAME_REQUIRED_REGEX)).toBeInTheDocument();
});

test('validates the column', async () => {
  defaultRender();
  userEvent.click(screen.getByRole('button', { name: SAVE_REGEX }));
  expect(await screen.findByText(COLUMN_REQUIRED_REGEX)).toBeInTheDocument();
});

// eslint-disable-next-line jest/no-disabled-tests
test.skip('validates the default value', async () => {
  defaultRender(noTemporalColumnsState());
  expect(await screen.findByText('birth_names')).toBeInTheDocument();
  userEvent.type(screen.getByRole('combobox'), `Column A${specialChars.enter}`);
  userEvent.click(getCheckbox(DEFAULT_VALUE_REGEX));
  await waitFor(() => {
    expect(
      screen.queryByText(FILL_REQUIRED_FIELDS_REGEX),
    ).not.toBeInTheDocument();
  });
  expect(
    await screen.findByText(DEFAULT_VALUE_REQUIRED_REGEX),
  ).toBeInTheDocument();
});

test('validates the hierarchical value', async () => {
  defaultRender();
  userEvent.click(screen.getByText(ADVANCED_REGEX));
  userEvent.click(getCheckbox(HIERARCHICAL_REGEX));
  expect(await screen.findByText(PARENT_REQUIRED_REGEX)).toBeInTheDocument();
});

test('validates the pre-filter value', async () => {
  defaultRender();
  userEvent.click(screen.getByText(ADVANCED_REGEX));
  userEvent.click(getCheckbox(PRE_FILTER_REGEX));
  expect(
    await screen.findByText(PRE_FILTER_REQUIRED_REGEX),
  ).toBeInTheDocument();
});

test("doesn't render time range pre-filter if there are no temporal columns in datasource", async () => {
  defaultRender(noTemporalColumnsState());
<<<<<<< HEAD
=======
  userEvent.click(screen.getByText(DATASET_REGEX));
  await waitFor(() => {
    expect(screen.queryByLabelText('Loading')).not.toBeInTheDocument();
    userEvent.click(screen.getByText('birth_names'));
  });
>>>>>>> dcd1f236
  userEvent.click(screen.getByText(ADVANCED_REGEX));
  userEvent.click(getCheckbox(PRE_FILTER_REGEX));
  await waitFor(() =>
    expect(
      screen.queryByText(TIME_RANGE_PREFILTER_REGEX),
    ).not.toBeInTheDocument(),
  );
});
/*
  TODO
    adds a new value filter type with all fields filled
    adds a new numerical range filter type with all fields filled
    adds a new time range filter type with all fields filled
    adds a new time column filter type with all fields filled
    adds a new time grain filter type with all fields filled
    collapsible controls opens by default when it is checked
    advanced section opens by default when it has an option checked
    deletes a filter
    disables the default value when default to first item is checked
    changes the default value options when the column changes
    switches to configuration tab when validation fails
    displays cancel message when there are pending operations
    do not displays cancel message when there are no pending operations
*/<|MERGE_RESOLUTION|>--- conflicted
+++ resolved
@@ -28,11 +28,7 @@
   TimeGrainFilterPlugin,
 } from 'src/filters/components';
 import { render, screen, waitFor } from 'spec/helpers/testing-library';
-<<<<<<< HEAD
-import mockDatasource, { datasourceId } from 'spec/fixtures/mockDatasource';
-=======
 import mockDatasource, { id, datasourceId } from 'spec/fixtures/mockDatasource';
->>>>>>> dcd1f236
 import chartQueries from 'spec/fixtures/mockChartQueries';
 import {
   FiltersConfigModal,
@@ -327,14 +323,11 @@
 
 test("doesn't render time range pre-filter if there are no temporal columns in datasource", async () => {
   defaultRender(noTemporalColumnsState());
-<<<<<<< HEAD
-=======
   userEvent.click(screen.getByText(DATASET_REGEX));
   await waitFor(() => {
     expect(screen.queryByLabelText('Loading')).not.toBeInTheDocument();
     userEvent.click(screen.getByText('birth_names'));
   });
->>>>>>> dcd1f236
   userEvent.click(screen.getByText(ADVANCED_REGEX));
   userEvent.click(getCheckbox(PRE_FILTER_REGEX));
   await waitFor(() =>
