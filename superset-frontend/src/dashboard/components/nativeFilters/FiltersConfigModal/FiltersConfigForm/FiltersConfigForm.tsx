/**
 * Licensed to the Apache Software Foundation (ASF) under one
 * or more contributor license agreements.  See the NOTICE file
 * distributed with this work for additional information
 * regarding copyright ownership.  The ASF licenses this file
 * to you under the Apache License, Version 2.0 (the
 * "License"); you may not use this file except in compliance
 * with the License.  You may obtain a copy of the License at
 *
 *   http://www.apache.org/licenses/LICENSE-2.0
 *
 * Unless required by applicable law or agreed to in writing,
 * software distributed under the License is distributed on an
 * "AS IS" BASIS, WITHOUT WARRANTIES OR CONDITIONS OF ANY
 * KIND, either express or implied.  See the License for the
 * specific language governing permissions and limitations
 * under the License.
 */
/* eslint-disable react-hooks/rules-of-hooks */
import {
  ColumnMeta,
  InfoTooltipWithTrigger,
  Metric,
} from '@superset-ui/chart-controls';
import {
  AdhocFilter,
  Behavior,
  ChartDataResponseResult,
  Column,
  Filter,
  GenericDataType,
  getChartMetadataRegistry,
  JsonResponse,
  NativeFilterType,
  styled,
  SupersetApiError,
  SupersetClient,
  t,
} from '@superset-ui/core';
import { isEqual } from 'lodash';
import React, {
  forwardRef,
  useCallback,
  useEffect,
  useImperativeHandle,
  useMemo,
  useState,
} from 'react';
import { PluginFilterSelectCustomizeProps } from 'src/filters/components/Select/types';
import { useSelector } from 'react-redux';
import { getChartDataRequest } from 'src/components/Chart/chartAction';
import { Input, TextArea } from 'src/components/Input';
import { Select, FormInstance } from 'src/components';
import Collapse from 'src/components/Collapse';
import BasicErrorAlert from 'src/components/ErrorMessage/BasicErrorAlert';
import { FormItem } from 'src/components/Form';
import Icons from 'src/components/Icons';
import Loading from 'src/components/Loading';
import { addDangerToast } from 'src/components/MessageToasts/actions';
import { Radio } from 'src/components/Radio';
import Tabs from 'src/components/Tabs';
import { Tooltip } from 'src/components/Tooltip';
import {
  Chart,
  ChartsState,
  DatasourcesState,
  RootState,
} from 'src/dashboard/types';
import DateFilterControl from 'src/explore/components/controls/DateFilterControl';
import AdhocFilterControl from 'src/explore/components/controls/FilterControl/AdhocFilterControl';
import { FeatureFlag, isFeatureEnabled } from 'src/featureFlags';
import { waitForAsyncData } from 'src/middleware/asyncEvent';
import { cacheWrapper } from 'src/utils/cacheWrapper';
import { ClientErrorObject } from 'src/utils/getClientErrorObject';
import { SingleValueType } from 'src/filters/components/Range/SingleValueType';
import {
<<<<<<< HEAD
=======
  getFormData,
  mergeExtraFormData,
} from 'src/dashboard/components/nativeFilters/utils';
import {
>>>>>>> 16654034
  ALLOW_DEPENDENCIES as TYPES_SUPPORT_DEPENDENCIES,
  getFiltersConfigModalTestId,
} from '../FiltersConfigModal';
import { FilterRemoval, NativeFiltersForm } from '../types';
import { CollapsibleControl } from './CollapsibleControl';
import { ColumnSelect } from './ColumnSelect';
import DatasetSelect from './DatasetSelect';
import DefaultValue from './DefaultValue';
import FilterScope from './FilterScope/FilterScope';
import getControlItemsMap from './getControlItemsMap';
import RemovedFilter from './RemovedFilter';
import { useBackendFormUpdate, useDefaultValue } from './state';
import {
  FILTER_SUPPORTED_TYPES,
  hasTemporalColumns,
  mostUsedDataset,
  setNativeFilterFieldValues,
  useForceUpdate,
} from './utils';
import DependencyList from './DependencyList';

const TabPane = styled(Tabs.TabPane)`
  padding: ${({ theme }) => theme.gridUnit * 4}px 0px;
`;

const StyledContainer = styled.div`
  ${({ theme }) => `
    display: flex;
    flex-direction: row-reverse;
    justify-content: space-between;
    padding: 0px ${theme.gridUnit * 4}px;
  `}
`;

const StyledRowContainer = styled.div`
  display: flex;
  flex-direction: row;
  justify-content: space-between;
  width: 100%;
  padding: 0px ${({ theme }) => theme.gridUnit * 4}px;
`;

type ControlKey = keyof PluginFilterSelectCustomizeProps;

const controlsOrder: ControlKey[] = [
  'enableEmptyFilter',
  'defaultToFirstItem',
  'multiSelect',
  'searchAllOptions',
  'inverseSelection',
];

export const StyledFormItem = styled(FormItem)`
  width: 49%;
  margin-bottom: ${({ theme }) => theme.gridUnit * 4}px;

  & .ant-form-item-label {
    padding-bottom: 0;
  }

  & .ant-form-item-control-input {
    min-height: ${({ theme }) => theme.gridUnit * 10}px;
  }
`;

export const StyledRowFormItem = styled(FormItem)`
  margin-bottom: 0;
  padding-bottom: 0;
  min-width: 50%;

  & .ant-form-item-label {
    padding-bottom: 0;
  }

  .ant-form-item-control-input-content > div > div {
    height: auto;
  }

  & .ant-form-item-control-input {
    min-height: ${({ theme }) => theme.gridUnit * 10}px;
  }
`;

export const StyledRowSubFormItem = styled(FormItem)`
  min-width: 50%;

  & .ant-form-item-label {
    padding-bottom: 0;
  }

  .ant-form-item {
    margin-bottom: 0;
  }

  .ant-form-item-control-input-content > div > div {
    height: auto;
  }

  .ant-form-item-extra {
    display: none;
  }

  & .ant-form-item-control-input {
    height: auto;
  }
`;

export const StyledLabel = styled.span`
  color: ${({ theme }) => theme.colors.grayscale.base};
  font-size: ${({ theme }) => theme.typography.sizes.s}px;
  text-transform: uppercase;
`;

export const StyledCheckboxFormItem = styled(FormItem)`
  margin-bottom: 0;
`;

const CleanFormItem = styled(FormItem)`
  margin-bottom: 0;
`;

const DefaultValueContainer = styled.div`
  display: flex;
  flex-direction: row;
  align-items: center;
`;

const RefreshIcon = styled(Icons.Refresh)`
  margin-left: ${({ theme }) => theme.gridUnit * 2}px;
  color: ${({ theme }) => theme.colors.primary.base};
`;

const StyledCollapse = styled(Collapse)`
  border-left: 0;
  border-top: 1px solid ${({ theme }) => theme.colors.grayscale.light2};
  border-radius: 0;

  .ant-collapse-header {
    border-bottom: 1px solid ${({ theme }) => theme.colors.grayscale.light2};
    border-top: 1px solid ${({ theme }) => theme.colors.grayscale.light2};
    margin-top: -1px;
    border-radius: 0;
  }

  .ant-collapse-content {
    border: 0;
  }

  .ant-collapse-content-box {
    padding-top: ${({ theme }) => theme.gridUnit * 2}px;
  }

  &.ant-collapse > .ant-collapse-item {
    border: 0;
    border-radius: 0;
  }
`;

const StyledTabs = styled(Tabs)`
  .ant-tabs-nav {
    position: sticky;
    top: 0;
    background: ${({ theme }) => theme.colors.grayscale.light5};
    z-index: 1;
  }

  .ant-tabs-nav-list {
    padding: 0;
  }

  .ant-form-item-label {
    padding-bottom: 0;
  }
`;

const StyledAsterisk = styled.span`
  color: ${({ theme }) => theme.colors.error.base};
  font-size: ${({ theme }) => theme.typography.sizes.s}px;
  margin-left: ${({ theme }) => theme.gridUnit - 1}px;
  &:before {
    content: '*';
  }
`;

const FilterTabs = {
  configuration: {
    key: 'configuration',
    name: t('Settings'),
  },
  scoping: {
    key: 'scoping',
    name: t('Scoping'),
  },
};

export const FilterPanels = {
  configuration: {
    key: 'configuration',
    name: t('Filter Configuration'),
  },
  settings: {
    key: 'settings',
    name: t('Filter Settings'),
  },
};

export interface FiltersConfigFormProps {
  filterId: string;
  filterToEdit?: Filter;
  removedFilters: Record<string, FilterRemoval>;
  restoreFilter: (filterId: string) => void;
  form: FormInstance<NativeFiltersForm>;
  getAvailableFilters: (filterId: string) => { label: string; value: string }[];
  handleActiveFilterPanelChange: (activeFilterPanel: string | string[]) => void;
  activeFilterPanelKeys: string | string[];
  isActive: boolean;
  setErroredFilters: (f: (filters: string[]) => string[]) => void;
  validateDependencies: () => void;
  getDependencySuggestion: (filterId: string) => string;
}

const FILTERS_WITH_ADHOC_FILTERS = ['filter_select', 'filter_range'];

// TODO: Rename the filter plugins and remove this mapping
const FILTER_TYPE_NAME_MAPPING = {
  [t('Select filter')]: t('Value'),
  [t('Range filter')]: t('Numerical range'),
  [t('Time filter')]: t('Time range'),
  [t('Time column')]: t('Time column'),
  [t('Time grain')]: t('Time grain'),
  [t('Group By')]: t('Group by'),
};

const localCache = new Map<string, any>();

const cachedSupersetGet = cacheWrapper(
  SupersetClient.get,
  localCache,
  ({ endpoint }) => endpoint || '',
);

/**
 * The configuration form for a specific filter.
 * Assigns field values to `filters[filterId]` in the form.
 */
const FiltersConfigForm = (
  {
    filterId,
    filterToEdit,
    removedFilters,
    form,
    getAvailableFilters,
    activeFilterPanelKeys,
    restoreFilter,
    handleActiveFilterPanelChange,
    setErroredFilters,
    validateDependencies,
    getDependencySuggestion,
  }: FiltersConfigFormProps,
  ref: React.RefObject<any>,
) => {
  const isRemoved = !!removedFilters[filterId];
  const [error, setError] = useState<string>('');
  const [metrics, setMetrics] = useState<Metric[]>([]);
  const [activeTabKey, setActiveTabKey] = useState<string>(
    FilterTabs.configuration.key,
  );

  const [undoFormValues, setUndoFormValues] = useState<Record<
    string,
    any
  > | null>(null);
  const forceUpdate = useForceUpdate();
  const [datasetDetails, setDatasetDetails] = useState<Record<string, any>>();
  const defaultFormFilter = useMemo(() => ({}), []);
  const filters = form.getFieldValue('filters');
  const formValues = filters?.[filterId];
  const formFilter = formValues || undoFormValues || defaultFormFilter;

<<<<<<< HEAD
  const dependencies =
=======
  const dependencies: string[] =
>>>>>>> 16654034
    formFilter?.dependencies || filterToEdit?.cascadeParentIds;

  const nativeFilterItems = getChartMetadataRegistry().items;
  const nativeFilterVizTypes = Object.entries(nativeFilterItems)
    // @ts-ignore
    .filter(([, { value }]) =>
      value.behaviors?.includes(Behavior.NATIVE_FILTER),
    )
    .map(([key]) => key);

  const loadedDatasets = useSelector<RootState, DatasourcesState>(
    ({ datasources }) => datasources,
  );

  const charts = useSelector<RootState, ChartsState>(({ charts }) => charts);

  const doLoadedDatasetsHaveTemporalColumns = useMemo(
    () =>
      Object.values(loadedDatasets).some(dataset =>
        hasTemporalColumns(dataset),
      ),
    [loadedDatasets],
  );

  const showTimeRangePicker = useMemo(() => {
    const currentDataset = Object.values(loadedDatasets).find(
      dataset => dataset.id === formFilter?.dataset?.value,
    );

    return currentDataset ? hasTemporalColumns(currentDataset) : true;
  }, [formFilter?.dataset?.value, loadedDatasets]);

  const hasDataset =
    // @ts-ignore
    !!nativeFilterItems[formFilter?.filterType]?.value?.datasourceCount;

  const datasetId =
    formFilter?.dataset?.value ??
    filterToEdit?.targets[0]?.datasetId ??
    mostUsedDataset(loadedDatasets, charts);

  const { controlItems = {}, mainControlItems = {} } = formFilter
    ? getControlItemsMap({
        datasetId,
        disabled: false,
        forceUpdate,
        form,
        filterId,
        filterType: formFilter?.filterType,
        filterToEdit,
        formFilter,
        removed: isRemoved,
      })
    : {};
  const hasColumn = !!mainControlItems.groupby;

  const nativeFilterItem = nativeFilterItems[formFilter?.filterType] ?? {};
  // @ts-ignore
  const enableNoResults = !!nativeFilterItem.value?.enableNoResults;

  const hasMetrics = hasColumn && !!metrics.length;

  const hasFilledDataset =
    !hasDataset || (datasetId && (formFilter?.column || !hasColumn));

  const hasAdditionalFilters = FILTERS_WITH_ADHOC_FILTERS.includes(
    formFilter?.filterType,
  );

  const canDependOnOtherFilters = TYPES_SUPPORT_DEPENDENCIES.includes(
    formFilter?.filterType,
  );

  const isDataDirty = formFilter?.isDataDirty ?? true;

  const setNativeFilterFieldValuesWrapper = (values: object) => {
    setNativeFilterFieldValues(form, filterId, values);
    setError('');
    forceUpdate();
  };

  const setErrorWrapper = (error: string) => {
    setNativeFilterFieldValues(form, filterId, {
      defaultValueQueriesData: null,
    });
    setError(error);
    forceUpdate();
  };

  // Calculates the dependencies default values to be used
  // to extract the available values to the filter
  let dependenciesDefaultValues = {};
  if (dependencies && dependencies.length > 0 && filters) {
    dependencies.forEach(dependency => {
      const extraFormData = filters[dependency]?.defaultDataMask?.extraFormData;
      dependenciesDefaultValues = mergeExtraFormData(
        dependenciesDefaultValues,
        extraFormData,
      );
    });
  }

  const dependenciesText = JSON.stringify(dependenciesDefaultValues);

  const refreshHandler = useCallback(
    (force = false) => {
      if (!hasDataset || !formFilter?.dataset?.value) {
        forceUpdate();
        return;
      }
      const formData = getFormData({
        datasetId: formFilter?.dataset?.value,
        groupby: formFilter?.column,
        ...formFilter,
      });

      formData.extra_form_data = dependenciesDefaultValues;

      setNativeFilterFieldValuesWrapper({
        defaultValueQueriesData: null,
        isDataDirty: false,
      });
      getChartDataRequest({
        formData,
        force,
        requestParams: { dashboardId: 0 },
      })
        .then(({ response, json }) => {
          if (isFeatureEnabled(FeatureFlag.GLOBAL_ASYNC_QUERIES)) {
            // deal with getChartDataRequest transforming the response data
            const result = 'result' in json ? json.result[0] : json;

            if (response.status === 200) {
              setNativeFilterFieldValuesWrapper({
                defaultValueQueriesData: [result],
              });
            } else if (response.status === 202) {
              waitForAsyncData(result)
                .then((asyncResult: ChartDataResponseResult[]) => {
                  setNativeFilterFieldValuesWrapper({
                    defaultValueQueriesData: asyncResult,
                  });
                })
                .catch((error: ClientErrorObject) => {
                  setError(
                    error.message || error.error || t('Check configuration'),
                  );
                });
            } else {
              throw new Error(
                `Received unexpected response status (${response.status}) while fetching chart data`,
              );
            }
          } else {
            setNativeFilterFieldValuesWrapper({
              defaultValueQueriesData: json.result,
            });
          }
        })
        .catch((error: Response) => {
          error.json().then(body => {
            setErrorWrapper(
              body.message || error.statusText || t('Check configuration'),
            );
          });
        });
    },
    [filterId, forceUpdate, form, formFilter, hasDataset, dependenciesText],
  );

  // TODO: refreshHandler changes itself because of the dependencies. Needs refactor.
  // eslint-disable-next-line react-hooks/exhaustive-deps
  useEffect(() => refreshHandler(), [dependenciesText]);

  const newFormData = getFormData({
    datasetId,
    groupby: hasColumn ? formFilter?.column : undefined,
    ...formFilter,
  });
  newFormData.extra_form_data = dependenciesDefaultValues;

  const [hasDefaultValue, isRequired, defaultValueTooltip, setHasDefaultValue] =
    useDefaultValue(formFilter, filterToEdit);

  const showDataset =
    !datasetId || datasetDetails || formFilter?.dataset?.label;

  const formChanged = useCallback(() => {
    form.setFields([
      {
        name: 'changed',
        value: true,
      },
    ]);
  }, [form]);

  const updateFormValues = useCallback(
    (values: any) => {
      setNativeFilterFieldValues(form, filterId, values);
      formChanged();
    },
    [filterId, form, formChanged],
  );

  const hasPreFilter =
    !!formFilter?.adhoc_filters ||
    !!formFilter?.time_range ||
    !!filterToEdit?.adhoc_filters?.length ||
    !!filterToEdit?.time_range;

  const hasEnableSingleValue =
    formFilter?.controlValues?.enableSingleValue !== undefined ||
    filterToEdit?.controlValues?.enableSingleValue !== undefined;

  let enableSingleValue = filterToEdit?.controlValues?.enableSingleValue;
  if (formFilter?.controlValues?.enableSingleMaxValue !== undefined) {
    ({ enableSingleValue } = formFilter.controlValues);
  }

  const hasSorting =
    typeof formFilter?.controlValues?.sortAscending === 'boolean' ||
    typeof filterToEdit?.controlValues?.sortAscending === 'boolean';

  let sort = filterToEdit?.controlValues?.sortAscending;
  if (typeof formFilter?.controlValues?.sortAscending === 'boolean') {
    sort = formFilter.controlValues.sortAscending;
  }

  const showDefaultValue =
    !hasDataset ||
    (!isDataDirty && hasFilledDataset) ||
    !mainControlItems.groupby;

  const onSortChanged = (value: boolean | undefined) => {
    const previous = form.getFieldValue('filters')?.[filterId].controlValues;
    setNativeFilterFieldValues(form, filterId, {
      controlValues: {
        ...previous,
        sortAscending: value,
      },
    });
    forceUpdate();
  };

  const onEnableSingleValueChanged = (value: SingleValueType | undefined) => {
    const previous = form.getFieldValue('filters')?.[filterId].controlValues;
    setNativeFilterFieldValues(form, filterId, {
      controlValues: {
        ...previous,
        enableSingleValue: value,
      },
    });
    forceUpdate();
  };

  const validatePreFilter = () =>
    setTimeout(
      () =>
        form.validateFields([
          ['filters', filterId, 'adhoc_filters'],
          ['filters', filterId, 'time_range'],
        ]),
      0,
    );

  const hasTimeRange =
    formFilter?.time_range && formFilter.time_range !== 'No filter';

  const hasAdhoc = formFilter?.adhoc_filters?.length > 0;

  const defaultToFirstItem = formFilter?.controlValues?.defaultToFirstItem;

  const initialDefaultValue =
    formFilter?.filterType === filterToEdit?.filterType
      ? filterToEdit?.defaultDataMask
      : null;

  const preFilterValidator = () => {
    if (hasTimeRange || hasAdhoc) {
      return Promise.resolve();
    }
    return Promise.reject(new Error(t('Pre-filter is required')));
  };

  const availableFilters = getAvailableFilters(filterId);
  const hasAvailableFilters = availableFilters.length > 0;

  useEffect(() => {
    if (datasetId) {
      cachedSupersetGet({
        endpoint: `/api/v1/dataset/${datasetId}`,
      })
        .then((response: JsonResponse) => {
          setMetrics(response.json?.result?.metrics);
          const dataset = response.json?.result;
          // modify the response to fit structure expected by AdhocFilterControl
          dataset.type = dataset.datasource_type;
          dataset.filter_select = true;
          setDatasetDetails(dataset);
        })
        .catch((response: SupersetApiError) => {
          addDangerToast(response.message);
        });
    }
  }, [datasetId]);

  useImperativeHandle(ref, () => ({
    changeTab(tab: 'configuration' | 'scoping') {
      setActiveTabKey(tab);
    },
  }));

  useBackendFormUpdate(form, filterId);

  useEffect(() => {
    if (hasDataset && hasFilledDataset && hasDefaultValue && isDataDirty) {
      refreshHandler();
    }
  }, [
    hasDataset,
    hasFilledDataset,
    hasDefaultValue,
    isDataDirty,
    refreshHandler,
    showDataset,
  ]);

  const initiallyExcludedCharts = useMemo(() => {
    const excluded: number[] = [];
    if (formFilter?.dataset?.value === undefined) {
      return [];
    }

    Object.values(charts).forEach((chart: Chart) => {
      const chartDatasetUid = chart.formData?.datasource;
      if (chartDatasetUid === undefined) {
        return;
      }
      if (loadedDatasets[chartDatasetUid]?.id !== formFilter?.dataset?.value) {
        excluded.push(chart.id);
      }
    });
    return excluded;
  }, [
    JSON.stringify(charts),
    formFilter?.dataset?.value,
    JSON.stringify(loadedDatasets),
  ]);

  useEffect(() => {
    // just removed, saving current form items for eventual undo
    if (isRemoved) {
      setUndoFormValues(formValues);
    }
  }, [isRemoved]);

  useEffect(() => {
    // the filter was just restored after undo
    if (undoFormValues && !isRemoved) {
      setNativeFilterFieldValues(form, filterId, undoFormValues);
      setUndoFormValues(null);
    }
  }, [formValues, filterId, form, isRemoved, undoFormValues]);

  if (isRemoved) {
    return <RemovedFilter onClick={() => restoreFilter(filterId)} />;
  }

  return (
    <StyledTabs
      activeKey={activeTabKey}
      onChange={activeKey => setActiveTabKey(activeKey)}
      centered
    >
      <TabPane
        tab={FilterTabs.configuration.name}
        key={FilterTabs.configuration.key}
        forceRender
      >
        <StyledContainer>
          <StyledFormItem
            name={['filters', filterId, 'type']}
            hidden
            initialValue={NativeFilterType.NATIVE_FILTER}
          >
            <Input />
          </StyledFormItem>
          <StyledFormItem
            name={['filters', filterId, 'name']}
            label={<StyledLabel>{t('Filter name')}</StyledLabel>}
            initialValue={filterToEdit?.name}
            rules={[{ required: !isRemoved, message: t('Name is required') }]}
          >
            <Input {...getFiltersConfigModalTestId('name-input')} />
          </StyledFormItem>
          <StyledFormItem
            name={['filters', filterId, 'filterType']}
            rules={[{ required: !isRemoved, message: t('Name is required') }]}
            initialValue={filterToEdit?.filterType || 'filter_select'}
            label={<StyledLabel>{t('Filter Type')}</StyledLabel>}
            {...getFiltersConfigModalTestId('filter-type')}
          >
            <Select
              ariaLabel={t('Filter type')}
              options={nativeFilterVizTypes.map(filterType => {
                // @ts-ignore
                const name = nativeFilterItems[filterType]?.value.name;
                const mappedName = name
                  ? FILTER_TYPE_NAME_MAPPING[name]
                  : undefined;
                const isDisabled =
                  FILTER_SUPPORTED_TYPES[filterType]?.length === 1 &&
                  FILTER_SUPPORTED_TYPES[filterType]?.includes(
                    GenericDataType.TEMPORAL,
                  ) &&
                  !doLoadedDatasetsHaveTemporalColumns;
                return {
                  value: filterType,
                  label: mappedName || name,
                  customLabel: isDisabled ? (
                    <Tooltip
                      title={t('Datasets do not contain a temporal column')}
                    >
                      {mappedName || name}
                    </Tooltip>
                  ) : undefined,
                  disabled: isDisabled,
                };
              })}
              onChange={value => {
                setNativeFilterFieldValues(form, filterId, {
                  filterType: value,
                  defaultDataMask: null,
                  column: null,
                });
                forceUpdate();
              }}
            />
          </StyledFormItem>
        </StyledContainer>
        {hasDataset && (
          <StyledRowContainer>
            {showDataset ? (
              <StyledFormItem
                name={['filters', filterId, 'dataset']}
                label={<StyledLabel>{t('Dataset')}</StyledLabel>}
                initialValue={
                  datasetDetails
                    ? {
                        label: datasetDetails.table_name,
                        value: datasetDetails.id,
                      }
                    : undefined
                }
                rules={[
                  { required: !isRemoved, message: t('Dataset is required') },
                ]}
                {...getFiltersConfigModalTestId('datasource-input')}
              >
                <DatasetSelect
                  onChange={(value: { label: string; value: number }) => {
                    // We need to reset the column when the dataset has changed
                    if (value.value !== datasetId) {
                      setNativeFilterFieldValues(form, filterId, {
                        dataset: value,
                        defaultDataMask: null,
                        column: null,
                      });
                    }
                    forceUpdate();
                  }}
                />
              </StyledFormItem>
            ) : (
              <StyledFormItem label={<StyledLabel>{t('Dataset')}</StyledLabel>}>
                <Loading position="inline-centered" />
              </StyledFormItem>
            )}
            {hasDataset &&
              Object.keys(mainControlItems).map(
                key => mainControlItems[key].element,
              )}
          </StyledRowContainer>
        )}
        <StyledCollapse
          activeKey={activeFilterPanelKeys}
          onChange={key => {
            handleActiveFilterPanelChange(key);
          }}
          expandIconPosition="right"
          key={`native-filter-config-${filterId}`}
        >
<<<<<<< HEAD
          <Collapse.Panel
            forceRender
            header={FilterPanels.configuration.name}
            key={`${filterId}-${FilterPanels.configuration.key}`}
          >
            {canDependOnOtherFilters && hasAvailableFilters && (
              <StyledRowFormItem
                name={['filters', filterId, 'dependencies']}
                initialValue={dependencies}
              >
                <DependencyList
                  availableFilters={availableFilters}
                  dependencies={dependencies}
                  onDependenciesChange={dependencies => {
                    setNativeFilterFieldValues(form, filterId, {
                      dependencies,
                    });
                    forceUpdate();
                    validateDependencies();
                    formChanged();
                  }}
                  getDependencySuggestion={() =>
                    getDependencySuggestion(filterId)
                  }
                />
              </StyledRowFormItem>
            )}
            {hasDataset && hasAdditionalFilters && (
              <CleanFormItem name={['filters', filterId, 'preFilter']}>
                <CollapsibleControl
                  initialValue={hasPreFilter}
                  title={t('Pre-filter available values')}
                  onChange={checked => {
                    formChanged();
                    if (checked) {
                      validatePreFilter();
=======
          {formFilter?.filterType !== 'filter_time' && (
            <Collapse.Panel
              forceRender
              header={FilterPanels.configuration.name}
              key={`${filterId}-${FilterPanels.configuration.key}`}
            >
              {canDependOnOtherFilters && hasAvailableFilters && (
                <StyledRowFormItem
                  name={['filters', filterId, 'dependencies']}
                  initialValue={dependencies}
                >
                  <DependencyList
                    availableFilters={availableFilters}
                    dependencies={dependencies}
                    onDependenciesChange={dependencies => {
                      setNativeFilterFieldValues(form, filterId, {
                        dependencies,
                      });
                      forceUpdate();
                      validateDependencies();
                      formChanged();
                    }}
                    getDependencySuggestion={() =>
                      getDependencySuggestion(filterId)
>>>>>>> 16654034
                    }
                  />
                </StyledRowFormItem>
              )}
              {hasDataset && hasAdditionalFilters && (
                <CleanFormItem name={['filters', filterId, 'preFilter']}>
                  <CollapsibleControl
                    initialValue={hasPreFilter}
                    title={t('Pre-filter available values')}
                    onChange={checked => {
                      formChanged();
                      if (checked) {
                        validatePreFilter();
                      }
                    }}
                  >
                    <StyledRowSubFormItem
                      name={['filters', filterId, 'adhoc_filters']}
                      initialValue={filterToEdit?.adhoc_filters}
                      required
                      rules={[
                        {
                          validator: preFilterValidator,
                        },
                      ]}
                    >
                      <AdhocFilterControl
                        columns={
                          datasetDetails?.columns?.filter(
                            (c: ColumnMeta) => c.filterable,
                          ) || []
                        }
                        savedMetrics={datasetDetails?.metrics || []}
                        datasource={datasetDetails}
                        onChange={(filters: AdhocFilter[]) => {
                          setNativeFilterFieldValues(form, filterId, {
                            adhoc_filters: filters,
                          });
                          forceUpdate();
                          validatePreFilter();
                        }}
                        label={
                          <span>
                            <StyledLabel>{t('Pre-filter')}</StyledLabel>
                            {!hasTimeRange && <StyledAsterisk />}
                          </span>
                        }
                      />
                    </StyledRowSubFormItem>
                    {showTimeRangePicker && (
                      <StyledRowFormItem
                        name={['filters', filterId, 'time_range']}
                        label={<StyledLabel>{t('Time range')}</StyledLabel>}
                        initialValue={filterToEdit?.time_range || 'No filter'}
                        required={!hasAdhoc}
                        rules={[
                          {
                            validator: preFilterValidator,
                          },
                        ]}
                      >
                        <DateFilterControl
                          name="time_range"
                          onChange={timeRange => {
                            setNativeFilterFieldValues(form, filterId, {
                              time_range: timeRange,
                            });
                            forceUpdate();
                            validatePreFilter();
                          }}
                        />
                      </StyledRowFormItem>
                    )}
                    {hasTimeRange && (
                      <StyledRowFormItem
                        name={['filters', filterId, 'granularity_sqla']}
                        label={
                          <>
                            <StyledLabel>{t('Time column')}</StyledLabel>&nbsp;
                            <InfoTooltipWithTrigger
                              placement="top"
                              tooltip={t(
                                'Optional time column if time range should apply to another column than the default time column',
                              )}
                            />
                          </>
                        }
                        initialValue={filterToEdit?.granularity_sqla}
                      >
                        <ColumnSelect
                          allowClear
                          form={form}
                          formField="granularity_sqla"
                          filterId={filterId}
                          filterValues={(column: Column) => !!column.is_dttm}
                          datasetId={datasetId}
                          onChange={column => {
                            // We need reset default value when when column changed
                            setNativeFilterFieldValues(form, filterId, {
                              granularity_sqla: column,
                            });
                            forceUpdate();
                          }}
                        />
                      </StyledRowFormItem>
                    )}
                  </CollapsibleControl>
                </CleanFormItem>
              )}
              {formFilter?.filterType !== 'filter_range' ? (
                <CleanFormItem name={['filters', filterId, 'sortFilter']}>
                  <CollapsibleControl
                    initialValue={hasSorting}
                    title={t('Sort filter values')}
                    onChange={checked => {
                      onSortChanged(checked || undefined);
                      formChanged();
                    }}
                  >
                    <StyledRowFormItem
                      name={[
                        'filters',
                        filterId,
                        'controlValues',
                        'sortAscending',
                      ]}
                      initialValue={sort}
                      label={<StyledLabel>{t('Sort type')}</StyledLabel>}
                    >
                      <Radio.Group
                        onChange={value => {
                          onSortChanged(value.target.value);
                        }}
                      >
                        <Radio value>{t('Sort ascending')}</Radio>
                        <Radio value={false}>{t('Sort descending')}</Radio>
                      </Radio.Group>
                    </StyledRowFormItem>
                    {hasMetrics && (
                      <StyledRowSubFormItem
                        name={['filters', filterId, 'sortMetric']}
                        initialValue={filterToEdit?.sortMetric}
                        label={
                          <>
                            <StyledLabel>{t('Sort Metric')}</StyledLabel>&nbsp;
                            <InfoTooltipWithTrigger
                              placement="top"
                              tooltip={t(
                                'If a metric is specified, sorting will be done based on the metric value',
                              )}
                            />
                          </>
                        }
                        data-test="field-input"
                      >
                        <Select
                          allowClear
                          ariaLabel={t('Sort metric')}
                          name="sortMetric"
                          options={metrics.map((metric: Metric) => ({
                            value: metric.metric_name,
                            label: metric.verbose_name ?? metric.metric_name,
                          }))}
                          onChange={value => {
                            if (value !== undefined) {
                              setNativeFilterFieldValues(form, filterId, {
                                sortMetric: value,
                              });
                              forceUpdate();
                            }
                          }}
                        />
                      </StyledRowSubFormItem>
                    )}
                  </CollapsibleControl>
                </CleanFormItem>
              ) : (
                <CleanFormItem name={['filters', filterId, 'rangeFilter']}>
                  <CollapsibleControl
                    initialValue={hasEnableSingleValue}
                    title={t('Single Value')}
                    onChange={checked => {
                      onEnableSingleValueChanged(
                        checked ? SingleValueType.Exact : undefined,
                      );
                      formChanged();
                    }}
                  >
                    <StyledRowFormItem
                      name={[
                        'filters',
                        filterId,
                        'controlValues',
                        'enableSingleValue',
                      ]}
                      initialValue={enableSingleValue}
                      label={
                        <StyledLabel>{t('Single value type')}</StyledLabel>
                      }
                    >
                      <Radio.Group
                        onChange={value =>
                          onEnableSingleValueChanged(value.target.value)
                        }
                      >
                        <Radio value={SingleValueType.Minimum}>
                          {t('Minimum')}
                        </Radio>
                        <Radio value={SingleValueType.Exact}>
                          {t('Exact')}
                        </Radio>
                        <Radio value={SingleValueType.Maximum}>
                          {t('Maximum')}
                        </Radio>
                      </Radio.Group>
                    </StyledRowFormItem>
                  </CollapsibleControl>
                </CleanFormItem>
              )}
            </Collapse.Panel>
          )}
          <Collapse.Panel
            forceRender
            header={FilterPanels.settings.name}
            key={`${filterId}-${FilterPanels.settings.key}`}
          >
            <StyledFormItem
              name={['filters', filterId, 'description']}
              initialValue={filterToEdit?.description}
              label={<StyledLabel>{t('Description')}</StyledLabel>}
            >
              <TextArea />
            </StyledFormItem>
            <CleanFormItem
              name={['filters', filterId, 'defaultValueQueriesData']}
              hidden
              initialValue={null}
            />
            <CleanFormItem name={['filters', filterId, 'defaultValue']}>
              <CollapsibleControl
                checked={hasDefaultValue}
                disabled={isRequired || defaultToFirstItem}
                initialValue={hasDefaultValue}
                title={t('Filter has default value')}
                tooltip={defaultValueTooltip}
                onChange={value => {
                  setHasDefaultValue(value);
                  if (!value) {
                    setNativeFilterFieldValues(form, filterId, {
                      defaultDataMask: null,
                    });
                  }
                  formChanged();
                }}
              >
                {!isRemoved && (
                  <StyledRowSubFormItem
                    name={['filters', filterId, 'defaultDataMask']}
                    initialValue={initialDefaultValue}
                    data-test="default-input"
                    label={<StyledLabel>{t('Default Value')}</StyledLabel>}
                    required={hasDefaultValue}
                    rules={[
                      {
                        validator: () => {
                          if (formFilter?.defaultDataMask?.filterState?.value) {
                            // requires managing the error as the DefaultValue
                            // component does not use an Antdesign compatible input
                            const formValidationFields = form.getFieldsError();
                            setErroredFilters(prevErroredFilters => {
                              if (
                                prevErroredFilters.length &&
                                !formValidationFields.find(
                                  f => f.errors.length > 0,
                                )
                              ) {
                                return [];
                              }
                              return prevErroredFilters;
                            });
                            return Promise.resolve();
                          }
                          setErroredFilters(prevErroredFilters => {
                            if (prevErroredFilters.includes(filterId)) {
                              return prevErroredFilters;
                            }
                            return [...prevErroredFilters, filterId];
                          });
                          return Promise.reject(
                            new Error(t('Default value is required')),
                          );
                        },
                      },
                    ]}
                  >
                    {error ? (
                      <BasicErrorAlert
                        title={t('Cannot load filter')}
                        body={error}
                        level="error"
                      />
                    ) : showDefaultValue ? (
                      <DefaultValueContainer>
                        <DefaultValue
                          setDataMask={dataMask => {
                            if (
                              !isEqual(
                                initialDefaultValue?.filterState?.value,
                                dataMask?.filterState?.value,
                              )
                            ) {
                              formChanged();
                            }
                            setNativeFilterFieldValues(form, filterId, {
                              defaultDataMask: dataMask,
                            });
                            form.validateFields([
                              ['filters', filterId, 'defaultDataMask'],
                            ]);
                            forceUpdate();
                          }}
                          hasDefaultValue={hasDefaultValue}
                          filterId={filterId}
                          hasDataset={hasDataset}
                          form={form}
                          formData={newFormData}
                          enableNoResults={enableNoResults}
                        />
                        {hasDataset && datasetId && (
                          <Tooltip title={t('Refresh the default values')}>
                            <RefreshIcon onClick={() => refreshHandler(true)} />
                          </Tooltip>
                        )}
                      </DefaultValueContainer>
                    ) : (
                      t('Fill all required fields to enable "Default Value"')
                    )}
                  </StyledRowSubFormItem>
                )}
              </CollapsibleControl>
            </CleanFormItem>
            {Object.keys(controlItems)
              .sort(
                (a, b) =>
                  controlsOrder.indexOf(a as ControlKey) -
                  controlsOrder.indexOf(b as ControlKey),
              )
              .map(key => controlItems[key].element)}
          </Collapse.Panel>
        </StyledCollapse>
      </TabPane>
      <TabPane
        tab={FilterTabs.scoping.name}
        key={FilterTabs.scoping.key}
        forceRender
      >
        <FilterScope
          updateFormValues={updateFormValues}
          pathToFormValue={['filters', filterId]}
          forceUpdate={forceUpdate}
          filterScope={filterToEdit?.scope}
          formFilterScope={formFilter?.scope}
          formScopingType={formFilter?.scoping}
          initiallyExcludedCharts={initiallyExcludedCharts}
        />
      </TabPane>
    </StyledTabs>
  );
};

export default forwardRef<typeof FiltersConfigForm, FiltersConfigFormProps>(
  FiltersConfigForm,
);<|MERGE_RESOLUTION|>--- conflicted
+++ resolved
@@ -74,13 +74,10 @@
 import { ClientErrorObject } from 'src/utils/getClientErrorObject';
 import { SingleValueType } from 'src/filters/components/Range/SingleValueType';
 import {
-<<<<<<< HEAD
-=======
   getFormData,
   mergeExtraFormData,
 } from 'src/dashboard/components/nativeFilters/utils';
 import {
->>>>>>> 16654034
   ALLOW_DEPENDENCIES as TYPES_SUPPORT_DEPENDENCIES,
   getFiltersConfigModalTestId,
 } from '../FiltersConfigModal';
@@ -360,11 +357,7 @@
   const formValues = filters?.[filterId];
   const formFilter = formValues || undoFormValues || defaultFormFilter;
 
-<<<<<<< HEAD
-  const dependencies =
-=======
   const dependencies: string[] =
->>>>>>> 16654034
     formFilter?.dependencies || filterToEdit?.cascadeParentIds;
 
   const nativeFilterItems = getChartMetadataRegistry().items;
@@ -857,44 +850,6 @@
           expandIconPosition="right"
           key={`native-filter-config-${filterId}`}
         >
-<<<<<<< HEAD
-          <Collapse.Panel
-            forceRender
-            header={FilterPanels.configuration.name}
-            key={`${filterId}-${FilterPanels.configuration.key}`}
-          >
-            {canDependOnOtherFilters && hasAvailableFilters && (
-              <StyledRowFormItem
-                name={['filters', filterId, 'dependencies']}
-                initialValue={dependencies}
-              >
-                <DependencyList
-                  availableFilters={availableFilters}
-                  dependencies={dependencies}
-                  onDependenciesChange={dependencies => {
-                    setNativeFilterFieldValues(form, filterId, {
-                      dependencies,
-                    });
-                    forceUpdate();
-                    validateDependencies();
-                    formChanged();
-                  }}
-                  getDependencySuggestion={() =>
-                    getDependencySuggestion(filterId)
-                  }
-                />
-              </StyledRowFormItem>
-            )}
-            {hasDataset && hasAdditionalFilters && (
-              <CleanFormItem name={['filters', filterId, 'preFilter']}>
-                <CollapsibleControl
-                  initialValue={hasPreFilter}
-                  title={t('Pre-filter available values')}
-                  onChange={checked => {
-                    formChanged();
-                    if (checked) {
-                      validatePreFilter();
-=======
           {formFilter?.filterType !== 'filter_time' && (
             <Collapse.Panel
               forceRender
@@ -919,7 +874,6 @@
                     }}
                     getDependencySuggestion={() =>
                       getDependencySuggestion(filterId)
->>>>>>> 16654034
                     }
                   />
                 </StyledRowFormItem>
