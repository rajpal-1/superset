/**
 * Licensed to the Apache Software Foundation (ASF) under one
 * or more contributor license agreements.  See the NOTICE file
 * distributed with this work for additional information
 * regarding copyright ownership.  The ASF licenses this file
 * to you under the Apache License, Version 2.0 (the
 * "License"); you may not use this file except in compliance
 * with the License.  You may obtain a copy of the License at
 *
 *   http://www.apache.org/licenses/LICENSE-2.0
 *
 * Unless required by applicable law or agreed to in writing,
 * software distributed under the License is distributed on an
 * "AS IS" BASIS, WITHOUT WARRANTIES OR CONDITIONS OF ANY
 * KIND, either express or implied.  See the License for the
 * specific language governing permissions and limitations
 * under the License.
 */
import {
  AdhocFilter,
  Behavior,
  ChartDataResponseResult,
  getChartMetadataRegistry,
  JsonResponse,
  styled,
  SupersetApiError,
  t,
} from '@superset-ui/core';
import {
  ColumnMeta,
  DatasourceMeta,
  Metric,
} from '@superset-ui/chart-controls';
import { FormInstance } from 'antd/lib/form';
import React, { useCallback, useEffect, useState, useMemo } from 'react';
import { useSelector } from 'react-redux';
import { Checkbox, Form, Input } from 'src/common/components';
import { Select } from 'src/components/Select';
import SupersetResourceSelect, {
  cachedSupersetGet,
} from 'src/components/SupersetResourceSelect';
import AdhocFilterControl from 'src/explore/components/controls/FilterControl/AdhocFilterControl';
import DateFilterControl from 'src/explore/components/controls/DateFilterControl';
import { addDangerToast } from 'src/messageToasts/actions';
import { ClientErrorObject } from 'src/utils/getClientErrorObject';
import SelectControl from 'src/explore/components/controls/SelectControl';
import Collapse from 'src/components/Collapse';
import { getChartDataRequest } from 'src/chart/chartAction';
import { FeatureFlag, isFeatureEnabled } from 'src/featureFlags';
import { waitForAsyncData } from 'src/middleware/asyncEvent';
import Tabs from 'src/components/Tabs';
import { ColumnSelect } from './ColumnSelect';
import { NativeFiltersForm } from '../types';
import {
  datasetToSelectOption,
  setNativeFilterFieldValues,
  useForceUpdate,
} from './utils';
import { useBackendFormUpdate } from './state';
import { getFormData } from '../../utils';
import { Filter } from '../../types';
import getControlItemsMap from './getControlItemsMap';
import FilterScope from './FilterScope/FilterScope';
import RemovedFilter from './RemovedFilter';
import DefaultValue from './DefaultValue';
import { CollapsibleControl } from './CollapsibleControl';
import {
  CASCADING_FILTERS,
  getFiltersConfigModalTestId,
} from '../FiltersConfigModal';

const { TabPane } = Tabs;

const StyledContainer = styled.div`
  display: flex;
  flex-direction: row-reverse;
  justify-content: space-between;
`;

const StyledRowContainer = styled.div`
  display: flex;
  flex-direction: row;
  justify-content: space-between;
  width: 100%;
`;

export const StyledFormItem = styled(Form.Item)`
  width: 49%;
  margin-bottom: ${({ theme }) => theme.gridUnit * 4}px;

<<<<<<< HEAD
  .ant-form-item-control-input-content > div > div {
    height: auto;
=======
  & .ant-form-item-control-input {
    min-height: ${({ theme }) => theme.gridUnit * 10}px;
>>>>>>> 3224e751
  }
`;

export const StyledRowFormItem = styled(Form.Item)`
  margin-bottom: 0px;
  min-width: 50%;

  & .ant-form-item-control-input {
    min-height: ${({ theme }) => theme.gridUnit * 10}px;
  }
`;

export const StyledLabel = styled.span`
  color: ${({ theme }) => theme.colors.grayscale.base};
  font-size: ${({ theme }) => theme.typography.sizes.s}px;
  text-transform: uppercase;
`;

const CleanFormItem = styled(Form.Item)`
  margin-bottom: 0;
`;

const StyledCollapse = styled(Collapse)`
  margin-left: ${({ theme }) => theme.gridUnit * -4 - 1}px;
  margin-right: ${({ theme }) => theme.gridUnit * -4}px;
  border-left: 1px solid ${({ theme }) => theme.colors.grayscale.light2};
  border-top: 1px solid ${({ theme }) => theme.colors.grayscale.light2};
  border-radius: 0px;

  .ant-collapse-header {
    border-bottom: 1px solid ${({ theme }) => theme.colors.grayscale.light2};
    border-top: 1px solid ${({ theme }) => theme.colors.grayscale.light2};
    margin-top: -1px;
    border-radius: 0px;
  }

  .ant-collapse-content {
    border: 0px;
  }

  .ant-collapse-content-box {
    padding-top: ${({ theme }) => theme.gridUnit * 2}px;
  }

  &.ant-collapse > .ant-collapse-item {
    border: 0px;
    border-radius: 0px;
  }
`;

const StyledTabs = styled(Tabs)`
  .ant-tabs-nav-list {
    padding: 0px;
  }

  .ant-form-item-label {
    padding-bottom: 0px;
  }
`;

const FilterTabs = {
  configuration: {
    key: 'configuration',
    name: t('Configuration'),
  },
  scoping: {
    key: 'scoping',
    name: t('Scoping'),
  },
};

const FilterPanels = {
  basic: {
    key: 'basic',
    name: t('Basic'),
  },
  advanced: {
    key: 'advanced',
    name: t('Advanced'),
  },
};

export interface FiltersConfigFormProps {
  filterId: string;
  filterToEdit?: Filter;
  removed?: boolean;
  restoreFilter: (filterId: string) => void;
  form: FormInstance<NativeFiltersForm>;
  parentFilters: { id: string; title: string }[];
}

// TODO: Need to do with it something
const FILTERS_WITHOUT_COLUMN = [
  'filter_timegrain',
  'filter_timecolumn',
  'filter_groupby',
];

const FILTERS_WITH_ADHOC_FILTERS = ['filter_select', 'filter_range'];

const BASIC_CONTROL_ITEMS = ['enableEmptyFilter', 'multiSelect'];

/**
 * The configuration form for a specific filter.
 * Assigns field values to `filters[filterId]` in the form.
 */
export const FiltersConfigForm: React.FC<FiltersConfigFormProps> = ({
  filterId,
  filterToEdit,
  removed,
  restoreFilter,
  form,
  parentFilters,
}) => {
  const [metrics, setMetrics] = useState<Metric[]>([]);
  const [hasDefaultValue, setHasDefaultValue] = useState(
    !!filterToEdit?.defaultDataMask?.filterState?.value,
  );
  const forceUpdate = useForceUpdate();
  const [datasetDetails, setDatasetDetails] = useState<Record<string, any>>();
  const defaultFormFilter = useMemo(() => {}, []);
  const formFilter =
    form.getFieldValue('filters')?.[filterId] || defaultFormFilter;
  const nativeFilterItems = getChartMetadataRegistry().items;
  const nativeFilterVizTypes = Object.entries(nativeFilterItems)
    // @ts-ignore
    .filter(([, { value }]) =>
      value.behaviors?.includes(Behavior.NATIVE_FILTER),
    )
    .map(([key]) => key);

  const loadedDatasets = useSelector<any, DatasourceMeta>(
    ({ datasources }) => datasources,
  );

  // @ts-ignore
  const hasDataset = !!nativeFilterItems[formFilter?.filterType]?.value
    ?.datasourceCount;
  const hasColumn =
    hasDataset && !FILTERS_WITHOUT_COLUMN.includes(formFilter?.filterType);
  // @ts-ignore
  const enableNoResults = !!nativeFilterItems[formFilter?.filterType]?.value
    ?.enableNoResults;
  const datasetId = formFilter?.dataset?.value;

  useEffect(() => {
    if (datasetId && hasColumn) {
      cachedSupersetGet({
        endpoint: `/api/v1/dataset/${datasetId}`,
      })
        .then((response: JsonResponse) => {
          setMetrics(response.json?.result?.metrics);
          const dataset = response.json?.result;
          // modify the response to fit structure expected by AdhocFilterControl
          dataset.type = dataset.datasource_type;
          dataset.filter_select = true;
          setDatasetDetails(dataset);
        })
        .catch((response: SupersetApiError) => {
          addDangerToast(response.message);
        });
    }
  }, [datasetId, hasColumn]);

  const hasMetrics = hasColumn && !!metrics.length;

  const hasFilledDataset =
    !hasDataset || (datasetId && (formFilter?.column || !hasColumn));

  const hasAdditionalFilters = FILTERS_WITH_ADHOC_FILTERS.includes(
    formFilter?.filterType,
  );

  const isCascadingFilter = CASCADING_FILTERS.includes(formFilter?.filterType);

  const isDataDirty = formFilter?.isDataDirty ?? true;

  useBackendFormUpdate(form, filterId);

  const refreshHandler = useCallback(() => {
    if (!hasDataset || !formFilter?.dataset?.value) {
      forceUpdate();
      return;
    }
    const formData = getFormData({
      datasetId: formFilter?.dataset?.value,
      groupby: formFilter?.column,
      ...formFilter,
    });
    setNativeFilterFieldValues(form, filterId, {
      defaultValueQueriesData: null,
      isDataDirty: false,
    });
    forceUpdate();
    getChartDataRequest({
      formData,
      force: false,
      requestParams: { dashboardId: 0 },
    }).then(response => {
      if (isFeatureEnabled(FeatureFlag.GLOBAL_ASYNC_QUERIES)) {
        // deal with getChartDataRequest transforming the response data
        const result = 'result' in response ? response.result[0] : response;
        waitForAsyncData(result)
          .then((asyncResult: ChartDataResponseResult[]) => {
            setNativeFilterFieldValues(form, filterId, {
              defaultValueQueriesData: asyncResult,
            });
            forceUpdate();
          })
          .catch((error: ClientErrorObject) => {
            // TODO: show error once this logic is moved into new NativeFilter
            //  component
            console.error(
              error.message || error.error || t('Check configuration'),
            );
          });
      } else {
        setNativeFilterFieldValues(form, filterId, {
          defaultValueQueriesData: response.result,
        });
        forceUpdate();
      }
    });
  }, [filterId, forceUpdate, form, formFilter, hasDataset]);

  const defaultDatasetSelectOptions = Object.values(loadedDatasets).map(
    datasetToSelectOption,
  );
  const initialDatasetId =
    filterToEdit?.targets[0]?.datasetId ??
    (defaultDatasetSelectOptions.length === 1
      ? defaultDatasetSelectOptions[0].value
      : undefined);
  const initColumn = filterToEdit?.targets[0]?.column?.name;
  const newFormData = getFormData({
    datasetId,
    groupby: hasColumn ? formFilter?.column : undefined,
    ...formFilter,
  });

  useEffect(() => {
    if (hasDataset && hasFilledDataset && hasDefaultValue && isDataDirty) {
      refreshHandler();
    }
  }, [
    hasDataset,
    hasFilledDataset,
    hasDefaultValue,
    formFilter,
    isDataDirty,
    refreshHandler,
  ]);

  const onDatasetSelectError = useCallback(
    ({ error, message }: ClientErrorObject) => {
      let errorText = message || error || t('An error has occurred');
      if (message === 'Forbidden') {
        errorText = t('You do not have permission to edit this dashboard');
      }
      addDangerToast(errorText);
    },
    [],
  );

  if (removed) {
    return <RemovedFilter onClick={() => restoreFilter(filterId)} />;
  }

  const parentFilterOptions = parentFilters.map(filter => ({
    value: filter.id,
    label: filter.title,
  }));

  const parentFilter = parentFilterOptions.find(
    ({ value }) => value === filterToEdit?.cascadeParentIds[0],
  );

  const showDefaultValue = !hasDataset || (!isDataDirty && hasFilledDataset);

  const controlItems = formFilter
    ? getControlItemsMap({
        disabled: !showDefaultValue,
        forceUpdate,
        form,
        filterId,
        filterType: formFilter.filterType,
        filterToEdit,
      })
    : {};

  const onSortChanged = (value: boolean | undefined) => {
    const previous = form.getFieldValue('filters')?.[filterId].controlValues;
    setNativeFilterFieldValues(form, filterId, {
      controlValues: {
        ...previous,
        sortAscending: value,
      },
    });
    forceUpdate();
  };

  return (
    <>
      <StyledTabs defaultActiveKey={FilterTabs.configuration.key} centered>
        <TabPane
          tab={FilterTabs.configuration.name}
          key={FilterTabs.configuration.key}
          forceRender
        >
          <StyledContainer>
            <StyledFormItem
              name={['filters', filterId, 'name']}
              label={<StyledLabel>{t('Filter name')}</StyledLabel>}
              initialValue={filterToEdit?.name}
              rules={[{ required: !removed, message: t('Name is required') }]}
            >
              <Input {...getFiltersConfigModalTestId('name-input')} />
            </StyledFormItem>
            <StyledFormItem
              name={['filters', filterId, 'filterType']}
              rules={[{ required: !removed, message: t('Name is required') }]}
              initialValue={filterToEdit?.filterType || 'filter_select'}
              label={<StyledLabel>{t('Filter Type')}</StyledLabel>}
              {...getFiltersConfigModalTestId('filter-type')}
            >
              <Select
                options={nativeFilterVizTypes.map(filterType => ({
                  value: filterType,
                  // @ts-ignore
                  label: nativeFilterItems[filterType]?.value.name,
                }))}
                onChange={({ value }: { value: string }) => {
                  setNativeFilterFieldValues(form, filterId, {
                    filterType: value,
                    defaultDataMask: null,
                  });
                  forceUpdate();
                }}
              />
            </StyledFormItem>
          </StyledContainer>
          {hasDataset && (
            <StyledRowContainer>
              <StyledFormItem
                name={['filters', filterId, 'dataset']}
                initialValue={{ value: initialDatasetId }}
                label={<StyledLabel>{t('Dataset')}</StyledLabel>}
                rules={[
                  { required: !removed, message: t('Dataset is required') },
                ]}
                {...getFiltersConfigModalTestId('datasource-input')}
              >
                <SupersetResourceSelect
                  initialId={initialDatasetId}
                  resource="dataset"
                  searchColumn="table_name"
                  transformItem={datasetToSelectOption}
                  isMulti={false}
                  onError={onDatasetSelectError}
                  defaultOptions={Object.values(loadedDatasets).map(
                    datasetToSelectOption,
                  )}
                  onChange={e => {
                    // We need reset column when dataset changed
                    if (datasetId && e?.value !== datasetId) {
                      setNativeFilterFieldValues(form, filterId, {
                        defaultDataMask: null,
                        column: null,
                      });
                    }
                    forceUpdate();
                  }}
                />
              </StyledFormItem>
              {hasColumn && (
                <StyledFormItem
                  // don't show the column select unless we have a dataset
                  // style={{ display: datasetId == null ? undefined : 'none' }}
                  name={['filters', filterId, 'column']}
                  initialValue={initColumn}
                  label={<StyledLabel>{t('Column')}</StyledLabel>}
                  rules={[
                    { required: !removed, message: t('Field is required') },
                  ]}
                  data-test="field-input"
                >
                  <ColumnSelect
                    form={form}
                    filterId={filterId}
                    datasetId={datasetId}
                    onChange={() => {
                      // We need reset default value when when column changed
                      setNativeFilterFieldValues(form, filterId, {
                        defaultDataMask: null,
                      });
                      forceUpdate();
                    }}
                  />
                </StyledFormItem>
              )}
            </StyledRowContainer>
          )}
          <StyledCollapse defaultActiveKey={FilterPanels.basic.key}>
            <Collapse.Panel
              header={FilterPanels.basic.name}
              key={FilterPanels.basic.key}
            >
              {hasFilledDataset && (
                <CleanFormItem
                  name={['filters', filterId, 'defaultValueFormData']}
                  hidden
                  initialValue={newFormData}
                />
              )}
              <CleanFormItem
                name={['filters', filterId, 'defaultValueQueriesData']}
                hidden
                initialValue={null}
              />
              <CollapsibleControl
                title={t('Filter has default value')}
                checked={hasDefaultValue}
                onChange={value => setHasDefaultValue(value)}
              >
                <StyledRowFormItem
                  name={['filters', filterId, 'defaultDataMask']}
                  initialValue={filterToEdit?.defaultDataMask}
                  data-test="default-input"
                  label={<StyledLabel>{t('Default Value')}</StyledLabel>}
                >
                  {showDefaultValue ? (
                    <DefaultValue
                      setDataMask={dataMask => {
                        setNativeFilterFieldValues(form, filterId, {
                          defaultDataMask: dataMask,
                        });
                        forceUpdate();
                      }}
                      filterId={filterId}
                      hasDataset={hasDataset}
                      form={form}
                      formData={newFormData}
                      enableNoResults={enableNoResults}
                    />
                  ) : (
                    t('Fill all required fields to enable "Default Value"')
                  )}
                </StyledRowFormItem>
              </CollapsibleControl>
              {Object.keys(controlItems)
                .filter(key => BASIC_CONTROL_ITEMS.includes(key))
                .map(key => controlItems[key])}
              <StyledRowFormItem
                name={['filters', filterId, 'isInstant']}
                initialValue={filterToEdit?.isInstant || false}
                valuePropName="checked"
                colon={false}
              >
                <Checkbox data-test="apply-changes-instantly-checkbox">
                  {t('Apply changes instantly')}
                </Checkbox>
              </StyledRowFormItem>
            </Collapse.Panel>
            {((hasDataset && hasAdditionalFilters) || hasMetrics) && (
              <Collapse.Panel
                header={FilterPanels.advanced.name}
                key={FilterPanels.advanced.key}
              >
                {isCascadingFilter && (
                  <CollapsibleControl
                    title={t('Filter is hierarchical')}
                    checked={!!parentFilter}
                  >
                    <StyledRowFormItem
                      name={['filters', filterId, 'parentFilter']}
                      label={<StyledLabel>{t('Parent filter')}</StyledLabel>}
                      initialValue={parentFilter}
                      data-test="parent-filter-input"
                    >
                      <Select
                        placeholder={t('None')}
                        options={parentFilterOptions}
                        isClearable
                      />
                    </StyledRowFormItem>
                  </CollapsibleControl>
                )}
                {Object.keys(controlItems)
                  .filter(key => !BASIC_CONTROL_ITEMS.includes(key))
                  .map(key => controlItems[key])}
                {hasDataset && hasAdditionalFilters && (
                  <CollapsibleControl
                    title={t('Pre-filter available values')}
                    checked={
                      !!filterToEdit?.adhoc_filters ||
                      !!filterToEdit?.time_range
                    }
                  >
                    <StyledRowFormItem
                      name={['filters', filterId, 'adhoc_filters']}
                      initialValue={filterToEdit?.adhoc_filters}
                    >
                      <AdhocFilterControl
                        columns={
                          datasetDetails?.columns?.filter(
                            (c: ColumnMeta) => c.filterable,
                          ) || []
                        }
                        savedMetrics={datasetDetails?.metrics || []}
                        datasource={datasetDetails}
                        onChange={(filters: AdhocFilter[]) => {
                          setNativeFilterFieldValues(form, filterId, {
                            adhoc_filters: filters,
                          });
                          forceUpdate();
                        }}
                        label={<StyledLabel>{t('Adhoc filters')}</StyledLabel>}
                      />
                    </StyledRowFormItem>
                    <StyledRowFormItem
                      name={['filters', filterId, 'time_range']}
                      label={<StyledLabel>{t('Time range')}</StyledLabel>}
                      initialValue={filterToEdit?.time_range || 'No filter'}
                    >
                      <DateFilterControl
                        name="time_range"
                        onChange={timeRange => {
                          setNativeFilterFieldValues(form, filterId, {
                            time_range: timeRange,
                          });
                          forceUpdate();
                        }}
                      />
                    </StyledRowFormItem>
                  </CollapsibleControl>
                )}
                <CollapsibleControl
                  title={t('Sort filter values')}
                  onChange={checked => onSortChanged(checked || undefined)}
                  checked={
                    typeof filterToEdit?.controlValues?.sortAscending ===
                    'boolean'
                  }
                >
                  <StyledRowContainer>
                    <StyledFormItem
                      name={[
                        'filters',
                        filterId,
                        'controlValues',
                        'sortAscending',
                      ]}
                      initialValue={filterToEdit?.controlValues?.sortAscending}
                      label={<StyledLabel>{t('Sort type')}</StyledLabel>}
                    >
                      <Select
                        form={form}
                        filterId={filterId}
                        name="sortAscending"
                        options={[
                          {
                            value: true,
                            label: t('Sort ascending'),
                          },
                          {
                            value: false,
                            label: t('Sort descending'),
                          },
                        ]}
                        onChange={({ value }: { value: boolean }) =>
                          onSortChanged(value)
                        }
                      />
                    </StyledFormItem>
                    {hasMetrics && (
                      <StyledFormItem
                        name={['filters', filterId, 'sortMetric']}
                        initialValue={filterToEdit?.sortMetric}
                        label={<StyledLabel>{t('Sort Metric')}</StyledLabel>}
                        data-test="field-input"
                      >
                        <SelectControl
                          form={form}
                          filterId={filterId}
                          name="sortMetric"
                          options={metrics.map((metric: Metric) => ({
                            value: metric.metric_name,
                            label: metric.verbose_name ?? metric.metric_name,
                          }))}
                          onChange={(value: string | null): void => {
                            if (value !== undefined) {
                              setNativeFilterFieldValues(form, filterId, {
                                sortMetric: value,
                              });
                              forceUpdate();
                            }
                          }}
                        />
                      </StyledFormItem>
                    )}
                  </StyledRowContainer>
                </CollapsibleControl>
              </Collapse.Panel>
            )}
          </StyledCollapse>
        </TabPane>
        <TabPane
          tab={FilterTabs.scoping.name}
          key={FilterTabs.scoping.key}
          forceRender
        >
          <FilterScope
            updateFormValues={(values: any) =>
              setNativeFilterFieldValues(form, filterId, values)
            }
            pathToFormValue={['filters', filterId]}
            forceUpdate={forceUpdate}
            scope={filterToEdit?.scope}
            formScope={formFilter?.scope}
            formScoping={formFilter?.scoping}
          />
        </TabPane>
      </StyledTabs>
    </>
  );
};

export default FiltersConfigForm;<|MERGE_RESOLUTION|>--- conflicted
+++ resolved
@@ -88,13 +88,11 @@
   width: 49%;
   margin-bottom: ${({ theme }) => theme.gridUnit * 4}px;
 
-<<<<<<< HEAD
   .ant-form-item-control-input-content > div > div {
     height: auto;
-=======
+  }
   & .ant-form-item-control-input {
     min-height: ${({ theme }) => theme.gridUnit * 10}px;
->>>>>>> 3224e751
   }
 `;
 
