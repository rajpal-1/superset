--- conflicted
+++ resolved
@@ -21,30 +21,20 @@
   t,
   getChartMetadataRegistry,
   Behavior,
-<<<<<<< HEAD
-=======
   AdhocFilter,
->>>>>>> 1ec743f2
   JsonResponse,
   SupersetApiError,
 } from '@superset-ui/core';
-import { ColumnMeta } from '@superset-ui/chart-controls';
+import { ColumnMeta, Metric } from '@superset-ui/chart-controls';
 import { FormInstance } from 'antd/lib/form';
 import React, { useCallback, useEffect, useState } from 'react';
-<<<<<<< HEAD
-import { Metric } from '@superset-ui/chart-controls';
-=======
->>>>>>> 1ec743f2
 import { Checkbox, Form, Input, Typography } from 'src/common/components';
 import { Select } from 'src/components/Select';
 import SupersetResourceSelect, {
   cachedSupersetGet,
 } from 'src/components/SupersetResourceSelect';
-<<<<<<< HEAD
-=======
 import AdhocFilterControl from 'src/explore/components/controls/FilterControl/AdhocFilterControl';
 import DateFilterControl from 'src/explore/components/controls/DateFilterControl';
->>>>>>> 1ec743f2
 import { addDangerToast } from 'src/messageToasts/actions';
 import { ClientErrorObject } from 'src/utils/getClientErrorObject';
 import SelectControl from 'src/explore/components/controls/SelectControl';
@@ -141,38 +131,25 @@
   const datasetId = formFilter?.dataset?.value;
 
   useEffect(() => {
-<<<<<<< HEAD
-    if (datasetId) {
-=======
     if (datasetId && hasColumn) {
->>>>>>> 1ec743f2
       cachedSupersetGet({
         endpoint: `/api/v1/dataset/${datasetId}`,
       })
         .then((response: JsonResponse) => {
-<<<<<<< HEAD
           setMetrics(response.json?.result?.metrics);
-=======
           const dataset = response.json?.result;
           // modify the response to fit structure expected by AdhocFilterControl
           dataset.type = dataset.datasource_type;
           dataset.filter_select = true;
           setDatasetDetails(dataset);
->>>>>>> 1ec743f2
         })
         .catch((response: SupersetApiError) => {
           addDangerToast(response.message);
         });
     }
-<<<<<<< HEAD
-  }, [datasetId]);
+  }, [datasetId, hasColumn]);
 
   const hasMetrics = hasColumn && !!metrics.length;
-
-  const hasFilledDataset =
-    !hasDataset || (datasetId && (formFilter?.column || !hasColumn));
-=======
-  }, [datasetId, hasColumn]);
 
   const hasFilledDataset =
     !hasDataset || (datasetId && (formFilter?.column || !hasColumn));
@@ -180,7 +157,6 @@
   const hasAdditionalFilters = FILTERS_WITH_ADHOC_FILTERS.includes(
     formFilter?.filterType,
   );
->>>>>>> 1ec743f2
 
   useBackendFormUpdate(form, filterId, filterToEdit, hasDataset, hasColumn);
 
