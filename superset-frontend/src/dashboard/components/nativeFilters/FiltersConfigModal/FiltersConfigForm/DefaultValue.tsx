--- conflicted
+++ resolved
@@ -17,20 +17,11 @@
  * under the License.
  */
 import React, { FC, useEffect, useState } from 'react';
-<<<<<<< HEAD
 import { Behavior, SetDataMaskHook, SuperChart } from '@superset-ui/core';
 import { FormInstance } from 'antd/lib/form';
-=======
-import { t, SuperChart, Behavior } from '@superset-ui/core';
-import { FormInstance } from 'antd/lib/form';
 import Loading from 'src/components/Loading';
-import { setNativeFilterFieldValues } from './utils';
-import { StyledFormItem, StyledLabel } from './FiltersConfigForm';
-import { Filter } from '../../types';
->>>>>>> 9fa52b50
 import { NativeFiltersForm } from '../types';
 import { getFormData } from '../../utils';
-import LoadingBox from '../../FilterBar/LoadingBox';
 
 type DefaultValueProps = {
   filterId: string;
@@ -59,9 +50,8 @@
     }
   }, [hasDatasource, queriesData]);
 
-<<<<<<< HEAD
   return loading ? (
-    <LoadingBox />
+    <Loading position="inline-centered" />
   ) : (
     <SuperChart
       height={25}
@@ -75,42 +65,6 @@
       chartType={formFilter?.filterType}
       hooks={{ setDataMask }}
     />
-=======
-  return (
-    <StyledFormItem
-      name={['filters', filterId, 'defaultValue']}
-      initialValue={filterToEdit?.defaultValue}
-      data-test="default-input"
-      label={<StyledLabel>{t('Default Value')}</StyledLabel>}
-    >
-      {(hasFilledDatasource || !hasDatasource) &&
-        (loading ? (
-          <Loading position="inline-centered" />
-        ) : (
-          <SuperChart
-            height={25}
-            width={250}
-            behaviors={[Behavior.NATIVE_FILTER]}
-            formData={formData}
-            // For charts that don't have datasource we need workaround for empty placeholder
-            queriesData={
-              hasDatasource
-                ? formFilter?.defaultValueQueriesData
-                : [{ data: [{}] }]
-            }
-            chartType={formFilter?.filterType}
-            hooks={{
-              setDataMask: ({ nativeFilters }) => {
-                setNativeFilterFieldValues(form, filterId, {
-                  defaultValue: nativeFilters?.currentState?.value,
-                });
-                forceUpdate();
-              },
-            }}
-          />
-        ))}
-    </StyledFormItem>
->>>>>>> 9fa52b50
   );
 };
 
