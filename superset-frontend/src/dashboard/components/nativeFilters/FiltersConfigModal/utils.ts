--- conflicted
+++ resolved
@@ -54,7 +54,6 @@
         formValues = error.values;
       } else {
         throw error;
-<<<<<<< HEAD
       }
     }
     const validateInstant = (filterId: string) => {
@@ -67,8 +66,6 @@
           'isInstant',
           'For parent filters changes must be applied instantly',
         );
-=======
->>>>>>> 69c5cd79
       }
     }
 
