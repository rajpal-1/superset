/**
 * Licensed to the Apache Software Foundation (ASF) under one
 * or more contributor license agreements.  See the NOTICE file
 * distributed with this work for additional information
 * regarding copyright ownership.  The ASF licenses this file
 * to you under the Apache License, Version 2.0 (the
 * "License"); you may not use this file except in compliance
 * with the License.  You may obtain a copy of the License at
 *
 *   http://www.apache.org/licenses/LICENSE-2.0
 *
 * Unless required by applicable law or agreed to in writing,
 * software distributed under the License is distributed on an
 * "AS IS" BASIS, WITHOUT WARRANTIES OR CONDITIONS OF ANY
 * KIND, either express or implied.  See the License for the
 * specific language governing permissions and limitations
 * under the License.
 */
import React, { useCallback, useEffect, useMemo, useState } from 'react';
import { findLastIndex, uniq } from 'lodash';
import shortid from 'shortid';
import { PlusOutlined } from '@ant-design/icons';
import Icon from 'src/components/Icon';
import { styled, t } from '@superset-ui/core';
import { Form } from 'src/common/components';
import { StyledModal } from 'src/common/components/Modal';
import Button from 'src/components/Button';
import { LineEditableTabs } from 'src/common/components/Tabs';
import { usePrevious } from 'src/common/hooks/usePrevious';
import ErrorBoundary from 'src/components/ErrorBoundary';
import { useFilterConfigMap, useFilterConfiguration } from './state';
import FilterConfigForm from './FilterConfigForm';
import { FilterConfiguration, NativeFiltersForm } from './types';
import { CancelConfirmationAlert } from './CancelConfirmationAlert';

// how long to show the "undo" button when removing a filter
const REMOVAL_DELAY_SECS = 5;
const FILTER_WIDTH = 200;

const StyledModalBody = styled.div`
  display: flex;
  flex-direction: row;
  .filters-list {
    width: ${({ theme }) => theme.gridUnit * 50}px;
    overflow: auto;
  }
`;

const StyledForm = styled(Form)`
  width: 100%;
`;

const StyledSpan = styled.span`
  cursor: pointer;
  color: ${({ theme }) => theme.colors.primary.dark1};
  &: hover {
    color: ${({ theme }) => theme.colors.primary.dark2};
  }
`;

const FilterTabs = styled(LineEditableTabs)`
  // extra selector specificity:
  &.ant-tabs-card > .ant-tabs-nav .ant-tabs-tab {
    min-width: ${FILTER_WIDTH}px;
    margin: 0 ${({ theme }) => theme.gridUnit * 2}px 0 0;
    padding: ${({ theme }) => theme.gridUnit}px
      ${({ theme }) => theme.gridUnit * 2}px;

    &:hover,
    &-active {
      color: ${({ theme }) => theme.colors.grayscale.dark1};
      border-radius: ${({ theme }) => theme.borderRadius}px;
      background-color: ${({ theme }) => theme.colors.secondary.light4};

      .ant-tabs-tab-remove > svg {
        color: ${({ theme }) => theme.colors.grayscale.base};
        transition: all 0.3s;
      }
    }
  }

  .ant-tabs-tab-btn {
    text-align: left;
    justify-content: space-between;
    text-transform: unset;
  }
`;

const FilterTabTitle = styled.span`
  transition: color ${({ theme }) => theme.transitionTiming}s;
  width: 100%;
  display: flex;
  flex-direction: row;
  justify-content: space-between;

  @keyframes tabTitleRemovalAnimation {
    0%,
    90% {
      opacity: 1;
    }
    95%,
    100% {
      opacity: 0;
    }
  }

  &.removed {
    color: ${({ theme }) => theme.colors.warning.dark1};
    transform-origin: top;
    animation-name: tabTitleRemovalAnimation;
    animation-duration: ${REMOVAL_DELAY_SECS}s;
  }
`;

const StyledFilterTitle = styled.span`
  width: ${FILTER_WIDTH}px;
  white-space: normal;
  color: ${({ theme }) => theme.colors.grayscale.dark1};
`;

const StyledAddFilterBox = styled.div`
  color: ${({ theme }) => theme.colors.primary.dark1};
  text-align: left;
  padding: ${({ theme }) => theme.gridUnit * 2}px 0;
  margin: ${({ theme }) => theme.gridUnit * 3}px 0 0
    ${({ theme }) => -theme.gridUnit * 2}px;
  border-top: 1px solid ${({ theme }) => theme.colors.grayscale.light1};

  &:hover {
    color: ${({ theme }) => theme.colors.primary.base};
  }
`;

const StyledTrashIcon = styled(Icon)`
  color: ${({ theme }) => theme.colors.grayscale.light3};
`;

type FilterRemoval =
  | null
  | {
      isPending: true; // the filter sticks around for a moment before removal is finalized
      timerId: number; // id of the timer that finally removes the filter
    }
  | { isPending: false };

function generateFilterId() {
  return `NATIVE_FILTER-${shortid.generate()}`;
}

export interface FilterConfigModalProps {
  isOpen: boolean;
  initialFilterId?: string;
  createNewOnOpen?: boolean;
  save: (filterConfig: FilterConfiguration) => Promise<void>;
  onCancel: () => void;
}

const getFilterIds = (config: FilterConfiguration) =>
  config.map(filter => filter.id);

/**
 * This is the modal to configure all the dashboard-native filters.
 * Manages modal-level state, such as what filters are in the list,
 * and which filter is currently being edited.
 *
 * Calls the `save` callback with the new FilterConfiguration object
 * when the user saves the filters.
 */
export function FilterConfigModal({
  isOpen,
  initialFilterId,
  createNewOnOpen,
  save,
  onCancel,
}: FilterConfigModalProps) {
  const [form] = Form.useForm<NativeFiltersForm>();

  // the filter config from redux state, this does not change until modal is closed.
  const filterConfig = useFilterConfiguration();
  const filterConfigMap = useFilterConfigMap();

  // new filter ids belong to filters have been added during
  // this configuration session, and only exist in the form state until we submit.
  const [newFilterIds, setNewFilterIds] = useState<string[]>([]);

  // store ids of filters that have been removed with the time they were removed
  // so that we can disappear them after a few secs.
  // filters are still kept in state until form is submitted.
  const [removedFilters, setRemovedFilters] = useState<
    Record<string, FilterRemoval>
  >({});

  const [saveAlertVisible, setSaveAlertVisible] = useState<boolean>(false);

  // brings back a filter that was previously removed ("Undo")
  const restoreFilter = useCallback(
    (id: string) => {
      const removal = removedFilters[id];
      // gotta clear the removal timeout to prevent the filter from getting deleted
      if (removal?.isPending) clearTimeout(removal.timerId);
      setRemovedFilters(current => ({ ...current, [id]: null }));
    },
    [removedFilters],
  );

  // The full ordered set of ((original + new) - completely removed) filter ids
  // Use this as the canonical list of what filters are being configured!
  // This includes filter ids that are pending removal, so check for that.
  const filterIds = useMemo(
    () =>
      uniq([...getFilterIds(filterConfig), ...newFilterIds]).filter(
        id => !removedFilters[id] || removedFilters[id]?.isPending,
      ),
    [filterConfig, newFilterIds, removedFilters],
  );

  // open the first filter in the list to start
  const getInitialCurrentFilterId = useCallback(
    () => initialFilterId ?? filterIds[0],
    [initialFilterId, filterIds],
  );
  const [currentFilterId, setCurrentFilterId] = useState(
    getInitialCurrentFilterId,
  );

  // the form values are managed by the antd form, but we copy them to here
  // so that we can display them (e.g. filter titles in the tab headers)
  const [formValues, setFormValues] = useState<NativeFiltersForm>({
    filters: {},
  });

  const wasOpen = usePrevious(isOpen);

  useEffect(() => {
    // if the currently viewed filter is fully removed, change to another tab
    const currentFilterRemoved = removedFilters[currentFilterId];
    if (currentFilterRemoved && !currentFilterRemoved.isPending) {
      const nextFilterIndex = findLastIndex(
        filterIds,
        id => !removedFilters[id] && id !== currentFilterId,
      );
      if (nextFilterIndex !== -1)
        setCurrentFilterId(filterIds[nextFilterIndex]);
    }
  }, [currentFilterId, removedFilters, filterIds]);

  // generates a new filter id and appends it to the newFilterIds
  const addFilter = useCallback(() => {
    const newFilterId = generateFilterId();
    setNewFilterIds([...newFilterIds, newFilterId]);
    setCurrentFilterId(newFilterId);
    setSaveAlertVisible(false);
  }, [newFilterIds, setCurrentFilterId]);

  // if this is a "create" modal rather than an "edit" modal,
  // add a filter on modal open
  useEffect(() => {
    if (createNewOnOpen && isOpen && !wasOpen) {
      addFilter();
    }
  }, [createNewOnOpen, isOpen, wasOpen, addFilter]);

  // After this, it should be as if the modal was just opened fresh.
  // Called when the modal is closed.
  const resetForm = useCallback(() => {
    form.resetFields();
    setNewFilterIds([]);
    setCurrentFilterId(getInitialCurrentFilterId());
    setRemovedFilters({});
    setSaveAlertVisible(false);
  }, [form, getInitialCurrentFilterId]);

  const completeFilterRemoval = (filterId: string) => {
    // the filter state will actually stick around in the form,
    // and the filterConfig/newFilterIds, but we use removedFilters
    // to mark it as removed.
    setRemovedFilters(removedFilters => ({
      ...removedFilters,
      [filterId]: { isPending: false },
    }));
  };

  function onTabEdit(filterId: string, action: 'add' | 'remove') {
    if (action === 'remove') {
      // first set up the timer to completely remove it
      const timerId = window.setTimeout(
        () => completeFilterRemoval(filterId),
        REMOVAL_DELAY_SECS * 1000,
      );
      // mark the filter state as "removal in progress"
      setRemovedFilters(removedFilters => ({
        ...removedFilters,
        [filterId]: { isPending: true, timerId },
      }));
      setSaveAlertVisible(false);
    } else if (action === 'add') {
      addFilter();
    }
  }

  function getFilterTitle(id: string) {
    return (
      formValues.filters[id]?.name ?? filterConfigMap[id]?.name ?? 'New filter'
    );
  }

  function getParentFilters(id: string) {
    return filterIds
      .filter(filterId => filterId !== id && !removedFilters[filterId])
      .map(id => ({
        id,
        title: getFilterTitle(id),
      }));
  }

  const addValidationError = (
    filterId: string,
    field: string,
    error: string,
  ) => {
    const fieldError = {
      name: ['filters', filterId, field],
      errors: [error],
    };
    form.setFields([fieldError]);
    // eslint-disable-next-line no-throw-literal
    throw { errorFields: [fieldError] };
  };

  const validateForm = useCallback(async () => {
    try {
      const formValues = (await form.validateFields()) as NativeFiltersForm;

      const validateInstant = (filterId: string) => {
        const isInstant = formValues.filters[filterId]
          ? formValues.filters[filterId].isInstant
          : filterConfigMap[filterId]?.isInstant;
        if (!isInstant) {
          addValidationError(
            filterId,
            'isInstant',
            'For parent filters changes must be applied instantly',
          );
        }
      };

      const validateCycles = (filterId: string, trace: string[] = []) => {
        if (trace.includes(filterId)) {
          addValidationError(
            filterId,
            'parentFilter',
            'Cannot create cyclic hierarchy',
          );
        }
        const parentId = formValues.filters[filterId]
          ? formValues.filters[filterId].parentFilter?.value
          : filterConfigMap[filterId]?.cascadeParentIds?.[0];
        if (parentId) {
          validateInstant(parentId);
          validateCycles(parentId, [...trace, filterId]);
        }
      };

      filterIds
        .filter(id => !removedFilters[id])
        .forEach(filterId => validateCycles(filterId));

      return formValues;
    } catch (error) {
      console.warn('Filter configuration failed:', error);

      if (!error.errorFields || !error.errorFields.length) return null; // not a validation error

      // the name is in array format since the fields are nested
      type ErrorFields = { name: ['filters', string, string] }[];
      const errorFields = error.errorFields as ErrorFields;
      // filter id is the second item in the field name
      if (!errorFields.some(field => field.name[1] === currentFilterId)) {
        // switch to the first tab that had a validation error
        const filterError = errorFields.find(
          field => field.name[0] === 'filters',
        );
        if (filterError) {
          setCurrentFilterId(filterError.name[1]);
        }
      }
      return null;
    }
  }, [form, currentFilterId, filterConfigMap, filterIds, removedFilters]);

  const onOk = useCallback(async () => {
    const values: NativeFiltersForm | null = await validateForm();
    if (values == null) return;

    const newFilterConfig: FilterConfiguration = filterIds
      .filter(id => !removedFilters[id])
      .map(id => {
        // create a filter config object from the form inputs
        const formInputs = values.filters[id];
        // if user didn't open a filter, return the original config
        if (!formInputs) return filterConfigMap[id];
        return {
          id,
          name: formInputs.name,
          filterType: formInputs.filterType,
          // for now there will only ever be one target
          targets: [
            {
              datasetId: formInputs.dataset.value,
              column: {
                name: formInputs.column,
              },
            },
          ],
          defaultValue: formInputs.defaultValue || null,
          cascadeParentIds: formInputs.parentFilter
            ? [formInputs.parentFilter.value]
            : [],
          scope: formInputs.scope,
          inverseSelection: !!formInputs.inverseSelection,
          isInstant: !!formInputs.isInstant,
          allowsMultipleValues: !!formInputs.allowsMultipleValues,
          isRequired: !!formInputs.isRequired,
        };
      });

    await save(newFilterConfig);
  }, [save, filterIds, removedFilters, filterConfigMap, validateForm]);

<<<<<<< HEAD
  const handleCancel = () => {
    onCancel();
  };

  useEffect(() => {
    // Ant to reset formValues before Modal destroy performed ,so it re-init values before from destroyed,
    // for this case we reset it also on Modal opens if it was not processed correctly on close
    resetForm();
  }, [isOpen]);
=======
  const confirmCancel = () => {
    resetForm();
    onCancel();
  };

  const unsavedFiltersIds = newFilterIds.filter(id => !removedFilters[id]);

  const getUnsavedFilterNames = (): string => {
    const unsavedFiltersNames = unsavedFiltersIds.map(
      id => `"${getFilterTitle(id)}"`,
    );

    if (unsavedFiltersNames.length === 0) {
      return '';
    }

    if (unsavedFiltersNames.length === 1) {
      return unsavedFiltersNames[0];
    }

    const lastFilter = unsavedFiltersNames.pop();

    return `${unsavedFiltersNames.join(', ')} ${t('and')} ${lastFilter}`;
  };

  const handleCancel = () => {
    if (unsavedFiltersIds.length > 0) {
      setSaveAlertVisible(true);
    } else {
      confirmCancel();
    }
  };

  const renderFooterElements = (): React.ReactNode[] => {
    if (saveAlertVisible) {
      return [
        <CancelConfirmationAlert
          title={`${unsavedFiltersIds.length} ${t('unsaved filters')}`}
          onConfirm={confirmCancel}
          onDismiss={() => setSaveAlertVisible(false)}
        >
          {t(`Are you sure you want to cancel?`)} {getUnsavedFilterNames()}{' '}
          {t(`will not be saved.`)}
        </CancelConfirmationAlert>,
      ];
    }

    return [
      <Button key="cancel" buttonStyle="secondary" onClick={handleCancel}>
        {t('Cancel')}
      </Button>,
      <Button key="submit" buttonStyle="primary" onClick={onOk}>
        {t('Save')}
      </Button>,
    ];
  };
>>>>>>> 49e6e420

  return (
    <StyledModal
      visible={isOpen}
      title={t('Filter configuration and scoping')}
      width="55%"
      destroyOnClose
      onCancel={handleCancel}
      onOk={onOk}
      centered
      data-test="filter-modal"
      footer={renderFooterElements()}
    >
      <ErrorBoundary>
        <StyledModalBody>
          <StyledForm
            form={form}
            onValuesChange={(changes, values: NativeFiltersForm) => {
              if (
                changes.filters &&
                Object.values(changes.filters).some(
                  (filter: any) => filter.name != null,
                )
              ) {
                // we only need to set this if a name changed
                setFormValues(values);
              }
              setSaveAlertVisible(false);
            }}
            layout="vertical"
          >
            <FilterTabs
              tabPosition="left"
              onChange={setCurrentFilterId}
              activeKey={currentFilterId}
              onEdit={onTabEdit}
              addIcon={
                <StyledAddFilterBox>
                  <PlusOutlined /> <span>{t('Add filter')}</span>
                </StyledAddFilterBox>
              }
            >
              {filterIds.map(id => (
                <LineEditableTabs.TabPane
                  tab={
                    <FilterTabTitle
                      className={removedFilters[id] ? 'removed' : ''}
                    >
                      <StyledFilterTitle>
                        {removedFilters[id]
                          ? t('(Removed)')
                          : getFilterTitle(id)}
                      </StyledFilterTitle>
                      {removedFilters[id] && (
                        <StyledSpan
                          role="button"
                          tabIndex={0}
                          onClick={() => restoreFilter(id)}
                        >
                          {t('Undo?')}
                        </StyledSpan>
                      )}
                    </FilterTabTitle>
                  }
                  key={id}
                  closeIcon={
                    removedFilters[id] ? (
                      <></>
                    ) : (
                      <StyledTrashIcon name="trash" />
                    )
                  }
                >
                  <FilterConfigForm
                    form={form}
                    filterId={id}
                    filterToEdit={filterConfigMap[id]}
                    removed={!!removedFilters[id]}
                    restore={restoreFilter}
                    parentFilters={getParentFilters(id)}
                  />
                </LineEditableTabs.TabPane>
              ))}
            </FilterTabs>
          </StyledForm>
        </StyledModalBody>
      </ErrorBoundary>
    </StyledModal>
  );
}<|MERGE_RESOLUTION|>--- conflicted
+++ resolved
@@ -427,8 +427,7 @@
     await save(newFilterConfig);
   }, [save, filterIds, removedFilters, filterConfigMap, validateForm]);
 
-<<<<<<< HEAD
-  const handleCancel = () => {
+  const confirmCancel = () => {
     onCancel();
   };
 
@@ -436,12 +435,7 @@
     // Ant to reset formValues before Modal destroy performed ,so it re-init values before from destroyed,
     // for this case we reset it also on Modal opens if it was not processed correctly on close
     resetForm();
-  }, [isOpen]);
-=======
-  const confirmCancel = () => {
-    resetForm();
-    onCancel();
-  };
+  }, [isOpen, resetForm]);
 
   const unsavedFiltersIds = newFilterIds.filter(id => !removedFilters[id]);
 
@@ -494,7 +488,6 @@
       </Button>,
     ];
   };
->>>>>>> 49e6e420
 
   return (
     <StyledModal
