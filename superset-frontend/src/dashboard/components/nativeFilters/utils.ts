/**
 * Licensed to the Apache Software Foundation (ASF) under one
 * or more contributor license agreements.  See the NOTICE file
 * distributed with this work for additional information
 * regarding copyright ownership.  The ASF licenses this file
 * to you under the Apache License, Version 2.0 (the
 * "License"); you may not use this file except in compliance
 * with the License.  You may obtain a copy of the License at
 *
 *   http://www.apache.org/licenses/LICENSE-2.0
 *
 * Unless required by applicable law or agreed to in writing,
 * software distributed under the License is distributed on an
 * "AS IS" BASIS, WITHOUT WARRANTIES OR CONDITIONS OF ANY
 * KIND, either express or implied.  See the License for the
 * specific language governing permissions and limitations
 * under the License.
 */
import {
  ExtraFormData,
  QueryFormData,
  getChartMetadataRegistry,
  Behavior,
  EXTRA_FORM_DATA_APPEND_KEYS,
  EXTRA_FORM_DATA_OVERRIDE_KEYS,
  AdhocFilter,
} from '@superset-ui/core';
import { Charts } from 'src/dashboard/types';
import { RefObject } from 'react';
import { DataMaskStateWithId } from 'src/dataMask/types';
import { Filter } from './types';

export const getFormData = ({
  datasetId,
  cascadingFilters = {},
  groupby,
  inputRef,
  defaultValue,
  controlValues,
  filterType,
<<<<<<< HEAD
  sortMetric,
=======
  adhoc_filters,
  time_range,
>>>>>>> 1ec743f2
}: Partial<Filter> & {
  datasetId?: number;
  inputRef?: RefObject<HTMLInputElement>;
  cascadingFilters?: object;
  groupby?: string;
  adhoc_filters?: AdhocFilter[];
  time_range?: string;
}): Partial<QueryFormData> => {
  const otherProps: {
    datasource?: string;
    groupby?: string[];
    sortMetric?: string;
  } = {};
  if (datasetId) {
    otherProps.datasource = `${datasetId}__table`;
  }
  if (groupby) {
    otherProps.groupby = [groupby];
  }
  if (sortMetric) {
    otherProps.sortMetric = sortMetric;
  }
  return {
    ...controlValues,
    ...otherProps,
    adhoc_filters: adhoc_filters ?? [],
    extra_filters: [],
    extra_form_data: cascadingFilters,
    granularity_sqla: 'ds',
    metrics: ['count'],
    row_limit: 10000,
    showSearch: true,
    defaultValue,
    time_range,
    time_range_endpoints: ['inclusive', 'exclusive'],
    url_params: {},
    viz_type: filterType,
    inputRef,
  };
};

export function mergeExtraFormData(
  originalExtra: ExtraFormData = {},
  newExtra: ExtraFormData = {},
): ExtraFormData {
  const mergedExtra: ExtraFormData = {};
  EXTRA_FORM_DATA_APPEND_KEYS.forEach((key: string) => {
    const mergedValues = [
      ...(originalExtra[key] || []),
      ...(newExtra[key] || []),
    ];
    if (mergedValues.length) {
      mergedExtra[key] = mergedValues;
    }
  });
  EXTRA_FORM_DATA_OVERRIDE_KEYS.forEach((key: string) => {
    const originalValue = originalExtra[key];
    if (originalValue !== undefined) {
      mergedExtra[key] = originalValue;
    }
    const newValue = newExtra[key];
    if (newValue !== undefined) {
      mergedExtra[key] = newValue;
    }
  });
  return mergedExtra;
}

export function isCrossFilter(vizType: string) {
  // @ts-ignore need export from superset-ui `ItemWithValue`
  return getChartMetadataRegistry().items[vizType]?.value.behaviors?.includes(
    Behavior.INTERACTIVE_CHART,
  );
}

export function getExtraFormData(
  dataMask: DataMaskStateWithId,
  charts: Charts,
  filterIdsAppliedOnChart: string[],
): ExtraFormData {
  let extraFormData: ExtraFormData = {};
  filterIdsAppliedOnChart.forEach(key => {
    extraFormData = mergeExtraFormData(
      extraFormData,
      dataMask[key]?.extraFormData ?? {},
    );
  });
  return extraFormData;
}<|MERGE_RESOLUTION|>--- conflicted
+++ resolved
@@ -38,12 +38,9 @@
   defaultValue,
   controlValues,
   filterType,
-<<<<<<< HEAD
   sortMetric,
-=======
   adhoc_filters,
   time_range,
->>>>>>> 1ec743f2
 }: Partial<Filter> & {
   datasetId?: number;
   inputRef?: RefObject<HTMLInputElement>;
