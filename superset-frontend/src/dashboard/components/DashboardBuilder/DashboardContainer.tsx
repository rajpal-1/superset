--- conflicted
+++ resolved
@@ -123,10 +123,7 @@
             activeKey={activeKey}
             renderTabBar={() => <></>}
             fullWidth={false}
-<<<<<<< HEAD
-=======
             animated={false}
->>>>>>> 69c5cd79
             allowOverflow
           >
             {childIds.map((id, index) => (
