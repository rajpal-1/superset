/**
 * Licensed to the Apache Software Foundation (ASF) under one
 * or more contributor license agreements.  See the NOTICE file
 * distributed with this work for additional information
 * regarding copyright ownership.  The ASF licenses this file
 * to you under the Apache License, Version 2.0 (the
 * "License"); you may not use this file except in compliance
 * with the License.  You may obtain a copy of the License at
 *
 *   http://www.apache.org/licenses/LICENSE-2.0
 *
 * Unless required by applicable law or agreed to in writing,
 * software distributed under the License is distributed on an
 * "AS IS" BASIS, WITHOUT WARRANTIES OR CONDITIONS OF ANY
 * KIND, either express or implied.  See the License for the
 * specific language governing permissions and limitations
 * under the License.
 */
import fetchMock from 'fetch-mock';
import WS from 'jest-websocket-mock';
import sinon from 'sinon';
import * as featureFlags from 'src/featureFlags';
import { parseErrorJson } from 'src/utils/getClientErrorObject';
import * as asyncEvent from 'src/middleware/asyncEvent';

describe('asyncEvent middleware', () => {
  const asyncPendingEvent = {
    status: 'pending',
    result_url: null,
    job_id: 'foo123',
    channel_id: '999',
    errors: [],
<<<<<<< HEAD
  };
  const asyncDoneEvent = {
    id: '1518951480106-0',
    status: 'done',
    result_url: '/api/v1/chart/data/cache-key-1',
    job_id: 'foo123',
    channel_id: '999',
    errors: [],
  };
  const asyncErrorEvent = {
    id: '1518951480107-0',
    status: 'error',
    result_url: null,
    job_id: 'foo123',
    channel_id: '999',
    errors: [{ message: "Error: relation 'foo' does not exist" }],
  };
  const chartData = {
    some: 'data',
  };
=======
  };
  const asyncDoneEvent = {
    id: '1518951480106-0',
    status: 'done',
    result_url: '/api/v1/chart/data/cache-key-1',
    job_id: 'foo123',
    channel_id: '999',
    errors: [],
  };
  const asyncErrorEvent = {
    id: '1518951480107-0',
    status: 'error',
    result_url: null,
    job_id: 'foo123',
    channel_id: '999',
    errors: [{ message: "Error: relation 'foo' does not exist" }],
  };
  const chartData = {
    result: [
      {
        cache_key: '199f01f81f99c98693694821e4458111',
        cached_dttm: null,
        cache_timeout: 86400,
        annotation_data: {},
        error: null,
        is_cached: false,
        query:
          'SELECT product_line AS product_line,\n       sum(sales) AS "(Sales)"\nFROM cleaned_sales_data\nGROUP BY product_line\nLIMIT 50000',
        status: 'success',
        stacktrace: null,
        rowcount: 7,
        colnames: ['product_line', '(Sales)'],
        coltypes: [1, 0],
        data: [
          {
            product_line: 'Classic Cars',
            '(Sales)': 3919615.66,
          },
        ],
        applied_filters: [
          {
            column: '__time_range',
          },
        ],
        rejected_filters: [],
      },
    ],
  };
>>>>>>> 9773aba5

  const EVENTS_ENDPOINT = 'glob:*/api/v1/async_event/*';
  const CACHED_DATA_ENDPOINT = 'glob:*/api/v1/chart/data/*';
  let featureEnabledStub: any;

  beforeEach(async () => {
    featureEnabledStub = sinon.stub(featureFlags, 'isFeatureEnabled');
    featureEnabledStub.withArgs('GLOBAL_ASYNC_QUERIES').returns(true);
  });

  afterEach(() => {
    fetchMock.reset();
    featureEnabledStub.restore();
  });

  afterAll(fetchMock.reset);

  describe('polling transport', () => {
    const config = {
      GLOBAL_ASYNC_QUERIES_TRANSPORT: 'polling',
      GLOBAL_ASYNC_QUERIES_POLLING_DELAY: 50,
      GLOBAL_ASYNC_QUERIES_WEBSOCKET_URL: '',
    };

    beforeEach(async () => {
      fetchMock.get(EVENTS_ENDPOINT, {
        status: 200,
        body: { result: [asyncDoneEvent] },
      });
      fetchMock.get(CACHED_DATA_ENDPOINT, {
        status: 200,
        body: { result: chartData },
      });
      asyncEvent.init(config);
    });

    it('resolves with chart data on event done status', async () => {
      await expect(
        asyncEvent.waitForAsyncData(asyncPendingEvent),
      ).resolves.toEqual([chartData]);

      expect(fetchMock.calls(EVENTS_ENDPOINT)).toHaveLength(1);
      expect(fetchMock.calls(CACHED_DATA_ENDPOINT)).toHaveLength(1);
    });

    it('rejects on event error status', async () => {
      fetchMock.reset();
      fetchMock.get(EVENTS_ENDPOINT, {
        status: 200,
        body: { result: [asyncErrorEvent] },
      });
      const errorResponse = await parseErrorJson(asyncErrorEvent);
      await expect(
        asyncEvent.waitForAsyncData(asyncPendingEvent),
      ).rejects.toEqual(errorResponse);

      expect(fetchMock.calls(EVENTS_ENDPOINT)).toHaveLength(1);
      expect(fetchMock.calls(CACHED_DATA_ENDPOINT)).toHaveLength(0);
    });

    it('rejects on cached data fetch error', async () => {
      fetchMock.reset();
      fetchMock.get(EVENTS_ENDPOINT, {
        status: 200,
        body: { result: [asyncDoneEvent] },
      });
      fetchMock.get(CACHED_DATA_ENDPOINT, {
        status: 400,
      });

      const errorResponse = [{ error: 'Bad Request' }];
      await expect(
        asyncEvent.waitForAsyncData(asyncPendingEvent),
      ).rejects.toEqual(errorResponse);

      expect(fetchMock.calls(EVENTS_ENDPOINT)).toHaveLength(1);
      expect(fetchMock.calls(CACHED_DATA_ENDPOINT)).toHaveLength(1);
    });
  });

  describe('ws transport', () => {
    let wsServer: WS;
    const config = {
      GLOBAL_ASYNC_QUERIES_TRANSPORT: 'ws',
      GLOBAL_ASYNC_QUERIES_POLLING_DELAY: 50,
      GLOBAL_ASYNC_QUERIES_WEBSOCKET_URL: 'ws://127.0.0.1:8080/',
    };

    beforeEach(async () => {
      fetchMock.get(EVENTS_ENDPOINT, {
        status: 200,
        body: { result: [asyncDoneEvent] },
      });
      fetchMock.get(CACHED_DATA_ENDPOINT, {
        status: 200,
        body: { result: chartData },
      });

      wsServer = new WS(config.GLOBAL_ASYNC_QUERIES_WEBSOCKET_URL);
      asyncEvent.init(config);
    });

    afterEach(() => {
      WS.clean();
    });

    it('resolves with chart data on event done status', async () => {
      await wsServer.connected;

      const promise = asyncEvent.waitForAsyncData(asyncPendingEvent);

      wsServer.send(JSON.stringify(asyncDoneEvent));

      await expect(promise).resolves.toEqual([chartData]);

      expect(fetchMock.calls(CACHED_DATA_ENDPOINT)).toHaveLength(1);
      expect(fetchMock.calls(EVENTS_ENDPOINT)).toHaveLength(0);
    });

    it('rejects on event error status', async () => {
      await wsServer.connected;

      const promise = asyncEvent.waitForAsyncData(asyncPendingEvent);

      wsServer.send(JSON.stringify(asyncErrorEvent));

      const errorResponse = await parseErrorJson(asyncErrorEvent);

      await expect(promise).rejects.toEqual(errorResponse);

      expect(fetchMock.calls(CACHED_DATA_ENDPOINT)).toHaveLength(0);
      expect(fetchMock.calls(EVENTS_ENDPOINT)).toHaveLength(0);
    });

    it('rejects on cached data fetch error', async () => {
      fetchMock.reset();
      fetchMock.get(CACHED_DATA_ENDPOINT, {
        status: 400,
      });

      await wsServer.connected;

      const promise = asyncEvent.waitForAsyncData(asyncPendingEvent);

      wsServer.send(JSON.stringify(asyncDoneEvent));

      const errorResponse = [{ error: 'Bad Request' }];

      await expect(promise).rejects.toEqual(errorResponse);

      expect(fetchMock.calls(CACHED_DATA_ENDPOINT)).toHaveLength(1);
      expect(fetchMock.calls(EVENTS_ENDPOINT)).toHaveLength(0);
    });

    it('resolves when events are received before listener', async () => {
      await wsServer.connected;

      wsServer.send(JSON.stringify(asyncDoneEvent));

      const promise = asyncEvent.waitForAsyncData(asyncPendingEvent);
      await expect(promise).resolves.toEqual([chartData]);

      expect(fetchMock.calls(CACHED_DATA_ENDPOINT)).toHaveLength(1);
      expect(fetchMock.calls(EVENTS_ENDPOINT)).toHaveLength(0);
    });
  });
});<|MERGE_RESOLUTION|>--- conflicted
+++ resolved
@@ -30,28 +30,6 @@
     job_id: 'foo123',
     channel_id: '999',
     errors: [],
-<<<<<<< HEAD
-  };
-  const asyncDoneEvent = {
-    id: '1518951480106-0',
-    status: 'done',
-    result_url: '/api/v1/chart/data/cache-key-1',
-    job_id: 'foo123',
-    channel_id: '999',
-    errors: [],
-  };
-  const asyncErrorEvent = {
-    id: '1518951480107-0',
-    status: 'error',
-    result_url: null,
-    job_id: 'foo123',
-    channel_id: '999',
-    errors: [{ message: "Error: relation 'foo' does not exist" }],
-  };
-  const chartData = {
-    some: 'data',
-  };
-=======
   };
   const asyncDoneEvent = {
     id: '1518951480106-0',
@@ -100,7 +78,6 @@
       },
     ],
   };
->>>>>>> 9773aba5
 
   const EVENTS_ENDPOINT = 'glob:*/api/v1/async_event/*';
   const CACHED_DATA_ENDPOINT = 'glob:*/api/v1/chart/data/*';
