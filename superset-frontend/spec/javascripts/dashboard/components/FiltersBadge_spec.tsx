/**
 * Licensed to the Apache Software Foundation (ASF) under one
 * or more contributor license agreements.  See the NOTICE file
 * distributed with this work for additional information
 * regarding copyright ownership.  The ASF licenses this file
 * to you under the Apache License, Version 2.0 (the
 * "License"); you may not use this file except in compliance
 * with the License.  You may obtain a copy of the License at
 *
 *   http://www.apache.org/licenses/LICENSE-2.0
 *
 * Unless required by applicable law or agreed to in writing,
 * software distributed under the License is distributed on an
 * "AS IS" BASIS, WITHOUT WARRANTIES OR CONDITIONS OF ANY
 * KIND, either express or implied.  See the License for the
 * specific language governing permissions and limitations
 * under the License.
 */
import React from 'react';
import { shallow } from 'enzyme';
import { supersetTheme } from '@superset-ui/core';
import { Provider } from 'react-redux';
import * as SupersetUI from '@superset-ui/core';
import { CHART_UPDATE_SUCCEEDED } from 'src/chart/chartAction';
import { buildActiveFilters } from 'src/dashboard/util/activeDashboardFilters';
import FiltersBadge from 'src/dashboard/containers/FiltersBadge';
import {
  getMockStoreWithFilters,
  getMockStoreWithNativeFilters,
} from 'spec/fixtures/mockStore';
import { sliceId } from 'spec/fixtures/mockChartQueries';
import { dashboardFilters } from 'spec/fixtures/mockDashboardFilters';
import { dashboardWithFilter } from 'spec/fixtures/mockDashboardLayout';
<<<<<<< HEAD
import Icons from 'src/components/Icons';
=======
import { FeatureFlag } from 'src/featureFlags';
>>>>>>> 6875a1a9

describe('FiltersBadge', () => {
  // there's this bizarre "active filters" thing
  // that doesn't actually use any kind of state management.
  // Have to set variables in there.
  buildActiveFilters({
    dashboardFilters,
    components: dashboardWithFilter,
  });

  beforeEach(() => {
    // shallow rendering in enzyme doesn't propagate contexts correctly,
    // so we have to mock the hook.
    // See https://medium.com/7shifts-engineering-blog/testing-usecontext-react-hook-with-enzyme-shallow-da062140fc83
    jest.spyOn(SupersetUI, 'useTheme').mockImplementation(() => supersetTheme);
  });

  describe('for dashboard filters', () => {
    it("doesn't show number when there are no active filters", () => {
      const store = getMockStoreWithFilters();
      // start with basic dashboard state, dispatch an event to simulate query completion
      store.dispatch({
        type: CHART_UPDATE_SUCCEEDED,
        key: sliceId,
        queriesResponse: [
          {
            status: 'success',
            applied_filters: [],
            rejected_filters: [],
          },
        ],
        dashboardFilters,
      });
      const wrapper = shallow(
        <Provider store={store}>
          <FiltersBadge chartId={sliceId} />,
        </Provider>,
      );
      expect(
        wrapper.dive().find('[data-test="applied-filter-count"]'),
      ).not.toExist();
    });

    it('shows the indicator when filters have been applied', () => {
      const store = getMockStoreWithFilters();
      // start with basic dashboard state, dispatch an event to simulate query completion
      store.dispatch({
        type: CHART_UPDATE_SUCCEEDED,
        key: sliceId,
        queriesResponse: [
          {
            status: 'success',
            applied_filters: [{ column: 'region' }],
            rejected_filters: [],
          },
        ],
        dashboardFilters,
      });
      const wrapper = shallow(
        <FiltersBadge {...{ store }} chartId={sliceId} />,
      ).dive();
      expect(wrapper.dive().find('DetailsPanelPopover')).toExist();
      expect(
        wrapper.dive().find('[data-test="applied-filter-count"]'),
      ).toHaveText('1');
      expect(wrapper.dive().find('WarningFilled')).not.toExist();
    });

    it("shows a warning when there's a rejected filter", () => {
      const store = getMockStoreWithFilters();
      // start with basic dashboard state, dispatch an event to simulate query completion
      store.dispatch({
        type: CHART_UPDATE_SUCCEEDED,
        key: sliceId,
        queriesResponse: [
          {
            status: 'success',
            applied_filters: [],
            rejected_filters: [
              { column: 'region', reason: 'not_in_datasource' },
            ],
          },
        ],
        dashboardFilters,
      });
      const wrapper = shallow(
        <FiltersBadge {...{ store }} chartId={sliceId} />,
      ).dive();
      expect(wrapper.dive().find('DetailsPanelPopover')).toExist();
      expect(
        wrapper.dive().find('[data-test="applied-filter-count"]'),
      ).toHaveText('0');
      expect(
        wrapper.dive().find('[data-test="incompatible-filter-count"]'),
      ).toHaveText('1');
      // to look at the shape of the wrapper use:
      // console.log(wrapper.dive().debug())
      expect(wrapper.dive().find(Icons.AlertSolid)).toExist();
    });
  });

  describe('for native filters', () => {
    it("doesn't show number when there are no active filters", () => {
      const store = getMockStoreWithNativeFilters();
      // start with basic dashboard state, dispatch an event to simulate query completion
      store.dispatch({
        type: CHART_UPDATE_SUCCEEDED,
        key: sliceId,
        queriesResponse: [
          {
            status: 'success',
            applied_filters: [],
            rejected_filters: [],
          },
        ],
      });
      const wrapper = shallow(
        <Provider store={store}>
          <FiltersBadge chartId={sliceId} />,
        </Provider>,
      );
      expect(
        wrapper.dive().find('[data-test="applied-filter-count"]'),
      ).not.toExist();
    });

    it('shows the indicator when filters have been applied', () => {
      // @ts-ignore
      global.featureFlags = {
        [FeatureFlag.DASHBOARD_NATIVE_FILTERS]: true,
      };
      const store = getMockStoreWithNativeFilters();
      // start with basic dashboard state, dispatch an event to simulate query completion
      store.dispatch({
        type: CHART_UPDATE_SUCCEEDED,
        key: sliceId,
        queriesResponse: [
          {
            status: 'success',
            applied_filters: [{ column: 'region' }],
            rejected_filters: [],
          },
        ],
      });
      const wrapper = shallow(
        <FiltersBadge {...{ store }} chartId={sliceId} />,
      ).dive();
      expect(wrapper.dive().find('DetailsPanelPopover')).toExist();
      expect(
        wrapper.dive().find('[data-test="applied-filter-count"]'),
      ).toHaveText('1');
      expect(wrapper.dive().find('WarningFilled')).not.toExist();
    });

    it("shows a warning when there's a rejected filter", () => {
      // @ts-ignore
      global.featureFlags = {
        [FeatureFlag.DASHBOARD_NATIVE_FILTERS]: true,
      };
      const store = getMockStoreWithNativeFilters();
      // start with basic dashboard state, dispatch an event to simulate query completion
      store.dispatch({
        type: CHART_UPDATE_SUCCEEDED,
        key: sliceId,
        queriesResponse: [
          {
            status: 'success',
            applied_filters: [],
            rejected_filters: [
              { column: 'region', reason: 'not_in_datasource' },
            ],
          },
        ],
      });
      const wrapper = shallow(
        <FiltersBadge {...{ store }} chartId={sliceId} />,
      ).dive();
      expect(wrapper.dive().find('DetailsPanelPopover')).toExist();
      expect(
        wrapper.dive().find('[data-test="applied-filter-count"]'),
      ).toHaveText('0');
      expect(
        wrapper.dive().find('[data-test="incompatible-filter-count"]'),
      ).toHaveText('1');
      expect(wrapper.dive().find(Icons.AlertSolid)).toExist();
    });
  });
});<|MERGE_RESOLUTION|>--- conflicted
+++ resolved
@@ -31,11 +31,8 @@
 import { sliceId } from 'spec/fixtures/mockChartQueries';
 import { dashboardFilters } from 'spec/fixtures/mockDashboardFilters';
 import { dashboardWithFilter } from 'spec/fixtures/mockDashboardLayout';
-<<<<<<< HEAD
 import Icons from 'src/components/Icons';
-=======
 import { FeatureFlag } from 'src/featureFlags';
->>>>>>> 6875a1a9
 
 describe('FiltersBadge', () => {
   // there's this bizarre "active filters" thing
