/**
 * Licensed to the Apache Software Foundation (ASF) under one
 * or more contributor license agreements.  See the NOTICE file
 * distributed with this work for additional information
 * regarding copyright ownership.  The ASF licenses this file
 * to you under the Apache License, Version 2.0 (the
 * "License"); you may not use this file except in compliance
 * with the License.  You may obtain a copy of the License at
 *
 *   http://www.apache.org/licenses/LICENSE-2.0
 *
 * Unless required by applicable law or agreed to in writing,
 * software distributed under the License is distributed on an
 * "AS IS" BASIS, WITHOUT WARRANTIES OR CONDITIONS OF ANY
 * KIND, either express or implied.  See the License for the
 * specific language governing permissions and limitations
 * under the License.
 */
const packageConfig = require('./package');

const importCoreModules = [];
Object.entries(packageConfig.dependencies).forEach(([pkg]) => {
  if (/@superset-ui/.test(pkg)) {
    importCoreModules.push(pkg);
  }
});

// ignore files in production mode
let ignorePatterns = [];
if (process.env.NODE_ENV === 'production') {
  ignorePatterns = [
    '*.test.{js,ts,jsx,tsx}',
    'plugins/**/test/**/*',
    'packages/**/test/**/*',
    'packages/generator-superset/**/*',
  ];
}

module.exports = {
  extends: [
    'airbnb',
    'prettier',
    'prettier/react',
    'plugin:react-hooks/recommended',
  ],
  parser: '@babel/eslint-parser',
  parserOptions: {
    ecmaFeatures: {
      experimentalObjectRestSpread: true,
    },
  },
  env: {
    browser: true,
    node: true,
  },
  settings: {
    'import/resolver': {
      node: {
        extensions: ['.js', '.jsx', '.ts', '.tsx', '.json'],
        // resolve modules from `/superset_frontend/node_modules` and `/superset_frontend`
        moduleDirectory: ['node_modules', '.'],
      },
    },
    // only allow import from top level of module
    'import/core-modules': importCoreModules,
    react: {
      version: 'detect',
    },
  },
<<<<<<< HEAD
  plugins: ['prettier', 'react', 'file-progress', 'theme-colors'],
=======
  plugins: [
    'prettier',
    'react',
    'file-progress',
    'theme-colors',
    'translation-vars',
  ],
>>>>>>> 16654034
  overrides: [
    {
      files: ['*.ts', '*.tsx'],
      parser: '@typescript-eslint/parser',
      extends: [
        'airbnb',
        'plugin:@typescript-eslint/recommended',
        'prettier',
        'prettier/@typescript-eslint',
        'prettier/react',
      ],
      plugins: ['@typescript-eslint/eslint-plugin', 'prettier', 'react'],
      rules: {
        '@typescript-eslint/ban-ts-ignore': 0,
        '@typescript-eslint/ban-ts-comment': 0, // disabled temporarily
        '@typescript-eslint/ban-types': 0, // disabled temporarily
        '@typescript-eslint/no-empty-function': 0,
        '@typescript-eslint/no-explicit-any': 0,
        '@typescript-eslint/no-use-before-define': 1, // disabled temporarily
        '@typescript-eslint/no-non-null-assertion': 0, // disabled temporarily
        '@typescript-eslint/explicit-function-return-type': 0,
        '@typescript-eslint/explicit-module-boundary-types': 0, // re-enable up for discussion
        camelcase: 0,
        'class-methods-use-this': 0,
        'func-names': 0,
        'guard-for-in': 0,
        'import/no-cycle': 0, // re-enable up for discussion, might require some major refactors
        'import/extensions': [
          'error',
          {
            '.ts': 'always',
            '.tsx': 'always',
            '.json': 'always',
          },
        ],
        'import/no-named-as-default-member': 0,
        'import/prefer-default-export': 0,
        indent: 0,
        'jsx-a11y/anchor-is-valid': 1,
        'jsx-a11y/click-events-have-key-events': 0, // re-enable up for discussion
        'jsx-a11y/mouse-events-have-key-events': 0, // re-enable up for discussion
        'new-cap': 0,
        'no-bitwise': 0,
        'no-continue': 0,
        'no-mixed-operators': 0,
        'no-multi-assign': 0,
        'no-multi-spaces': 0,
        'no-nested-ternary': 0,
        'no-prototype-builtins': 0,
        'no-restricted-properties': 0,
        'no-shadow': 0, // re-enable up for discussion
        'no-use-before-define': 0, // disabled temporarily
        'padded-blocks': 0,
        'prefer-arrow-callback': 0,
        'prefer-destructuring': ['error', { object: true, array: false }],
        'react/destructuring-assignment': 0, // re-enable up for discussion
        'react/forbid-prop-types': 0,
        'react/jsx-filename-extension': [1, { extensions: ['.jsx', '.tsx'] }],
        'react/jsx-fragments': 1,
        'react/jsx-no-bind': 0,
        'react/jsx-props-no-spreading': 0, // re-enable up for discussion
        'react/no-array-index-key': 0,
        'react/no-string-refs': 0,
        'react/no-unescaped-entities': 0,
        'react/no-unused-prop-types': 0,
        'react/prop-types': 0,
        'react/require-default-props': 0,
        'react/sort-comp': 0, // TODO: re-enable in separate PR
        'react/static-property-placement': 0, // re-enable up for discussion
        'prettier/prettier': 'error',
        'file-progress/activate': 1,
      },
      settings: {
        'import/resolver': {
          typescript: {},
        },
        react: {
          version: 'detect',
        },
      },
    },
    {
      files: [
        '*.test.ts',
        '*.test.tsx',
        '*.test.js',
        '*.test.jsx',
        '*.stories.tsx',
        '*.stories.jsx',
        'fixtures.*',
      ],
      excludedFiles: 'cypress-base/cypress/**/*',
      plugins: ['jest', 'jest-dom', 'no-only-tests', 'testing-library'],
      env: {
        'jest/globals': true,
      },
      settings: {
        jest: {
          version: 'detect',
        },
      },
      extends: [
        'plugin:jest/recommended',
        'plugin:jest-dom/recommended',
        'plugin:testing-library/react',
      ],
      rules: {
        'import/no-extraneous-dependencies': [
          'error',
          { devDependencies: true },
        ],
        'no-only-tests/no-only-tests': 'error',
        'max-classes-per-file': 0,
      },
    },
    {
      files: [
        '*.test.ts',
        '*.test.tsx',
        '*.test.js',
        '*.test.jsx',
        '*.stories.tsx',
        '*.stories.jsx',
        'fixtures.*',
        'cypress-base/cypress/**/*',
        'Stories.tsx',
        'packages/superset-ui-core/src/style/index.tsx',
      ],
      rules: {
        'theme-colors/no-literal-colors': 0,
<<<<<<< HEAD
=======
        'translation-vars/no-template-vars': 0,
>>>>>>> 16654034
        'no-restricted-imports': 0,
      },
    },
  ],
  rules: {
<<<<<<< HEAD
    'theme-colors/no-literal-colors': 1,
=======
    'theme-colors/no-literal-colors': 'error',
    'translation-vars/no-template-vars': ['error', true],
>>>>>>> 16654034
    camelcase: [
      'error',
      {
        allow: ['^UNSAFE_'],
        properties: 'never',
      },
    ],
    'class-methods-use-this': 0,
    curly: 2,
    'func-names': 0,
    'guard-for-in': 0,
    'import/extensions': [
      'error',
      {
        '.js': 'always',
        '.jsx': 'always',
        '.ts': 'always',
        '.tsx': 'always',
        '.json': 'always',
      },
    ],
    'import/no-cycle': 0, // re-enable up for discussion, might require some major refactors
    'import/prefer-default-export': 0,
    indent: 0,
    'jsx-a11y/anchor-is-valid': 1,
    'jsx-a11y/click-events-have-key-events': 0, // re-enable up for discussion
    'jsx-a11y/mouse-events-have-key-events': 0, // re-enable up for discussion
    'new-cap': 0,
    'no-bitwise': 0,
    'no-continue': 0,
    'no-mixed-operators': 0,
    'no-multi-assign': 0,
    'no-multi-spaces': 0,
    'no-nested-ternary': 0,
    'no-prototype-builtins': 0,
    'no-restricted-properties': 0,
    'no-restricted-imports': [
      'warn',
      {
        paths: [
          {
            name: 'antd',
            message:
              'Please import Ant components from the index of src/components',
          },
          {
            name: '@superset-ui/core',
            importNames: ['supersetTheme'],
            message:
              'Please use the theme directly from the ThemeProvider rather than importing supersetTheme.',
          },
        ],
      },
    ],
    'no-shadow': 0, // re-enable up for discussion
    'padded-blocks': 0,
    'prefer-arrow-callback': 0,
    'prefer-object-spread': 1,
    'prefer-destructuring': ['error', { object: true, array: false }],
    'react/destructuring-assignment': 0, // re-enable up for discussion
    'react/forbid-prop-types': 0,
    'react/jsx-filename-extension': [1, { extensions: ['.jsx', '.tsx'] }],
    'react/jsx-fragments': 1,
    'react/jsx-no-bind': 0,
    'react/jsx-props-no-spreading': 0, // re-enable up for discussion
    'react/no-array-index-key': 0,
    'react/no-string-refs': 0,
    'react/no-unescaped-entities': 0,
    'react/no-unused-prop-types': 0,
    'react/prop-types': 0,
    'react/require-default-props': 0,
    'react/sort-comp': 0, // TODO: re-enable in separate PR
    'react/static-property-placement': 0, // disabled temporarily
    'prettier/prettier': 'error',
  },
  ignorePatterns,
};<|MERGE_RESOLUTION|>--- conflicted
+++ resolved
@@ -67,9 +67,6 @@
       version: 'detect',
     },
   },
-<<<<<<< HEAD
-  plugins: ['prettier', 'react', 'file-progress', 'theme-colors'],
-=======
   plugins: [
     'prettier',
     'react',
@@ -77,7 +74,6 @@
     'theme-colors',
     'translation-vars',
   ],
->>>>>>> 16654034
   overrides: [
     {
       files: ['*.ts', '*.tsx'],
@@ -208,21 +204,14 @@
       ],
       rules: {
         'theme-colors/no-literal-colors': 0,
-<<<<<<< HEAD
-=======
         'translation-vars/no-template-vars': 0,
->>>>>>> 16654034
         'no-restricted-imports': 0,
       },
     },
   ],
   rules: {
-<<<<<<< HEAD
-    'theme-colors/no-literal-colors': 1,
-=======
     'theme-colors/no-literal-colors': 'error',
     'translation-vars/no-template-vars': ['error', true],
->>>>>>> 16654034
     camelcase: [
       'error',
       {
