--- conflicted
+++ resolved
@@ -203,11 +203,6 @@
     'jsx-a11y/mouse-events-have-key-events': 0, // re-enable up for discussion
     'lines-between-class-members': 0, // disabled temporarily
     'new-cap': 0,
-<<<<<<< HEAD
-    'no-restricted-globals': 0,
-=======
-    'no-else-return': 0, // disabled temporarily
->>>>>>> d93b2b99
     'no-bitwise': 0,
     'no-continue': 0,
     'no-mixed-operators': 0,
