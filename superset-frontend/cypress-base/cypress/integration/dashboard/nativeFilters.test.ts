/**
 * Licensed to the Apache Software Foundation (ASF) under one
 * or more contributor license agreements.  See the NOTICE file
 * distributed with this work for additional information
 * regarding copyright ownership.  The ASF licenses this file
 * to you under the Apache License, Version 2.0 (the
 * "License"); you may not use this file except in compliance
 * with the License.  You may obtain a copy of the License at
 *
 *   http://www.apache.org/licenses/LICENSE-2.0
 *
 * Unless required by applicable law or agreed to in writing,
 * software distributed under the License is distributed on an
 * "AS IS" BASIS, WITHOUT WARRANTIES OR CONDITIONS OF ANY
 * KIND, either express or implied.  See the License for the
 * specific language governing permissions and limitations
 * under the License.
 */
import { dashboardView, nativeFilters } from 'cypress/support/directories';
import { testItems } from './dashboard.helper';
import { DASHBOARD_LIST } from '../dashboard_list/dashboard_list.helper';

const getTestTitle = (
  test: Mocha.Suite = (Cypress as any).mocha.getRunner().suite.ctx.test,
): string =>
  test.parent?.title
    ? `${getTestTitle(test.parent)} -- ${test.title}`
    : test.title;

// TODO: fix flaky init logic and re-enable
const milliseconds = new Date().getTime();
const dashboard = `Test Dashboard${milliseconds}`;

describe('Nativefilters Sanity test', () => {
  before(() => {
    cy.login();
    cy.intercept('/api/v1/dashboard/?q=**').as('dashboardsList');
    cy.intercept('POST', '**/copy_dash/*').as('copy');
    cy.intercept('/api/v1/dashboard/*').as('dashboard');
    cy.request(
      'api/v1/dashboard/?q=(order_column:changed_on_delta_humanized,order_direction:desc,page:0,page_size:100)',
    ).then(xhr => {
      const dashboards = xhr.body.result;
      const worldBankDashboard = dashboards.find(
        d => d.dashboard_title === "World Bank's Data",
      );
      cy.visit(worldBankDashboard.url);
    });
    cy.get(dashboardView.threeDotsMenuIcon).should('be.visible').click();
    cy.get(dashboardView.saveAsMenuOption).should('be.visible').click();
    cy.get(dashboardView.saveModal.dashboardNameInput)
      .should('be.visible')
      .clear()
      .type(testItems.dashboard);
    cy.get(dashboardView.saveModal.saveButton).click();
    cy.wait('@copy', { timeout: 45000 })
      .its('response.statusCode')
      .should('eq', 200);
  });
  beforeEach(() => {
    cy.login();
    cy.request(
      'api/v1/dashboard/?q=(order_column:changed_on_delta_humanized,order_direction:desc,page:0,page_size:100)',
    ).then(xhr => {
      const dashboards = xhr.body.result;
      const testDashboard = dashboards.find(
        d => d.dashboard_title === testItems.dashboard,
      );
      cy.visit(testDashboard.url);
    });
  });
  it('User can expand / retract native filter sidebar on a dashboard', () => {
    cy.get(nativeFilters.createFilterButton).should('not.exist');
    cy.get(nativeFilters.filterFromDashboardView.expand)
      .should('be.visible')
      .click();
    cy.get(nativeFilters.createFilterButton).should('be.visible');
    cy.get(nativeFilters.filterFromDashboardView.expand).should(
      'not.be.visible',
    );
    cy.get(nativeFilters.filterFromDashboardView.collapse)
      .should('be.visible')
      .click();
    cy.get(nativeFilters.filterFromDashboardView.collapse).should(
      'not.be.visible',
    );
  });
  it('User can enter filter edit pop-up by clicking on pencil icon', () => {
    cy.get(nativeFilters.filterFromDashboardView.expand)
      .should('be.visible')
      .click();
    cy.get(nativeFilters.createFilterButton).should('be.visible').click();
    cy.get(nativeFilters.modal.container).should('be.visible');
  });
  it("User can check 'Filter has default value'", () => {
    cy.get(nativeFilters.filterFromDashboardView.expand).click({ force: true });
    cy.get(nativeFilters.createFilterButton).should('be.visible').click({ force: true });
    cy.get(nativeFilters.modal.container).should('be.visible');
    cy.contains('Filter has default value').click();
    cy.contains(
      'Fill all required fields to enable "Default Value"',
    ).should('be.visible', { timeout: 10000 });
    cy.get(nativeFilters.modal.container)
      .find(nativeFilters.filtersPanel.datasetName)
      .click()
      .type('wb_health_population{enter}');
    cy.get(nativeFilters.modal.container)
      .find(nativeFilters.filtersPanel.filterName)
      .click()
      .type('country name');
    cy.get('.loading inline-centered css-101mkpk').should('not.exist');
    // hack for unclickable datetime
    cy.wait(5000);
    cy.get(nativeFilters.filtersPanel.filterInfoInput)
      .last()
      .click({ force: true });
    cy.get(nativeFilters.filtersPanel.filterInfoInput)
      .last()
      .type('country_name');
    cy.get(nativeFilters.filtersPanel.inputDropdown)
      .should('be.visible', { timeout: 20000 })
      .last()
      .click({force:true});
    cy.get(nativeFilters.filtersPanel.columnEmptyInput)
      .should('be.visible')
      .type('United States{enter}');
    cy.get(nativeFilters.modal.footer)
      .find(nativeFilters.modal.saveButton)
      .should('be.visible')
      .click();
    cy.get(nativeFilters.filterFromDashboardView.filterContent).contains(
      'United States',
    );
    cy.get('.line').within(() => {
      cy.contains('United States').should('be.visible');
    });
  });
  xit('User can add a new native filter', () => {
    cy.get(nativeFilters.filterFromDashboardView.expand)
      .click({force:true});
    cy.get(nativeFilters.createFilterButton).should('be.visible').click();
    cy.get(nativeFilters.modal.container)
      .find(nativeFilters.filtersPanel.filterName)
      .click()
      .type('Country name');
    cy.get(nativeFilters.modal.container)
      .find(nativeFilters.filtersPanel.datasetName)
      .click()
      .type('wb_health_population{enter}');

    // Add following step to avoid flaky enter value in line 177
    cy.get(nativeFilters.filtersPanel.inputDropdown)
      .should('be.visible', { timeout: 20000 })
      .last()
      .click();

    cy.get('.loading inline-centered css-101mkpk').should('not.exist');
    // hack for unclickable country_name
    cy.wait(5000);
    cy.get(nativeFilters.filtersPanel.filterInfoInput)
      .last()
      .should('be.visible')
      .click({ force: true });
    cy.get(nativeFilters.filtersPanel.filterInfoInput)
      .last()
      .type('country_name');
    cy.get(nativeFilters.filtersPanel.inputDropdown)
      .should('be.visible', { timeout: 20000 })
      .last()
      .click();
    cy.get(nativeFilters.modal.footer)
      .contains('Save')
      .should('be.visible')
      .click();
    cy.get(nativeFilters.modal.container).should('not.exist');
  });
  xit('User can delete a native filter', () => {
    cy.get(nativeFilters.createFilterButton).click({ force: true });
    cy.get(nativeFilters.modal.container).should('be.visible');

    cy.get(nativeFilters.filtersList.removeIcon).first().click();
    cy.contains('Restore Filter').should('not.exist', { timeout: 10000 });

    cy.get(nativeFilters.modal.footer)
      .contains('Save')
      .should('be.visible')
      .click();
  });
  xit('User can cancel changes in native filter', () => {
    cy.get(nativeFilters.createFilterButton).click({ force: true });
    cy.get(nativeFilters.modal.container)
      .find(nativeFilters.filtersPanel.filterName)
      .click()
      .type('suffix');
    cy.get(nativeFilters.modal.container)
      .find(nativeFilters.filtersPanel.datasetName)
      .should('be.visible');
    cy.get(nativeFilters.modal.footer)
      .find(nativeFilters.modal.cancelButton)
      .should('be.visible')
      .click();
    cy.get(nativeFilters.modal.alertXUnsavedFilters).should('be.visible');
    // remove native filter
    cy.get(nativeFilters.modal.footer)
      .find(nativeFilters.modal.yesCancelButton)
      .contains('cancel')
      .should('be.visible')
      .click({ force: true });

    cy.get(nativeFilters.createFilterButton).click({ force: true });
    cy.get(nativeFilters.filtersList.removeIcon).first().click();
    cy.contains('You have removed this filter.').should('be.visible');
    cy.get(nativeFilters.modal.footer)
      .find(nativeFilters.modal.saveButton)
      .should('be.visible')
      .click();
    cy.get(nativeFilters.filtersPanel.filterName).should('not.exist');
  });
  xit('User can cancel creating a new filter', () => {
    cy.get(nativeFilters.filterFromDashboardView.expand)
      .should('be.visible')
      .click();
    cy.get(nativeFilters.createFilterButton).should('be.visible').click();
    cy.get(nativeFilters.modal.container).should('be.visible');

    cy.get(nativeFilters.modal.footer)
      .find(nativeFilters.modal.cancelButton)
      .should('be.visible')
      .click();
    cy.get(nativeFilters.modal.alertXUnsavedFilters)
      .should('have.text', 'There are unsaved changes.')
      .should('be.visible');
    cy.get(nativeFilters.modal.footer)
      .find(nativeFilters.modal.yesCancelButton)
      .contains('cancel')
      .should('be.visible')
      .click();
    cy.get(nativeFilters.modal.container).should('not.exist');
  });
  xit('User can undo deleting a native filter', () => {
    cy.get(nativeFilters.filterFromDashboardView.expand)
      .should('be.visible')
      .click();
    cy.get(nativeFilters.createFilterButton).should('be.visible').click();
    cy.get(nativeFilters.modal.container).should('be.visible');
    cy.get(nativeFilters.modal.container)
      .find(nativeFilters.filtersPanel.filterName)
      .click()
      .type('Country name');
    cy.get(nativeFilters.modal.container)
      .find(nativeFilters.filtersPanel.datasetName)
      .click()
      .type('wb_health_population{enter}');

    cy.get('.loading inline-centered css-101mkpk').should('not.exist');
    // hack for unclickable country_name
    cy.wait(5000);
    cy.get(nativeFilters.filtersPanel.filterInfoInput)
      .last()
      .should('be.visible')
      .click({ force: true });
    cy.get(nativeFilters.filtersPanel.filterInfoInput)
      .last()
      .type('country_name');
    cy.get(nativeFilters.filtersPanel.inputDropdown)
      .should('be.visible', { timeout: 20000 })
      .last()
      .click();
    cy.get(nativeFilters.modal.footer)
      .contains('Save')
      .should('be.visible')
      .click();
    cy.get(nativeFilters.filterFromDashboardView.filterName)
      .should('be.visible')
      .contains('Country name');
    cy.get(nativeFilters.createFilterButton).should('be.visible').click();
    cy.get(nativeFilters.modal.container).should('be.visible');
    cy.get(nativeFilters.filtersList.removeIcon).first().click();
    cy.contains('Undo?').click();
  });
  xit('Verify setting options and tooltips for value filter', () => {
    cy.get(nativeFilters.filterFromDashboardView.expand).click({ force: true });
    cy.get(nativeFilters.createFilterButton).should('be.visible').click();
    cy.get(nativeFilters.modal.container).should('be.visible');
    cy.get(nativeFilters.filterConfigurationSections.collapseExpandButton)
      .last()
      .click();
    [
      'Filter has default value',
      'Multiple select',
      'Required',
      'Filter is hierarchical',
      'Default to first item',
      'Inverse selection',
      'Search all filter options',
      'Pre-filter available values',
      'Sort filter values',
    ].forEach(el => {
      cy.contains(el);
    });
    cy.get(nativeFilters.filterConfigurationSections.checkedCheckbox).contains(
      'Multiple select',
    );
    cy.get(nativeFilters.filterConfigurationSections.infoTooltip)
      .eq(0)
      .trigger('mouseover');
    cy.contains('Allow selecting multiple values');

    cy.get(nativeFilters.filterConfigurationSections.infoTooltip)
      .eq(1)
      .trigger('mouseover');
    cy.contains('User must select a value before applying the filter');

    cy.get(nativeFilters.filterConfigurationSections.infoTooltip)
      .eq(2)
      .trigger('mouseover');
    cy.contains(
      'Select first item by default (when using this option, default value can’t be set)',
    );

    cy.get(nativeFilters.filterConfigurationSections.infoTooltip)
      .eq(3)
      .trigger('mouseover');
    cy.contains('Exclude selected values');

    cy.get(nativeFilters.filterConfigurationSections.infoTooltip)
      .eq(4)
      .trigger('mouseover');
    cy.contains(
      'By default, each filter loads at most 1000 choices at the initial page load. Check this box if you have more than 1000 filter values and want to enable dynamically searching that loads filter values as users type (may add stress to your database).',
    );
<<<<<<< HEAD
  });  
=======
  });
  it("User can check 'Filter has default value'", () => {
    cy.get(nativeFilters.filterFromDashboardView.expand).click({ force: true });
    cy.get(nativeFilters.createFilterButton).should('be.visible').click();
    cy.get(nativeFilters.modal.container).should('be.visible');
    cy.contains('Filter has default value').click();
    cy.contains(
      'Fill all required fields to enable "Default Value"',
    ).should('be.visible', { timeout: 20000 });
    cy.get(nativeFilters.modal.container)
      .find(nativeFilters.filtersPanel.filterName)
      .click()
      .type('country name');
    cy.get(nativeFilters.modal.container)
      .find(nativeFilters.filtersPanel.datasetName)
      .click()
      .type('{enter}');

    cy.get('.loading inline-centered css-101mkpk').should('not.exist');
    // hack for unclickable datetime
    cy.wait(5000);
    cy.get(nativeFilters.filtersPanel.filterInfoInput)
      .last()
      .click({ force: true });
    cy.get(nativeFilters.filtersPanel.filterInfoInput)
      .last()
      .type('country_name');
    cy.get(nativeFilters.filtersPanel.inputDropdown)
      .should('be.visible', { timeout: 20000 })
      .last()
      .click();
    cy.get(nativeFilters.filtersPanel.columnEmptyInput)
      .should('be.visible')
      .type('United States{enter}');
    cy.get(nativeFilters.modal.footer)
      .find(nativeFilters.modal.saveButton)
      .should('be.visible')
      .click();
    cy.get(nativeFilters.filterFromDashboardView.filterContent).contains(
      'United States',
    );
    cy.get('.line').within(() => {
      cy.contains('United States').should('be.visible');
    });
  });
>>>>>>> 5a6f0418
});

xdescribe('Nativefilters', () => {
  before(() => {
    cy.login();
    cy.visit(DASHBOARD_LIST);
    cy.get('[data-test="new-dropdown"]').click();
    cy.get('[data-test="menu-item-Dashboard"]').click({ force: true });
    cy.get('[data-test="editable-title-input"]')
      .click()
      .clear()
      .type(`${dashboard}{enter}`);
    cy.get('[data-test="header-save-button"]').click();
    cy.visit(CHART_LIST);
    cy.get('[data-test="search-input"]').type('Treemap{enter}');
    cy.get('[data-test="Treemap-list-chart-title"]')
      .should('be.visible', { timeout: 5000 })
      .click();
    cy.get('[data-test="query-save-button"]').click();
    cy.get('[data-test="save-chart-modal-select-dashboard-form"]')
      .find('input[aria-label="Select a dashboard"]')
      .type(`${dashboard}`, { force: true });
    cy.get('[data-test="btn-modal-save"]').click();
  });
  beforeEach(() => {
    cy.login();
    cy.visit(DASHBOARD_LIST);
    cy.get('[data-test="search-input"]').click().type(`${dashboard}{enter}`);
    cy.contains('[data-test="cell-text"]', `${dashboard}`).click();
  });

  it('should show filter bar and allow user to create filters ', () => {
    cy.get('[data-test="filter-bar"]').should('be.visible');
    cy.get('[data-test="filter-bar__expand-button"]').click();
    cy.get('[data-test="filter-bar__create-filter"]').click();
    cy.get('.ant-modal').should('be.visible');

    cy.get('.ant-modal')
      .find('[data-test="filters-config-modal__name-input"]')
      .click()
      .type('Country name');

    cy.get('.ant-modal')
      .find('[data-test="filters-config-modal__datasource-input"]')
      .click()
      .type('wb_health_population');

    cy.get(
      '.ant-modal [data-test="filters-config-modal__datasource-input"] .Select__menu',
    )
      .contains('wb_health_population')
      .click();

    // hack for unclickable country_name
    cy.get('.ant-modal').find('[data-test="field-input"]').type('country_name');
    cy.get('.ant-modal')
      .find('[data-test="field-input"]')
      .type('{downarrow}{downarrow}{enter}');
    cy.get('[data-test="apply-changes-instantly-checkbox"]').check();
    cy.get('.ant-modal-footer')
      .find('[data-test="native-filter-modal-save-button"]')
      .should('be.visible')
      .click();
  });

  it('should show newly added filter in filter bar menu', () => {
    cy.get('[data-test="filter-bar"]').should('be.visible');
    cy.get('[data-test="filter-control-name"]').should('be.visible');
    cy.get('[data-test="form-item-value"]').should('be.visible');
  });
  it('should filter dashboard with selected filter value', () => {
    cy.get('[data-test="form-item-value"]').should('be.visible').click();
    cy.get('.ant-select-selection-search').type('Hong Kong{enter}');
    cy.get('[data-test="filter-bar__apply-button"]').click();
    cy.get('.treemap').within(() => {
      cy.contains('HKG').should('be.visible');
      cy.contains('USA').should('not.exist');
    });
  });
  xit('default value is respected after revisit', () => {
    cy.get('[data-test="filter-bar__create-filter"]').click();
    cy.get('.ant-modal').should('be.visible');
    // TODO: replace with proper wait for filter to finish loading
    cy.wait(1000);
    cy.get('[data-test="default-input"]').click();
    cy.get('.ant-modal')
      .find('[data-test="default-input"]')
      .type('Sweden{enter}');
    cy.get('[data-test="native-filter-modal-save-button"]')
      .should('be.visible')
      .click();
    cy.visit(DASHBOARD_LIST);
    cy.get('[data-test="search-input"]').click().type(`${dashboard}{enter}`);
    cy.contains('[data-test="cell-text"]', `${dashboard}`).click();
    cy.get('.treemap').within(() => {
      cy.contains('SWE').should('be.visible');
      cy.contains('USA').should('not.exist');
    });
    cy.contains('Sweden');
  });
  it('should allow for deleted filter restore', () => {
    cy.get('[data-test="filter-bar__create-filter"]').click();
    cy.get('.ant-modal').should('be.visible');
    cy.get('.ant-tabs-nav-list').within(() => {
      cy.get('.ant-tabs-tab-remove').click();
    });

    cy.get('[data-test="undo-button"]').should('be.visible').click();
    cy.get('.ant-tabs-nav-list').within(() => {
      cy.get('.ant-tabs-tab-remove').click();
    });
    cy.get('[data-test="restore-filter-button"]').should('be.visible').click();
  });

  it('should stop filtering when filter is removed', () => {
    cy.get('[data-test="filter-bar__create-filter"]').click();
    cy.get('.ant-modal').should('be.visible');
    cy.get('.ant-tabs-nav-list').within(() => {
      cy.get('.ant-tabs-tab-remove').click();
    });
    cy.get('.ant-modal-footer')
      .find('[data-test="native-filter-modal-save-button"]')
      .should('be.visible')
      .click();
    cy.get('.treemap').within(() => {
      cy.contains('HKG').should('be.visible');
      cy.contains('USA').should('be.visible');
    });
  });
  describe('Parent Filters', () => {
    it('should allow for creating parent filters ', () => {
      cy.get('[data-test="filter-bar"]').should('be.visible');
      cy.get('[data-test="filter-bar__expand-button"]').click();
      cy.get('[data-test="filter-bar__create-filter"]').click();
      cy.get('.ant-modal').should('be.visible');

      cy.get('.ant-modal')
        .find('[data-test="filters-config-modal__name-input"]')
        .click()
        .type('Country name');

      cy.get('.ant-modal')
        .find('[data-test="filters-config-modal__datasource-input"]')
        .click()
        .type('wb_health_population');

      cy.get(
        '.ant-modal [data-test="filters-config-modal__datasource-input"] .Select__menu',
      )
        .contains('wb_health_population')
        .click();

      // hack for unclickable country_name
      cy.get('.ant-modal')
        .find('[data-test="field-input"]')
        .type('country_name');
      cy.get('.ant-modal')
        .find('[data-test="field-input"]')
        .type('{downarrow}{downarrow}{enter}');
      cy.get('[data-test="apply-changes-instantly-checkbox"]').check();
      cy.get('.ant-modal-footer')
        .find('[data-test="native-filter-modal-save-button"]')
        .should('be.visible')
        .click();

      cy.get('[data-test="filter-bar__create-filter"]').click();
      cy.get('.ant-modal').first().should('be.visible');
      cy.get('[data-test=add-filter-button]').first().click();

      cy.get('.ant-modal')
        .find('[data-test="filters-config-modal__name-input"]')
        .last()
        .click()
        .type('Region Name');

      cy.get('.ant-modal')
        .find('[data-test="filters-config-modal__datasource-input"]')
        .last()
        .click()
        .type('wb_health_population');

      cy.get(
        '.ant-modal [data-test="filters-config-modal__datasource-input"] .Select__menu',
      )
        .last()
        .contains('wb_health_population')
        .click();

      // hack for unclickable country_name
      cy.get('.ant-modal')
        .find('[data-test="field-input"]')
        .last()
        .type('region');
      cy.get('.ant-modal')
        .find('[data-test="field-input"]')
        .last()
        .type('{downarrow}{downarrow}{downarrow}{downarrow}{enter}');

      cy.get('[data-test="apply-changes-instantly-checkbox"]').last().check();
      cy.get('.ant-modal')
        .find('[data-test="parent-filter-input"]')
        .last()
        .type('{downarrow}{enter}');

      cy.get('.ant-modal-footer')
        .find('[data-test="native-filter-modal-save-button"]')
        .first()
        .should('be.visible')
        .click();
      cy.get('[data-test="filter-icon"]').should('be.visible');
    });
    xit('should parent filter be working', () => {
      cy.get('.treemap').within(() => {
        cy.contains('SMR').should('be.visible');
        cy.contains('Europe & Central Asia').should('be.visible');
        cy.contains('South Asia').should('be.visible');
      });

      cy.get('[data-test="form-item-value"]').should('be.visible').click();
      cy.get('.ant-popover-inner-content').within(() => {
        cy.get('[data-test="form-item-value"]')
          .should('be.visible')
          .first()
          .type('San Marino{enter}');
        cy.get('[data-test="form-item-value"]')
          .should('be.visible')
          .last()
          .type('Europe & Central Asia{enter}');
      });
      cy.get('.treemap').within(() => {
        cy.contains('SMR').should('be.visible');
        cy.contains('Europe & Central Asia').should('be.visible');
        cy.contains('South Asia').should('not.exist');
      });
    });

    it('should stop filtering when parent filter is removed', () => {
      cy.get('[data-test="filter-bar__create-filter"]').click();
      cy.get('.ant-modal').should('be.visible');
      cy.get('.ant-tabs-nav-list').within(() => {
        cy.get('.ant-tabs-tab-remove').click({ multiple: true });
      });
      cy.get('.ant-modal-footer')
        .find('[data-test="native-filter-modal-save-button"]')
        .should('be.visible')
        .click();
      cy.get('.treemap').within(() => {
        cy.contains('HKG').should('be.visible');
        cy.contains('USA').should('be.visible');
      });
    });
  });
});<|MERGE_RESOLUTION|>--- conflicted
+++ resolved
@@ -329,9 +329,6 @@
     cy.contains(
       'By default, each filter loads at most 1000 choices at the initial page load. Check this box if you have more than 1000 filter values and want to enable dynamically searching that loads filter values as users type (may add stress to your database).',
     );
-<<<<<<< HEAD
-  });  
-=======
   });
   it("User can check 'Filter has default value'", () => {
     cy.get(nativeFilters.filterFromDashboardView.expand).click({ force: true });
@@ -377,7 +374,6 @@
       cy.contains('United States').should('be.visible');
     });
   });
->>>>>>> 5a6f0418
 });
 
 xdescribe('Nativefilters', () => {
