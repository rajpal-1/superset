import { getChartAlias, Slice } from 'cypress/utils/vizPlugins';
<<<<<<< HEAD
import {
  dashboardView,
  editDashboardView,
  nativeFilters,
} from 'cypress/support/directories';
=======
import { dashboardView } from 'cypress/support/directories';
>>>>>>> 16654034

/**
 * Licensed to the Apache Software Foundation (ASF) under one
 * or more contributor license agreements.  See the NOTICE file
 * distributed with this work for additional information
 * regarding copyright ownership.  The ASF licenses this file
 * to you under the Apache License, Version 2.0 (the
 * "License"); you may not use this file except in compliance
 * with the License.  You may obtain a copy of the License at
 *
 *   http://www.apache.org/licenses/LICENSE-2.0
 *
 * Unless required by applicable law or agreed to in writing,
 * software distributed under the License is distributed on an
 * "AS IS" BASIS, WITHOUT WARRANTIES OR CONDITIONS OF ANY
 * KIND, either express or implied.  See the License for the
 * specific language governing permissions and limitations
 * under the License.
 */
export const WORLD_HEALTH_DASHBOARD = '/superset/dashboard/world_health/';
export const testDashboard = '/superset/dashboard/538/';
export const TABBED_DASHBOARD = '/superset/dashboard/tabbed_dash/';

export const testItems = {
  dashboard: 'Cypress test Dashboard',
  dataset: 'Vehicle Sales',
  datasetForNativeFilter: 'wb_health_population',
  chart: 'Cypress chart',
  newChart: 'New Cypress Chart',
  createdDashboard: 'New Dashboard',
  defaultNameDashboard: '[ untitled dashboard ]',
  newDashboardTitle: `Test dashboard [NEW TEST]`,
  bulkFirstNameDashboard: 'First Dash',
  bulkSecondNameDashboard: 'Second Dash',
  worldBanksDataCopy: `World Bank's Data [copy]`,
<<<<<<< HEAD
=======
  filterType: {
    value: 'Value',
    numerical: 'Numerical range',
    timeColumn: 'Time column',
    timeGrain: 'Time grain',
    timeRange: 'Time range',
  },
  topTenChart: {
    name: 'Most Populated Countries',
    filterColumn: 'country_name',
    filterColumnYear: 'year',
    filterColumnRegion: 'region',
    filterColumnCountryCode: 'country_code',
  },
  filterDefaultValue: 'United States',
  filterOtherCountry: 'China',
  filterTimeGrain: 'Month',
  filterTimeColumn: 'created',
  filterNumericalColumn: 'SP_RUR_TOTL_ZS',
>>>>>>> 16654034
};

export const CHECK_DASHBOARD_FAVORITE_ENDPOINT =
  '/superset/favstar/Dashboard/*/count';

export const WORLD_HEALTH_CHARTS = [
  { name: '% Rural', viz: 'world_map' },
  { name: 'Most Populated Countries', viz: 'table' },
  { name: 'Region Filter', viz: 'filter_box' },
  { name: "World's Population", viz: 'big_number' },
  { name: 'Growth Rate', viz: 'line' },
  { name: 'Rural Breakdown', viz: 'sunburst' },
  { name: "World's Pop Growth", viz: 'area' },
  { name: 'Life Expectancy VS Rural %', viz: 'bubble' },
  { name: 'Treemap', viz: 'treemap' },
  { name: 'Box plot', viz: 'box_plot' },
] as const;

/** Used to specify charts expected by the test suite */
export interface ChartSpec {
  name: string;
  viz: string;
}

export function getChartGridComponent({ name, viz }: ChartSpec) {
  return cy
    .get(`[data-test="chart-grid-component"][data-test-chart-name="${name}"]`)
    .should('have.attr', 'data-test-viz-type', viz);
}

export function waitForChartLoad(chart: ChartSpec) {
  return getChartGridComponent(chart).then(gridComponent => {
    const chartId = gridComponent.attr('data-test-chart-id');
    // the chart should load in under half a minute
    return (
      cy
        // this id only becomes visible when the chart is loaded
        .get(`[data-test="chart-grid-component"] #chart-id-${chartId}`, {
          timeout: 30000,
        })
        .should('be.visible')
        // return the chart grid component
        .then(() => gridComponent)
    );
  });
}

const toSlicelike = ($chart: JQuery<HTMLElement>): Slice => ({
  slice_id: parseInt($chart.attr('data-test-chart-id')!, 10),
  form_data: {
    viz_type: $chart.attr('data-test-viz-type')!,
  },
});

export function getChartAliasBySpec(chart: ChartSpec) {
  return getChartGridComponent(chart).then($chart =>
    cy.wrap(getChartAlias(toSlicelike($chart))),
  );
}

export function getChartAliasesBySpec(charts: readonly ChartSpec[]) {
  const aliases: string[] = [];
  charts.forEach(chart =>
    getChartAliasBySpec(chart).then(alias => {
      aliases.push(alias);
    }),
  );
  // Wrapping the aliases is key.
  // That way callers can chain off this function
  // and actually get the list of aliases.
  return cy.wrap(aliases);
}

/**
 * Drag an element and drop it to another element.
 * Usage:
 *    drag(source).to(target);
 */
export function drag(selector: string, content: string | number | RegExp) {
  const dataTransfer = { data: {} };
  return {
    to(target: string | Cypress.Chainable) {
      cy.get('.dragdroppable')
        .contains(selector, content)
        .trigger('mousedown', { which: 1 })
        .trigger('dragstart', { dataTransfer })
        .trigger('drag', {});

      (typeof target === 'string' ? cy.get(target) : target)
        .trigger('dragover', { dataTransfer })
        .trigger('drop', { dataTransfer })
        .trigger('dragend', { dataTransfer })
        .trigger('mouseup', { which: 1 });
    },
  };
}

export function resize(selector: string) {
  return {
    to(cordX: number, cordY: number) {
      cy.get(selector)
        .trigger('mousedown', { which: 1, force: true })
        .trigger('mousemove', { which: 1, cordX, cordY, force: true })
        .trigger('mouseup', { which: 1, force: true });
    },
  };
}

export function cleanUp() {
  cy.deleteDashboardByName(testItems.dashboard);
  cy.deleteDashboardByName(testItems.defaultNameDashboard);
  cy.deleteDashboardByName('');
  cy.deleteDashboardByName(testItems.newDashboardTitle);
  cy.deleteDashboardByName(testItems.bulkFirstNameDashboard);
  cy.deleteDashboardByName(testItems.bulkSecondNameDashboard);
  cy.deleteDashboardByName(testItems.createdDashboard);
  cy.deleteDashboardByName(testItems.worldBanksDataCopy);
  cy.deleteChartByName(testItems.chart);
  cy.deleteChartByName(testItems.newChart);
}

/** ************************************************************************
<<<<<<< HEAD
 * Clicks on new filter button
 * @returns {None}
 * @summary helper for adding new filter
 ************************************************************************* */
export function clickOnAddFilterInModal() {
  return cy
    .get(nativeFilters.addFilterButton.button)
    .first()
    .click()
    .then(() => {
      cy.get(nativeFilters.addFilterButton.dropdownItem)
        .contains('Filter')
        .click({ force: true });
    });
}

/** ************************************************************************
 * Fills value native filter form with basic information
 * @param {string} name name for filter
 * @param {string} dataset which dataset should be used
 * @param {string} filterColumn which column should be used
 * @returns {None}
 * @summary helper for filling value native filter form
 ************************************************************************* */
export function fillValueNativeFilterForm(
  name: string,
  dataset: string,
  filterColumn: string,
) {
  cy.get(nativeFilters.modal.container)
    .find(nativeFilters.filtersPanel.filterName)
    .last()
    .click({ scrollBehavior: false })
    .type(name, { scrollBehavior: false });
  cy.get(nativeFilters.modal.container)
    .find(nativeFilters.filtersPanel.datasetName)
    .last()
    .click({ scrollBehavior: false })
    .type(`${dataset}{enter}`, { scrollBehavior: false });
  cy.get(nativeFilters.silentLoading).should('not.exist');
  cy.get(nativeFilters.filtersPanel.filterInfoInput)
    .last()
    .should('be.visible')
    .click({ force: true });
  cy.get(nativeFilters.filtersPanel.filterInfoInput).last().type(filterColumn);
  cy.get(nativeFilters.filtersPanel.inputDropdown)
    .should('be.visible', { timeout: 20000 })
    .last()
    .click();
}
/** ************************************************************************
 * Get native filter placeholder e.g 9 options
 * @param {number} index which input it fills
 * @returns cy object for assertions
 * @summary helper for getting placeholder value
 ************************************************************************* */
export function getNativeFilterPlaceholderWithIndex(index: number) {
  return cy.get(nativeFilters.filtersPanel.columnEmptyInput).eq(index);
}

/** ************************************************************************
 * Apply native filter value from dashboard view
 * @param {number} index which input it fills
 * @param {string} value what is filter value
 * @returns {null}
 * @summary put value to nth native filter input in view
 ************************************************************************* */
export function applyNativeFilterValueWithIndex(index: number, value: string) {
  cy.get(nativeFilters.filterFromDashboardView.filterValueInput)
    .eq(index)
    .parent()
    .should('be.visible', { timeout: 10000 })
    .type(`${value}{enter}`);
  // click the title to dismiss shown options
  cy.get(nativeFilters.filterFromDashboardView.filterName).eq(index).click();
}

/** ************************************************************************
 * Fills parent filter input
 * @param {number} index which input it fills
 * @param {string} value on which filter it depends on
 * @returns {null}
 * @summary takes first or second input and modify the depends on filter value
 ************************************************************************* */
export function addParentFilterWithValue(index: number, value: string) {
  return cy
    .get(nativeFilters.filterConfigurationSections.displayedSection)
    .within(() => {
      cy.get('input[aria-label="Limit type"]')
        .eq(index)
        .click({ force: true })
        .type(`${value}{enter}`, { delay: 30, force: true });
    });
=======
 * Copy dashboard for testing purpose
 * @returns {None}
 * @summary helper for copy dashboard for testing purpose
 ************************************************************************* */
export function copyTestDashboard(dashboard: string) {
  cy.intercept('POST', '**/copy_dash/**').as('copy');
  cy.intercept('GET', '**/api/v1/dataset/**').as('datasetLoad');
  cy.intercept('**/api/v1/dashboard/?q=**').as('dashboardsList');
  cy.intercept('**/api/v1/dashboard/**').as('dashboard');
  cy.visit('dashboard/list/');
  cy.contains('Actions');
  cy.wait('@dashboardsList').then(xhr => {
    const dashboards = xhr.response?.body.result;
    /* eslint-disable no-unused-expressions */
    expect(dashboards).not.to.be.undefined;
    const testDashboard = dashboards.find(
      (d: { dashboard_title: string }) => d.dashboard_title === `${dashboard}`,
    );
    cy.visit(testDashboard.url);
  });
  cy.get(dashboardView.threeDotsMenuIcon).should('be.visible').click();
  cy.get(dashboardView.saveAsMenuOption).click();
  cy.get(dashboardView.saveModal.dashboardNameInput)
    .should('be.visible')
    .clear()
    .type(testItems.dashboard);
  cy.get(dashboardView.saveModal.saveButton).click();
  cy.wait('@copy', { timeout: 45000 })
    .its('response.statusCode')
    .should('eq', 200);
>>>>>>> 16654034
}<|MERGE_RESOLUTION|>--- conflicted
+++ resolved
@@ -1,13 +1,5 @@
 import { getChartAlias, Slice } from 'cypress/utils/vizPlugins';
-<<<<<<< HEAD
-import {
-  dashboardView,
-  editDashboardView,
-  nativeFilters,
-} from 'cypress/support/directories';
-=======
 import { dashboardView } from 'cypress/support/directories';
->>>>>>> 16654034
 
 /**
  * Licensed to the Apache Software Foundation (ASF) under one
@@ -43,8 +35,6 @@
   bulkFirstNameDashboard: 'First Dash',
   bulkSecondNameDashboard: 'Second Dash',
   worldBanksDataCopy: `World Bank's Data [copy]`,
-<<<<<<< HEAD
-=======
   filterType: {
     value: 'Value',
     numerical: 'Numerical range',
@@ -64,7 +54,6 @@
   filterTimeGrain: 'Month',
   filterTimeColumn: 'created',
   filterNumericalColumn: 'SP_RUR_TOTL_ZS',
->>>>>>> 16654034
 };
 
 export const CHECK_DASHBOARD_FAVORITE_ENDPOINT =
@@ -187,101 +176,6 @@
 }
 
 /** ************************************************************************
-<<<<<<< HEAD
- * Clicks on new filter button
- * @returns {None}
- * @summary helper for adding new filter
- ************************************************************************* */
-export function clickOnAddFilterInModal() {
-  return cy
-    .get(nativeFilters.addFilterButton.button)
-    .first()
-    .click()
-    .then(() => {
-      cy.get(nativeFilters.addFilterButton.dropdownItem)
-        .contains('Filter')
-        .click({ force: true });
-    });
-}
-
-/** ************************************************************************
- * Fills value native filter form with basic information
- * @param {string} name name for filter
- * @param {string} dataset which dataset should be used
- * @param {string} filterColumn which column should be used
- * @returns {None}
- * @summary helper for filling value native filter form
- ************************************************************************* */
-export function fillValueNativeFilterForm(
-  name: string,
-  dataset: string,
-  filterColumn: string,
-) {
-  cy.get(nativeFilters.modal.container)
-    .find(nativeFilters.filtersPanel.filterName)
-    .last()
-    .click({ scrollBehavior: false })
-    .type(name, { scrollBehavior: false });
-  cy.get(nativeFilters.modal.container)
-    .find(nativeFilters.filtersPanel.datasetName)
-    .last()
-    .click({ scrollBehavior: false })
-    .type(`${dataset}{enter}`, { scrollBehavior: false });
-  cy.get(nativeFilters.silentLoading).should('not.exist');
-  cy.get(nativeFilters.filtersPanel.filterInfoInput)
-    .last()
-    .should('be.visible')
-    .click({ force: true });
-  cy.get(nativeFilters.filtersPanel.filterInfoInput).last().type(filterColumn);
-  cy.get(nativeFilters.filtersPanel.inputDropdown)
-    .should('be.visible', { timeout: 20000 })
-    .last()
-    .click();
-}
-/** ************************************************************************
- * Get native filter placeholder e.g 9 options
- * @param {number} index which input it fills
- * @returns cy object for assertions
- * @summary helper for getting placeholder value
- ************************************************************************* */
-export function getNativeFilterPlaceholderWithIndex(index: number) {
-  return cy.get(nativeFilters.filtersPanel.columnEmptyInput).eq(index);
-}
-
-/** ************************************************************************
- * Apply native filter value from dashboard view
- * @param {number} index which input it fills
- * @param {string} value what is filter value
- * @returns {null}
- * @summary put value to nth native filter input in view
- ************************************************************************* */
-export function applyNativeFilterValueWithIndex(index: number, value: string) {
-  cy.get(nativeFilters.filterFromDashboardView.filterValueInput)
-    .eq(index)
-    .parent()
-    .should('be.visible', { timeout: 10000 })
-    .type(`${value}{enter}`);
-  // click the title to dismiss shown options
-  cy.get(nativeFilters.filterFromDashboardView.filterName).eq(index).click();
-}
-
-/** ************************************************************************
- * Fills parent filter input
- * @param {number} index which input it fills
- * @param {string} value on which filter it depends on
- * @returns {null}
- * @summary takes first or second input and modify the depends on filter value
- ************************************************************************* */
-export function addParentFilterWithValue(index: number, value: string) {
-  return cy
-    .get(nativeFilters.filterConfigurationSections.displayedSection)
-    .within(() => {
-      cy.get('input[aria-label="Limit type"]')
-        .eq(index)
-        .click({ force: true })
-        .type(`${value}{enter}`, { delay: 30, force: true });
-    });
-=======
  * Copy dashboard for testing purpose
  * @returns {None}
  * @summary helper for copy dashboard for testing purpose
@@ -312,5 +206,4 @@
   cy.wait('@copy', { timeout: 45000 })
     .its('response.statusCode')
     .should('eq', 200);
->>>>>>> 16654034
 }