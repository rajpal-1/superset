/**
 * Licensed to the Apache Software Foundation (ASF) under one
 * or more contributor license agreements.  See the NOTICE file
 * distributed with this work for additional information
 * regarding copyright ownership.  The ASF licenses this file
 * to you under the Apache License, Version 2.0 (the
 * "License"); you may not use this file except in compliance
 * with the License.  You may obtain a copy of the License at
 *
 *   http://www.apache.org/licenses/LICENSE-2.0
 *
 * Unless required by applicable law or agreed to in writing,
 * software distributed under the License is distributed on an
 * "AS IS" BASIS, WITHOUT WARRANTIES OR CONDITIONS OF ANY
 * KIND, either express or implied.  See the License for the
 * specific language governing permissions and limitations
 * under the License.
 */
import { WORLD_HEALTH_DASHBOARD } from './dashboard.helper';
import {
  getChartAliases,
  DASHBOARD_CHART_ALIAS_PREFIX,
  isLegacyResponse,
} from '../../utils/vizPlugins';
import readResponseBlob from '../../utils/readResponseBlob';

interface Slice {
  slice_id: number;
  form_data: {
    viz_type: string;
    [key: string]: JSONValue;
  };
}

interface DashboardData {
  slices: Slice[];
}

describe('Dashboard filter', () => {
  let filterId: number;
  let aliases: string[];

  const getAlias = (id: number) => {
    return `@${DASHBOARD_CHART_ALIAS_PREFIX}${id}`;
  };

  beforeEach(() => {
    cy.server();
    cy.login();

    cy.visit(WORLD_HEALTH_DASHBOARD);

    cy.get('#app').then(app => {
      const bootstrapData = app.data('bootstrap');
      const dashboard = bootstrapData.dashboard_data as DashboardData;
      const { slices } = dashboard;
      filterId =
        dashboard.slices.find(
          slice => slice.form_data.viz_type === 'filter_box',
        )?.slice_id || 0;

      aliases = getChartAliases(slices);

      // wait the initial page load requests
      cy.wait(aliases);
    });
  });

  it('should apply filter', () => {
    cy.get('.Select__placeholder:first').click();

    // should open the filter indicator
<<<<<<< HEAD
    cy.get('svg[data-test="filter"]')
      .should('be.visible')
      .should(nodes => {
        expect(nodes).to.have.length(10);
      });
=======
    cy.get('svg[data-test="filter"]').should('be.visible');
>>>>>>> 2a237442

    cy.get('.Select__control:first input[type=text]').type('So', {
      force: true,
      delay: 100,
    });

    cy.get('.Select__menu').first().contains('South Asia').click();

    // should still have all filter indicators
    // and since the select is closed, all filter indicators should be visible
    cy.get('svg[data-test="filter"]:visible').should(nodes => {
      expect(nodes).to.have.length(9);
    });

    cy.get('.filter_box button').click({ force: true });
    cy.wait(aliases.filter(x => x !== getAlias(filterId))).then(requests => {
      return Promise.all(
        requests.map(async xhr => {
          expect(xhr.status).to.eq(200);
          const responseBody = await readResponseBlob(xhr.response.body);
          let requestFilter;
          if (isLegacyResponse(responseBody)) {
            const requestFormData = xhr.request.body as FormData;
            const requestParams = JSON.parse(
              requestFormData.get('form_data') as string,
            );
            requestFilter = requestParams.extra_filters[0];
          } else {
            requestFilter = xhr.request.body.queries[0].filters[0];
          }
          expect(requestFilter).deep.eq({
            col: 'region',
            op: '==',
            val: 'South Asia',
          });
        }),
      );
    });

    // TODO add test with South Asia{enter} type action to select filter
  });
});<|MERGE_RESOLUTION|>--- conflicted
+++ resolved
@@ -70,15 +70,8 @@
     cy.get('.Select__placeholder:first').click();
 
     // should open the filter indicator
-<<<<<<< HEAD
-    cy.get('svg[data-test="filter"]')
-      .should('be.visible')
-      .should(nodes => {
-        expect(nodes).to.have.length(10);
-      });
-=======
     cy.get('svg[data-test="filter"]').should('be.visible');
->>>>>>> 2a237442
+
 
     cy.get('.Select__control:first input[type=text]').type('So', {
       force: true,
