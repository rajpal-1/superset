--- conflicted
+++ resolved
@@ -359,10 +359,7 @@
   removeFilter: '[aria-label="remove"]',
   silentLoading: '.loading inline-centered css-101mkpk',
   filterConfigurationSections: {
-<<<<<<< HEAD
-=======
     sectionHeader: '.ant-collapse-header',
->>>>>>> 16654034
     displayedSection: 'div[style="height: 100%; overflow-y: auto;"]',
     collapseExpandButton: '.ant-collapse-arrow',
     checkedCheckbox: '.ant-checkbox-wrapper-checked',
