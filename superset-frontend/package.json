--- conflicted
+++ resolved
@@ -87,11 +87,7 @@
     "@superset-ui/legacy-plugin-chart-treemap": "^0.17.10",
     "@superset-ui/legacy-plugin-chart-world-map": "^0.17.10",
     "@superset-ui/legacy-preset-chart-big-number": "^0.17.10",
-<<<<<<< HEAD
-    "@superset-ui/legacy-preset-chart-deckgl": "^0.4.1",
-=======
     "@superset-ui/legacy-preset-chart-deckgl": "^0.4.2",
->>>>>>> 974f4476
     "@superset-ui/legacy-preset-chart-nvd3": "^0.17.10",
     "@superset-ui/plugin-chart-echarts": "^0.17.10",
     "@superset-ui/plugin-chart-table": "^0.17.10",
