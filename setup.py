# Licensed to the Apache Software Foundation (ASF) under one
# or more contributor license agreements.  See the NOTICE file
# distributed with this work for additional information
# regarding copyright ownership.  The ASF licenses this file
# to you under the Apache License, Version 2.0 (the
# "License"); you may not use this file except in compliance
# with the License.  You may obtain a copy of the License at
#
#   http://www.apache.org/licenses/LICENSE-2.0
#
# Unless required by applicable law or agreed to in writing,
# software distributed under the License is distributed on an
# "AS IS" BASIS, WITHOUT WARRANTIES OR CONDITIONS OF ANY
# KIND, either express or implied.  See the License for the
# specific language governing permissions and limitations
# under the License.
import json
import os
import subprocess

from setuptools import find_packages, setup

BASE_DIR = os.path.abspath(os.path.dirname(__file__))
PACKAGE_JSON = os.path.join(BASE_DIR, "superset-frontend", "package.json")

with open(PACKAGE_JSON) as package_file:
    version_string = json.load(package_file)["version"]

with open("README.md", encoding="utf-8") as f:
    long_description = f.read()


def get_git_sha() -> str:
    try:
        s = subprocess.check_output(["git", "rev-parse", "HEAD"])
        return s.decode().strip()
    except Exception:
        return ""


GIT_SHA = get_git_sha()
version_info = {"GIT_SHA": GIT_SHA, "version": version_string}
print("-==-" * 15)
print("VERSION: " + version_string)
print("GIT SHA: " + GIT_SHA)
print("-==-" * 15)

VERSION_INFO_FILE = os.path.join(BASE_DIR, "superset", "static", "version_info.json")

with open(VERSION_INFO_FILE, "w") as version_file:
    json.dump(version_info, version_file)

setup(
    name="apache-superset",
    description="A modern, enterprise-ready business intelligence web application",
    long_description=long_description,
    long_description_content_type="text/markdown",
    version=version_string,
    packages=find_packages(),
    include_package_data=True,
    zip_safe=False,
    entry_points={
        "console_scripts": ["superset=superset.cli.main:superset"],
        # the `postgres` and `postgres+psycopg2://` schemes were removed in SQLAlchemy 1.4
        # add an alias here to prevent breaking existing databases
        "sqlalchemy.dialects": [
            "postgres.psycopg2 = sqlalchemy.dialects.postgresql:dialect",
            "postgres = sqlalchemy.dialects.postgresql:dialect",
            "superset = superset.extensions.metadb:SupersetAPSWDialect",
        ],
        "shillelagh.adapter": [
            "superset=superset.extensions.metadb:SupersetShillelaghAdapter"
        ],
    },
    install_requires=[
        "backoff>=1.8.0",
        "celery>=5.2.2, <6.0.0",
        "click>=8.0.3",
        "click-option-group",
        "colorama",
        "croniter>=0.3.28",
        "cron-descriptor",
        "cryptography>=41.0.2, <41.1.0",
        "deprecation>=2.1.0, <2.2.0",
        "flask>=2.2.5, <3.0.0",
        "flask-appbuilder>=4.3.10, <5.0.0",
        "flask-caching>=2.1.0, <3",
        "flask-compress>=1.13, <2.0",
        "flask-talisman>=1.0.0, <2.0",
        "flask-login>=0.6.0, < 1.0",
        "flask-migrate>=3.1.0, <4.0",
        "flask-session>=0.4.0, <1.0",
        "flask-wtf>=1.1.0, <2.0",
        "func_timeout",
        "geopy",
        "gunicorn>=21.2.0, <22.0; sys_platform != 'win32'",
        "hashids>=1.3.1, <2",
        "holidays>=0.25, <0.26",
        "humanize",
        "importlib_metadata",
        "isodate",
        "Mako>=1.2.2",
        "markdown>=3.0",
        "msgpack>=1.0.0, <1.1",
        "nh3>=0.2.11, <0.3",
        "numpy==1.23.5",
        "packaging",
        "pandas[performance]>=2.0.3, <2.1",
        "parsedatetime",
        "pgsanity",
        "polyline>=2.0.0, <3.0",
        "pyparsing>=3.0.6, <4",
        "python-dateutil",
        "python-dotenv",
        "python-geohash",
        "pyarrow>=14.0.1, <15",
        "pyyaml>=6.0.0, <7.0.0",
        "PyJWT>=2.4.0, <3.0",
        "redis>=4.5.4, <5.0",
        "selenium>=3.141.0, <4.10.0",
        "shillelagh>=1.2.10, <2.0",
        "shortid",
        "sshtunnel>=0.4.0, <0.5",
        "simplejson>=3.15.0",
        "slack_sdk>=3.19.0, <4",
        "sqlalchemy>=1.4, <2",
        "sqlalchemy-utils>=0.38.3, <0.39",
        "sqlparse>=0.4.4, <0.5",
        "tabulate>=0.8.9, <0.9",
        "typing-extensions>=4, <5",
        "waitress; sys_platform == 'win32'",
        "werkzeug>=2.3.3, <3",
        "wtforms>=2.3.3, <4",
        "wtforms-json",
        "xlsxwriter>=3.0.7, <3.1",
    ],
    extras_require={
        "athena": ["pyathena[pandas]>=2, <3"],
        "aurora-data-api": ["preset-sqlalchemy-aurora-data-api>=0.2.8,<0.3"],
        "bigquery": [
            "pandas-gbq>=0.19.1",
            "sqlalchemy-bigquery>=1.6.1",
            "google-cloud-bigquery>=3.10.0",
        ],
        "clickhouse": ["clickhouse-connect>=0.5.14, <1.0"],
        "cockroachdb": ["cockroachdb>=0.3.5, <0.4"],
        "cors": ["flask-cors>=2.0.0"],
        "crate": ["crate[sqlalchemy]>=0.26.0, <0.27"],
        "databend": ["databend-sqlalchemy>=0.3.2, <1.0"],
        "databricks": [
            "databricks-sql-connector>=2.0.2, <3",
            "sqlalchemy-databricks>=0.2.0",
        ],
        "db2": ["ibm-db-sa>=0.3.5, <0.4"],
        "dremio": ["sqlalchemy-dremio>=1.1.5, <1.3"],
        "drill": ["sqlalchemy-drill==0.1.dev"],
        "druid": ["pydruid>=0.6.5,<0.7"],
        "duckdb": ["duckdb-engine>=0.9.5, <0.10"],
        "dynamodb": ["pydynamodb>=0.4.2"],
        "solr": ["sqlalchemy-solr >= 0.2.0"],
        "elasticsearch": ["elasticsearch-dbapi>=0.2.9, <0.3.0"],
        "exasol": ["sqlalchemy-exasol >= 2.4.0, <3.0"],
        "excel": ["xlrd>=1.2.0, <1.3"],
        "firebird": ["sqlalchemy-firebird>=0.7.0, <0.8"],
        "firebolt": ["firebolt-sqlalchemy>=0.0.1"],
        "gsheets": ["shillelagh[gsheetsapi]>=1.2.10, <2"],
        "hana": ["hdbcli==2.4.162", "sqlalchemy_hana==0.4.0"],
        "hive": [
            "pyhive[hive]>=0.6.5;python_version<'3.11'",
            "pyhive[hive_pure_sasl]>=0.7.0",
            "tableschema",
            "thrift>=0.14.1, <1.0.0",
        ],
        "impala": ["impyla>0.16.2, <0.17"],
        "kusto": ["sqlalchemy-kusto>=2.0.0, <3"],
        "kylin": ["kylinpy>=2.8.1, <2.9"],
        "mssql": ["pymssql>=2.2.8, <3"],
        "mysql": ["mysqlclient>=2.1.0, <3"],
        "ocient": [
            "sqlalchemy-ocient>=1.0.0",
            "pyocient>=1.0.15, <2",
            "shapely",
            "geojson",
        ],
        "oracle": ["cx-Oracle>8.0.0, <8.1"],
        "pinot": ["pinotdb>=0.3.3, <0.4"],
        "playwright": ["playwright>=1.37.0, <2"],
        "postgres": ["psycopg2-binary==2.9.6"],
        "presto": ["pyhive[presto]>=0.6.5"],
        "trino": ["trino>=0.324.0"],
        "prophet": ["prophet>=1.1.5, <2"],
        "redshift": ["sqlalchemy-redshift>=0.8.1, <0.9"],
        "rockset": ["rockset-sqlalchemy>=0.0.1, <1"],
        "shillelagh": [
            "shillelagh[datasetteapi,gsheetsapi,socrata,weatherapi]>=1.2.10, <2"
        ],
        "snowflake": ["snowflake-sqlalchemy>=1.2.4, <2"],
        "spark": [
            "pyhive[hive]>=0.6.5;python_version<'3.11'",
            "pyhive[hive_pure_sasl]>=0.7",
            "tableschema",
            "thrift>=0.14.1, <1",
        ],
        "teradata": ["teradatasql>=16.20.0.23"],
<<<<<<< HEAD
        "thumbnails": ["Pillow>=9.5.0, <10"],
        "vertica": ["sqlalchemy-vertica-python>=0.5.9, <0.6"],
=======
        "thumbnails": ["Pillow>=10.0.1, <11"],
        "vertica": ["sqlalchemy-vertica-python>=0.5.9, < 0.6"],
>>>>>>> 4c2e818c
        "netezza": ["nzalchemy>=11.0.2"],
        "starrocks": ["starrocks>=1.0.0"],
        "doris": ["pydoris>=1.0.0, <2.0.0"],
    },
    python_requires="~=3.9",
    author="Apache Software Foundation",
    author_email="dev@superset.apache.org",
    url="https://superset.apache.org/",
    download_url="https://www.apache.org/dist/superset/" + version_string,
    classifiers=[
        "Programming Language :: Python :: 3.9",
        "Programming Language :: Python :: 3.10",
        "Programming Language :: Python :: 3.11",
    ],
)<|MERGE_RESOLUTION|>--- conflicted
+++ resolved
@@ -202,13 +202,8 @@
             "thrift>=0.14.1, <1",
         ],
         "teradata": ["teradatasql>=16.20.0.23"],
-<<<<<<< HEAD
-        "thumbnails": ["Pillow>=9.5.0, <10"],
-        "vertica": ["sqlalchemy-vertica-python>=0.5.9, <0.6"],
-=======
         "thumbnails": ["Pillow>=10.0.1, <11"],
         "vertica": ["sqlalchemy-vertica-python>=0.5.9, < 0.6"],
->>>>>>> 4c2e818c
         "netezza": ["nzalchemy>=11.0.2"],
         "starrocks": ["starrocks>=1.0.0"],
         "doris": ["pydoris>=1.0.0, <2.0.0"],
