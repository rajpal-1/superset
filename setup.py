import io
import json
import os
import subprocess
import sys

from setuptools import find_packages, setup

if sys.version_info < (3, 6):
    sys.exit('Sorry, Python < 3.6 is not supported')

BASE_DIR = os.path.abspath(os.path.dirname(__file__))
PACKAGE_DIR = os.path.join(BASE_DIR, 'superset', 'static', 'assets')
PACKAGE_FILE = os.path.join(PACKAGE_DIR, 'package.json')
with open(PACKAGE_FILE) as package_file:
    version_string = json.load(package_file)['version']

with io.open('README.md', encoding='utf-8') as f:
    long_description = f.read()


def get_git_sha():
    try:
        s = subprocess.check_output(['git', 'rev-parse', 'HEAD'])
        return s.decode().strip()
    except Exception:
        return ''


GIT_SHA = get_git_sha()
version_info = {
    'GIT_SHA': GIT_SHA,
    'version': version_string,
}
print('-==-' * 15)
print('VERSION: ' + version_string)
print('GIT SHA: ' + GIT_SHA)
print('-==-' * 15)

with open(os.path.join(PACKAGE_DIR, 'version_info.json'), 'w') as version_file:
    json.dump(version_info, version_file)


setup(
    name='superset',
    description=(
        'A modern, enterprise-ready business intelligence web application'),
    long_description=long_description,
    long_description_content_type='text/markdown',
    version=version_string,
    packages=find_packages(),
    include_package_data=True,
    zip_safe=False,
    scripts=['superset/bin/superset'],
    install_requires=[
        'bleach>=3.0.2, <4.0.0',
        'beautifulsoup4==4.6.0',
        'bottleneck==1.2.1',
        'celery>=4.2.0, <5.0.0',
        'click>=6.0, <7.0.0',  # click >=7 forces "-" instead of "_"
        'colorama',
        'contextlib2',
        'cryptography',
        'elasticsearch',
        'flask>=1.0.0, <2.0.0',
        'flask-appbuilder>=1.12.1, <2.0.0',
        'flask-caching',
        'flask-compress',
        'flask-migrate',
        'flask-wtf',
        'flower',  # deprecated
        'geopy',
        'gsheetsdb>=0.1.8',
        'gunicorn',  # deprecated
        'humanize',
        'idna',
        'isodate',
        'markdown>=3.0',
        'pandas>=0.18.0',
        'parsedatetime',
        'pathlib2',
        'polyline',
        'pydruid>=0.4.3',
        'pyhive>=0.6.0',
        'python-dateutil',
        'python-geohash',
        'pyyaml>=3.13',
        'requests>=2.20.0',
        'simplejson>=3.15.0',
        'sqlalchemy',
        'sqlalchemy-utils',
        'sqlparse',
        'tableschema',
        'thrift>=0.9.3',
        'thrift-sasl>=0.2.1',
        'unicodecsv',
        'unidecode>=0.04.21',
<<<<<<< HEAD
        'croniter==0.3.25',
        'selenium==3.14.0',
        'retry==0.9.2',
=======
        'beautifulsoup4==4.6.0',
        'bottleneck==1.2.1',
        'feather-format==0.4.0',
        'html5lib==0.999999999',
        'lxml==3.8.0',
        'numexpr==2.6.4',
        'xlrd==1.1.0',
        'python-ldap==3.1.0'
>>>>>>> 86fe9bd9
    ],
    extras_require={
        'cors': ['flask-cors>=2.0.0'],
        'console_log': ['console_log==0.2.10'],
    },
    author='Maxime Beauchemin',
    author_email='maximebeauchemin@gmail.com',
    url='https://github.com/apache/incubator-superset',
    download_url=(
        'https://github.com'
        '/apache/incubator-superset/tarball/' + version_string
    ),
    classifiers=[
        'Programming Language :: Python :: 3.6',
    ],
)<|MERGE_RESOLUTION|>--- conflicted
+++ resolved
@@ -95,20 +95,13 @@
         'thrift-sasl>=0.2.1',
         'unicodecsv',
         'unidecode>=0.04.21',
-<<<<<<< HEAD
         'croniter==0.3.25',
         'selenium==3.14.0',
         'retry==0.9.2',
-=======
         'beautifulsoup4==4.6.0',
         'bottleneck==1.2.1',
-        'feather-format==0.4.0',
-        'html5lib==0.999999999',
-        'lxml==3.8.0',
-        'numexpr==2.6.4',
         'xlrd==1.1.0',
         'python-ldap==3.1.0'
->>>>>>> 86fe9bd9
     ],
     extras_require={
         'cors': ['flask-cors>=2.0.0'],
