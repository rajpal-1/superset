# -*- coding: utf-8 -*-
from __future__ import absolute_import
from __future__ import division
from __future__ import print_function
from __future__ import unicode_literals

import json
import os
import subprocess

from setuptools import find_packages, setup

BASE_DIR = os.path.abspath(os.path.dirname(__file__))
PACKAGE_DIR = os.path.join(BASE_DIR, 'superset', 'static', 'assets')
PACKAGE_FILE = os.path.join(PACKAGE_DIR, 'package.json')
with open(PACKAGE_FILE) as package_file:
    version_string = json.load(package_file)['version']


def get_git_sha():
    try:
        s = str(subprocess.check_output(['git', 'rev-parse', 'HEAD']))
        return s.strip()
    except Exception:
        return ''


GIT_SHA = get_git_sha()
version_info = {
    'GIT_SHA': GIT_SHA,
    'version': version_string,
}
print('-==-' * 15)
print('VERSION: ' + version_string)
print('GIT SHA: ' + GIT_SHA)
print('-==-' * 15)

with open(os.path.join(PACKAGE_DIR, 'version_info.json'), 'w') as version_file:
    json.dump(version_info, version_file)


setup(
    name='superset',
    description=(
        'A interactive data visualization platform build on SqlAlchemy '
        'and druid.io'),
    version=version_string,
    packages=find_packages(),
    include_package_data=True,
    zip_safe=False,
    scripts=['superset/bin/superset'],
    install_requires=[
        'bleach',
        'boto3>=1.4.6',
<<<<<<< HEAD
        'botocore>=1.7.0, <1.8.0',
        'celery>=4.1.1',
=======
        'celery>=4.2.0',
>>>>>>> ccf21103
        'colorama',
        'contextlib2',
        'cryptography',
        'flask<1.0.0',
        'flask-appbuilder==1.10.0',  # known db migration with 1.11+
        'flask-caching',
        'flask-compress',
        'flask-migrate',
        'flask-script',
        'flask-testing',
        'flask-wtf',
        'flower',  # deprecated
        'future>=0.16.0, <0.17',
        'geopy',
        'gunicorn',  # deprecated
        'humanize',
        'idna',
        'markdown',
        'pandas',
        'parsedatetime',
        'pathlib2',
        'polyline',
        'pydruid>=0.4.3',
        'pyhive>=0.4.0',
        'python-dateutil',
        'python-geohash',
        'pyyaml>=3.11',
        'requests',
        'simplejson',
        'six',
        'sqlalchemy',
        'sqlalchemy-utils',
        'sqlparse',
        'thrift>=0.9.3',
        'thrift-sasl>=0.2.1',
        'unicodecsv',
        'unidecode>=0.04.21',
    ],
    extras_require={
        'cors': ['flask-cors>=2.0.0'],
        'console_log': ['console_log==0.2.10'],
    },
    author='Maxime Beauchemin',
    author_email='maximebeauchemin@gmail.com',
    url='https://github.com/apache/incubator-superset',
    download_url=(
        'https://github.com'
        '/apache/incubator-superset/tarball/' + version_string
    ),
    classifiers=[
        'Programming Language :: Python :: 2.7',
        'Programming Language :: Python :: 3.5',
        'Programming Language :: Python :: 3.6',
    ],
)<|MERGE_RESOLUTION|>--- conflicted
+++ resolved
@@ -52,12 +52,8 @@
     install_requires=[
         'bleach',
         'boto3>=1.4.6',
-<<<<<<< HEAD
         'botocore>=1.7.0, <1.8.0',
-        'celery>=4.1.1',
-=======
         'celery>=4.2.0',
->>>>>>> ccf21103
         'colorama',
         'contextlib2',
         'cryptography',
