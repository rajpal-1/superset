# Licensed to the Apache Software Foundation (ASF) under one
# or more contributor license agreements.  See the NOTICE file
# distributed with this work for additional information
# regarding copyright ownership.  The ASF licenses this file
# to you under the Apache License, Version 2.0 (the
# "License"); you may not use this file except in compliance
# with the License.  You may obtain a copy of the License at
#
#   http://www.apache.org/licenses/LICENSE-2.0
#
# Unless required by applicable law or agreed to in writing,
# software distributed under the License is distributed on an
# "AS IS" BASIS, WITHOUT WARRANTIES OR CONDITIONS OF ANY
# KIND, either express or implied.  See the License for the
# specific language governing permissions and limitations
# under the License.
import io
import json
import os
import subprocess
import sys

from setuptools import find_packages, setup

BASE_DIR = os.path.abspath(os.path.dirname(__file__))

PACKAGE_JSON = os.path.join(BASE_DIR, "superset-frontend", "package.json")
with open(PACKAGE_JSON, "r") as package_file:
    version_string = json.load(package_file)["version"]

with io.open("README.md", "r", encoding="utf-8") as f:
    long_description = f.read()


def get_git_sha():
    try:
        s = subprocess.check_output(["git", "rev-parse", "HEAD"])
        return s.decode().strip()
    except Exception:
        return ""


GIT_SHA = get_git_sha()
version_info = {"GIT_SHA": GIT_SHA, "version": version_string}
print("-==-" * 15)
print("VERSION: " + version_string)
print("GIT SHA: " + GIT_SHA)
print("-==-" * 15)

VERSION_INFO_FILE = os.path.join(BASE_DIR, "superset", "static", "version_info.json")

with open(VERSION_INFO_FILE, "w") as version_file:
    json.dump(version_info, version_file)


setup(
    name="apache-superset",
    description=("A modern, enterprise-ready business intelligence web application"),
    long_description=long_description,
    long_description_content_type="text/markdown",
    version=version_string,
    packages=find_packages(),
    include_package_data=True,
    zip_safe=False,
    entry_points={"console_scripts": ["superset=superset.cli:superset"]},
    install_requires=[
        "backoff>=1.8.0",
        "bleach>=3.0.2, <4.0.0",
        "cachelib>=0.1.1,<0.2",
        "celery>=4.3.0, <5.0.0, !=4.4.1",
        "click<8",
        "colorama",
        "contextlib2",
        "croniter>=0.3.28",
        "cron-descriptor",
        "cryptography>=3.3.2",
        "flask>=1.1.0, <2.0.0",
        "flask-appbuilder>=3.3.0, <4.0.0",
        "flask-caching",
        "flask-compress",
        "flask-talisman",
        "flask-migrate",
        "flask-wtf",
        "geopy",
        "graphlib-backport",
        "gunicorn>=20.0.2, <20.1",
        "humanize",
        "itsdangerous>=1.0.0, <2.0.0",
        "isodate",
        "markdown>=3.0",
        "msgpack>=1.0.0, <1.1",
        "pandas>=1.2.2, <1.3",
        "parsedatetime",
        "pathlib2",
        "pgsanity",
        "polyline",
        "python-dateutil",
        "python-dotenv",
        "python-geohash",
        "pyarrow>=4.0.1, <4.1",
        "pyyaml>=5.4",
        "PyJWT>=1.7.1, <2",
        "redis",
        "retry>=0.9.2",
        "selenium>=3.141.0",
        "simplejson>=3.15.0",
        "slackclient==2.5.0",  # PINNED! slack changes file upload api in the future versions
        "sqlalchemy>=1.3.16, <1.4, !=1.3.21",
        "sqlalchemy-utils>=0.36.6,<0.37",
        "sqlparse==0.3.0",  # PINNED! see https://github.com/andialbrecht/sqlparse/issues/562
        "typing-extensions>=3.7.4.3,<4",  # needed to support typing.Literal on py37
        "wtforms-json",
        "pyparsing>=2.4.7, <3.0.0",
        "holidays==0.10.3",  # PINNED! https://github.com/dr-prodigy/python-holidays/issues/406
<<<<<<< HEAD
        "pydash>=5.0.0, <5.1.0",
=======
        "deprecation>=2.1.0, <2.2.0",
>>>>>>> a3d91aee
    ],
    extras_require={
        "athena": ["pyathena>=1.10.8,<1.11"],
        "bigquery": [
            "pandas_gbq>=0.10.0",
            "pybigquery>=0.4.10",
            "google-cloud-bigquery>=2.4.0",
        ],
        "clickhouse": ["clickhouse-sqlalchemy>=0.1.4, <0.2"],
        "cockroachdb": ["cockroachdb>=0.3.5, <0.4"],
        "cors": ["flask-cors>=2.0.0"],
        "crate": ["crate[sqlalchemy]>=0.26.0, <0.27"],
        "databricks": ["databricks-dbapi[sqlalchemy]>=0.5.0, <0.6"],
        "db2": ["ibm-db-sa>=0.3.5, <0.4"],
        "dremio": ["sqlalchemy-dremio>=1.1.5, <1.2"],
        "drill": ["sqlalchemy-drill==0.1.dev"],
        "druid": ["pydruid>=0.6.1,<0.7"],
        "solr": ["sqlalchemy-solr >= 0.2.0"],
        "elasticsearch": ["elasticsearch-dbapi>=0.2.0, <0.3.0"],
        "exasol": ["sqlalchemy-exasol>=2.1.0, <2.2"],
        "excel": ["xlrd>=1.2.0, <1.3"],
        "firebird": ["sqlalchemy-firebird>=0.7.0, <0.8"],
        "gsheets": ["shillelagh[gsheetsapi]>=0.5, <0.6"],
        "hana": ["hdbcli==2.4.162", "sqlalchemy_hana==0.4.0"],
        "hive": ["pyhive[hive]>=0.6.1", "tableschema", "thrift>=0.11.0, <1.0.0"],
        "impala": ["impyla>0.16.2, <0.17"],
        "kylin": ["kylinpy>=2.8.1, <2.9"],
        "mmsql": ["pymssql>=2.1.4, <2.2"],
        "mysql": ["mysqlclient==1.4.2.post1"],
        "oracle": ["cx-Oracle>8.0.0, <8.1"],
        "pinot": ["pinotdb>=0.3.3, <0.4"],
        "postgres": ["psycopg2-binary==2.8.5"],
        "presto": ["pyhive[presto]>=0.4.0"],
        "trino": ["sqlalchemy-trino>=0.2"],
        "prophet": ["prophet>=1.0.1, <1.1", "pystan<3.0"],
        "redshift": ["sqlalchemy-redshift>=0.8.1, < 0.9"],
        "snowflake": ["snowflake-sqlalchemy>=1.2.3, <1.3"],
        "teradata": ["sqlalchemy-teradata==0.9.0.dev0"],
        "thumbnails": ["Pillow>=7.0.0, <8.0.0"],
        "vertica": ["sqlalchemy-vertica-python>=0.5.9, < 0.6"],
    },
    python_requires="~=3.7",
    author="Apache Software Foundation",
    author_email="dev@superset.apache.org",
    url="https://superset.apache.org/",
    download_url="https://www.apache.org/dist/superset/" + version_string,
    classifiers=[
        "Programming Language :: Python :: 3.7",
        "Programming Language :: Python :: 3.8",
    ],
)<|MERGE_RESOLUTION|>--- conflicted
+++ resolved
@@ -112,11 +112,8 @@
         "wtforms-json",
         "pyparsing>=2.4.7, <3.0.0",
         "holidays==0.10.3",  # PINNED! https://github.com/dr-prodigy/python-holidays/issues/406
-<<<<<<< HEAD
         "pydash>=5.0.0, <5.1.0",
-=======
         "deprecation>=2.1.0, <2.2.0",
->>>>>>> a3d91aee
     ],
     extras_require={
         "athena": ["pyathena>=1.10.8,<1.11"],
