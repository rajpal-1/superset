--- conflicted
+++ resolved
@@ -83,11 +83,7 @@
         "cryptography>=39.0.0,<40",
         "deprecation>=2.1.0, <2.2.0",
         "flask>=2.1.3, <2.2",
-<<<<<<< HEAD
-        "flask-appbuilder>=4.2.0, <5.0.0",
-=======
         "flask-appbuilder>=4.3.0, <5.0.0",
->>>>>>> 2817aebd
         "flask-caching>=1.10.1, <1.11",
         "flask-compress>=1.13, <2.0",
         "flask-talisman>=1.0.0, <2.0",
