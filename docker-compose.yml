--- conflicted
+++ resolved
@@ -120,13 +120,9 @@
     depends_on: *superset-depends-on
     user: *superset-user
     volumes: *superset-volumes
-<<<<<<< HEAD
     healthcheck:
       test: ["CMD-SHELL", "celery inspect ping -A superset.tasks.celery_app:app -d celery@$$HOSTNAME"]
-    # Bump memory limit if processing selenium / thumbails on superset-worker
-=======
     # Bump memory limit if processing selenium / thumbnails on superset-worker
->>>>>>> 31895f41
     # mem_limit: 2038m
     # mem_reservation: 128M
 
