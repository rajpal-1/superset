--- conflicted
+++ resolved
@@ -19,7 +19,6 @@
     NPM_BUILD_CMD: build
   context: ./
   dockerfile: Dockerfile
-<<<<<<< HEAD
   target: prod
 
 x-superset-networks: &superset-networks
@@ -27,60 +26,16 @@
 
 version: "3.7"
 services:
-=======
-  target: dev
-x-superset-depends-on: &superset-depends-on
-  - db
-  - redis
-x-superset-volumes: &superset-volumes
-  # /app/pythonpath_docker will be appended to the PYTHONPATH in the final container
-  - ./docker/docker-init.sh:/app/docker-init.sh
-  - ./docker/pythonpath_dev:/app/pythonpath
-  - ./superset:/app/superset
-  - ./superset-frontend:/app/superset-frontend
-  - node_modules:/app/superset-frontend/node_modules
-  - superset_home:/app/superset_home
-
-version: "3.7"
-services:
-  redis:
-    image: redis:3.2
-    container_name: superset_cache
-    restart: unless-stopped
-    ports:
-      - "127.0.0.1:6379:6379"
-    volumes:
-      - redis:/data
->>>>>>> f07ca7d8
 
   superset-db:
     image: postgres:12
     container_name: dwh-superset-db
     env_file: docker/.env
-<<<<<<< HEAD
-=======
-    image: postgres:10
-    container_name: superset_db
->>>>>>> f07ca7d8
     restart: unless-stopped
     networks: *superset-networks
     volumes:
       - db_home:/var/lib/postgresql/data
 
-<<<<<<< HEAD
-=======
-  superset:
-    env_file: docker/.env
-    build: *superset-build
-    container_name: superset_app
-    command: ["flask", "run", "-p", "8088", "--with-threads", "--reload", "--debugger", "--host=0.0.0.0"]
-    restart: unless-stopped
-    ports:
-      - 8088:8088
-    depends_on: *superset-depends-on
-    volumes: *superset-volumes
-
->>>>>>> f07ca7d8
   superset-init:
     image: dwh:superset-init
     container_name: dwh-superset-init
@@ -92,7 +47,6 @@
       - superset-db
     networks: *superset-networks
 
-<<<<<<< HEAD
   superset-broker:
     image: redis:3.2
     container_name: dwh-superset-broker
@@ -100,15 +54,6 @@
     networks: *superset-networks
     volumes:
       - redis:/data
-=======
-  superset-node:
-    image: node:10-jessie
-    container_name: superset_node
-    command: ["bash", "-c", "cd /app/superset-frontend && npm install --global webpack webpack-cli && npm install && npm run dev"]
-    env_file: docker/.env
-    depends_on: *superset-depends-on
-    volumes: *superset-volumes
->>>>>>> f07ca7d8
 
   superset-worker:
     image: dwh:superset-worker
@@ -146,13 +91,6 @@
   backend:
 
 volumes:
-<<<<<<< HEAD
-=======
-  superset_home:
-    external: false
-  node_modules:
-    external: false
->>>>>>> f07ca7d8
   db_home:
     external: false
   redis:
