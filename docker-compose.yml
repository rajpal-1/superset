#
# Licensed to the Apache Software Foundation (ASF) under one or more
# contributor license agreements.  See the NOTICE file distributed with
# this work for additional information regarding copyright ownership.
# The ASF licenses this file to You under the Apache License, Version 2.0
# (the "License"); you may not use this file except in compliance with
# the License.  You may obtain a copy of the License at
#
#    http://www.apache.org/licenses/LICENSE-2.0
#
# Unless required by applicable law or agreed to in writing, software
# distributed under the License is distributed on an "AS IS" BASIS,
# WITHOUT WARRANTIES OR CONDITIONS OF ANY KIND, either express or implied.
# See the License for the specific language governing permissions and
# limitations under the License.

x-superset-image: &superset-image apachesuperset.docker.scarf.sh/apache/superset:3.0.0
x-superset-user: &superset-user root
x-superset-depends-on: &superset-depends-on
  - db
  - redis
x-superset-volumes: &superset-volumes
  # /app/pythonpath_docker will be appended to the PYTHONPATH in the final container
  - ./docker:/app/docker
  - ./superset:/app/superset
  - ./superset-frontend:/app/superset-frontend
  - superset_home:/app/superset_home
  - ./tests:/app/tests

version: "3.7"
services:
  redis:
    platform: linux/amd64
    image: redis:7
    container_name: superset_cache
    restart: unless-stopped
    ports:
      - "127.0.0.1:6379:6379"
    volumes:
      - redis:/data

  db:
<<<<<<< HEAD
   platform: linux/amd64
   env_file: docker/.env
   image: postgres:14
   container_name: superset_db
   restart: unless-stopped
   ports:
     - "127.0.0.1:5432:5432"
   volumes:
     - db_home:/var/lib/postgresql/data
     - ./docker/docker-entrypoint-initdb.d:/docker-entrypoint-initdb.d
=======
    platform: linux/amd64
    env_file: docker/.env
    image: postgres:14
    container_name: superset_db
    restart: unless-stopped
    ports:
      - "127.0.0.1:5432:5432"
    volumes:
      - db_home:/var/lib/postgresql/data
      - ./docker/docker-entrypoint-initdb.d:/docker-entrypoint-initdb.d
>>>>>>> e596a3ea

  superset:
    platform: linux/amd64
    env_file: docker/.env
    image: *superset-image
    container_name: superset_app
    command: ["/app/docker/docker-bootstrap.sh", "app"]
    restart: unless-stopped
    ports:
      - 8088:8088
    user: *superset-user
    depends_on: *superset-depends-on
    volumes: *superset-volumes
    environment:
      CYPRESS_CONFIG: "${CYPRESS_CONFIG}"

  superset-websocket:
    platform: linux/amd64
    container_name: superset_websocket
    build: ./superset-websocket
    image: superset-websocket
    ports:
      - 8080:8080
    depends_on:
      - redis
    # Mount everything in superset-websocket into container and
    # then exclude node_modules and dist with bogus volume mount.
    # This is necessary because host and container need to have
    # their own, separate versions of these files. .dockerignore
    # does not seem to work when starting the service through
    # docker-compose.
    #
    # For example, node_modules may contain libs with native bindings.
    # Those bindings need to be compiled for each OS and the container
    # OS is not necessarily the same as host OS.
    volumes:
      - ./superset-websocket:/home/superset-websocket
      - /home/superset-websocket/node_modules
      - /home/superset-websocket/dist
    environment:
      - PORT=8080
      - REDIS_HOST=redis
      - REDIS_PORT=6379
      - REDIS_SSL=false

  superset-init:
    platform: linux/amd64
    image: *superset-image
    container_name: superset_init
    command: ["/app/docker/docker-init.sh"]
    env_file: docker/.env
    depends_on: *superset-depends-on
    user: *superset-user
    volumes: *superset-volumes
    environment:
      CYPRESS_CONFIG: "${CYPRESS_CONFIG}"
    healthcheck:
      disable: true

  superset-node:
    platform: linux/amd64
    image: node:16
    container_name: superset_node
    command: ["/app/docker/docker-frontend.sh"]
    env_file: docker/.env
    depends_on: *superset-depends-on
    volumes: *superset-volumes

  superset-worker:
    platform: linux/amd64
    image: *superset-image
    container_name: superset_worker
    command: ["/app/docker/docker-bootstrap.sh", "worker"]
    env_file: docker/.env
    restart: unless-stopped
    depends_on: *superset-depends-on
    user: *superset-user
    volumes: *superset-volumes
    healthcheck:
      test: ["CMD-SHELL", "celery -A superset.tasks.celery_app:app inspect ping -d celery@$$HOSTNAME"]
    # Bump memory limit if processing selenium / thumbnails on superset-worker
    # mem_limit: 2038m
    # mem_reservation: 128M

  superset-worker-beat:
    platform: linux/amd64
    image: *superset-image
    container_name: superset_worker_beat
    command: ["/app/docker/docker-bootstrap.sh", "beat"]
    env_file: docker/.env
    restart: unless-stopped
    depends_on: *superset-depends-on
    user: *superset-user
    volumes: *superset-volumes
    healthcheck:
      disable: true

  superset-tests-worker:
    platform: linux/amd64
    image: *superset-image
    container_name: superset_tests_worker
    command: ["/app/docker/docker-bootstrap.sh", "worker"]
    env_file: docker/.env
    environment:
      DATABASE_HOST: localhost
      DATABASE_DB: test
      REDIS_CELERY_DB: 2
      REDIS_RESULTS_DB: 3
      REDIS_HOST: localhost
    network_mode: host
    depends_on: *superset-depends-on
    user: *superset-user
    volumes: *superset-volumes
    healthcheck:
      test: ["CMD-SHELL", "celery inspect ping -A superset.tasks.celery_app:app -d celery@$$HOSTNAME"]

volumes:
  superset_home:
    external: false
  db_home:
    external: false
  redis:
    external: false<|MERGE_RESOLUTION|>--- conflicted
+++ resolved
@@ -13,7 +13,7 @@
 # WITHOUT WARRANTIES OR CONDITIONS OF ANY KIND, either express or implied.
 # See the License for the specific language governing permissions and
 # limitations under the License.
-
+#
 x-superset-image: &superset-image apachesuperset.docker.scarf.sh/apache/superset:3.0.0
 x-superset-user: &superset-user root
 x-superset-depends-on: &superset-depends-on
@@ -40,7 +40,6 @@
       - redis:/data
 
   db:
-<<<<<<< HEAD
    platform: linux/amd64
    env_file: docker/.env
    image: postgres:14
@@ -51,18 +50,6 @@
    volumes:
      - db_home:/var/lib/postgresql/data
      - ./docker/docker-entrypoint-initdb.d:/docker-entrypoint-initdb.d
-=======
-    platform: linux/amd64
-    env_file: docker/.env
-    image: postgres:14
-    container_name: superset_db
-    restart: unless-stopped
-    ports:
-      - "127.0.0.1:5432:5432"
-    volumes:
-      - db_home:/var/lib/postgresql/data
-      - ./docker/docker-entrypoint-initdb.d:/docker-entrypoint-initdb.d
->>>>>>> e596a3ea
 
   superset:
     platform: linux/amd64
