#
# Licensed to the Apache Software Foundation (ASF) under one or more
# contributor license agreements.  See the NOTICE file distributed with
# this work for additional information regarding copyright ownership.
# The ASF licenses this file to You under the Apache License, Version 2.0
# (the "License"); you may not use this file except in compliance with
# the License.  You may obtain a copy of the License at
#
#    http://www.apache.org/licenses/LICENSE-2.0
#
# Unless required by applicable law or agreed to in writing, software
# distributed under the License is distributed on an "AS IS" BASIS,
# WITHOUT WARRANTIES OR CONDITIONS OF ANY KIND, either express or implied.
# See the License for the specific language governing permissions and
# limitations under the License.
#
x-superset-image: &superset-image apachesuperset.docker.scarf.sh/apache/superset:${TAG:-latest-dev}
x-superset-depends-on: &superset-depends-on
  - db
  - redis
x-superset-volumes:
  &superset-volumes # /app/pythonpath_docker will be appended to the PYTHONPATH in the final container
  - ./docker:/app/docker
  - superset_home:/app/superset_home

version: "3.7"
services:
  redis:
    image: redis:7
    container_name: superset_cache
    restart: unless-stopped
    volumes:
      - redis:/data

  db:
    env_file: docker/.env-non-dev
    image: postgres:15
    container_name: superset_db
    restart: unless-stopped
    volumes:
      - db_home:/var/lib/postgresql/data
      - ./docker/docker-entrypoint-initdb.d:/docker-entrypoint-initdb.d

  superset:
    env_file: docker/.env-non-dev
    image: *superset-image
    container_name: superset_app
    command: ["/app/docker/docker-bootstrap.sh", "app-gunicorn"]
    user: "root"
    restart: unless-stopped
    ports:
      - 8088:8088
    depends_on: *superset-depends-on
    volumes: *superset-volumes

  superset-init:
    image: *superset-image
    container_name: superset_init
    command: ["/app/docker/docker-init.sh"]
    env_file: docker/.env-non-dev
    depends_on: *superset-depends-on
    user: "root"
    volumes: *superset-volumes
    healthcheck:
      disable: true

<<<<<<< HEAD
=======
  superset-node:
    image: node:16
    container_name: superset_node
    command: ["/app/docker/docker-frontend.sh"]
    env_file: docker/.env
    depends_on: *superset-depends-on
    environment:
      SCARF_ANALYTICS: "${SCARF_ANALYTICS}"
    volumes: *superset-volumes

>>>>>>> c947be35
  superset-worker:
    image: *superset-image
    container_name: superset_worker
    command: ["/app/docker/docker-bootstrap.sh", "worker"]
    env_file: docker/.env-non-dev
    restart: unless-stopped
    depends_on: *superset-depends-on
    user: "root"
    volumes: *superset-volumes
    healthcheck:
      test:
        [
          "CMD-SHELL",
          "celery -A superset.tasks.celery_app:app inspect ping -d celery@$$HOSTNAME",
        ]

  superset-worker-beat:
    image: *superset-image
    container_name: superset_worker_beat
    command: ["/app/docker/docker-bootstrap.sh", "beat"]
    env_file: docker/.env-non-dev
    restart: unless-stopped
    depends_on: *superset-depends-on
    user: "root"
    volumes: *superset-volumes
    healthcheck:
      disable: true

volumes:
  superset_home:
    external: false
  db_home:
    external: false
  redis:
    external: false<|MERGE_RESOLUTION|>--- conflicted
+++ resolved
@@ -63,9 +63,6 @@
     volumes: *superset-volumes
     healthcheck:
       disable: true
-
-<<<<<<< HEAD
-=======
   superset-node:
     image: node:16
     container_name: superset_node
@@ -75,8 +72,6 @@
     environment:
       SCARF_ANALYTICS: "${SCARF_ANALYTICS}"
     volumes: *superset-volumes
-
->>>>>>> c947be35
   superset-worker:
     image: *superset-image
     container_name: superset_worker
