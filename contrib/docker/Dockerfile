FROM python:3.6

RUN useradd --user-group --create-home --no-log-init --shell /bin/bash superset

# Configure environment
ENV LANG=C.UTF-8 \
    LC_ALL=C.UTF-8

RUN apt-get update -y

# Install dependencies to fix `curl https support error` and `elaying package configuration warning`
RUN apt-get install -y apt-transport-https apt-utils

# Install superset dependencies
# https://superset.incubator.apache.org/installation.html#os-dependencies
RUN apt-get install -y build-essential libssl-dev \
    libffi-dev python3-dev libsasl2-dev libldap2-dev libxi-dev

<<<<<<< HEAD
RUN apt-get install -y vim less postgresql-client mysql-client redis-tools
=======
# Install extra useful tool for development
RUN apt-get install -y vim less postgresql-client redis-tools
>>>>>>> fd9fa190

# Install nodejs for custom build
# https://superset.incubator.apache.org/installation.html#making-your-own-build
# https://nodejs.org/en/download/package-manager/
RUN curl -sL https://deb.nodesource.com/setup_10.x | bash - \
    && apt-get install -y nodejs

# https://yarnpkg.com/lang/en/docs/install/#debian-stable
RUN curl -sS https://dl.yarnpkg.com/debian/pubkey.gpg | apt-key add - \
    && echo "deb https://dl.yarnpkg.com/debian/ stable main" | tee /etc/apt/sources.list.d/yarn.list \
    && apt-get update \
    && apt-get install -y yarn

WORKDIR /home/superset

COPY requirements.txt .
COPY requirements-dev.txt .

<<<<<<< HEAD
RUN pip install --upgrade setuptools pip
RUN pip install -e . && pip install -r requirements-dev.txt \
    && pip install awscli==1.11.180 --user \
    && pip install -r requirements.txt

ENV PATH=/home/work/incubator-superset/superset/bin:/home/work/.local/bin:$PATH \
    PYTHONPATH=./superset/:$PYTHONPATH
=======
RUN pip install --upgrade setuptools pip \
    && pip install -r requirements.txt -r requirements-dev.txt \
    && pip install awscli==1.11.180 --user \
    && rm -rf /root/.cache/pip

USER superset
>>>>>>> fd9fa190

COPY --chown=superset:superset superset superset

ENV PATH=/home/superset/superset/bin:$PATH \
    PYTHONPATH=/home/superset/superset/:$PYTHONPATH

RUN cd superset/assets \
    && yarn --non-interactive --frozen-lockfile --link-duplicates \
    && yarn run sync-backend \
    && yarn run build \
    && rm -rf node_modules \
    && yarn cache clean

COPY contrib/docker/docker-init.sh .
COPY contrib/docker/docker-entrypoint.sh /entrypoint.sh
ENTRYPOINT ["/entrypoint.sh"]

HEALTHCHECK CMD ["curl", "-f", "http://localhost:8088/health"]

EXPOSE 8088<|MERGE_RESOLUTION|>--- conflicted
+++ resolved
@@ -16,12 +16,8 @@
 RUN apt-get install -y build-essential libssl-dev \
     libffi-dev python3-dev libsasl2-dev libldap2-dev libxi-dev
 
-<<<<<<< HEAD
-RUN apt-get install -y vim less postgresql-client mysql-client redis-tools
-=======
 # Install extra useful tool for development
 RUN apt-get install -y vim less postgresql-client redis-tools
->>>>>>> fd9fa190
 
 # Install nodejs for custom build
 # https://superset.incubator.apache.org/installation.html#making-your-own-build
@@ -40,22 +36,12 @@
 COPY requirements.txt .
 COPY requirements-dev.txt .
 
-<<<<<<< HEAD
-RUN pip install --upgrade setuptools pip
-RUN pip install -e . && pip install -r requirements-dev.txt \
-    && pip install awscli==1.11.180 --user \
-    && pip install -r requirements.txt
-
-ENV PATH=/home/work/incubator-superset/superset/bin:/home/work/.local/bin:$PATH \
-    PYTHONPATH=./superset/:$PYTHONPATH
-=======
 RUN pip install --upgrade setuptools pip \
     && pip install -r requirements.txt -r requirements-dev.txt \
     && pip install awscli==1.11.180 --user \
     && rm -rf /root/.cache/pip
 
 USER superset
->>>>>>> fd9fa190
 
 COPY --chown=superset:superset superset superset
 
