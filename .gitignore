*.pyc
babel
.DS_Store
.coverage
_build
_static
<<<<<<< HEAD
dashed/bin/dashedc
build
*.db
tmp
dashed_config.py
local_config.py
env
dist
dashed.egg-info/
=======
caravel/bin/caravelc
env_py3
.eggs
build
*.db
tmp
caravel_config.py
local_config.py
env
dist
caravel.egg-info/
>>>>>>> c2baa53b
app.db
*.bak

# Node.js, webpack artifacts
*.entry.js
*.js.map
node_modules
npm-debug.log<|MERGE_RESOLUTION|>--- conflicted
+++ resolved
@@ -4,17 +4,6 @@
 .coverage
 _build
 _static
-<<<<<<< HEAD
-dashed/bin/dashedc
-build
-*.db
-tmp
-dashed_config.py
-local_config.py
-env
-dist
-dashed.egg-info/
-=======
 caravel/bin/caravelc
 env_py3
 .eggs
@@ -26,7 +15,6 @@
 env
 dist
 caravel.egg-info/
->>>>>>> c2baa53b
 app.db
 *.bak
 
