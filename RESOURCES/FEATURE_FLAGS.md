--- conflicted
+++ resolved
@@ -85,11 +85,6 @@
 
 [//]: # "PLEASE KEEP THE LIST SORTED ALPHABETICALLY"
 
-<<<<<<< HEAD
-- DASHBOARD_CACHE
-=======
-- CLIENT_CACHE
->>>>>>> 2d3ff8c0
 - DASHBOARD_FILTERS_EXPERIMENTAL
 - DASHBOARD_NATIVE_FILTERS
 - ENABLE_EXPLORE_JSON_CSRF_PROTECTION
