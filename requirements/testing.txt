--- conflicted
+++ resolved
@@ -11,11 +11,7 @@
     # via -r requirements/base.in
 appnope==0.1.2
     # via ipython
-<<<<<<< HEAD
 astroid==2.6.6
-=======
-astroid==2.5
->>>>>>> f9469548
     # via pylint
 backcall==0.2.0
     # via ipython
