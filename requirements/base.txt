# SHA1:a9dde048f1ee1f00586264d726d0e89f16e56183
#
# This file is autogenerated by pip-compile-multi
# To update, run:
#
#    pip-compile-multi
#
-e file:.
    # via -r requirements/base.in
aiohttp==3.8.1
    # via slackclient
aiosignal==1.2.0
    # via aiohttp
alembic==1.6.5
    # via flask-migrate
amqp==5.1.0
    # via kombu
apispec[yaml]==3.3.2
    # via flask-appbuilder
async-timeout==4.0.2
    # via aiohttp
attrs==21.2.0
    # via
    #   aiohttp
    #   jsonschema
babel==2.9.1
    # via flask-babel
backoff==1.11.1
    # via apache-superset
billiard==3.6.4.0
    # via celery
bleach==3.3.1
    # via apache-superset
brotli==1.0.9
    # via flask-compress
cachelib==0.4.1
    # via apache-superset
celery==5.2.2
    # via apache-superset
cffi==1.14.6
    # via cryptography
charset-normalizer==2.0.4
    # via aiohttp
click==8.0.4
    # via
    #   apache-superset
    #   celery
    #   click-didyoumean
    #   click-plugins
    #   click-repl
    #   flask
    #   flask-appbuilder
click-didyoumean==0.3.0
    # via celery
click-plugins==1.1.1
    # via celery
click-repl==0.2.0
    # via celery
colorama==0.4.4
    # via
    #   apache-superset
    #   flask-appbuilder
convertdate==2.3.2
    # via holidays
cron-descriptor==1.2.24
    # via apache-superset
croniter==1.0.15
    # via apache-superset
cryptography==3.4.7
    # via apache-superset
deprecation==2.1.0
    # via apache-superset
dnspython==2.1.0
    # via email-validator
email-validator==1.1.3
    # via flask-appbuilder
flask==2.0.3
    # via
    #   apache-superset
    #   flask-appbuilder
    #   flask-babel
    #   flask-caching
    #   flask-compress
    #   flask-jwt-extended
    #   flask-login
    #   flask-migrate
    #   flask-sqlalchemy
    #   flask-wtf
<<<<<<< HEAD
flask-appbuilder==3.4.5
=======
flask-appbuilder==4.0.0
>>>>>>> 16654034
    # via apache-superset
flask-babel==1.0.0
    # via flask-appbuilder
flask-caching==1.10.1
    # via apache-superset
flask-compress==1.10.1
    # via apache-superset
flask-jwt-extended==4.3.1
    # via flask-appbuilder
flask-login==0.4.1
    # via flask-appbuilder
flask-migrate==3.1.0
    # via apache-superset
flask-sqlalchemy==2.5.1
    # via
    #   flask-appbuilder
    #   flask-migrate
flask-talisman==0.8.1
    # via apache-superset
flask-wtf==0.14.3
    # via
    #   apache-superset
    #   flask-appbuilder
frozenlist==1.3.0
    # via
    #   aiohttp
    #   aiosignal
func-timeout==4.3.5
    # via apache-superset
geographiclib==1.52
    # via geopy
geopy==2.2.0
    # via apache-superset
graphlib-backport==1.0.3
    # via apache-superset
gunicorn==20.1.0
    # via apache-superset
hashids==1.3.1
    # via apache-superset
holidays==0.10.3
    # via apache-superset
humanize==3.11.0
    # via apache-superset
idna==3.2
    # via
    #   email-validator
    #   yarl
isodate==0.6.0
    # via apache-superset
itsdangerous==2.1.1
    # via
    #   flask
    #   flask-wtf
jinja2==3.0.3
    # via
    #   flask
    #   flask-babel
jsonschema==3.2.0
    # via flask-appbuilder
kombu==5.2.4
    # via celery
korean-lunar-calendar==0.2.1
    # via holidays
mako==1.1.4
    # via alembic
markdown==3.3.4
    # via apache-superset
markupsafe==2.0.1
    # via
    #   jinja2
    #   mako
    #   wtforms
marshmallow==3.13.0
    # via
    #   flask-appbuilder
    #   marshmallow-enum
    #   marshmallow-sqlalchemy
marshmallow-enum==1.5.1
    # via flask-appbuilder
marshmallow-sqlalchemy==0.23.1
    # via flask-appbuilder
msgpack==1.0.2
    # via apache-superset
multidict==5.1.0
    # via
    #   aiohttp
    #   yarl
numpy==1.22.1
    # via
    #   apache-superset
    #   pandas
    #   pyarrow
packaging==21.3
    # via
    #   bleach
    #   deprecation
pandas==1.3.4
    # via apache-superset
parsedatetime==2.6
    # via apache-superset
pgsanity==0.2.9
    # via apache-superset
polyline==1.4.0
    # via apache-superset
prison==0.2.1
    # via flask-appbuilder
prompt-toolkit==3.0.28
    # via click-repl
pyarrow==5.0.0
    # via apache-superset
pycparser==2.20
    # via cffi
pyjwt==2.4.0
    # via
    #   apache-superset
    #   flask-appbuilder
    #   flask-jwt-extended
pymeeus==0.5.11
    # via convertdate
pyparsing==3.0.6
    # via
    #   apache-superset
    #   packaging
pyrsistent==0.16.1
    # via jsonschema
python-dateutil==2.8.2
    # via
    #   alembic
    #   apache-superset
    #   croniter
    #   flask-appbuilder
    #   holidays
    #   pandas
python-dotenv==0.19.0
    # via apache-superset
python-editor==1.0.4
    # via alembic
python-geohash==0.8.5
    # via apache-superset
pytz==2021.3
    # via
    #   babel
    #   celery
    #   convertdate
    #   flask-babel
    #   pandas
pyyaml==5.4.1
    # via
    #   apache-superset
    #   apispec
redis==3.5.3
    # via apache-superset
selenium==3.141.0
    # via apache-superset
simplejson==3.17.3
    # via apache-superset
six==1.16.0
    # via
    #   bleach
    #   click-repl
    #   flask-talisman
    #   holidays
    #   isodate
    #   jsonschema
    #   polyline
    #   prison
    #   pyrsistent
    #   python-dateutil
    #   sqlalchemy-utils
    #   wtforms-json
slackclient==2.5.0
    # via apache-superset
sqlalchemy==1.3.24
    # via
    #   alembic
    #   apache-superset
    #   flask-appbuilder
    #   flask-sqlalchemy
    #   marshmallow-sqlalchemy
    #   sqlalchemy-utils
sqlalchemy-utils==0.37.8
    # via
    #   apache-superset
    #   flask-appbuilder
sqlparse==0.3.0
    # via apache-superset
tabulate==0.8.9
    # via apache-superset
typing-extensions==3.10.0.0
    # via apache-superset
urllib3==1.26.6
    # via selenium
vine==5.0.0
    # via
    #   amqp
    #   celery
    #   kombu
wcwidth==0.2.5
    # via prompt-toolkit
webencodings==0.5.1
    # via bleach
werkzeug==2.0.3
    # via
    #   flask
    #   flask-jwt-extended
wtforms==2.3.3
    # via
    #   flask-appbuilder
    #   flask-wtf
    #   wtforms-json
wtforms-json==0.3.3
    # via apache-superset
yarl==1.6.3
    # via aiohttp

# The following packages are considered to be unsafe in a requirements file:
# setuptools<|MERGE_RESOLUTION|>--- conflicted
+++ resolved
@@ -86,11 +86,7 @@
     #   flask-migrate
     #   flask-sqlalchemy
     #   flask-wtf
-<<<<<<< HEAD
-flask-appbuilder==3.4.5
-=======
 flask-appbuilder==4.0.0
->>>>>>> 16654034
     # via apache-superset
 flask-babel==1.0.0
     # via flask-appbuilder
