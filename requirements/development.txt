--- conflicted
+++ resolved
@@ -265,13 +265,6 @@
     # via apache-superset
 tomli==2.0.1
     # via
-<<<<<<< HEAD
-    #   apache-superset
-    #   pyhive
-tomli==2.0.1
-    # via
-=======
->>>>>>> b69958b4
     #   build
     #   coverage
     #   pip-tools
