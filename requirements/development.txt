--- conflicted
+++ resolved
@@ -280,11 +280,7 @@
     #   pyproject-hooks
     #   pytest
     #   tox
-<<<<<<< HEAD
-tomlkit==0.11.8
-=======
 tomlkit==0.12.5
->>>>>>> 5eb90028
     # via pylint
 toposort==1.10
     # via pip-compile-multi
