<!--
Licensed to the Apache Software Foundation (ASF) under one
or more contributor license agreements.  See the NOTICE file
distributed with this work for additional information
regarding copyright ownership.  The ASF licenses this file
to you under the Apache License, Version 2.0 (the
"License"); you may not use this file except in compliance
with the License.  You may obtain a copy of the License at

  http://www.apache.org/licenses/LICENSE-2.0

Unless required by applicable law or agreed to in writing,
software distributed under the License is distributed on an
"AS IS" BASIS, WITHOUT WARRANTIES OR CONDITIONS OF ANY
KIND, either express or implied.  See the License for the
specific language governing permissions and limitations
under the License.
-->

# Apache Releases

Until things settle and we create scripts that streamline this,
you'll probably want to run these commands manually and understand what
they do prior to doing so.

For coordinating on releases, on operational topics that require more
synchronous communications, we recommend using the release channel
on the Superset Slack. People crafting releases and those interested in
partaking in the process should join the channel.

## Release setup (First Time Only)

First you need to setup a few things. This is a one-off and doesn't
need to be done at every release.

```bash
    # Create PGP Key, and use your @apache.org email address
    gpg --gen-key

    # Checkout ASF dist repo

    svn checkout https://dist.apache.org/repos/dist/dev/superset/ ~/svn/superset_dev

    svn checkout https://dist.apache.org/repos/dist/release/superset/ ~/svn/superset
    cd ~/svn/superset


    # Add your GPG pub key to KEYS file. Replace "Maxime Beauchemin" with your name
    export SUPERSET_PGP_FULLNAME="Maxime Beauchemin"
    (gpg --list-sigs "${SUPERSET_PGP_FULLNAME}" && gpg --armor --export "${SUPERSET_PGP_FULLNAME}" ) >> KEYS


    # Commit the changes
    svn commit -m "Add PGP keys of new Superset committer"

    # push the changes
    svn update
```

To minimize the risk of mixing up your local development environment, it's recommended to work on the
release in a different directory than where the devenv is located. In this example, we'll clone
the repo directly from the main `apache/superset` repo to a new directory `superset-release`:

```bash
cd <MY PROJECTS PATH>
git clone https://github.com/apache/superset.git superset-release
cd superset-release
```

We recommend setting up a virtual environment to isolate the python dependencies from your main
setup:

```bash
virtualenv venv
source venv/bin/activate
```

In addition, we recommend using the [`cherrytree`](https://pypi.org/project/cherrytree/) tool for
automating cherry picking, as it will help speed up the release process. To install `cherrytree`
and other dependencies that are required for the release process, run the following commands:

```bash
pip install -r RELEASING/requirements.txt
```

## Setting up the release environment (do every time)

As the vote process takes a minimum of 72h, sometimes stretching over several weeks
of calendar time if votes don't pass, chances are
the same terminal session won't be used for crafting the release candidate and the
final release. Therefore, it's a good idea to do the following every time you
work on a new phase of the release process to make sure you aren't releasing
the wrong files/using wrong names. There's a script to help you set correctly all the
necessary environment variables. Change your current directory to `RELEASING`
and execute the `set_release_env.sh` script with the relevant parameters:

Usage (MacOS/ZSH):

```bash
cd RELEASING
source set_release_env.sh <SUPERSET_RC_VERSION> <PGP_KEY_FULLNAME>
```

Usage (BASH):

```bash
. set_release_env.sh <SUPERSET_RC_VERSION> <PGP_KEY_FULLNAME>
```

Example:

```bash
source set_release_env.sh 1.5.1rc1 myid@apache.org
```

The script will output the exported variables. Here's example for 1.5.1rc1:

```
-------------------------------
Set Release env variables
SUPERSET_VERSION=1.5.1
SUPERSET_RC=1
SUPERSET_GITHUB_BRANCH=1.5
SUPERSET_PGP_FULLNAME=villebro@apache.org
SUPERSET_VERSION_RC=1.5.1rc1
SUPERSET_RELEASE=apache-superset-1.5.1
SUPERSET_RELEASE_RC=apache-superset-1.5.1rc1
SUPERSET_RELEASE_TARBALL=apache-superset-1.5.1-source.tar.gz
SUPERSET_RELEASE_RC_TARBALL=apache-superset-1.5.1rc1-source.tar.gz
SUPERSET_TMP_ASF_SITE_PATH=/tmp/incubator-superset-site-1.5.1
-------------------------------
```

## Crafting a source release

When crafting a new minor or major release we create
a branch named with the release MAJOR.MINOR version (on this example 0.37).
This new branch will hold all PATCH and release candidates
that belong to the MAJOR.MINOR version.

### Creating an initial minor release (e.g. 1.5.0)

The MAJOR.MINOR branch is normally a "cut" from a specific point in time from the master branch.
When creating the initial minor release (e.g. 1.5.0), create a new branch:

```bash
git checkout master
git pull
git checkout -b ${SUPERSET_GITHUB_BRANCH}
git push origin $SUPERSET_GITHUB_BRANCH
```

Note that this initializes a new "release cut", and is NOT needed when creating a patch release
(e.g. 1.5.1).

### Creating a patch release (e.g. 1.5.1)

When getting ready to bake a patch release, simply checkout the relevant branch:

```bash
git checkout master
git pull
git checkout ${SUPERSET_GITHUB_BRANCH}
```

### Cherry picking

It is customary to label PRs that have been introduced after the cut with the label
`v<MAJOR>.<MINOR>`. For example, for any PRs that should be included in the 1.5 branch, the
label `v1.5` should be added.

To see how well the labelled PRs would apply to the current branch, run the following command:

```bash
cherrytree bake -r apache/superset -m master -l v${SUPERSET_GITHUB_BRANCH} ${SUPERSET_GITHUB_BRANCH}
```

This requires the presence of an environment variable `GITHUB_TOKEN`. Alternatively,
you can pass the token directly via the `--access-token` parameter (`-at` for short).

#### Happy path: no conflicts

This will show how many cherries will apply cleanly. If there are no conflicts, you can simply apply all cherries
by adding the `--no-dry-run` flag (`-nd` for short):

```bash
cherrytree bake -r apache/superset -m master -l v${SUPERSET_GITHUB_BRANCH} -nd ${SUPERSET_GITHUB_BRANCH}
```

#### Resolving conflicts

If there are conflicts, you can issue the following command to apply all cherries up until the conflict automatically, and then
break by adding the `-error-mode break` flag (`-e break` for short):

```bash
cherrytree bake -r apache/superset -m master -l v${SUPERSET_GITHUB_BRANCH} -nd -e break ${SUPERSET_GITHUB_BRANCH}
```

After applying the cleanly merged cherries, `cherrytree` will specify the SHA of the conflicted cherry. To resolve the conflict,
simply issue the following command:

```bash
git cherry-pick <SHA>
```

Then fix all conflicts, followed by

```bash
git add -u  # add all changes
git cherry-pick --continue
```

After this, rerun all the above steps until all cherries have been picked, finally pushing all new commits to the release branch
on the main repo:

```bash
git push
```

### Updating changelog

Next, update the `CHANGELOG/<version>.md` with all the changes that are included in the release.
Make sure the branch has been pushed to `origin` to ensure the changelog generator
can pick up changes since the previous release.
Similar to `cherrytree`, the change log script requires a github token, either as an env var
(`GITHUB_TOKEN`) or as the parameter `--access_token`.

#### Initial release (e.g. 1.5.0)

When generating the changelog for an initial minor release, you should compare with
the previous release (in the example, the previous release branch is `1.4`, so remember to
update it accordingly):

```bash
python changelog.py --previous_version 1.4 --current_version ${SUPERSET_GITHUB_BRANCH} changelog
```

You can get a list of pull requests with labels started with blocking, risk, hold, revert and security by using the parameter `--risk`.
Example:

```bash
python changelog.py --previous_version 0.37 --current_version 0.38 changelog --access_token {GITHUB_TOKEN} --risk
```

The script will checkout both branches, compare all the PRs, and output the lines that are needed to be added to the
`CHANGELOG/<version>.md` file in the root of the repo. Remember to also make sure to update the branch id (with the above command
`1.5` needs to be changed to `1.5.0`)

Then, in `UPDATING.md`, a file that contains a list of notifications around
deprecations and upgrading-related topics,
make sure to move the content now under the `Next Version` section under a new
section for the new release.

#### Patch release (e.g. 1.5.1)

To compare the forthcoming patch release with the latest release from the same branch, set
`--previous_version` as the tag of the previous release (in this example `1.5.0`; remember to update accordingly)

```bash
python changelog.py --previous_version 1.5.0 --current_version ${SUPERSET_GITHUB_BRANCH} changelog
```

### Set version number

Finally, bump the version number on `superset-frontend/package.json` (replace with whichever version is being released excluding the RC version):

```
"version": "0.38.0"
```

Commit the change with the version number, then git tag the version with the release candidate and push to the branch:

```
# add changed files and commit
git add ...
git commit ...
# push new tag
git tag ${SUPERSET_VERSION_RC}
git push origin ${SUPERSET_VERSION_RC}
```

## Preparing the release candidate

The first step of preparing an Apache Release is packaging a release candidate
to be voted on. Make sure you have correctly prepared and tagged the ready to ship
release on Superset's repo (MAJOR.MINOR branch), the following script will clone
the tag and create a signed source tarball from it:

```bash
# make_tarball will use the previously set environment variables
# you can override by passing arguments: make_tarball.sh <SUPERSET_VERSION> <SUPERSET_VERSION_RC> "<PGP_KEY_FULLNAME>"
./make_tarball.sh
```

Note that `make_tarball.sh`:

- By default, the script assumes you have already executed an SVN checkout to `$HOME/svn/superset_dev`.
  This can be overridden by setting `SUPERSET_SVN_DEV_PATH` environment var to a different svn dev directory
- Will refuse to craft a new release candidate if a release already exists on your local svn dev directory
- Will check `package.json` version number and fails if it's not correctly set

### Build and test the created source tarball

To build and run the **local copy** of the recently created tarball:

```bash
# Build and run a release candidate tarball
./test_run_tarball.sh local
# you should be able to access localhost:5001 on your browser
# login using admin/admin
```

### Shipping to SVN

Now let's ship this RC into svn's dev folder

```bash
cd ~/svn/superset_dev/
svn add ${SUPERSET_VERSION_RC}
svn commit -m "Release ${SUPERSET_VERSION_RC}"
svn update
```

### Build and test from SVN source tarball

To build and run the recently created tarball **from SVN**:

```bash
# Build and run a release candidate tarball
./test_run_tarball.sh
# you should be able to access localhost:5001 on your browser
# login using admin/admin
```

## Create a release on GitHub

After submitting the tag and testing the release candidate, follow the steps [here](https://docs.github.com/en/repositories/releasing-projects-on-github/managing-releases-in-a-repository) to create the release on GitHub. Use the vote email text as the content for the release description. Make sure to check the "This is a pre-release" checkbox for release candidates. You can check previous releases if you need an example.

## Voting

Now you're ready to start the [VOTE] thread. Here's an example of a
previous release vote thread:
https://lists.apache.org/thread.html/e60f080ebdda26896214f7d3d5be1ccadfab95d48fbe813252762879@<dev.superset.apache.org>

To easily send a voting request to Superset community, still on the `superset/RELEASING` directory:

```bash
# Note: use Superset's virtualenv
(venv)$ python generate_email.py vote_pmc
```

The script will generate the email text that should be sent to dev@superset.apache.org using an email client. The release version and release candidate number are fetched from the previously set environment variables.

Once 3+ binding votes (by PMC members) have been cast and at
least 72 hours have past, you can post a [RESULT] thread:
https://lists.apache.org/thread.html/50a6b134d66b86b237d5d7bc89df1b567246d125a71394d78b45f9a8@%3Cdev.superset.apache.org%3E

To easily send the result email, still on the `superset/RELEASING` directory:

```bash
# Note: use Superset's virtualenv
python generate_email.py result_pmc
```

The script will interactively ask for extra information needed to fill out the email template. Based on the
voting description, it will generate a passing, non passing or non conclusive email.
Here's an example:

```
A List of people with +1 binding vote (ex: Max,Grace,Krist): Daniel,Alan,Max,Grace
A List of people with +1 non binding vote (ex: Ville): Ville
A List of people with -1 vote (ex: John):
```

The script will generate the email text that should be sent to dev@superset.apache.org using an email client. The release version and release candidate number are fetched from the previously set environment variables.

## Validating a release

Official instructions:
https://www.apache.org/info/verification.html

We now have a handy script for anyone validating a release to use. The core of it is in this very folder, `verify_release.py`. Just make sure you have all three release files in the same directory (`{some version}.tar.gz`, `{some version}.tar.gz.asc` and `{some version}tar.gz.sha512`). Then you can pass this script the path to the `.gz` file like so:
`python verify_release.py ~/path/tp/apache-superset-{version/candidate}-source.tar.gz`

If all goes well, you will see this result in your terminal:

```bash
SHA-512 verified
RSA key verified
```

There are also additional support scripts leveraging this to make it easy for those downloading a release to test it in-situ. You can do either of the following to validate these release assets:

- `cd` into `superset-frontend` and run `npm run validate-release`
- `cd` into `RELEASES` and run `./validate_this_release.sh`

## Publishing a successful release

Upon a successful vote, you'll have to copy the folder into the non-"dev/" folder.

```bash
cp -r ~/svn/superset_dev/${SUPERSET_VERSION_RC}/ ~/svn/superset/${SUPERSET_VERSION}/
cd ~/svn/superset/
# Rename the RC (0.34.1rc1) to the actual version being released (0.34.1)
for f in ${SUPERSET_VERSION}/*; do mv "$f" "${f/${SUPERSET_VERSION_RC}/${SUPERSET_VERSION}}"; done
svn add ${SUPERSET_VERSION}
svn commit -m "Release ${SUPERSET_VERSION}"
svn update
```

Then tag the final release:

```bash
# Go to the root directory of the repo, e.g. `~/src/superset`
cd ~/src/superset/
# make sure you're on the correct branch (e.g. 0.34)
git branch
# Create the release tag
git tag -f ${SUPERSET_VERSION}
# push the tag to the remote
git push origin ${SUPERSET_VERSION}
```

### Publishing a Convenience Release to PyPI

Extract the release to the `/tmp` folder to build the PiPY release. Files in the `/tmp` folder will be automatically deleted by the OS.

```bash
mkdir -p /tmp/superset && cd /tmp/superset
tar xfvz ~/svn/superset/${SUPERSET_VERSION}/${SUPERSET_RELEASE_TARBALL}
```

Create a virtual environment and install the dependencies

```bash
cd ${SUPERSET_RELEASE_RC}
python3 -m venv venv
source venv/bin/activate
pip install -r requirements/base.txt
pip install twine
```

Create the distribution

```bash
cd superset-frontend/
npm ci && npm run build
cd ../
flask fab babel-compile --target superset/translations
python setup.py sdist
```

Publish to PyPI

You may need to ask a fellow committer to grant
you access to it if you don't have access already. Make sure to create
an account first if you don't have one, and reference your username
while requesting access to push packages.

```bash
twine upload dist/apache-superset-${SUPERSET_VERSION}.tar.gz
```

Set your username to `__token__`

Set your password to the token value, including the `pypi-` prefix

More information on https://pypi.org/help/#apitoken

### Announcing

Once it's all done, an [ANNOUNCE] thread announcing the release to the dev@ mailing list is the final step.

```bash
# Note use Superset's virtualenv
python generate_email.py announce
```

The script will generate the email text that should be sent to dev@superset.apache.org using an email client. The release version is fetched from the previously set environment variables.

### GitHub Release

Finally, so the GitHub UI reflects the latest release, you should create a release from the
tag corresponding with the new version. Go to https://github.com/apache/superset/tags,
click the 3-dot icon and select `Create Release`, paste the content of the ANNOUNCE thread in the
release notes, and publish the new release.

At this point, a GitHub action will run that will check whether this release's version number is higher than the current 'latest' release. If that condition is true, this release sha will automatically be tagged as `latest` so that the most recent release can be referenced simply by using the 'latest' tag instead of looking up the version number. The existing version number tag will still exist, and can also be used for reference.

<<<<<<< HEAD
### Npm Release
You might want to publish the latest @superset-ui release to npm
```bash
cd superset/superset-frontend
```
An automated GitHub action will run and generate a new tag, which will contain a version number provided as a parameter.
```bash
export GH_TOKEN={GITHUB_TOKEN}
npx lerna version {VERSION} --conventional-commits --create-release github --no-private --yes --message {COMMIT_MESSAGE}
```
This action will publish the specified version to npm registry.
```bash
npx lerna publish from-package --yes
```
=======
### Update Superset files

Now that we have a final Apache release we need to open a pull request on Superset with the changes on [CHANGELOG/\<version\>.md](../CHANGELOG) and [UPDATING.md](../UPDATING.md).

We also need to update the Environment section of [ISSUE_TEMPLATE/bug-report.yml](../.github/ISSUE_TEMPLATE//bug-report.yml) to reflect the new release changes. This includes removing versions that are not supported anymore and adding new ones.

### Docker Releases

Docker release with proper tags should happen automatically as version
tags get pushed to the `apache/superset` GitHub repository through this
[GitHub action](https://github.com/apache/superset/blob/master/.github/workflows/docker-release.yml)

Note that this GH action implements a `workflow_dispatch` trigger,
meaning that it can be triggered manually from the GitHub UI. If anything
was to go wrong in the automated process, it's possible to re-generate
and re-push the proper images and tags through this interface. The action
takes the version (ie `3.1.1`), the git reference (any SHA, tag or branch
reference), and whether to force the `latest` Docker tag on the
generated images.
>>>>>>> 3e74ff17
<|MERGE_RESOLUTION|>--- conflicted
+++ resolved
@@ -487,22 +487,6 @@
 
 At this point, a GitHub action will run that will check whether this release's version number is higher than the current 'latest' release. If that condition is true, this release sha will automatically be tagged as `latest` so that the most recent release can be referenced simply by using the 'latest' tag instead of looking up the version number. The existing version number tag will still exist, and can also be used for reference.
 
-<<<<<<< HEAD
-### Npm Release
-You might want to publish the latest @superset-ui release to npm
-```bash
-cd superset/superset-frontend
-```
-An automated GitHub action will run and generate a new tag, which will contain a version number provided as a parameter.
-```bash
-export GH_TOKEN={GITHUB_TOKEN}
-npx lerna version {VERSION} --conventional-commits --create-release github --no-private --yes --message {COMMIT_MESSAGE}
-```
-This action will publish the specified version to npm registry.
-```bash
-npx lerna publish from-package --yes
-```
-=======
 ### Update Superset files
 
 Now that we have a final Apache release we need to open a pull request on Superset with the changes on [CHANGELOG/\<version\>.md](../CHANGELOG) and [UPDATING.md](../UPDATING.md).
@@ -522,4 +506,18 @@
 takes the version (ie `3.1.1`), the git reference (any SHA, tag or branch
 reference), and whether to force the `latest` Docker tag on the
 generated images.
->>>>>>> 3e74ff17
+
+### Npm Release
+You might want to publish the latest @superset-ui release to npm
+```bash
+cd superset/superset-frontend
+```
+An automated GitHub action will run and generate a new tag, which will contain a version number provided as a parameter.
+```bash
+export GH_TOKEN={GITHUB_TOKEN}
+npx lerna version {VERSION} --conventional-commits --create-release github --no-private --yes --message {COMMIT_MESSAGE}
+```
+This action will publish the specified version to npm registry.
+```bash
+npx lerna publish from-package --yes
+```