# Licensed to the Apache Software Foundation (ASF) under one
# or more contributor license agreements.  See the NOTICE file
# distributed with this work for additional information
# regarding copyright ownership.  The ASF licenses this file
# to you under the Apache License, Version 2.0 (the
# "License"); you may not use this file except in compliance
# with the License.  You may obtain a copy of the License at
#
#   http://www.apache.org/licenses/LICENSE-2.0
#
# Unless required by applicable law or agreed to in writing,
# software distributed under the License is distributed on an
# "AS IS" BASIS, WITHOUT WARRANTIES OR CONDITIONS OF ANY
# KIND, either express or implied.  See the License for the
# specific language governing permissions and limitations
# under the License.
"""Unit tests for Superset"""
import json
from typing import List
from unittest.mock import patch

import prison
from sqlalchemy.sql import func

from superset import db, security_manager
<<<<<<< HEAD
from superset.commands.exceptions import (
    CreateFailedError,
    DeleteFailedError,
    UpdateFailedError,
)
from superset.connectors.sqla.models import SqlaTable, SqlMetric, TableColumn
=======
from superset.connectors.sqla.models import SqlaTable
from superset.dao.exceptions import (
    DAOCreateFailedError,
    DAODeleteFailedError,
    DAOUpdateFailedError,
)
>>>>>>> c34df6b7
from superset.models.core import Database
from superset.utils.core import get_example_database

from .base_tests import SupersetTestCase


class DatasetApiTests(SupersetTestCase):
    @staticmethod
    def insert_dataset(
        table_name: str, schema: str, owners: List[int], database: Database
    ) -> SqlaTable:
        obj_owners = list()
        for owner in owners:
            user = db.session.query(security_manager.user_model).get(owner)
            obj_owners.append(user)
        table = SqlaTable(
            table_name=table_name, schema=schema, owners=obj_owners, database=database
        )
        db.session.add(table)
        db.session.commit()
        table.fetch_metadata()
        return table

    def insert_default_dataset(self):
        return self.insert_dataset(
            "ab_permission", "", [self.get_user("admin").id], get_example_database()
        )

    @staticmethod
    def get_birth_names_dataset():
        example_db = get_example_database()
        return (
            db.session.query(SqlaTable)
            .filter_by(database=example_db, table_name="birth_names")
            .one()
        )

    def test_get_dataset_list(self):
        """
            Dataset API: Test get dataset list
        """
        example_db = get_example_database()
        self.login(username="admin")
        arguments = {
            "filters": [
                {"col": "database", "opr": "rel_o_m", "value": f"{example_db.id}"},
                {"col": "table_name", "opr": "eq", "value": f"birth_names"},
            ]
        }
        uri = f"api/v1/dataset/?q={prison.dumps(arguments)}"
        rv = self.client.get(uri)
        self.assertEqual(rv.status_code, 200)
        response = json.loads(rv.data.decode("utf-8"))
        self.assertEqual(response["count"], 1)
        expected_columns = [
            "changed_by",
            "changed_by_name",
            "changed_by_url",
            "changed_on",
            "database_name",
            "explore_url",
            "id",
            "schema",
            "table_name",
        ]
        self.assertEqual(sorted(list(response["result"][0].keys())), expected_columns)

    def test_get_dataset_list_gamma(self):
        """
            Dataset API: Test get dataset list gamma
        """
        example_db = get_example_database()
        self.login(username="gamma")
        uri = "api/v1/dataset/"
        rv = self.client.get(uri)
        self.assertEqual(rv.status_code, 200)
        response = json.loads(rv.data.decode("utf-8"))
        self.assertEqual(response["result"], [])

    def test_get_dataset_related_database_gamma(self):
        """
            Dataset API: Test get dataset related databases gamma
        """
        example_db = get_example_database()
        self.login(username="gamma")
        uri = "api/v1/dataset/related/database"
        rv = self.client.get(uri)
        self.assertEqual(rv.status_code, 200)
        response = json.loads(rv.data.decode("utf-8"))
        self.assertEqual(response["count"], 0)
        self.assertEqual(response["result"], [])

    def test_get_dataset_item(self):
        """
            Dataset API: Test get dataset item
        """
        table = self.get_birth_names_dataset()
        self.login(username="admin")
        uri = f"api/v1/dataset/{table.id}"
        rv = self.client.get(uri)
        self.assertEqual(rv.status_code, 200)
        response = json.loads(rv.data.decode("utf-8"))
        expected_result = {
            "cache_timeout": None,
            "database": {"database_name": "examples", "id": 1},
            "default_endpoint": None,
            "description": None,
            "fetch_values_predicate": None,
            "filter_select_enabled": True,
            "is_sqllab_view": False,
            "main_dttm_col": "ds",
            "offset": 0,
            "owners": [],
            "schema": None,
            "sql": None,
            "table_name": "birth_names",
            "template_params": None,
        }
        for key, value in expected_result.items():
            self.assertEqual(response["result"][key], expected_result[key])
        self.assertEqual(len(response["result"]["columns"]), 8)
        self.assertEqual(len(response["result"]["metrics"]), 2)

    def test_get_dataset_info(self):
        """
            Dataset API: Test get dataset info
        """
        self.login(username="admin")
        uri = "api/v1/dataset/_info"
        rv = self.client.get(uri)
        self.assertEqual(rv.status_code, 200)

    def test_create_dataset_item(self):
        """
            Dataset API: Test create dataset item
        """
        example_db = get_example_database()
        self.login(username="admin")
        table_data = {
            "database": example_db.id,
            "schema": "",
            "table_name": "ab_permission",
        }
        uri = "api/v1/dataset/"
        rv = self.client.post(uri, json=table_data)
        self.assertEqual(rv.status_code, 201)
        data = json.loads(rv.data.decode("utf-8"))
        table_id = data.get("id")
        model = db.session.query(SqlaTable).get(table_id)
        self.assertEqual(model.table_name, table_data["table_name"])
        self.assertEqual(model.database_id, table_data["database"])

        # Assert that columns were created
        columns = (
            db.session.query(TableColumn)
            .filter_by(table_id=table_id)
            .order_by("column_name")
            .all()
        )
        self.assertEqual(columns[0].column_name, "id")
        self.assertEqual(columns[1].column_name, "name")

        # Assert that metrics were created
        columns = (
            db.session.query(SqlMetric)
            .filter_by(table_id=table_id)
            .order_by("metric_name")
            .all()
        )
        self.assertEqual(columns[0].expression, "COUNT(*)")

        db.session.delete(model)
        db.session.commit()

    def test_create_dataset_item_gamma(self):
        """
            Dataset API: Test create dataset item gamma
        """
        self.login(username="gamma")
        example_db = get_example_database()
        table_data = {
            "database": example_db.id,
            "schema": "",
            "table_name": "ab_permission",
        }
        uri = "api/v1/dataset/"
        rv = self.client.post(uri, json=table_data)
        self.assertEqual(rv.status_code, 401)

    def test_create_dataset_item_owner(self):
        """
            Dataset API: Test create item owner
        """
        example_db = get_example_database()
        self.login(username="alpha")
        admin = self.get_user("admin")
        alpha = self.get_user("alpha")

        table_data = {
            "database": example_db.id,
            "schema": "",
            "table_name": "ab_permission",
            "owners": [admin.id],
        }
        uri = "api/v1/dataset/"
        rv = self.client.post(uri, json=table_data)
        self.assertEqual(rv.status_code, 201)
        data = json.loads(rv.data.decode("utf-8"))
        model = db.session.query(SqlaTable).get(data.get("id"))
        self.assertIn(admin, model.owners)
        self.assertIn(alpha, model.owners)
        db.session.delete(model)
        db.session.commit()

    def test_create_dataset_item_owners_invalid(self):
        """
            Dataset API: Test create dataset item owner invalid
        """
        admin = self.get_user("admin")
        example_db = get_example_database()
        self.login(username="admin")
        table_data = {
            "database": example_db.id,
            "schema": "",
            "table_name": "ab_permission",
            "owners": [admin.id, 1000],
        }
        uri = f"api/v1/dataset/"
        rv = self.client.post(uri, json=table_data)
        self.assertEqual(rv.status_code, 422)
        data = json.loads(rv.data.decode("utf-8"))
        expected_result = {"message": {"owners": ["Owners are invalid"]}}
        self.assertEqual(data, expected_result)

    def test_create_dataset_validate_uniqueness(self):
        """
            Dataset API: Test create dataset validate table uniqueness
        """
        example_db = get_example_database()
        self.login(username="admin")
        table_data = {
            "database": example_db.id,
            "schema": "",
            "table_name": "birth_names",
        }
        uri = "api/v1/dataset/"
        rv = self.client.post(uri, json=table_data)
        self.assertEqual(rv.status_code, 422)
        data = json.loads(rv.data.decode("utf-8"))
        self.assertEqual(
            data, {"message": {"table_name": ["Datasource birth_names already exists"]}}
        )

    def test_create_dataset_validate_database(self):
        """
            Dataset API: Test create dataset validate database exists
        """
        self.login(username="admin")
        dataset_data = {"database": 1000, "schema": "", "table_name": "birth_names"}
        uri = "api/v1/dataset/"
        rv = self.client.post(uri, json=dataset_data)
        self.assertEqual(rv.status_code, 422)
        data = json.loads(rv.data.decode("utf-8"))
        self.assertEqual(data, {"message": {"database": ["Database does not exist"]}})

    def test_create_dataset_validate_tables_exists(self):
        """
            Dataset API: Test create dataset validate table exists
        """
        example_db = get_example_database()
        self.login(username="admin")
        table_data = {
            "database": example_db.id,
            "schema": "",
            "table_name": "does_not_exist",
        }
        uri = "api/v1/dataset/"
        rv = self.client.post(uri, json=table_data)
        self.assertEqual(rv.status_code, 422)

    @patch("superset.datasets.dao.DatasetDAO.create")
    def test_create_dataset_sqlalchemy_error(self, mock_dao_create):
        """
            Dataset API: Test create dataset sqlalchemy error
        """
        mock_dao_create.side_effect = DAOCreateFailedError()
        self.login(username="admin")
        example_db = get_example_database()
        dataset_data = {
            "database": example_db.id,
            "schema": "",
            "table_name": "ab_permission",
        }
        uri = "api/v1/dataset/"
        rv = self.client.post(uri, json=dataset_data)
        data = json.loads(rv.data.decode("utf-8"))
        self.assertEqual(rv.status_code, 422)
        self.assertEqual(data, {"message": "Dataset could not be created."})

    def test_update_dataset_item(self):
        """
            Dataset API: Test update dataset item
        """
        dataset = self.insert_default_dataset()
        self.login(username="admin")
        dataset_data = {"description": "changed_description"}
        uri = f"api/v1/dataset/{dataset.id}"
        rv = self.client.put(uri, json=dataset_data)
        self.assertEqual(rv.status_code, 200)
        model = db.session.query(SqlaTable).get(dataset.id)
        self.assertEqual(model.description, dataset_data["description"])
        db.session.delete(dataset)
        db.session.commit()

    def test_update_dataset_create_column(self):
        """
            Dataset API: Test update dataset create column
        """
        # create example dataset by Command
        dataset = self.insert_default_dataset()

        new_column_data = {
            "column_name": "new_col",
            "description": "description",
            "expression": "expression",
            "type": "INTEGER",
            "verbose_name": "New Col",
        }
        uri = f"api/v1/dataset/{dataset.id}"
        # Get current cols and append the new column
        self.login(username="admin")
        rv = self.client.get(uri)
        data = json.loads(rv.data.decode("utf-8"))
        data["result"]["columns"].append(new_column_data)
        rv = self.client.put(uri, json={"columns": data["result"]["columns"]})

        self.assertEqual(rv.status_code, 200)

        columns = (
            db.session.query(TableColumn)
            .filter_by(table_id=dataset.id)
            .order_by("column_name")
            .all()
        )
        self.assertEqual(columns[0].column_name, "id")
        self.assertEqual(columns[1].column_name, "name")
        self.assertEqual(columns[2].column_name, new_column_data["column_name"])
        self.assertEqual(columns[2].description, new_column_data["description"])
        self.assertEqual(columns[2].expression, new_column_data["expression"])
        self.assertEqual(columns[2].type, new_column_data["type"])
        self.assertEqual(columns[2].verbose_name, new_column_data["verbose_name"])

        db.session.delete(dataset)
        db.session.commit()

    def test_update_dataset_update_column(self):
        """
            Dataset API: Test update dataset columns
        """
        dataset = self.insert_default_dataset()

        self.login(username="admin")
        uri = f"api/v1/dataset/{dataset.id}"
        # Get current cols and alter one
        rv = self.client.get(uri)
        resp_columns = json.loads(rv.data.decode("utf-8"))["result"]["columns"]
        resp_columns[0]["groupby"] = False
        resp_columns[0]["filterable"] = False
        v = self.client.put(uri, json={"columns": resp_columns})
        self.assertEqual(rv.status_code, 200)
        columns = (
            db.session.query(TableColumn)
            .filter_by(table_id=dataset.id)
            .order_by("column_name")
            .all()
        )
        self.assertEqual(columns[0].column_name, "id")
        self.assertEqual(columns[1].column_name, "name")
        self.assertEqual(columns[0].groupby, False)
        self.assertEqual(columns[0].filterable, False)

        db.session.delete(dataset)
        db.session.commit()

    def test_update_dataset_update_column_uniqueness(self):
        """
            Dataset API: Test update dataset columns uniqueness
        """
        dataset = self.insert_default_dataset()

        self.login(username="admin")
        uri = f"api/v1/dataset/{dataset.id}"
        # try to insert a new column ID that already exists
        data = {"columns": [{"column_name": "id", "type": "INTEGER"}]}
        rv = self.client.put(uri, json=data)
        self.assertEqual(rv.status_code, 422)
        data = json.loads(rv.data.decode("utf-8"))
        expected_result = {
            "message": {"columns": ["One or more columns already exist"]}
        }
        self.assertEqual(data, expected_result)
        db.session.delete(dataset)
        db.session.commit()

    def test_update_dataset_update_metric_uniqueness(self):
        """
            Dataset API: Test update dataset metric uniqueness
        """
        dataset = self.insert_default_dataset()

        self.login(username="admin")
        uri = f"api/v1/dataset/{dataset.id}"
        # try to insert a new column ID that already exists
        data = {"metrics": [{"metric_name": "count", "expression": "COUNT(*)"}]}
        rv = self.client.put(uri, json=data)
        self.assertEqual(rv.status_code, 422)
        data = json.loads(rv.data.decode("utf-8"))
        expected_result = {
            "message": {"metrics": ["One or more metrics already exist"]}
        }
        self.assertEqual(data, expected_result)
        db.session.delete(dataset)
        db.session.commit()

    def test_update_dataset_update_column_duplicate(self):
        """
            Dataset API: Test update dataset columns duplicate
        """
        dataset = self.insert_default_dataset()

        self.login(username="admin")
        uri = f"api/v1/dataset/{dataset.id}"
        # try to insert a new column ID that already exists
        data = {
            "columns": [
                {"column_name": "id", "type": "INTEGER"},
                {"column_name": "id", "type": "VARCHAR"},
            ]
        }
        rv = self.client.put(uri, json=data)
        self.assertEqual(rv.status_code, 422)
        data = json.loads(rv.data.decode("utf-8"))
        expected_result = {
            "message": {"columns": ["One or more columns are duplicated"]}
        }
        self.assertEqual(data, expected_result)
        db.session.delete(dataset)
        db.session.commit()

    def test_update_dataset_update_metric_duplicate(self):
        """
            Dataset API: Test update dataset metric duplicate
        """
        dataset = self.insert_default_dataset()

        self.login(username="admin")
        uri = f"api/v1/dataset/{dataset.id}"
        # try to insert a new column ID that already exists
        data = {
            "metrics": [
                {"metric_name": "dup", "expression": "COUNT(*)"},
                {"metric_name": "dup", "expression": "DIFF_COUNT(*)"},
            ]
        }
        rv = self.client.put(uri, json=data)
        self.assertEqual(rv.status_code, 422)
        data = json.loads(rv.data.decode("utf-8"))
        expected_result = {
            "message": {"metrics": ["One or more metrics are duplicated"]}
        }
        self.assertEqual(data, expected_result)
        db.session.delete(dataset)
        db.session.commit()

    def test_update_dataset_item_gamma(self):
        """
            Dataset API: Test update dataset item gamma
        """
        dataset = self.insert_default_dataset()
        self.login(username="gamma")
        table_data = {"description": "changed_description"}
        uri = f"api/v1/dataset/{dataset.id}"
        rv = self.client.put(uri, json=table_data)
        self.assertEqual(rv.status_code, 401)
        db.session.delete(dataset)
        db.session.commit()

    def test_update_dataset_item_not_owned(self):
        """
            Dataset API: Test update dataset item not owned
        """
        dataset = self.insert_default_dataset()
        self.login(username="alpha")
        table_data = {"description": "changed_description"}
        uri = f"api/v1/dataset/{dataset.id}"
        rv = self.client.put(uri, json=table_data)
        self.assertEqual(rv.status_code, 403)
        db.session.delete(dataset)
        db.session.commit()

    def test_update_dataset_item_owners_invalid(self):
        """
            Dataset API: Test update dataset item owner invalid
        """
        dataset = self.insert_default_dataset()
        self.login(username="admin")
        table_data = {"description": "changed_description", "owners": [1000]}
        uri = f"api/v1/dataset/{dataset.id}"
        rv = self.client.put(uri, json=table_data)
        self.assertEqual(rv.status_code, 422)
        db.session.delete(dataset)
        db.session.commit()

    def test_update_dataset_item_uniqueness(self):
        """
            Dataset API: Test update dataset uniqueness
        """
        dataset = self.insert_default_dataset()
        self.login(username="admin")
        table_data = {"table_name": "birth_names"}
        uri = f"api/v1/dataset/{dataset.id}"
        rv = self.client.put(uri, json=table_data)
        data = json.loads(rv.data.decode("utf-8"))
        self.assertEqual(rv.status_code, 422)
        expected_response = {
            "message": {"table_name": ["Datasource birth_names already exists"]}
        }
        self.assertEqual(data, expected_response)
        db.session.delete(dataset)
        db.session.commit()

    @patch("superset.datasets.dao.DatasetDAO.update")
    def test_update_dataset_sqlalchemy_error(self, mock_dao_update):
        """
            Dataset API: Test update dataset sqlalchemy error
        """
        mock_dao_update.side_effect = DAOUpdateFailedError()

        dataset = self.insert_default_dataset()
        self.login(username="admin")
        table_data = {"description": "changed_description"}
        uri = f"api/v1/dataset/{dataset.id}"
        rv = self.client.put(uri, json=table_data)
        data = json.loads(rv.data.decode("utf-8"))
        self.assertEqual(rv.status_code, 422)
        self.assertEqual(data, {"message": "Dataset could not be updated."})

        db.session.delete(dataset)
        db.session.commit()

    def test_delete_dataset_item(self):
        """
            Dataset API: Test delete dataset item
        """
        dataset = self.insert_default_dataset()
        self.login(username="admin")
        uri = f"api/v1/dataset/{dataset.id}"
        rv = self.client.delete(uri)
        self.assertEqual(rv.status_code, 200)

    def test_delete_item_dataset_not_owned(self):
        """
            Dataset API: Test delete item not owned
        """
        dataset = self.insert_default_dataset()
        self.login(username="alpha")
        uri = f"api/v1/dataset/{dataset.id}"
        rv = self.client.delete(uri)
        self.assertEqual(rv.status_code, 403)
        db.session.delete(dataset)
        db.session.commit()

    def test_delete_dataset_item_not_authorized(self):
        """
            Dataset API: Test delete item not authorized
        """
        dataset = self.insert_default_dataset()
        self.login(username="gamma")
        uri = f"api/v1/dataset/{dataset.id}"
        rv = self.client.delete(uri)
        self.assertEqual(rv.status_code, 401)
        db.session.delete(dataset)
        db.session.commit()

    @patch("superset.datasets.dao.DatasetDAO.delete")
    def test_delete_dataset_sqlalchemy_error(self, mock_dao_delete):
        """
            Dataset API: Test delete dataset sqlalchemy error
        """
        mock_dao_delete.side_effect = DAODeleteFailedError()

        dataset = self.insert_default_dataset()
        self.login(username="admin")
        uri = f"api/v1/dataset/{dataset.id}"
        rv = self.client.delete(uri)
        data = json.loads(rv.data.decode("utf-8"))
        self.assertEqual(rv.status_code, 422)
        self.assertEqual(data, {"message": "Dataset could not be deleted."})
        db.session.delete(dataset)
        db.session.commit()

    def test_dataset_item_refresh(self):
        """
            Dataset API: Test item refresh
        """
        dataset = self.insert_default_dataset()
        # delete a column
        id_column = (
            db.session.query(TableColumn)
            .filter_by(table_id=dataset.id, column_name="id")
            .one()
        )
        db.session.delete(id_column)
        db.session.commit()

        self.login(username="admin")
        uri = f"api/v1/dataset/{dataset.id}/refresh"
        rv = self.client.put(uri)
        self.assertEqual(rv.status_code, 200)
        # Assert the column is restored on refresh
        id_column = (
            db.session.query(TableColumn)
            .filter_by(table_id=dataset.id, column_name="id")
            .one()
        )
        self.assertIsNotNone(id_column)
        db.session.delete(dataset)
        db.session.commit()

    def test_dataset_item_refresh_not_found(self):
        """
            Dataset API: Test item refresh not found dataset
        """
        max_id = db.session.query(func.max(SqlaTable.id)).scalar()

        self.login(username="admin")
        uri = f"api/v1/dataset/{max_id + 1}/refresh"
        rv = self.client.put(uri)
        self.assertEqual(rv.status_code, 404)

    def test_dataset_item_refresh_not_owned(self):
        """
            Dataset API: Test item refresh not owned dataset
        """
        dataset = self.insert_default_dataset()
        self.login(username="alpha")
        uri = f"api/v1/dataset/{dataset.id}/refresh"
        rv = self.client.put(uri)
        self.assertEqual(rv.status_code, 403)

        db.session.delete(dataset)
        db.session.commit()<|MERGE_RESOLUTION|>--- conflicted
+++ resolved
@@ -23,25 +23,15 @@
 from sqlalchemy.sql import func
 
 from superset import db, security_manager
-<<<<<<< HEAD
-from superset.commands.exceptions import (
-    CreateFailedError,
-    DeleteFailedError,
-    UpdateFailedError,
-)
 from superset.connectors.sqla.models import SqlaTable, SqlMetric, TableColumn
-=======
-from superset.connectors.sqla.models import SqlaTable
 from superset.dao.exceptions import (
     DAOCreateFailedError,
     DAODeleteFailedError,
     DAOUpdateFailedError,
 )
->>>>>>> c34df6b7
 from superset.models.core import Database
 from superset.utils.core import get_example_database
-
-from .base_tests import SupersetTestCase
+from tests.base_tests import SupersetTestCase
 
 
 class DatasetApiTests(SupersetTestCase):
