--- conflicted
+++ resolved
@@ -102,13 +102,9 @@
     def test_get_filters_ignores_invalid_filter_objects(self):
         filtr = {'col': 'col1', 'op': '=='}
         filters = [filtr]
-<<<<<<< HEAD
         col = DruidColumn(column_name='col1')
         column_dict = {'col1': col}
-        self.assertEqual(None, DruidDatasource.get_filters(filters, [], column_dict))
-=======
-        self.assertIsNone(DruidDatasource.get_filters(filters, []))
->>>>>>> fa3da8c8
+        self.assertIsNone(DruidDatasource.get_filters(filters, [], column_dict))
 
     def test_get_filters_constructs_filter_in(self):
         filtr = {'col': 'A', 'op': 'in', 'val': ['a', 'b', 'c']}
@@ -196,15 +192,10 @@
     def test_get_filters_ignores_in_not_in_with_empty_value(self):
         filtr1 = {'col': 'A', 'op': 'in', 'val': []}
         filtr2 = {'col': 'A', 'op': 'not in', 'val': []}
-<<<<<<< HEAD
         col = DruidColumn(column_name='A')
         column_dict = {'A': col}
         res = DruidDatasource.get_filters([filtr1, filtr2], [], column_dict)
-        self.assertEqual(None, res)
-=======
-        res = DruidDatasource.get_filters([filtr1, filtr2], [])
         self.assertIsNone(res)
->>>>>>> fa3da8c8
 
     def test_get_filters_constructs_equals_for_in_not_in_single_value(self):
         filtr = {'col': 'A', 'op': 'in', 'val': ['a']}
@@ -222,25 +213,14 @@
         self.assertEqual('a', res.filter['filter']['value'])
 
         filtr = {'col': 'A', 'op': '==', 'val': []}
-<<<<<<< HEAD
-        res = DruidDatasource.get_filters([filtr], [], column_dict)
-        self.assertEqual('', res.filter['filter']['value'])
+        res = DruidDatasource.get_filters([filtr], [], column_dict)
+        self.assertIsNone(res.filter['filter']['value'])
 
     def test_get_filters_handles_none_for_string_types(self):
         filtr = {'col': 'A', 'op': '==', 'val': None}
         col = DruidColumn(column_name='A')
         column_dict = {'A': col}
-        res = DruidDatasource.get_filters([filtr], [], column_dict)
-        self.assertEqual('', res.filter['filter']['value'])
-=======
-        res = DruidDatasource.get_filters([filtr], [])
-        self.assertIsNone(res.filter['filter']['value'])
-
-    def test_get_filters_handles_none_for_string_types(self):
-        filtr = {'col': 'A', 'op': '==', 'val': None}
-        res = DruidDatasource.get_filters([filtr], [])
         self.assertIsNone(res)
->>>>>>> fa3da8c8
 
     def test_get_filters_extracts_values_in_quotes(self):
         filtr = {'col': 'A', 'op': 'in', 'val': ['  "a" ']}
