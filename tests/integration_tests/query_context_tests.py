--- conflicted
+++ resolved
@@ -29,16 +29,7 @@
 from superset.connectors.connector_registry import ConnectorRegistry
 from superset.connectors.sqla.models import SqlMetric
 from superset.extensions import cache_manager
-<<<<<<< HEAD
-from superset.utils.core import (
-    AdhocMetricExpressionType,
-    backend,
-    QueryStatus,
-    TimeRangeEndpoint,
-)
-=======
 from superset.utils.core import AdhocMetricExpressionType, backend, QueryStatus
->>>>>>> 16654034
 from tests.integration_tests.base_tests import SupersetTestCase
 from tests.integration_tests.fixtures.birth_names_dashboard import (
     load_birth_names_dashboard_with_slices,
