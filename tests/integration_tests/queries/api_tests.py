--- conflicted
+++ resolved
@@ -395,7 +395,6 @@
         db.session.delete(query)
         db.session.commit()
 
-<<<<<<< HEAD
     def test_get_updated_since(self):
         """
         Query API: Test get queries updated since timestamp
@@ -449,7 +448,7 @@
         db.session.delete(old_query)
         db.session.delete(updated_query)
         db.session.commit()
-=======
+
     @mock.patch("superset.sql_lab.cancel_query")
     @mock.patch("superset.views.core.db.session")
     def test_stop_query_not_found(
@@ -499,5 +498,4 @@
 
         assert rv.status_code == 200
         data = json.loads(rv.data.decode("utf-8"))
-        assert data["result"] == "OK"
->>>>>>> d479009e
+        assert data["result"] == "OK"