--- conflicted
+++ resolved
@@ -334,8 +334,6 @@
     expected_contents = {"dataset.yaml": "hello: world"}
     import_datasets_command.assert_called_with(expected_contents, overwrite=True)
 
-<<<<<<< HEAD
-=======
 
 @mock.patch.dict(
     "superset.config.DEFAULT_FEATURE_FLAGS", {"VERSIONED_EXPORT": False}, clear=True
@@ -411,22 +409,10 @@
     )
 
 
->>>>>>> dba4610f
 @mock.patch.dict(
     "superset.config.DEFAULT_FEATURE_FLAGS", {"VERSIONED_EXPORT": False}, clear=True
 )
 @mock.patch("superset.datasets.commands.importers.v0.ImportDatasetsCommand")
-<<<<<<< HEAD
-def test_import_datasets_sync_argument(import_datasets_command, app_context, fs):
-    """
-    Test that the --sync command line argument syncs dataset in superset
-    with YAML file.
-    """
-    import superset.cli
-
-    importlib.reload(superset.cli)
-
-=======
 def test_import_datasets_sync_argument_metrics(
     import_datasets_command, app_context, fs
 ):
@@ -442,19 +428,10 @@
     importlib.reload(superset.cli.importexport)
 
     # write YAML file
->>>>>>> dba4610f
     with open("dataset.yaml", "w") as fp:
         fp.write("hello: world")
 
     runner = app.test_cli_runner()
-<<<<<<< HEAD
-    response = runner.invoke(superset.cli.import_datasources, ["-p", "dataset.yaml", "-s", "metrics,columns"])
-    
-    assert response.exit_code == 0
-
-    expected_contents = { "dataset.yaml": "hello: world" }
-    import_datasets_command.assert_called_with(expected_contents, kwargs=['metrics', 'columns'])
-=======
     response = runner.invoke(
         superset.cli.importexport.import_datasources,
         ["-p", "dataset.yaml", "-s", "metrics"],
@@ -510,5 +487,4 @@
         superset.cli.importexport.import_datasources, ("-p", "datasets.zip")
     )
 
-    assert_cli_fails_properly(response, caplog)
->>>>>>> dba4610f
+    assert_cli_fails_properly(response, caplog)