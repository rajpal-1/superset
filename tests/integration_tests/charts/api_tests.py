--- conflicted
+++ resolved
@@ -183,11 +183,7 @@
         rv = self.get_assert_metric(uri, "info")
         data = json.loads(rv.data.decode("utf-8"))
         assert rv.status_code == 200
-<<<<<<< HEAD
-        assert set(data["permissions"]) == {"can_read", "can_write"}
-=======
         assert set(data["permissions"]) == {"can_read", "can_write", "can_export"}
->>>>>>> 2ae83fac
 
     def create_chart_import(self):
         buf = BytesIO()
