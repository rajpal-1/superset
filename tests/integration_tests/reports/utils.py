--- conflicted
+++ resolved
@@ -51,11 +51,8 @@
     recipients: Optional[List[ReportRecipients]] = None,
     report_format: Optional[ReportDataFormat] = None,
     logs: Optional[List[ReportExecutionLog]] = None,
-<<<<<<< HEAD
     extra: Optional[Dict[Any, Any]] = None,
-=======
     force_screenshot: bool = False,
->>>>>>> 2cd80543
 ) -> ReportSchedule:
     owners = owners or []
     recipients = recipients or []
@@ -80,11 +77,8 @@
         logs=logs,
         last_state=last_state,
         report_format=report_format,
-<<<<<<< HEAD
         extra=extra,
-=======
         force_screenshot=force_screenshot,
->>>>>>> 2cd80543
     )
     db.session.add(report_schedule)
     db.session.commit()
