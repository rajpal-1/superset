--- conflicted
+++ resolved
@@ -2168,7 +2168,6 @@
         db.session.delete(table_w_certification)
         db.session.commit()
 
-<<<<<<< HEAD
     @pytest.mark.usefixtures("create_datasets")
     def test_get_advanced_data_type(self):
         if backend() == "sqlite":
@@ -2202,7 +2201,7 @@
                 }
             ],
         }
-=======
+
     @pytest.mark.usefixtures("create_virtual_datasets")
     def test_duplicate_virtual_dataset(self):
         """
@@ -2276,5 +2275,4 @@
             "table_name": "Dupe3",
         }
         rv = self.post_assert_metric(uri, table_data, "duplicate")
-        assert rv.status_code == 422
->>>>>>> d5db27a8
+        assert rv.status_code == 422