# Licensed to the Apache Software Foundation (ASF) under one
# or more contributor license agreements.  See the NOTICE file
# distributed with this work for additional information
# regarding copyright ownership.  The ASF licenses this file
# to you under the Apache License, Version 2.0 (the
# "License"); you may not use this file except in compliance
# with the License.  You may obtain a copy of the License at
#
#   http://www.apache.org/licenses/LICENSE-2.0
#
# Unless required by applicable law or agreed to in writing,
# software distributed under the License is distributed on an
# "AS IS" BASIS, WITHOUT WARRANTIES OR CONDITIONS OF ANY
# KIND, either express or implied.  See the License for the
# specific language governing permissions and limitations
# under the License.
"""Unit tests for Superset"""
import json
import unittest
from io import BytesIO
from typing import List, Optional
from unittest.mock import patch
from zipfile import is_zipfile, ZipFile

import prison
import pytest
import yaml
from sqlalchemy.sql import func

from superset.common.utils.query_cache_manager import QueryCacheManager
from superset.connectors.sqla.models import SqlaTable, SqlMetric, TableColumn
from superset.constants import CacheRegion
from superset.dao.exceptions import (
    DAOCreateFailedError,
    DAODeleteFailedError,
    DAOUpdateFailedError,
)
from superset.datasets.models import Dataset
from superset.extensions import db, security_manager
from superset.models.core import Database
from superset.utils.core import backend, get_example_default_schema
from superset.utils.database import get_example_database, get_main_database
from superset.utils.dict_import_export import export_to_dict
from tests.integration_tests.base_tests import SupersetTestCase
from tests.integration_tests.conftest import CTAS_SCHEMA_NAME
from tests.integration_tests.fixtures.birth_names_dashboard import (
    load_birth_names_dashboard_with_slices,
    load_birth_names_data,
)
from tests.integration_tests.fixtures.energy_dashboard import (
    load_energy_table_data,
    load_energy_table_with_slice,
)
from tests.integration_tests.fixtures.importexport import (
    database_config,
    database_metadata_config,
    dataset_config,
    dataset_metadata_config,
    dataset_ui_export,
)


class TestDatasetApi(SupersetTestCase):

    fixture_tables_names = ("ab_permission", "ab_permission_view", "ab_view_menu")
    fixture_virtual_table_names = ("sql_virtual_dataset_1", "sql_virtual_dataset_2")

    @staticmethod
    def insert_dataset(
        table_name: str,
        owners: List[int],
        database: Database,
        sql: Optional[str] = None,
        schema: Optional[str] = None,
    ) -> SqlaTable:
        obj_owners = list()
        for owner in owners:
            user = db.session.query(security_manager.user_model).get(owner)
            obj_owners.append(user)
        table = SqlaTable(
            table_name=table_name,
            schema=schema,
            owners=obj_owners,
            database=database,
            sql=sql,
        )
        db.session.add(table)
        db.session.commit()
        table.fetch_metadata()
        return table

    def insert_default_dataset(self):
        return self.insert_dataset(
            "ab_permission", [self.get_user("admin").id], get_main_database()
        )

    def get_fixture_datasets(self) -> List[SqlaTable]:
        return (
            db.session.query(SqlaTable)
            .filter(SqlaTable.table_name.in_(self.fixture_tables_names))
            .all()
        )

    @pytest.fixture()
    def create_virtual_datasets(self):
        with self.create_app().app_context():
            datasets = []
            admin = self.get_user("admin")
            main_db = get_main_database()
            for table_name in self.fixture_virtual_table_names:
                datasets.append(
                    self.insert_dataset(
                        table_name,
                        [admin.id],
                        main_db,
                        "SELECT * from ab_view_menu;",
                    )
                )
            yield datasets

            # rollback changes
            for dataset in datasets:
                db.session.delete(dataset)
            db.session.commit()

    @pytest.fixture()
    def create_datasets(self):
        with self.create_app().app_context():
            datasets = []
            admin = self.get_user("admin")
            main_db = get_main_database()
            for tables_name in self.fixture_tables_names:
                datasets.append(self.insert_dataset(tables_name, [admin.id], main_db))

            yield datasets

            # rollback changes
            for dataset in datasets:
                db.session.delete(dataset)
            db.session.commit()

    @staticmethod
    def get_energy_usage_dataset():
        example_db = get_example_database()
        return (
            db.session.query(SqlaTable)
            .filter_by(
                database=example_db,
                table_name="energy_usage",
                schema=get_example_default_schema(),
            )
            .one()
        )

    def create_dataset_import(self) -> BytesIO:
        buf = BytesIO()
        with ZipFile(buf, "w") as bundle:
            with bundle.open("dataset_export/metadata.yaml", "w") as fp:
                fp.write(yaml.safe_dump(dataset_metadata_config).encode())
            with bundle.open(
                "dataset_export/databases/imported_database.yaml", "w"
            ) as fp:
                fp.write(yaml.safe_dump(database_config).encode())
            with bundle.open(
                "dataset_export/datasets/imported_dataset.yaml", "w"
            ) as fp:
                fp.write(yaml.safe_dump(dataset_config).encode())
        buf.seek(0)
        return buf

    def test_get_dataset_list(self):
        """
        Dataset API: Test get dataset list
        """
        example_db = get_example_database()
        self.login(username="admin")
        arguments = {
            "filters": [
                {"col": "database", "opr": "rel_o_m", "value": f"{example_db.id}"},
                {"col": "table_name", "opr": "eq", "value": "birth_names"},
            ]
        }
        uri = f"api/v1/dataset/?q={prison.dumps(arguments)}"
        rv = self.get_assert_metric(uri, "get_list")
        assert rv.status_code == 200
        response = json.loads(rv.data.decode("utf-8"))
        assert response["count"] == 1
        expected_columns = [
            "changed_by",
            "changed_by_name",
            "changed_by_url",
            "changed_on_delta_humanized",
            "changed_on_utc",
            "database",
            "datasource_type",
            "default_endpoint",
            "description",
            "explore_url",
            "extra",
            "id",
            "kind",
            "owners",
            "schema",
            "sql",
            "table_name",
        ]
        assert sorted(list(response["result"][0].keys())) == expected_columns

    def test_get_dataset_list_gamma(self):
        """
        Dataset API: Test get dataset list gamma
        """
        self.login(username="gamma")
        uri = "api/v1/dataset/"
        rv = self.get_assert_metric(uri, "get_list")
        assert rv.status_code == 200
        response = json.loads(rv.data.decode("utf-8"))
        assert response["result"] == []

    def test_get_dataset_list_gamma_owned(self):
        """
        Dataset API: Test get dataset list owned by gamma
        """
        main_db = get_main_database()
        owned_dataset = self.insert_dataset(
            "ab_user", [self.get_user("gamma").id], main_db
        )

        self.login(username="gamma")
        uri = "api/v1/dataset/"
        rv = self.get_assert_metric(uri, "get_list")
        assert rv.status_code == 200
        response = json.loads(rv.data.decode("utf-8"))

        assert response["count"] == 1
        assert response["result"][0]["table_name"] == "ab_user"

        db.session.delete(owned_dataset)
        db.session.commit()

    def test_get_dataset_related_database_gamma(self):
        """
        Dataset API: Test get dataset related databases gamma
        """
        self.login(username="gamma")
        uri = "api/v1/dataset/related/database"
        rv = self.client.get(uri)
        assert rv.status_code == 200
        response = json.loads(rv.data.decode("utf-8"))

        assert response["count"] == 1
        main_db = get_main_database()
        assert filter(lambda x: x.text == main_db, response["result"]) != []

    @pytest.mark.usefixtures("load_energy_table_with_slice")
    def test_get_dataset_item(self):
        """
        Dataset API: Test get dataset item
        """
        table = self.get_energy_usage_dataset()
        main_db = get_main_database()
        self.login(username="admin")
        uri = f"api/v1/dataset/{table.id}"
        rv = self.get_assert_metric(uri, "get")
        assert rv.status_code == 200
        response = json.loads(rv.data.decode("utf-8"))
        expected_result = {
            "cache_timeout": None,
            "database": {
                "backend": main_db.backend,
                "database_name": "examples",
                "id": 1,
            },
            "default_endpoint": None,
            "description": "Energy consumption",
            "extra": None,
            "fetch_values_predicate": None,
            "filter_select_enabled": False,
            "is_sqllab_view": False,
            "kind": "physical",
            "main_dttm_col": None,
            "offset": 0,
            "owners": [],
            "schema": get_example_default_schema(),
            "sql": None,
            "table_name": "energy_usage",
            "template_params": None,
        }
        if response["result"]["database"]["backend"] not in ("presto", "hive"):
            assert {
                k: v for k, v in response["result"].items() if k in expected_result
            } == expected_result
        assert len(response["result"]["columns"]) == 3
        assert len(response["result"]["metrics"]) == 2

    def test_get_dataset_distinct_schema(self):
        """
        Dataset API: Test get dataset distinct schema
        """

        def pg_test_query_parameter(query_parameter, expected_response):
            uri = f"api/v1/dataset/distinct/schema?q={prison.dumps(query_parameter)}"
            rv = self.client.get(uri)
            response = json.loads(rv.data.decode("utf-8"))
            assert rv.status_code == 200
            assert response == expected_response

        example_db = get_example_database()
        datasets = []
        if example_db.backend == "postgresql":
            datasets.append(
                self.insert_dataset(
                    "ab_permission", [], get_main_database(), schema="public"
                )
            )
            datasets.append(
                self.insert_dataset(
                    "columns",
                    [],
                    get_main_database(),
                    schema="information_schema",
                )
            )
            schema_values = [
                "information_schema",
                "public",
            ]
            expected_response = {
                "count": 2,
                "result": [{"text": val, "value": val} for val in schema_values],
            }
            self.login(username="admin")
            uri = "api/v1/dataset/distinct/schema"
            rv = self.client.get(uri)
            response = json.loads(rv.data.decode("utf-8"))
            assert rv.status_code == 200
            assert response == expected_response

            # Test filter
            query_parameter = {"filter": "inf"}
            pg_test_query_parameter(
                query_parameter,
                {
                    "count": 1,
                    "result": [
                        {"text": "information_schema", "value": "information_schema"}
                    ],
                },
            )

            query_parameter = {"page": 0, "page_size": 1}
            pg_test_query_parameter(
                query_parameter,
                {
                    "count": 2,
                    "result": [
                        {"text": "information_schema", "value": "information_schema"}
                    ],
                },
            )

        for dataset in datasets:
            db.session.delete(dataset)
        db.session.commit()

    def test_get_dataset_distinct_not_allowed(self):
        """
        Dataset API: Test get dataset distinct not allowed
        """
        self.login(username="admin")
        uri = "api/v1/dataset/distinct/table_name"
        rv = self.client.get(uri)
        assert rv.status_code == 404

    def test_get_dataset_distinct_gamma(self):
        """
        Dataset API: Test get dataset distinct with gamma
        """
        dataset = self.insert_default_dataset()

        self.login(username="gamma")
        uri = "api/v1/dataset/distinct/schema"
        rv = self.client.get(uri)
        assert rv.status_code == 200
        response = json.loads(rv.data.decode("utf-8"))
        assert response["count"] == 0
        assert response["result"] == []

        db.session.delete(dataset)
        db.session.commit()

    def test_get_dataset_info(self):
        """
        Dataset API: Test get dataset info
        """
        self.login(username="admin")
        uri = "api/v1/dataset/_info"
        rv = self.get_assert_metric(uri, "info")
        assert rv.status_code == 200

    def test_info_security_dataset(self):
        """
        Dataset API: Test info security
        """
        self.login(username="admin")
        params = {"keys": ["permissions"]}
        uri = f"api/v1/dataset/_info?q={prison.dumps(params)}"
        rv = self.get_assert_metric(uri, "info")
        data = json.loads(rv.data.decode("utf-8"))
        assert rv.status_code == 200
        assert set(data["permissions"]) == {"can_read", "can_write", "can_export"}

    def test_create_dataset_item(self):
        """
        Dataset API: Test create dataset item
        """
        main_db = get_main_database()
        self.login(username="admin")
        table_data = {
            "database": main_db.id,
            "schema": "",
            "table_name": "ab_permission",
        }
        uri = "api/v1/dataset/"
        rv = self.post_assert_metric(uri, table_data, "post")
        assert rv.status_code == 201
        data = json.loads(rv.data.decode("utf-8"))
        table_id = data.get("id")
        model = db.session.query(SqlaTable).get(table_id)
        assert model.table_name == table_data["table_name"]
        assert model.database_id == table_data["database"]

        # Assert that columns were created
        columns = (
            db.session.query(TableColumn)
            .filter_by(table_id=table_id)
            .order_by("column_name")
            .all()
        )
        assert columns[0].column_name == "id"
        assert columns[1].column_name == "name"

        # Assert that metrics were created
        columns = (
            db.session.query(SqlMetric)
            .filter_by(table_id=table_id)
            .order_by("metric_name")
            .all()
        )
        assert columns[0].expression == "COUNT(*)"

        db.session.delete(model)
        db.session.commit()

    def test_create_dataset_item_gamma(self):
        """
        Dataset API: Test create dataset item gamma
        """
        self.login(username="gamma")
        main_db = get_main_database()
        table_data = {
            "database": main_db.id,
            "schema": "",
            "table_name": "ab_permission",
        }
        uri = "api/v1/dataset/"
        rv = self.client.post(uri, json=table_data)
        assert rv.status_code == 403

    def test_create_dataset_item_owner(self):
        """
        Dataset API: Test create item owner
        """
        main_db = get_main_database()
        self.login(username="alpha")
        admin = self.get_user("admin")
        alpha = self.get_user("alpha")

        table_data = {
            "database": main_db.id,
            "schema": "",
            "table_name": "ab_permission",
            "owners": [admin.id],
        }
        uri = "api/v1/dataset/"
        rv = self.post_assert_metric(uri, table_data, "post")
        assert rv.status_code == 201
        data = json.loads(rv.data.decode("utf-8"))
        model = db.session.query(SqlaTable).get(data.get("id"))
        assert admin in model.owners
        assert alpha in model.owners
        db.session.delete(model)
        db.session.commit()

    def test_create_dataset_item_owners_invalid(self):
        """
        Dataset API: Test create dataset item owner invalid
        """
        admin = self.get_user("admin")
        main_db = get_main_database()
        self.login(username="admin")
        table_data = {
            "database": main_db.id,
            "schema": "",
            "table_name": "ab_permission",
            "owners": [admin.id, 1000],
        }
        uri = "api/v1/dataset/"
        rv = self.post_assert_metric(uri, table_data, "post")
        assert rv.status_code == 422
        data = json.loads(rv.data.decode("utf-8"))
        expected_result = {"message": {"owners": ["Owners are invalid"]}}
        assert data == expected_result

    @pytest.mark.usefixtures("load_energy_table_with_slice")
    def test_create_dataset_validate_uniqueness(self):
        """
        Dataset API: Test create dataset validate table uniqueness
        """
        schema = get_example_default_schema()
        energy_usage_ds = self.get_energy_usage_dataset()
        self.login(username="admin")
        table_data = {
            "database": energy_usage_ds.database_id,
            "table_name": energy_usage_ds.table_name,
        }
        if schema:
            table_data["schema"] = schema
        rv = self.post_assert_metric("/api/v1/dataset/", table_data, "post")
        assert rv.status_code == 422
        data = json.loads(rv.data.decode("utf-8"))
        assert data == {
            "message": {"table_name": ["Dataset energy_usage already exists"]}
        }

    @unittest.skip("test is failing stochastically")
    def test_create_dataset_same_name_different_schema(self):
        if backend() == "sqlite":
            # sqlite doesn't support schemas
            return

        example_db = get_example_database()
        example_db.get_sqla_engine().execute(
            f"CREATE TABLE {CTAS_SCHEMA_NAME}.birth_names AS SELECT 2 as two"
        )

        self.login(username="admin")
        table_data = {
            "database": example_db.id,
            "schema": CTAS_SCHEMA_NAME,
            "table_name": "birth_names",
        }

        uri = "api/v1/dataset/"
        rv = self.post_assert_metric(uri, table_data, "post")
        assert rv.status_code == 201

        # cleanup
        data = json.loads(rv.data.decode("utf-8"))
        uri = f'api/v1/dataset/{data.get("id")}'
        rv = self.client.delete(uri)
        assert rv.status_code == 200
        example_db.get_sqla_engine().execute(
            f"DROP TABLE {CTAS_SCHEMA_NAME}.birth_names"
        )

    def test_create_dataset_validate_database(self):
        """
        Dataset API: Test create dataset validate database exists
        """
        self.login(username="admin")
        dataset_data = {"database": 1000, "schema": "", "table_name": "birth_names"}
        uri = "api/v1/dataset/"
        rv = self.post_assert_metric(uri, dataset_data, "post")
        assert rv.status_code == 422
        data = json.loads(rv.data.decode("utf-8"))
        assert data == {"message": {"database": ["Database does not exist"]}}

    def test_create_dataset_validate_tables_exists(self):
        """
        Dataset API: Test create dataset validate table exists
        """
        example_db = get_example_database()
        self.login(username="admin")
        table_data = {
            "database": example_db.id,
            "schema": "",
            "table_name": "does_not_exist",
        }
        uri = "api/v1/dataset/"
        rv = self.post_assert_metric(uri, table_data, "post")
        assert rv.status_code == 422

    @patch("superset.models.core.Database.get_columns")
    @patch("superset.models.core.Database.has_table_by_name")
    @patch("superset.models.core.Database.get_table")
    def test_create_dataset_validate_view_exists(
        self, mock_get_table, mock_has_table_by_name, mock_get_columns
    ):
        """
        Dataset API: Test create dataset validate view exists
        """

        mock_get_columns.return_value = [
            {
                "name": "col",
                "type": "VARCHAR",
                "type_generic": None,
                "is_dttm": None,
            }
        ]

        mock_has_table_by_name.return_value = False
        mock_get_table.return_value = None

        example_db = get_example_database()
        engine = example_db.get_sqla_engine()
        dialect = engine.dialect

        with patch.object(
            dialect, "get_view_names", wraps=dialect.get_view_names
        ) as patch_get_view_names:
            patch_get_view_names.return_value = ["test_case_view"]

            self.login(username="admin")
            table_data = {
                "database": example_db.id,
                "schema": "",
                "table_name": "test_case_view",
            }

            uri = "api/v1/dataset/"
            rv = self.post_assert_metric(uri, table_data, "post")
            assert rv.status_code == 201

            # cleanup
            data = json.loads(rv.data.decode("utf-8"))
            uri = f'api/v1/dataset/{data.get("id")}'
            rv = self.client.delete(uri)
            assert rv.status_code == 200

    @patch("superset.datasets.dao.DatasetDAO.create")
    def test_create_dataset_sqlalchemy_error(self, mock_dao_create):
        """
        Dataset API: Test create dataset sqlalchemy error
        """
        mock_dao_create.side_effect = DAOCreateFailedError()
        self.login(username="admin")
        main_db = get_main_database()
        dataset_data = {
            "database": main_db.id,
            "schema": "",
            "table_name": "ab_permission",
        }
        uri = "api/v1/dataset/"
        rv = self.post_assert_metric(uri, dataset_data, "post")
        data = json.loads(rv.data.decode("utf-8"))
        assert rv.status_code == 422
        assert data == {"message": "Dataset could not be created."}

    def test_update_dataset_item(self):
        """
        Dataset API: Test update dataset item
        """
        dataset = self.insert_default_dataset()
        self.login(username="admin")
        dataset_data = {"description": "changed_description"}
        uri = f"api/v1/dataset/{dataset.id}"
        rv = self.put_assert_metric(uri, dataset_data, "put")
        assert rv.status_code == 200
        model = db.session.query(SqlaTable).get(dataset.id)
        assert model.description == dataset_data["description"]

        db.session.delete(dataset)
        db.session.commit()

    def test_update_dataset_item_w_override_columns(self):
        """
        Dataset API: Test update dataset with override columns
        """
        # Add default dataset
        dataset = self.insert_default_dataset()
        self.login(username="admin")
        new_col_dict = {
            "column_name": "new_col",
            "description": "description",
            "expression": "expression",
            "type": "INTEGER",
<<<<<<< HEAD
            "business_type": "BUSINESS_TYPE",
=======
            "advanced_data_type": "ADVANCED_DATA_TYPE",
>>>>>>> 16654034
            "verbose_name": "New Col",
        }
        dataset_data = {
            "columns": [new_col_dict],
            "description": "changed description",
        }
        uri = f"api/v1/dataset/{dataset.id}?override_columns=true"
        rv = self.put_assert_metric(uri, dataset_data, "put")
        assert rv.status_code == 200

        columns = db.session.query(TableColumn).filter_by(table_id=dataset.id).all()

        assert new_col_dict["column_name"] in [col.column_name for col in columns]
        assert new_col_dict["description"] in [col.description for col in columns]
        assert new_col_dict["expression"] in [col.expression for col in columns]
        assert new_col_dict["type"] in [col.type for col in columns]
<<<<<<< HEAD
        assert new_col_dict["business_type"] in [col.business_type for col in columns]
=======
        assert new_col_dict["advanced_data_type"] in [
            col.advanced_data_type for col in columns
        ]
>>>>>>> 16654034

        db.session.delete(dataset)
        db.session.commit()

    def test_update_dataset_create_column_and_metric(self):
        """
        Dataset API: Test update dataset create column
        """
        # create example dataset by Command
        dataset = self.insert_default_dataset()

        new_column_data = {
            "column_name": "new_col",
            "description": "description",
            "expression": "expression",
            "extra": '{"abc":123}',
            "type": "INTEGER",
<<<<<<< HEAD
            "business_type": "BUSINESS_TYPE",
=======
            "advanced_data_type": "ADVANCED_DATA_TYPE",
>>>>>>> 16654034
            "verbose_name": "New Col",
            "uuid": "c626b60a-3fb2-4e99-9f01-53aca0b17166",
        }
        new_metric_data = {
            "d3format": None,
            "description": None,
            "expression": "COUNT(*)",
            "extra": '{"abc":123}',
            "metric_name": "my_count",
            "metric_type": None,
            "verbose_name": "My Count",
            "warning_text": None,
            "uuid": "051b5e72-4e6e-4860-b12b-4d530009dd2a",
        }
        uri = f"api/v1/dataset/{dataset.id}"

        # Get current cols and metrics and append the new ones
        self.login(username="admin")
        rv = self.get_assert_metric(uri, "get")
        data = json.loads(rv.data.decode("utf-8"))

        for column in data["result"]["columns"]:
            column.pop("changed_on", None)
            column.pop("created_on", None)
            column.pop("type_generic", None)
        data["result"]["columns"].append(new_column_data)

        for metric in data["result"]["metrics"]:
            metric.pop("changed_on", None)
            metric.pop("created_on", None)
            metric.pop("type_generic", None)

        data["result"]["metrics"].append(new_metric_data)
        rv = self.client.put(
            uri,
            json={
                "columns": data["result"]["columns"],
                "metrics": data["result"]["metrics"],
            },
        )

        assert rv.status_code == 200

        columns = (
            db.session.query(TableColumn)
            .filter_by(table_id=dataset.id)
            .order_by("column_name")
            .all()
        )

        assert columns[0].column_name == "id"
        assert columns[1].column_name == "name"
        assert columns[2].column_name == new_column_data["column_name"]
        assert columns[2].description == new_column_data["description"]
        assert columns[2].expression == new_column_data["expression"]
        assert columns[2].type == new_column_data["type"]
        assert columns[2].advanced_data_type == new_column_data["advanced_data_type"]
        assert columns[2].extra == new_column_data["extra"]
        assert columns[2].verbose_name == new_column_data["verbose_name"]
        assert columns[2].business_type == new_column_data["business_type"]
        assert str(columns[2].uuid) == new_column_data["uuid"]

        metrics = (
            db.session.query(SqlMetric)
            .filter_by(table_id=dataset.id)
            .order_by("metric_name")
            .all()
        )
        assert metrics[0].metric_name == "count"
        assert metrics[1].metric_name == "my_count"
        assert metrics[1].d3format == new_metric_data["d3format"]
        assert metrics[1].description == new_metric_data["description"]
        assert metrics[1].expression == new_metric_data["expression"]
        assert metrics[1].extra == new_metric_data["extra"]
        assert metrics[1].metric_type == new_metric_data["metric_type"]
        assert metrics[1].verbose_name == new_metric_data["verbose_name"]
        assert metrics[1].warning_text == new_metric_data["warning_text"]
        assert str(metrics[1].uuid) == new_metric_data["uuid"]

        db.session.delete(dataset)
        db.session.commit()

    def test_update_dataset_delete_column(self):
        """
        Dataset API: Test update dataset delete column
        """
        # create example dataset by Command
        dataset = self.insert_default_dataset()

        new_column_data = {
            "column_name": "new_col",
            "description": "description",
            "expression": "expression",
            "type": "INTEGER",
<<<<<<< HEAD
            "business_type": "BUSINESS_TYPE",
=======
            "advanced_data_type": "ADVANCED_DATA_TYPE",
>>>>>>> 16654034
            "verbose_name": "New Col",
        }
        uri = f"api/v1/dataset/{dataset.id}"
        # Get current cols and append the new column
        self.login(username="admin")
        rv = self.get_assert_metric(uri, "get")
        data = json.loads(rv.data.decode("utf-8"))

        for column in data["result"]["columns"]:
            column.pop("changed_on", None)
            column.pop("created_on", None)
            column.pop("type_generic", None)

        data["result"]["columns"].append(new_column_data)
        rv = self.client.put(uri, json={"columns": data["result"]["columns"]})

        assert rv.status_code == 200

        # Remove this new column
        data["result"]["columns"].remove(new_column_data)
        rv = self.client.put(uri, json={"columns": data["result"]["columns"]})
        assert rv.status_code == 200

        columns = (
            db.session.query(TableColumn)
            .filter_by(table_id=dataset.id)
            .order_by("column_name")
            .all()
        )
        assert columns[0].column_name == "id"
        assert columns[1].column_name == "name"
        assert len(columns) == 2

        db.session.delete(dataset)
        db.session.commit()

    def test_update_dataset_update_column(self):
        """
        Dataset API: Test update dataset columns
        """
        dataset = self.insert_default_dataset()

        self.login(username="admin")
        uri = f"api/v1/dataset/{dataset.id}"
        # Get current cols and alter one
        rv = self.get_assert_metric(uri, "get")
        resp_columns = json.loads(rv.data.decode("utf-8"))["result"]["columns"]
        for column in resp_columns:
            column.pop("changed_on", None)
            column.pop("created_on", None)
            column.pop("type_generic", None)

        resp_columns[0]["groupby"] = False
        resp_columns[0]["filterable"] = False
        rv = self.client.put(uri, json={"columns": resp_columns})
        assert rv.status_code == 200
        columns = (
            db.session.query(TableColumn)
            .filter_by(table_id=dataset.id)
            .order_by("column_name")
            .all()
        )
        assert columns[0].column_name == "id"
        assert columns[1].column_name, "name"
        # TODO(bkyryliuk): find the reason why update is failing for the presto database
        if get_example_database().backend != "presto":
            assert columns[0].groupby is False
            assert columns[0].filterable is False

        db.session.delete(dataset)
        db.session.commit()

    def test_update_dataset_delete_metric(self):
        """
        Dataset API: Test update dataset delete metric
        """
        dataset = self.insert_default_dataset()
        metrics_query = (
            db.session.query(SqlMetric)
            .filter_by(table_id=dataset.id)
            .order_by("metric_name")
        )

        self.login(username="admin")
        uri = f"api/v1/dataset/{dataset.id}"
        data = {
            "metrics": [
                {"metric_name": "metric1", "expression": "COUNT(*)"},
                {"metric_name": "metric2", "expression": "DIFF_COUNT(*)"},
            ]
        }
        rv = self.put_assert_metric(uri, data, "put")
        assert rv.status_code == 200

        metrics = metrics_query.all()
        assert len(metrics) == 2

        data = {
            "metrics": [
                {
                    "id": metrics[0].id,
                    "metric_name": "metric1",
                    "expression": "COUNT(*)",
                },
            ]
        }
        rv = self.put_assert_metric(uri, data, "put")
        assert rv.status_code == 200

        metrics = metrics_query.all()
        assert len(metrics) == 1

        db.session.delete(dataset)
        db.session.commit()

    def test_update_dataset_update_column_uniqueness(self):
        """
        Dataset API: Test update dataset columns uniqueness
        """
        dataset = self.insert_default_dataset()

        self.login(username="admin")
        uri = f"api/v1/dataset/{dataset.id}"
        # try to insert a new column ID that already exists
        data = {"columns": [{"column_name": "id", "type": "INTEGER"}]}
        rv = self.put_assert_metric(uri, data, "put")
        assert rv.status_code == 422
        data = json.loads(rv.data.decode("utf-8"))
        expected_result = {
            "message": {"columns": ["One or more columns already exist"]}
        }
        assert data == expected_result
        db.session.delete(dataset)
        db.session.commit()

    def test_update_dataset_update_metric_uniqueness(self):
        """
        Dataset API: Test update dataset metric uniqueness
        """
        dataset = self.insert_default_dataset()

        self.login(username="admin")
        uri = f"api/v1/dataset/{dataset.id}"
        # try to insert a new column ID that already exists
        data = {"metrics": [{"metric_name": "count", "expression": "COUNT(*)"}]}
        rv = self.put_assert_metric(uri, data, "put")
        assert rv.status_code == 422
        data = json.loads(rv.data.decode("utf-8"))
        expected_result = {
            "message": {"metrics": ["One or more metrics already exist"]}
        }
        assert data == expected_result
        db.session.delete(dataset)
        db.session.commit()

    def test_update_dataset_update_column_duplicate(self):
        """
        Dataset API: Test update dataset columns duplicate
        """
        dataset = self.insert_default_dataset()

        self.login(username="admin")
        uri = f"api/v1/dataset/{dataset.id}"
        # try to insert a new column ID that already exists
        data = {
            "columns": [
                {"column_name": "id", "type": "INTEGER"},
                {"column_name": "id", "type": "VARCHAR"},
            ]
        }
        rv = self.put_assert_metric(uri, data, "put")
        assert rv.status_code == 422
        data = json.loads(rv.data.decode("utf-8"))
        expected_result = {
            "message": {"columns": ["One or more columns are duplicated"]}
        }
        assert data == expected_result
        db.session.delete(dataset)
        db.session.commit()

    def test_update_dataset_update_metric_duplicate(self):
        """
        Dataset API: Test update dataset metric duplicate
        """
        dataset = self.insert_default_dataset()

        self.login(username="admin")
        uri = f"api/v1/dataset/{dataset.id}"
        # try to insert a new column ID that already exists
        data = {
            "metrics": [
                {"metric_name": "dup", "expression": "COUNT(*)"},
                {"metric_name": "dup", "expression": "DIFF_COUNT(*)"},
            ]
        }
        rv = self.put_assert_metric(uri, data, "put")
        assert rv.status_code == 422
        data = json.loads(rv.data.decode("utf-8"))
        expected_result = {
            "message": {"metrics": ["One or more metrics are duplicated"]}
        }
        assert data == expected_result
        db.session.delete(dataset)
        db.session.commit()

    def test_update_dataset_item_gamma(self):
        """
        Dataset API: Test update dataset item gamma
        """
        dataset = self.insert_default_dataset()
        self.login(username="gamma")
        table_data = {"description": "changed_description"}
        uri = f"api/v1/dataset/{dataset.id}"
        rv = self.client.put(uri, json=table_data)
        assert rv.status_code == 403
        db.session.delete(dataset)
        db.session.commit()

    def test_update_dataset_item_not_owned(self):
        """
        Dataset API: Test update dataset item not owned
        """
        dataset = self.insert_default_dataset()
        self.login(username="alpha")
        table_data = {"description": "changed_description"}
        uri = f"api/v1/dataset/{dataset.id}"
        rv = self.put_assert_metric(uri, table_data, "put")
        assert rv.status_code == 403
        db.session.delete(dataset)
        db.session.commit()

    def test_update_dataset_item_owners_invalid(self):
        """
        Dataset API: Test update dataset item owner invalid
        """
        dataset = self.insert_default_dataset()
        self.login(username="admin")
        table_data = {"description": "changed_description", "owners": [1000]}
        uri = f"api/v1/dataset/{dataset.id}"
        rv = self.put_assert_metric(uri, table_data, "put")
        assert rv.status_code == 422
        db.session.delete(dataset)
        db.session.commit()

    def test_update_dataset_item_uniqueness(self):
        """
        Dataset API: Test update dataset uniqueness
        """
        dataset = self.insert_default_dataset()
        self.login(username="admin")
        ab_user = self.insert_dataset(
            "ab_user", [self.get_user("admin").id], get_main_database()
        )
        table_data = {"table_name": "ab_user"}
        uri = f"api/v1/dataset/{dataset.id}"
        rv = self.put_assert_metric(uri, table_data, "put")
        data = json.loads(rv.data.decode("utf-8"))
        assert rv.status_code == 422
        expected_response = {
            "message": {"table_name": ["Dataset ab_user already exists"]}
        }
        assert data == expected_response
        db.session.delete(dataset)
        db.session.delete(ab_user)
        db.session.commit()

    @patch("superset.datasets.dao.DatasetDAO.update")
    def test_update_dataset_sqlalchemy_error(self, mock_dao_update):
        """
        Dataset API: Test update dataset sqlalchemy error
        """
        mock_dao_update.side_effect = DAOUpdateFailedError()

        dataset = self.insert_default_dataset()
        self.login(username="admin")
        table_data = {"description": "changed_description"}
        uri = f"api/v1/dataset/{dataset.id}"
        rv = self.client.put(uri, json=table_data)
        data = json.loads(rv.data.decode("utf-8"))
        assert rv.status_code == 422
        assert data == {"message": "Dataset could not be updated."}

        db.session.delete(dataset)
        db.session.commit()

    def test_delete_dataset_item(self):
        """
        Dataset API: Test delete dataset item
        """
        dataset = self.insert_default_dataset()
        view_menu = security_manager.find_view_menu(dataset.get_perm())
        assert view_menu is not None
        view_menu_id = view_menu.id
        self.login(username="admin")
        uri = f"api/v1/dataset/{dataset.id}"
        rv = self.client.delete(uri)
        assert rv.status_code == 200
        non_view_menu = db.session.query(security_manager.viewmenu_model).get(
            view_menu_id
        )
        assert non_view_menu is None

    def test_delete_item_dataset_not_owned(self):
        """
        Dataset API: Test delete item not owned
        """
        dataset = self.insert_default_dataset()
        self.login(username="alpha")
        uri = f"api/v1/dataset/{dataset.id}"
        rv = self.delete_assert_metric(uri, "delete")
        assert rv.status_code == 403
        db.session.delete(dataset)
        db.session.commit()

    def test_delete_dataset_item_not_authorized(self):
        """
        Dataset API: Test delete item not authorized
        """
        dataset = self.insert_default_dataset()
        self.login(username="gamma")
        uri = f"api/v1/dataset/{dataset.id}"
        rv = self.client.delete(uri)
        assert rv.status_code == 403
        db.session.delete(dataset)
        db.session.commit()

    @patch("superset.datasets.dao.DatasetDAO.delete")
    def test_delete_dataset_sqlalchemy_error(self, mock_dao_delete):
        """
        Dataset API: Test delete dataset sqlalchemy error
        """
        mock_dao_delete.side_effect = DAODeleteFailedError()

        dataset = self.insert_default_dataset()
        self.login(username="admin")
        uri = f"api/v1/dataset/{dataset.id}"
        rv = self.delete_assert_metric(uri, "delete")
        data = json.loads(rv.data.decode("utf-8"))
        assert rv.status_code == 422
        assert data == {"message": "Dataset could not be deleted."}
        db.session.delete(dataset)
        db.session.commit()

    @pytest.mark.usefixtures("create_datasets")
    def test_delete_dataset_column(self):
        """
        Dataset API: Test delete dataset column
        """
        dataset = self.get_fixture_datasets()[0]
        column_id = dataset.columns[0].id
        self.login(username="admin")
        uri = f"api/v1/dataset/{dataset.id}/column/{column_id}"
        rv = self.client.delete(uri)
        assert rv.status_code == 200
        assert db.session.query(TableColumn).get(column_id) == None

    @pytest.mark.usefixtures("create_datasets")
    def test_delete_dataset_column_not_found(self):
        """
        Dataset API: Test delete dataset column not found
        """
        dataset = self.get_fixture_datasets()[0]
        non_id = self.get_nonexistent_numeric_id(TableColumn)

        self.login(username="admin")
        uri = f"api/v1/dataset/{dataset.id}/column/{non_id}"
        rv = self.client.delete(uri)
        assert rv.status_code == 404

        non_id = self.get_nonexistent_numeric_id(SqlaTable)
        column_id = dataset.columns[0].id

        self.login(username="admin")
        uri = f"api/v1/dataset/{non_id}/column/{column_id}"
        rv = self.client.delete(uri)
        assert rv.status_code == 404

    @pytest.mark.usefixtures("create_datasets")
    def test_delete_dataset_column_not_owned(self):
        """
        Dataset API: Test delete dataset column not owned
        """
        dataset = self.get_fixture_datasets()[0]
        column_id = dataset.columns[0].id

        self.login(username="alpha")
        uri = f"api/v1/dataset/{dataset.id}/column/{column_id}"
        rv = self.client.delete(uri)
        assert rv.status_code == 403

    @pytest.mark.usefixtures("create_datasets")
    @patch("superset.datasets.dao.DatasetDAO.delete")
    def test_delete_dataset_column_fail(self, mock_dao_delete):
        """
        Dataset API: Test delete dataset column
        """
        mock_dao_delete.side_effect = DAODeleteFailedError()
        dataset = self.get_fixture_datasets()[0]
        column_id = dataset.columns[0].id
        self.login(username="admin")
        uri = f"api/v1/dataset/{dataset.id}/column/{column_id}"
        rv = self.client.delete(uri)
        data = json.loads(rv.data.decode("utf-8"))
        assert rv.status_code == 422
        assert data == {"message": "Dataset column delete failed."}

    @pytest.mark.usefixtures("create_datasets")
    def test_delete_dataset_metric(self):
        """
        Dataset API: Test delete dataset metric
        """
        dataset = self.get_fixture_datasets()[0]
        test_metric = SqlMetric(
            metric_name="metric1", expression="COUNT(*)", table=dataset
        )
        db.session.add(test_metric)
        db.session.commit()

        self.login(username="admin")
        uri = f"api/v1/dataset/{dataset.id}/metric/{test_metric.id}"
        rv = self.client.delete(uri)
        assert rv.status_code == 200
        assert db.session.query(SqlMetric).get(test_metric.id) == None

    @pytest.mark.usefixtures("create_datasets")
    def test_delete_dataset_metric_not_found(self):
        """
        Dataset API: Test delete dataset metric not found
        """
        dataset = self.get_fixture_datasets()[0]
        non_id = self.get_nonexistent_numeric_id(SqlMetric)

        self.login(username="admin")
        uri = f"api/v1/dataset/{dataset.id}/metric/{non_id}"
        rv = self.client.delete(uri)
        assert rv.status_code == 404

        non_id = self.get_nonexistent_numeric_id(SqlaTable)
        metric_id = dataset.metrics[0].id

        self.login(username="admin")
        uri = f"api/v1/dataset/{non_id}/metric/{metric_id}"
        rv = self.client.delete(uri)
        assert rv.status_code == 404

    @pytest.mark.usefixtures("create_datasets")
    def test_delete_dataset_metric_not_owned(self):
        """
        Dataset API: Test delete dataset metric not owned
        """
        dataset = self.get_fixture_datasets()[0]
        metric_id = dataset.metrics[0].id

        self.login(username="alpha")
        uri = f"api/v1/dataset/{dataset.id}/metric/{metric_id}"
        rv = self.client.delete(uri)
        assert rv.status_code == 403

    @pytest.mark.usefixtures("create_datasets")
    @patch("superset.datasets.dao.DatasetDAO.delete")
    def test_delete_dataset_metric_fail(self, mock_dao_delete):
        """
        Dataset API: Test delete dataset metric
        """
        mock_dao_delete.side_effect = DAODeleteFailedError()
        dataset = self.get_fixture_datasets()[0]
        column_id = dataset.metrics[0].id
        self.login(username="admin")
        uri = f"api/v1/dataset/{dataset.id}/metric/{column_id}"
        rv = self.client.delete(uri)
        data = json.loads(rv.data.decode("utf-8"))
        assert rv.status_code == 422
        assert data == {"message": "Dataset metric delete failed."}

    @pytest.mark.usefixtures("create_datasets")
    def test_bulk_delete_dataset_items(self):
        """
        Dataset API: Test bulk delete dataset items
        """
        datasets = self.get_fixture_datasets()
        dataset_ids = [dataset.id for dataset in datasets]

        view_menu_names = []
        for dataset in datasets:
            view_menu_names.append(dataset.get_perm())

        self.login(username="admin")
        uri = f"api/v1/dataset/?q={prison.dumps(dataset_ids)}"
        rv = self.delete_assert_metric(uri, "bulk_delete")
        data = json.loads(rv.data.decode("utf-8"))
        assert rv.status_code == 200
        expected_response = {"message": f"Deleted {len(datasets)} datasets"}
        assert data == expected_response
        datasets = (
            db.session.query(SqlaTable)
            .filter(SqlaTable.table_name.in_(self.fixture_tables_names))
            .all()
        )
        assert datasets == []
        # Assert permissions get cleaned
        for view_menu_name in view_menu_names:
            assert security_manager.find_view_menu(view_menu_name) is None

    @pytest.mark.usefixtures("create_datasets")
    def test_bulk_delete_item_dataset_not_owned(self):
        """
        Dataset API: Test bulk delete item not owned
        """
        datasets = self.get_fixture_datasets()
        dataset_ids = [dataset.id for dataset in datasets]

        self.login(username="alpha")
        uri = f"api/v1/dataset/?q={prison.dumps(dataset_ids)}"
        rv = self.delete_assert_metric(uri, "bulk_delete")
        assert rv.status_code == 403

    @pytest.mark.usefixtures("create_datasets")
    def test_bulk_delete_item_not_found(self):
        """
        Dataset API: Test bulk delete item not found
        """
        datasets = self.get_fixture_datasets()
        dataset_ids = [dataset.id for dataset in datasets]
        dataset_ids.append(db.session.query(func.max(SqlaTable.id)).scalar())

        self.login(username="admin")
        uri = f"api/v1/dataset/?q={prison.dumps(dataset_ids)}"
        rv = self.delete_assert_metric(uri, "bulk_delete")
        assert rv.status_code == 404

    @pytest.mark.usefixtures("create_datasets")
    def test_bulk_delete_dataset_item_not_authorized(self):
        """
        Dataset API: Test bulk delete item not authorized
        """
        datasets = self.get_fixture_datasets()
        dataset_ids = [dataset.id for dataset in datasets]

        self.login(username="gamma")
        uri = f"api/v1/dataset/?q={prison.dumps(dataset_ids)}"
        rv = self.client.delete(uri)
        assert rv.status_code == 403

    @pytest.mark.usefixtures("create_datasets")
    def test_bulk_delete_dataset_item_incorrect(self):
        """
        Dataset API: Test bulk delete item incorrect request
        """
        datasets = self.get_fixture_datasets()
        dataset_ids = [dataset.id for dataset in datasets]
        dataset_ids.append("Wrong")

        self.login(username="admin")
        uri = f"api/v1/dataset/?q={prison.dumps(dataset_ids)}"
        rv = self.client.delete(uri)
        assert rv.status_code == 400

    def test_dataset_item_refresh(self):
        """
        Dataset API: Test item refresh
        """
        dataset = self.insert_default_dataset()
        # delete a column
        id_column = (
            db.session.query(TableColumn)
            .filter_by(table_id=dataset.id, column_name="id")
            .one()
        )
        db.session.delete(id_column)
        db.session.commit()

        self.login(username="admin")
        uri = f"api/v1/dataset/{dataset.id}/refresh"
        rv = self.put_assert_metric(uri, {}, "refresh")
        assert rv.status_code == 200
        # Assert the column is restored on refresh
        id_column = (
            db.session.query(TableColumn)
            .filter_by(table_id=dataset.id, column_name="id")
            .one()
        )
        assert id_column is not None
        db.session.delete(dataset)
        db.session.commit()

    def test_dataset_item_refresh_not_found(self):
        """
        Dataset API: Test item refresh not found dataset
        """
        max_id = db.session.query(func.max(SqlaTable.id)).scalar()

        self.login(username="admin")
        uri = f"api/v1/dataset/{max_id + 1}/refresh"
        rv = self.put_assert_metric(uri, {}, "refresh")
        assert rv.status_code == 404

    def test_dataset_item_refresh_not_owned(self):
        """
        Dataset API: Test item refresh not owned dataset
        """
        dataset = self.insert_default_dataset()
        self.login(username="alpha")
        uri = f"api/v1/dataset/{dataset.id}/refresh"
        rv = self.put_assert_metric(uri, {}, "refresh")
        assert rv.status_code == 403

        db.session.delete(dataset)
        db.session.commit()

    @unittest.skip("test is failing stochastically")
    def test_export_dataset(self):
        """
        Dataset API: Test export dataset
        """
        birth_names_dataset = self.get_birth_names_dataset()
        # TODO: fix test for presto
        # debug with dump: https://github.com/apache/superset/runs/1092546855
        if birth_names_dataset.database.backend in {"presto", "hive"}:
            return

        argument = [birth_names_dataset.id]
        uri = f"api/v1/dataset/export/?q={prison.dumps(argument)}"

        self.login(username="admin")
        rv = self.get_assert_metric(uri, "export")
        assert rv.status_code == 200

        cli_export = export_to_dict(
            session=db.session,
            recursive=True,
            back_references=False,
            include_defaults=False,
        )
        cli_export_tables = cli_export["databases"][0]["tables"]
        expected_response = {}
        for export_table in cli_export_tables:
            if export_table["table_name"] == "birth_names":
                expected_response = export_table
                break
        ui_export = yaml.safe_load(rv.data.decode("utf-8"))
        assert ui_export[0] == expected_response

    def test_export_dataset_not_found(self):
        """
        Dataset API: Test export dataset not found
        """
        max_id = db.session.query(func.max(SqlaTable.id)).scalar()
        # Just one does not exist and we get 404
        argument = [max_id + 1, 1]
        uri = f"api/v1/dataset/export/?q={prison.dumps(argument)}"
        self.login(username="admin")
        rv = self.get_assert_metric(uri, "export")
        assert rv.status_code == 404

    @pytest.mark.usefixtures("create_datasets")
    def test_export_dataset_gamma(self):
        """
        Dataset API: Test export dataset has gamma
        """
        dataset = self.get_fixture_datasets()[0]

        argument = [dataset.id]
        uri = f"api/v1/dataset/export/?q={prison.dumps(argument)}"

        self.login(username="gamma")
        rv = self.client.get(uri)
        assert rv.status_code == 403

        perm1 = security_manager.find_permission_view_menu("can_export", "Dataset")

        perm2 = security_manager.find_permission_view_menu(
            "datasource_access", dataset.perm
        )

        # add perissions to allow export + access to query this dataset
        gamma_role = security_manager.find_role("Gamma")
        security_manager.add_permission_role(gamma_role, perm1)
        security_manager.add_permission_role(gamma_role, perm2)

        rv = self.client.get(uri)
        assert rv.status_code == 200

    @pytest.mark.usefixtures("load_birth_names_dashboard_with_slices")
    def test_export_dataset_bundle(self):
        """
        Dataset API: Test export dataset
        """
        birth_names_dataset = self.get_birth_names_dataset()
        # TODO: fix test for presto
        # debug with dump: https://github.com/apache/superset/runs/1092546855
        if birth_names_dataset.database.backend in {"presto", "hive"}:
            return

        argument = [birth_names_dataset.id]
        uri = f"api/v1/dataset/export/?q={prison.dumps(argument)}"

        self.login(username="admin")
        rv = self.get_assert_metric(uri, "export")

        assert rv.status_code == 200

        buf = BytesIO(rv.data)
        assert is_zipfile(buf)

    def test_export_dataset_bundle_not_found(self):
        """
        Dataset API: Test export dataset not found
        """
        # Just one does not exist and we get 404
        argument = [-1, 1]
        uri = f"api/v1/dataset/export/?q={prison.dumps(argument)}"
        self.login(username="admin")
        rv = self.get_assert_metric(uri, "export")

        assert rv.status_code == 404

    @pytest.mark.usefixtures("create_datasets")
    def test_export_dataset_bundle_gamma(self):
        """
        Dataset API: Test export dataset has gamma
        """
        dataset = self.get_fixture_datasets()[0]

        argument = [dataset.id]
        uri = f"api/v1/dataset/export/?q={prison.dumps(argument)}"

        self.login(username="gamma")
        rv = self.client.get(uri)
        # gamma users by default do not have access to this dataset
        assert rv.status_code == 403

    @unittest.skip("Number of related objects depend on DB")
    @pytest.mark.usefixtures("load_birth_names_dashboard_with_slices")
    def test_get_dataset_related_objects(self):
        """
        Dataset API: Test get chart and dashboard count related to a dataset
        :return:
        """
        self.login(username="admin")
        table = self.get_birth_names_dataset()
        uri = f"api/v1/dataset/{table.id}/related_objects"
        rv = self.get_assert_metric(uri, "related_objects")
        response = json.loads(rv.data.decode("utf-8"))
        assert rv.status_code == 200
        assert response["charts"]["count"] == 18
        assert response["dashboards"]["count"] == 1

    def test_get_dataset_related_objects_not_found(self):
        """
        Dataset API: Test related objects not found
        """
        max_id = db.session.query(func.max(SqlaTable.id)).scalar()
        # id does not exist and we get 404
        invalid_id = max_id + 1
        uri = f"api/v1/dataset/{invalid_id}/related_objects/"
        self.login(username="admin")
        rv = self.client.get(uri)
        assert rv.status_code == 404
        self.logout()
        self.login(username="gamma")
        table = self.get_birth_names_dataset()
        uri = f"api/v1/dataset/{table.id}/related_objects"
        rv = self.client.get(uri)
        assert rv.status_code == 404

    @pytest.mark.usefixtures("create_datasets", "create_virtual_datasets")
    def test_get_datasets_custom_filter_sql(self):
        """
        Dataset API: Test custom dataset_is_null_or_empty filter for sql
        """
        arguments = {
            "filters": [
                {"col": "sql", "opr": "dataset_is_null_or_empty", "value": False}
            ]
        }
        self.login(username="admin")
        uri = f"api/v1/dataset/?q={prison.dumps(arguments)}"
        rv = self.client.get(uri)

        assert rv.status_code == 200

        data = json.loads(rv.data.decode("utf-8"))
        for table_name in self.fixture_virtual_table_names:
            assert table_name in [ds["table_name"] for ds in data["result"]]

        arguments = {
            "filters": [
                {"col": "sql", "opr": "dataset_is_null_or_empty", "value": True}
            ]
        }
        self.login(username="admin")
        uri = f"api/v1/dataset/?q={prison.dumps(arguments)}"
        rv = self.client.get(uri)
        assert rv.status_code == 200

        data = json.loads(rv.data.decode("utf-8"))
        for table_name in self.fixture_tables_names:
            assert table_name in [ds["table_name"] for ds in data["result"]]

    def test_import_dataset(self):
        """
        Dataset API: Test import dataset
        """
        self.login(username="admin")
        uri = "api/v1/dataset/import/"

        buf = self.create_dataset_import()
        form_data = {
            "formData": (buf, "dataset_export.zip"),
        }
        rv = self.client.post(uri, data=form_data, content_type="multipart/form-data")
        response = json.loads(rv.data.decode("utf-8"))

        assert rv.status_code == 200
        assert response == {"message": "OK"}

        database = (
            db.session.query(Database).filter_by(uuid=database_config["uuid"]).one()
        )
        shadow_dataset = (
            db.session.query(Dataset).filter_by(uuid=dataset_config["uuid"]).one()
        )
        assert database.database_name == "imported_database"

        assert len(database.tables) == 1
        dataset = database.tables[0]
        assert dataset.table_name == "imported_dataset"
        assert str(dataset.uuid) == dataset_config["uuid"]
        assert str(shadow_dataset.uuid) == dataset_config["uuid"]

        dataset.owners = []
        database.owners = []
        db.session.delete(dataset)
        db.session.delete(shadow_dataset)
        db.session.delete(database)
        db.session.commit()

    def test_import_dataset_v0_export(self):
        num_datasets = db.session.query(SqlaTable).count()

        self.login(username="admin")
        uri = "api/v1/dataset/import/"

        buf = BytesIO()
        buf.write(json.dumps(dataset_ui_export).encode())
        buf.seek(0)
        form_data = {
            "formData": (buf, "dataset_export.zip"),
        }
        rv = self.client.post(uri, data=form_data, content_type="multipart/form-data")
        response = json.loads(rv.data.decode("utf-8"))

        assert rv.status_code == 200
        assert response == {"message": "OK"}
        assert db.session.query(SqlaTable).count() == num_datasets + 1

        dataset = (
            db.session.query(SqlaTable).filter_by(table_name="birth_names_2").one()
        )
        db.session.delete(dataset)
        db.session.commit()

    def test_import_dataset_overwrite(self):
        """
        Dataset API: Test import existing dataset
        """
        self.login(username="admin")
        uri = "api/v1/dataset/import/"

        buf = self.create_dataset_import()
        form_data = {
            "formData": (buf, "dataset_export.zip"),
        }
        rv = self.client.post(uri, data=form_data, content_type="multipart/form-data")
        response = json.loads(rv.data.decode("utf-8"))

        assert rv.status_code == 200
        assert response == {"message": "OK"}

        # import again without overwrite flag
        buf = self.create_dataset_import()
        form_data = {
            "formData": (buf, "dataset_export.zip"),
        }
        rv = self.client.post(uri, data=form_data, content_type="multipart/form-data")
        response = json.loads(rv.data.decode("utf-8"))

        assert rv.status_code == 422
        assert response == {
            "errors": [
                {
                    "message": "Error importing dataset",
                    "error_type": "GENERIC_COMMAND_ERROR",
                    "level": "warning",
                    "extra": {
                        "datasets/imported_dataset.yaml": "Dataset already exists and `overwrite=true` was not passed",
                        "issue_codes": [
                            {
                                "code": 1010,
                                "message": "Issue 1010 - Superset encountered an error while running a command.",
                            }
                        ],
                    },
                }
            ]
        }

        # import with overwrite flag
        buf = self.create_dataset_import()
        form_data = {
            "formData": (buf, "dataset_export.zip"),
            "overwrite": "true",
        }
        rv = self.client.post(uri, data=form_data, content_type="multipart/form-data")
        response = json.loads(rv.data.decode("utf-8"))

        assert rv.status_code == 200
        assert response == {"message": "OK"}

        # clean up
        database = (
            db.session.query(Database).filter_by(uuid=database_config["uuid"]).one()
        )
        dataset = database.tables[0]

        dataset.owners = []
        database.owners = []
        db.session.delete(dataset)
        db.session.delete(database)
        db.session.commit()

    def test_import_dataset_invalid(self):
        """
        Dataset API: Test import invalid dataset
        """
        self.login(username="admin")
        uri = "api/v1/dataset/import/"

        buf = BytesIO()
        with ZipFile(buf, "w") as bundle:
            with bundle.open("dataset_export/metadata.yaml", "w") as fp:
                fp.write(yaml.safe_dump(database_metadata_config).encode())
            with bundle.open(
                "dataset_export/databases/imported_database.yaml", "w"
            ) as fp:
                fp.write(yaml.safe_dump(database_config).encode())
            with bundle.open(
                "dataset_export/datasets/imported_dataset.yaml", "w"
            ) as fp:
                fp.write(yaml.safe_dump(dataset_config).encode())
        buf.seek(0)

        form_data = {
            "formData": (buf, "dataset_export.zip"),
        }
        rv = self.client.post(uri, data=form_data, content_type="multipart/form-data")
        response = json.loads(rv.data.decode("utf-8"))

        assert rv.status_code == 422
        assert response == {
            "errors": [
                {
                    "message": "Error importing dataset",
                    "error_type": "GENERIC_COMMAND_ERROR",
                    "level": "warning",
                    "extra": {
                        "metadata.yaml": {"type": ["Must be equal to SqlaTable."]},
                        "issue_codes": [
                            {
                                "code": 1010,
                                "message": (
                                    "Issue 1010 - Superset encountered "
                                    "an error while running a command."
                                ),
                            }
                        ],
                    },
                }
            ]
        }

    def test_import_dataset_invalid_v0_validation(self):
        """
        Dataset API: Test import invalid dataset
        """
        self.login(username="admin")
        uri = "api/v1/dataset/import/"

        buf = BytesIO()
        with ZipFile(buf, "w") as bundle:
            with bundle.open(
                "dataset_export/databases/imported_database.yaml", "w"
            ) as fp:
                fp.write(yaml.safe_dump(database_config).encode())
            with bundle.open(
                "dataset_export/datasets/imported_dataset.yaml", "w"
            ) as fp:
                fp.write(yaml.safe_dump(dataset_config).encode())
        buf.seek(0)

        form_data = {
            "formData": (buf, "dataset_export.zip"),
        }
        rv = self.client.post(uri, data=form_data, content_type="multipart/form-data")
        response = json.loads(rv.data.decode("utf-8"))

        assert rv.status_code == 422
        assert response == {
            "errors": [
                {
                    "message": "Could not find a valid command to import file",
                    "error_type": "GENERIC_COMMAND_ERROR",
                    "level": "warning",
                    "extra": {
                        "issue_codes": [
                            {
                                "code": 1010,
                                "message": "Issue 1010 - Superset encountered an error while running a command.",
                            }
                        ]
                    },
                }
            ]
        }

    @pytest.mark.usefixtures("create_datasets")
    def test_get_datasets_is_certified_filter(self):
        """
        Dataset API: Test custom dataset_is_certified filter
        """
        table_w_certification = SqlaTable(
            table_name="foo",
            schema=None,
            owners=[],
            database=get_main_database(),
            sql=None,
            extra='{"certification": 1}',
        )
        db.session.add(table_w_certification)
        db.session.commit()

        arguments = {
            "filters": [{"col": "id", "opr": "dataset_is_certified", "value": True}]
        }
        self.login(username="admin")
        uri = f"api/v1/dataset/?q={prison.dumps(arguments)}"
        rv = self.client.get(uri)

        assert rv.status_code == 200
        response = json.loads(rv.data.decode("utf-8"))
        assert response.get("count") == 1

        db.session.delete(table_w_certification)
        db.session.commit()

    @pytest.mark.usefixtures("create_datasets")
    def test_get_dataset_samples(self):
        """
        Dataset API: Test get dataset samples
        """
        dataset = self.get_fixture_datasets()[0]

        self.login(username="admin")
        uri = f"api/v1/dataset/{dataset.id}/samples"

        # 1. should cache data
        # feeds data
        self.client.get(uri)
        # get from cache
        rv = self.client.get(uri)
        rv_data = json.loads(rv.data)
        assert rv.status_code == 200
        assert "result" in rv_data
        assert rv_data["result"]["cached_dttm"] is not None
        cache_key1 = rv_data["result"]["cache_key"]
        assert QueryCacheManager.has(cache_key1, region=CacheRegion.DATA)

        # 2. should through cache
        uri2 = f"api/v1/dataset/{dataset.id}/samples?force=true"
        # feeds data
        self.client.get(uri2)
        # force query
        rv2 = self.client.get(uri2)
        rv_data2 = json.loads(rv2.data)
        assert rv_data2["result"]["cached_dttm"] is None
        cache_key2 = rv_data2["result"]["cache_key"]
        assert QueryCacheManager.has(cache_key2, region=CacheRegion.DATA)

        # 3. data precision
        assert "colnames" in rv_data2["result"]
        assert "coltypes" in rv_data2["result"]
        assert "data" in rv_data2["result"]

        eager_samples = dataset.database.get_df(
            f"select * from {dataset.table_name}"
            f' limit {self.app.config["SAMPLES_ROW_LIMIT"]}'
        ).to_dict(orient="records")
        assert eager_samples == rv_data2["result"]["data"]

    @pytest.mark.usefixtures("create_datasets")
    def test_get_dataset_samples_with_failed_cc(self):
        dataset = self.get_fixture_datasets()[0]

        self.login(username="admin")
        failed_column = TableColumn(
            column_name="DUMMY CC",
            type="VARCHAR(255)",
            table=dataset,
            expression="INCORRECT SQL",
        )
        uri = f"api/v1/dataset/{dataset.id}/samples"
        dataset.columns.append(failed_column)
        rv = self.client.get(uri)
        assert rv.status_code == 400
        rv_data = json.loads(rv.data)
        assert "message" in rv_data
        if dataset.database.db_engine_spec.engine_name == "PostgreSQL":
            assert "INCORRECT SQL" in rv_data.get("message")

    def test_get_dataset_samples_on_virtual_dataset(self):
        virtual_dataset = SqlaTable(
            table_name="virtual_dataset",
            sql=("SELECT 'foo' as foo, 'bar' as bar"),
            database=get_example_database(),
        )
        TableColumn(column_name="foo", type="VARCHAR(255)", table=virtual_dataset)
        TableColumn(column_name="bar", type="VARCHAR(255)", table=virtual_dataset)
        SqlMetric(metric_name="count", expression="count(*)", table=virtual_dataset)

        self.login(username="admin")
        uri = f"api/v1/dataset/{virtual_dataset.id}/samples"
        rv = self.client.get(uri)
        assert rv.status_code == 200
        rv_data = json.loads(rv.data)
        cache_key = rv_data["result"]["cache_key"]
        assert QueryCacheManager.has(cache_key, region=CacheRegion.DATA)

        # remove original column in dataset
        virtual_dataset.sql = "SELECT 'foo' as foo"
        rv = self.client.get(uri)
        assert rv.status_code == 400

        db.session.delete(virtual_dataset)
        db.session.commit()<|MERGE_RESOLUTION|>--- conflicted
+++ resolved
@@ -686,15 +686,7 @@
             "description": "description",
             "expression": "expression",
             "type": "INTEGER",
-<<<<<<< HEAD
-            "business_type": "BUSINESS_TYPE",
-=======
-            "advanced_data_type": "ADVANCED_DATA_TYPE",
->>>>>>> 16654034
             "verbose_name": "New Col",
-        }
-        dataset_data = {
-            "columns": [new_col_dict],
             "description": "changed description",
         }
         uri = f"api/v1/dataset/{dataset.id}?override_columns=true"
@@ -707,13 +699,9 @@
         assert new_col_dict["description"] in [col.description for col in columns]
         assert new_col_dict["expression"] in [col.expression for col in columns]
         assert new_col_dict["type"] in [col.type for col in columns]
-<<<<<<< HEAD
-        assert new_col_dict["business_type"] in [col.business_type for col in columns]
-=======
         assert new_col_dict["advanced_data_type"] in [
             col.advanced_data_type for col in columns
         ]
->>>>>>> 16654034
 
         db.session.delete(dataset)
         db.session.commit()
@@ -731,11 +719,7 @@
             "expression": "expression",
             "extra": '{"abc":123}',
             "type": "INTEGER",
-<<<<<<< HEAD
-            "business_type": "BUSINESS_TYPE",
-=======
             "advanced_data_type": "ADVANCED_DATA_TYPE",
->>>>>>> 16654034
             "verbose_name": "New Col",
             "uuid": "c626b60a-3fb2-4e99-9f01-53aca0b17166",
         }
@@ -830,11 +814,7 @@
             "description": "description",
             "expression": "expression",
             "type": "INTEGER",
-<<<<<<< HEAD
-            "business_type": "BUSINESS_TYPE",
-=======
             "advanced_data_type": "ADVANCED_DATA_TYPE",
->>>>>>> 16654034
             "verbose_name": "New Col",
         }
         uri = f"api/v1/dataset/{dataset.id}"
