--- conflicted
+++ resolved
@@ -361,11 +361,7 @@
             "sql": None,
             "table_name": "energy_usage",
             "template_params": None,
-<<<<<<< HEAD
-            "uid": "6__table",
-=======
             "uid": ANY,
->>>>>>> 6dba6e32
             "datasource_name": "energy_usage",
             "name": f"{get_example_default_schema()}.energy_usage",
             "column_formats": {},
