--- conflicted
+++ resolved
@@ -68,11 +68,7 @@
 
 
 @pytest.fixture(autouse=True)
-<<<<<<< HEAD
-def cache(chart_id, admin_id, dataset_id):
-=======
 def cache(chart_id, admin_id, datasource):
->>>>>>> 16654034
     entry: TemporaryExploreState = {
         "owner": admin_id,
         "datasource_id": datasource.id,
@@ -95,11 +91,7 @@
     assert resp.status_code == 201
 
 
-<<<<<<< HEAD
-def test_post_bad_request_non_string(client, chart_id: int, dataset_id: int):
-=======
 def test_post_bad_request_non_string(client, chart_id: int, datasource: SqlaTable):
->>>>>>> 16654034
     login(client, "admin")
     payload = {
         "datasource_id": datasource.id,
@@ -111,18 +103,11 @@
     assert resp.status_code == 400
 
 
-<<<<<<< HEAD
-def test_post_bad_request_non_json_string(client, chart_id: int, dataset_id: int):
-    login(client, "admin")
-    payload = {
-        "dataset_id": dataset_id,
-=======
 def test_post_bad_request_non_json_string(client, chart_id: int, datasource: SqlaTable):
     login(client, "admin")
     payload = {
         "datasource_id": datasource.id,
         "datasource_type": datasource.type,
->>>>>>> 16654034
         "chart_id": chart_id,
         "form_data": "foo",
     }
@@ -130,11 +115,7 @@
     assert resp.status_code == 400
 
 
-<<<<<<< HEAD
-def test_post_access_denied(client, chart_id: int, dataset_id: int):
-=======
 def test_post_access_denied(client, chart_id: int, datasource: SqlaTable):
->>>>>>> 16654034
     login(client, "gamma")
     payload = {
         "datasource_id": datasource.id,
@@ -177,12 +158,8 @@
     data = json.loads(resp.data.decode("utf-8"))
     first_key = data.get("key")
     payload = {
-<<<<<<< HEAD
-        "dataset_id": dataset_id,
-=======
-        "datasource_id": datasource.id,
-        "datasource_type": datasource.type,
->>>>>>> 16654034
+        "datasource_id": datasource.id,
+        "datasource_type": datasource.type,
         "form_data": json.dumps({"test": "initial value"}),
     }
     resp = client.post("api/v1/explore/form_data?tab_id=1", json=payload)
@@ -321,18 +298,11 @@
     assert resp.status_code == 400
 
 
-<<<<<<< HEAD
-def test_put_bad_request_non_string(client, chart_id: int, dataset_id: int):
-    login(client, "admin")
-    payload = {
-        "dataset_id": dataset_id,
-=======
 def test_put_bad_request_non_string(client, chart_id: int, datasource: SqlaTable):
     login(client, "admin")
     payload = {
         "datasource_id": datasource.id,
         "datasource_type": datasource.type,
->>>>>>> 16654034
         "chart_id": chart_id,
         "form_data": 1234,
     }
@@ -340,18 +310,11 @@
     assert resp.status_code == 400
 
 
-<<<<<<< HEAD
-def test_put_bad_request_non_json_string(client, chart_id: int, dataset_id: int):
-    login(client, "admin")
-    payload = {
-        "dataset_id": dataset_id,
-=======
 def test_put_bad_request_non_json_string(client, chart_id: int, datasource: SqlaTable):
     login(client, "admin")
     payload = {
         "datasource_id": datasource.id,
         "datasource_type": datasource.type,
->>>>>>> 16654034
         "chart_id": chart_id,
         "form_data": "foo",
     }
