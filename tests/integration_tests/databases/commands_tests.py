--- conflicted
+++ resolved
@@ -185,11 +185,7 @@
                     "is_dttm": True,
                     "python_date_format": None,
                     "type": ds_type,
-<<<<<<< HEAD
-                    "business_type": None,
-=======
                     "advanced_data_type": None,
->>>>>>> 16654034
                     "verbose_name": None,
                 },
                 {
@@ -202,11 +198,7 @@
                     "is_dttm": False,
                     "python_date_format": None,
                     "type": "STRING" if example_db.backend == "hive" else "VARCHAR(16)",
-<<<<<<< HEAD
-                    "business_type": None,
-=======
                     "advanced_data_type": None,
->>>>>>> 16654034
                     "verbose_name": None,
                 },
                 {
@@ -221,11 +213,7 @@
                     "type": "STRING"
                     if example_db.backend == "hive"
                     else "VARCHAR(255)",
-<<<<<<< HEAD
-                    "business_type": None,
-=======
                     "advanced_data_type": None,
->>>>>>> 16654034
                     "verbose_name": None,
                 },
                 {
@@ -238,11 +226,7 @@
                     "is_dttm": False,
                     "python_date_format": None,
                     "type": big_int_type,
-<<<<<<< HEAD
-                    "business_type": None,
-=======
                     "advanced_data_type": None,
->>>>>>> 16654034
                     "verbose_name": None,
                 },
                 {
@@ -255,11 +239,7 @@
                     "is_dttm": False,
                     "python_date_format": None,
                     "type": None,
-<<<<<<< HEAD
-                    "business_type": None,
-=======
                     "advanced_data_type": None,
->>>>>>> 16654034
                     "verbose_name": None,
                 },
                 {
@@ -272,11 +252,7 @@
                     "is_dttm": False,
                     "python_date_format": None,
                     "type": "STRING" if example_db.backend == "hive" else "VARCHAR(10)",
-<<<<<<< HEAD
-                    "business_type": None,
-=======
                     "advanced_data_type": None,
->>>>>>> 16654034
                     "verbose_name": None,
                 },
                 {
@@ -289,11 +265,7 @@
                     "is_dttm": False,
                     "python_date_format": None,
                     "type": big_int_type,
-<<<<<<< HEAD
-                    "business_type": None,
-=======
                     "advanced_data_type": None,
->>>>>>> 16654034
                     "verbose_name": None,
                 },
                 {
@@ -306,11 +278,7 @@
                     "is_dttm": False,
                     "python_date_format": None,
                     "type": big_int_type,
-<<<<<<< HEAD
-                    "business_type": None,
-=======
                     "advanced_data_type": None,
->>>>>>> 16654034
                     "verbose_name": None,
                 },
             ],
