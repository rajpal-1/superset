# Licensed to the Apache Software Foundation (ASF) under one
# or more contributor license agreements.  See the NOTICE file
# distributed with this work for additional information
# regarding copyright ownership.  The ASF licenses this file
# to you under the Apache License, Version 2.0 (the
# "License"); you may not use this file except in compliance
# with the License.  You may obtain a copy of the License at
#
#   http://www.apache.org/licenses/LICENSE-2.0
#
# Unless required by applicable law or agreed to in writing,
# software distributed under the License is distributed on an
# "AS IS" BASIS, WITHOUT WARRANTIES OR CONDITIONS OF ANY
# KIND, either express or implied.  See the License for the
# specific language governing permissions and limitations
# under the License.
# isort:skip_file
"""Unit tests for Superset"""
import json
from io import BytesIO
from time import sleep
from typing import List, Optional
from unittest.mock import ANY, patch
from zipfile import is_zipfile, ZipFile

from tests.integration_tests.insert_chart_mixin import InsertChartMixin

import pytest
import prison
import yaml

from freezegun import freeze_time
from sqlalchemy import and_
from superset import db, security_manager
from superset.models.dashboard import Dashboard
from superset.models.core import FavStar, FavStarClassName
from superset.reports.models import ReportSchedule, ReportScheduleType
from superset.models.slice import Slice
from superset.utils.core import backend, override_user
from superset.views.base import generate_download_headers

from tests.integration_tests.base_api_tests import ApiOwnersTestCaseMixin
from tests.integration_tests.base_tests import SupersetTestCase
from tests.integration_tests.fixtures.importexport import (
    chart_config,
    database_config,
    dashboard_config,
    dashboard_export,
    dashboard_metadata_config,
    dataset_config,
    dataset_metadata_config,
)
from tests.integration_tests.utils.get_dashboards import get_dashboards_ids
from tests.integration_tests.fixtures.birth_names_dashboard import (
    load_birth_names_dashboard_with_slices,
    load_birth_names_data,
)
from tests.integration_tests.fixtures.world_bank_dashboard import (
    load_world_bank_dashboard_with_slices,
    load_world_bank_data,
)

DASHBOARDS_FIXTURE_COUNT = 10


class TestDashboardApi(SupersetTestCase, ApiOwnersTestCaseMixin, InsertChartMixin):
    resource_name = "dashboard"

    dashboards: List[Dashboard] = []
    dashboard_data = {
        "dashboard_title": "title1_changed",
        "slug": "slug1_changed",
        "position_json": '{"b": "B"}',
        "css": "css_changed",
        "json_metadata": '{"refresh_frequency": 30, "timed_refresh_immune_slices": [], "expanded_slices": {}, "color_scheme": "", "label_colors": {}, "shared_label_colors": {}, "color_scheme_domain": [], "cross_filters_enabled": false}',
        "published": False,
    }

    def insert_dashboard(
        self,
        dashboard_title: str,
        slug: Optional[str],
        owners: List[int],
        roles: List[int] = [],
        created_by=None,
        slices: Optional[List[Slice]] = None,
        position_json: str = "",
        css: str = "",
        json_metadata: str = "",
        published: bool = False,
        certified_by: Optional[str] = None,
        certification_details: Optional[str] = None,
    ) -> Dashboard:
        obj_owners = list()
        obj_roles = list()
        slices = slices or []
        for owner in owners:
            user = db.session.query(security_manager.user_model).get(owner)
            obj_owners.append(user)
        for role in roles:
            role_obj = db.session.query(security_manager.role_model).get(role)
            obj_roles.append(role_obj)
        dashboard = Dashboard(
            dashboard_title=dashboard_title,
            slug=slug,
            owners=obj_owners,
            roles=obj_roles,
            position_json=position_json,
            css=css,
            json_metadata=json_metadata,
            slices=slices,
            published=published,
            created_by=created_by,
            certified_by=certified_by,
            certification_details=certification_details,
        )
        db.session.add(dashboard)
        db.session.commit()
        return dashboard

    @pytest.fixture()
    def create_dashboards(self):
        with self.create_app().app_context():
            dashboards = []
            admin = self.get_user("admin")
            charts = []
            half_dash_count = round(DASHBOARDS_FIXTURE_COUNT / 2)
            for cx in range(DASHBOARDS_FIXTURE_COUNT):
                dashboard = self.insert_dashboard(
                    f"title{cx}",
                    f"slug{cx}",
                    [admin.id],
                    slices=charts if cx < half_dash_count else [],
                    certified_by="John Doe",
                    certification_details="Sample certification",
                )
                if cx < half_dash_count:
                    chart = self.insert_chart(f"slice{cx}", [admin.id], 1, params="{}")
                    charts.append(chart)
                    dashboard.slices = [chart]
                    db.session.add(dashboard)
                dashboards.append(dashboard)
            fav_dashboards = []
            for cx in range(half_dash_count):
                fav_star = FavStar(
                    user_id=admin.id, class_name="Dashboard", obj_id=dashboards[cx].id
                )
                db.session.add(fav_star)
                db.session.commit()
                fav_dashboards.append(fav_star)
            self.dashboards = dashboards
            yield dashboards

            # rollback changes
            for chart in charts:
                db.session.delete(chart)
            for dashboard in dashboards:
                db.session.delete(dashboard)
            for fav_dashboard in fav_dashboards:
                db.session.delete(fav_dashboard)
            db.session.commit()

    @pytest.fixture()
    def create_created_by_gamma_dashboards(self):
        with self.create_app().app_context():
            dashboards = []
            gamma = self.get_user("gamma")
            for cx in range(2):
                dashboard = self.insert_dashboard(
                    f"create_title{cx}",
                    f"create_slug{cx}",
                    [gamma.id],
                    created_by=gamma,
                )
                sleep(1)
                dashboards.append(dashboard)

            yield dashboards

            for dashboard in dashboards:
                db.session.delete(dashboard)
            db.session.commit()

    @pytest.fixture()
    def create_dashboard_with_report(self):
        with self.create_app().app_context():
            admin = self.get_user("admin")
            dashboard = self.insert_dashboard(
                f"dashboard_report", "dashboard_report", [admin.id]
            )
            report_schedule = ReportSchedule(
                type=ReportScheduleType.REPORT,
                name="report_with_dashboard",
                crontab="* * * * *",
                dashboard=dashboard,
            )
            db.session.commit()

            yield dashboard

            # rollback changes
            db.session.delete(report_schedule)
            db.session.delete(dashboard)
            db.session.commit()

    @pytest.mark.usefixtures("load_world_bank_dashboard_with_slices")
    def test_get_dashboard_datasets(self):
        self.login(username="admin")
        uri = "api/v1/dashboard/world_health/datasets"
        response = self.get_assert_metric(uri, "get_datasets")
        self.assertEqual(response.status_code, 200)
        data = json.loads(response.data.decode("utf-8"))
        dashboard = Dashboard.get("world_health")
        expected_dataset_ids = set([s.datasource_id for s in dashboard.slices])
        result = data["result"]
        actual_dataset_ids = set([dataset["id"] for dataset in result])
        self.assertEqual(actual_dataset_ids, expected_dataset_ids)
        expected_values = [0, 1] if backend() == "presto" else [0, 1, 2]
        self.assertEqual(result[0]["column_types"], expected_values)

    @pytest.mark.usefixtures("load_world_bank_dashboard_with_slices")
    def test_get_dashboard_datasets_not_found(self):
        self.login(username="alpha")
        uri = "api/v1/dashboard/not_found/datasets"
        response = self.get_assert_metric(uri, "get_datasets")
        self.assertEqual(response.status_code, 404)

    @pytest.mark.usefixtures("create_dashboards")
    def test_get_gamma_dashboard_datasets(self):
        """
        Check that a gamma user with data access can access dashboard/datasets
        """
        from superset.connectors.sqla.models import SqlaTable

        # Set correct role permissions
        gamma_role = security_manager.find_role("Gamma")
        fixture_dataset = db.session.query(SqlaTable).get(1)
        data_access_pvm = security_manager.add_permission_view_menu(
            "datasource_access", fixture_dataset.perm
        )
        gamma_role.permissions.append(data_access_pvm)
        db.session.commit()

        self.login(username="gamma")
        dashboard = self.dashboards[0]
        dashboard.published = True
        db.session.commit()

        uri = f"api/v1/dashboard/{dashboard.id}/datasets"
        response = self.get_assert_metric(uri, "get_datasets")
        assert response.status_code == 200

        # rollback permission change
        data_access_pvm = security_manager.find_permission_view_menu(
            "datasource_access", fixture_dataset.perm
        )
        security_manager.del_permission_role(gamma_role, data_access_pvm)

    @pytest.mark.usefixtures("create_dashboards")
    def get_dashboard_by_slug(self):
        self.login(username="admin")
        dashboard = self.dashboards[0]
        uri = f"api/v1/dashboard/{dashboard.slug}"
        response = self.get_assert_metric(uri, "get")
        self.assertEqual(response.status_code, 200)
        data = json.loads(response.data.decode("utf-8"))
        self.assertEqual(data["id"], dashboard.id)

    @pytest.mark.usefixtures("create_dashboards")
    def get_dashboard_by_bad_slug(self):
        self.login(username="admin")
        dashboard = self.dashboards[0]
        uri = f"api/v1/dashboard/{dashboard.slug}-bad-slug"
        response = self.get_assert_metric(uri, "get")
        self.assertEqual(response.status_code, 404)

    @pytest.mark.usefixtures("create_dashboards")
    def get_draft_dashboard_by_slug(self):
        """
        All users should have access to dashboards without roles
        """
        self.login(username="gamma")
        dashboard = self.dashboards[0]
        uri = f"api/v1/dashboard/{dashboard.slug}"
        response = self.get_assert_metric(uri, "get")
        self.assertEqual(response.status_code, 200)

    @pytest.mark.usefixtures("create_dashboards")
    def test_get_dashboard_charts(self):
        """
        Dashboard API: Test getting charts belonging to a dashboard
        """
        self.login(username="admin")
        dashboard = self.dashboards[0]
        uri = f"api/v1/dashboard/{dashboard.id}/charts"
        response = self.get_assert_metric(uri, "get_charts")
        self.assertEqual(response.status_code, 200)
        data = json.loads(response.data.decode("utf-8"))
        assert len(data["result"]) == 1
        result = data["result"][0]
        assert set(result.keys()) == {
            "cache_timeout",
            "certification_details",
            "certified_by",
            "changed_on",
            "description",
            "description_markeddown",
            "form_data",
            "id",
            "slice_name",
            "slice_url",
        }
        assert result["id"] == dashboard.slices[0].id
        assert result["slice_name"] == dashboard.slices[0].slice_name

    @pytest.mark.usefixtures("create_dashboards")
    def test_get_dashboard_charts_by_slug(self):
        """
        Dashboard API: Test getting charts belonging to a dashboard
        """
        self.login(username="admin")
        dashboard = self.dashboards[0]
        uri = f"api/v1/dashboard/{dashboard.slug}/charts"
        response = self.get_assert_metric(uri, "get_charts")
        self.assertEqual(response.status_code, 200)
        data = json.loads(response.data.decode("utf-8"))
        self.assertEqual(len(data["result"]), 1)
        self.assertEqual(
            data["result"][0]["slice_name"], dashboard.slices[0].slice_name
        )

    @pytest.mark.usefixtures("create_dashboards")
    def test_get_dashboard_charts_not_found(self):
        """
        Dashboard API: Test getting charts belonging to a dashboard that does not exist
        """
        self.login(username="admin")
        bad_id = self.get_nonexistent_numeric_id(Dashboard)
        uri = f"api/v1/dashboard/{bad_id}/charts"
        response = self.get_assert_metric(uri, "get_charts")
        self.assertEqual(response.status_code, 404)

    @pytest.mark.usefixtures("load_world_bank_dashboard_with_slices")
    def test_get_dashboard_datasets_not_allowed(self):
        self.login(username="gamma")
        uri = "api/v1/dashboard/world_health/datasets"
        response = self.get_assert_metric(uri, "get_datasets")
        self.assertEqual(response.status_code, 404)

    @pytest.mark.usefixtures("create_dashboards")
    def test_get_gamma_dashboard_charts(self):
        """
        Check that a gamma user with data access can access dashboard/charts
        """
        from superset.connectors.sqla.models import SqlaTable

        # Set correct role permissions
        gamma_role = security_manager.find_role("Gamma")
        fixture_dataset = db.session.query(SqlaTable).get(1)
        data_access_pvm = security_manager.add_permission_view_menu(
            "datasource_access", fixture_dataset.perm
        )
        gamma_role.permissions.append(data_access_pvm)
        db.session.commit()

        self.login(username="gamma")

        dashboard = self.dashboards[0]
        dashboard.published = True
        db.session.commit()

        uri = f"api/v1/dashboard/{dashboard.id}/charts"
        response = self.get_assert_metric(uri, "get_charts")
        assert response.status_code == 200

        # rollback permission change
        data_access_pvm = security_manager.find_permission_view_menu(
            "datasource_access", fixture_dataset.perm
        )
        security_manager.del_permission_role(gamma_role, data_access_pvm)

    @pytest.mark.usefixtures("create_dashboards")
    def test_get_dashboard_charts_empty(self):
        """
        Dashboard API: Test getting charts belonging to a dashboard without any charts
        """
        self.login(username="admin")
        # the fixture setup assigns no charts to the second half of dashboards
        uri = f"api/v1/dashboard/{self.dashboards[-1].id}/charts"
        response = self.get_assert_metric(uri, "get_charts")
        self.assertEqual(response.status_code, 200)
        data = json.loads(response.data.decode("utf-8"))
        self.assertEqual(data["result"], [])

    def test_get_dashboard(self):
        """
        Dashboard API: Test get dashboard
        """
        admin = self.get_user("admin")
        dashboard = self.insert_dashboard(
            "title", "slug1", [admin.id], created_by=admin
        )
        self.login(username="admin")
        uri = f"api/v1/dashboard/{dashboard.id}"
        rv = self.get_assert_metric(uri, "get")
        self.assertEqual(rv.status_code, 200)
        with override_user(admin):
            expected_result = {
                "certified_by": None,
                "certification_details": None,
                "changed_by": None,
                "changed_by_name": "",
                "changed_by_url": "",
                "charts": [],
                "created_by": {
                    "id": 1,
                    "first_name": "admin",
                    "last_name": "user",
<<<<<<< HEAD
                },
                "id": dashboard.id,
                "css": "",
                "dashboard_title": "title",
                "datasources": [],
                "json_metadata": "",
                "owners": [
                    {
                        "id": 1,
                        "username": "admin",
                        "first_name": "admin",
                        "last_name": "user",
                    }
                ],
                "roles": [],
                "position_json": "",
                "published": False,
                "url": "/superset/dashboard/slug1/",
                "slug": "slug1",
                "thumbnail_url": dashboard.thumbnail_url,
                "is_managed_externally": False,
            }
=======
                }
            ],
            "roles": [],
            "position_json": "",
            "published": False,
            "url": "/superset/dashboard/slug1/",
            "slug": "slug1",
            "tags": [],
            "thumbnail_url": dashboard.thumbnail_url,
            "is_managed_externally": False,
        }
>>>>>>> 51929255
        data = json.loads(rv.data.decode("utf-8"))
        self.assertIn("changed_on", data["result"])
        self.assertIn("changed_on_delta_humanized", data["result"])
        for key, value in data["result"].items():
            # We can't assert timestamp values
            if key not in (
                "changed_on",
                "changed_on_delta_humanized",
            ):
                self.assertEqual(value, expected_result[key])
        # rollback changes
        db.session.delete(dashboard)
        db.session.commit()

    def test_info_dashboard(self):
        """
        Dashboard API: Test info
        """
        self.login(username="admin")
        uri = "api/v1/dashboard/_info"
        rv = self.get_assert_metric(uri, "info")
        self.assertEqual(rv.status_code, 200)

    def test_info_security_database(self):
        """
        Dashboard API: Test info security
        """
        self.login(username="admin")
        params = {"keys": ["permissions"]}
        uri = f"api/v1/dashboard/_info?q={prison.dumps(params)}"
        rv = self.get_assert_metric(uri, "info")
        data = json.loads(rv.data.decode("utf-8"))
        assert rv.status_code == 200
        assert set(data["permissions"]) == {
            "can_read",
            "can_write",
            "can_export",
            "can_get_embedded",
            "can_delete_embedded",
            "can_set_embedded",
        }

    @pytest.mark.usefixtures("load_world_bank_dashboard_with_slices")
    def test_get_dashboard_not_found(self):
        """
        Dashboard API: Test get dashboard not found
        """
        bad_id = self.get_nonexistent_numeric_id(Dashboard)
        self.login(username="admin")
        uri = f"api/v1/dashboard/{bad_id}"
        rv = self.get_assert_metric(uri, "get")
        self.assertEqual(rv.status_code, 404)

    def test_get_dashboard_no_data_access(self):
        """
        Dashboard API: Test get dashboard without data access
        """
        admin = self.get_user("admin")
        dashboard = self.insert_dashboard("title", "slug1", [admin.id])

        self.login(username="gamma")
        uri = f"api/v1/dashboard/{dashboard.id}"
        rv = self.client.get(uri)
        assert rv.status_code == 404
        # rollback changes
        db.session.delete(dashboard)
        db.session.commit()

    def test_get_draft_dashboard_without_roles_by_uuid(self):
        """
        Dashboard API: Test get draft dashboard without roles by uuid
        """
        admin = self.get_user("admin")
        dashboard = self.insert_dashboard("title", "slug1", [admin.id])
        assert not dashboard.published
        assert dashboard.roles == []

        self.login(username="gamma")
        uri = f"api/v1/dashboard/{dashboard.uuid}"
        rv = self.client.get(uri)
        assert rv.status_code == 200
        # rollback changes
        db.session.delete(dashboard)
        db.session.commit()

    def test_cannot_get_draft_dashboard_with_roles_by_uuid(self):
        """
        Dashboard API: Test get dashboard by uuid
        """
        admin = self.get_user("admin")
        admin_role = self.get_role("Admin")
        dashboard = self.insert_dashboard(
            "title", "slug1", [admin.id], roles=[admin_role.id]
        )
        assert not dashboard.published
        assert dashboard.roles == [admin_role]

        self.login(username="gamma")
        uri = f"api/v1/dashboard/{dashboard.uuid}"
        rv = self.client.get(uri)
        assert rv.status_code == 403
        # rollback changes
        db.session.delete(dashboard)
        db.session.commit()

    def test_get_dashboards_changed_on(self):
        """
        Dashboard API: Test get dashboards changed on
        """
        from datetime import datetime
        import humanize

        with freeze_time("2020-01-01T00:00:00Z"):
            admin = self.get_user("admin")
            dashboard = self.insert_dashboard("title", "slug1", [admin.id])

            self.login(username="admin")

            arguments = {
                "order_column": "changed_on_delta_humanized",
                "order_direction": "desc",
            }
            uri = f"api/v1/dashboard/?q={prison.dumps(arguments)}"

            rv = self.get_assert_metric(uri, "get_list")
            self.assertEqual(rv.status_code, 200)
            data = json.loads(rv.data.decode("utf-8"))
            self.assertEqual(
                data["result"][0]["changed_on_delta_humanized"],
                humanize.naturaltime(datetime.now()),
            )

            # rollback changes
            db.session.delete(dashboard)
            db.session.commit()

    def test_get_dashboards_filter(self):
        """
        Dashboard API: Test get dashboards filter
        """
        admin = self.get_user("admin")
        gamma = self.get_user("gamma")
        dashboard = self.insert_dashboard("title", "slug1", [admin.id, gamma.id])

        self.login(username="admin")

        arguments = {
            "filters": [{"col": "dashboard_title", "opr": "sw", "value": "ti"}]
        }
        uri = f"api/v1/dashboard/?q={prison.dumps(arguments)}"

        rv = self.get_assert_metric(uri, "get_list")
        self.assertEqual(rv.status_code, 200)
        data = json.loads(rv.data.decode("utf-8"))
        self.assertEqual(data["count"], 1)

        arguments = {
            "filters": [
                {"col": "owners", "opr": "rel_m_m", "value": [admin.id, gamma.id]}
            ]
        }
        uri = f"api/v1/dashboard/?q={prison.dumps(arguments)}"
        rv = self.client.get(uri)
        self.assertEqual(rv.status_code, 200)
        data = json.loads(rv.data.decode("utf-8"))
        self.assertEqual(data["count"], 1)

        # rollback changes
        db.session.delete(dashboard)
        db.session.commit()

    @pytest.mark.usefixtures("create_dashboards")
    def test_get_dashboards_title_or_slug_filter(self):
        """
        Dashboard API: Test get dashboards title or slug filter
        """
        # Test title filter with ilike
        arguments = {
            "filters": [
                {"col": "dashboard_title", "opr": "title_or_slug", "value": "title1"}
            ],
            "order_column": "dashboard_title",
            "order_direction": "asc",
            "keys": ["none"],
            "columns": ["dashboard_title", "slug"],
        }
        self.login(username="admin")
        uri = f"api/v1/dashboard/?q={prison.dumps(arguments)}"
        rv = self.client.get(uri)
        self.assertEqual(rv.status_code, 200)
        data = json.loads(rv.data.decode("utf-8"))
        self.assertEqual(data["count"], 1)

        expected_response = [
            {"slug": "slug1", "dashboard_title": "title1"},
        ]
        assert data["result"] == expected_response

        # Test slug filter with ilike
        arguments["filters"][0]["value"] = "slug2"
        uri = f"api/v1/dashboard/?q={prison.dumps(arguments)}"
        rv = self.client.get(uri)
        self.assertEqual(rv.status_code, 200)
        data = json.loads(rv.data.decode("utf-8"))
        self.assertEqual(data["count"], 1)

        expected_response = [
            {"slug": "slug2", "dashboard_title": "title2"},
        ]
        assert data["result"] == expected_response

        self.logout()
        self.login(username="gamma")
        uri = f"api/v1/dashboard/?q={prison.dumps(arguments)}"
        rv = self.client.get(uri)
        self.assertEqual(rv.status_code, 200)
        data = json.loads(rv.data.decode("utf-8"))
        self.assertEqual(data["count"], 0)

    @pytest.mark.usefixtures("create_dashboards")
    def test_get_dashboards_favorite_filter(self):
        """
        Dashboard API: Test get dashboards favorite filter
        """
        admin = self.get_user("admin")
        users_favorite_query = db.session.query(FavStar.obj_id).filter(
            and_(FavStar.user_id == admin.id, FavStar.class_name == "Dashboard")
        )
        expected_models = (
            db.session.query(Dashboard)
            .filter(and_(Dashboard.id.in_(users_favorite_query)))
            .order_by(Dashboard.dashboard_title.asc())
            .all()
        )

        arguments = {
            "filters": [{"col": "id", "opr": "dashboard_is_favorite", "value": True}],
            "order_column": "dashboard_title",
            "order_direction": "asc",
            "keys": ["none"],
            "columns": ["dashboard_title"],
        }
        self.login(username="admin")
        uri = f"api/v1/dashboard/?q={prison.dumps(arguments)}"
        rv = self.client.get(uri)
        assert rv.status_code == 200
        data = json.loads(rv.data.decode("utf-8"))
        assert len(expected_models) == data["count"]

        for i, expected_model in enumerate(expected_models):
            assert (
                expected_model.dashboard_title == data["result"][i]["dashboard_title"]
            )

    @pytest.mark.usefixtures("create_dashboards")
    def test_get_current_user_favorite_status(self):
        """
        Dataset API: Test get current user favorite stars
        """
        admin = self.get_user("admin")
        users_favorite_ids = [
            star.obj_id
            for star in db.session.query(FavStar.obj_id)
            .filter(
                and_(
                    FavStar.user_id == admin.id,
                    FavStar.class_name == FavStarClassName.DASHBOARD,
                )
            )
            .all()
        ]

        assert users_favorite_ids
        arguments = [dash.id for dash in db.session.query(Dashboard.id).all()]
        self.login(username="admin")
        uri = f"api/v1/dashboard/favorite_status/?q={prison.dumps(arguments)}"
        rv = self.client.get(uri)
        data = json.loads(rv.data.decode("utf-8"))
        assert rv.status_code == 200
        for res in data["result"]:
            if res["id"] in users_favorite_ids:
                assert res["value"]

    def test_add_favorite(self):
        """
        Dataset API: Test add dashboard to favorites
        """
        dashboard = Dashboard(
            id=100,
            dashboard_title="test_dashboard",
            slug="test_slug",
            slices=[],
            published=True,
        )
        db.session.add(dashboard)
        db.session.commit()

        self.login(username="admin")
        uri = f"api/v1/dashboard/favorite_status/?q={prison.dumps([dashboard.id])}"
        rv = self.client.get(uri)
        data = json.loads(rv.data.decode("utf-8"))
        for res in data["result"]:
            assert res["value"] is False

        uri = f"api/v1/dashboard/{dashboard.id}/favorites/"
        self.client.post(uri)

        uri = f"api/v1/dashboard/favorite_status/?q={prison.dumps([dashboard.id])}"
        rv = self.client.get(uri)
        data = json.loads(rv.data.decode("utf-8"))
        for res in data["result"]:
            assert res["value"] is True

        db.session.delete(dashboard)
        db.session.commit()

    def test_remove_favorite(self):
        """
        Dataset API: Test remove dashboard from favorites
        """
        dashboard = Dashboard(
            id=100,
            dashboard_title="test_dashboard",
            slug="test_slug",
            slices=[],
            published=True,
        )
        db.session.add(dashboard)
        db.session.commit()

        self.login(username="admin")
        uri = f"api/v1/dashboard/{dashboard.id}/favorites/"
        self.client.post(uri)

        uri = f"api/v1/dashboard/favorite_status/?q={prison.dumps([dashboard.id])}"
        rv = self.client.get(uri)
        data = json.loads(rv.data.decode("utf-8"))
        for res in data["result"]:
            assert res["value"] is True

        uri = f"api/v1/dashboard/{dashboard.id}/favorites/"
        self.client.delete(uri)

        uri = f"api/v1/dashboard/favorite_status/?q={prison.dumps([dashboard.id])}"
        rv = self.client.get(uri)
        data = json.loads(rv.data.decode("utf-8"))
        for res in data["result"]:
            assert res["value"] is False

        db.session.delete(dashboard)
        db.session.commit()

    @pytest.mark.usefixtures("create_dashboards")
    def test_get_dashboards_not_favorite_filter(self):
        """
        Dashboard API: Test get dashboards not favorite filter
        """
        admin = self.get_user("admin")
        users_favorite_query = db.session.query(FavStar.obj_id).filter(
            and_(FavStar.user_id == admin.id, FavStar.class_name == "Dashboard")
        )
        expected_models = (
            db.session.query(Dashboard)
            .filter(and_(~Dashboard.id.in_(users_favorite_query)))
            .order_by(Dashboard.dashboard_title.asc())
            .all()
        )
        arguments = {
            "filters": [{"col": "id", "opr": "dashboard_is_favorite", "value": False}],
            "order_column": "dashboard_title",
            "order_direction": "asc",
            "keys": ["none"],
            "columns": ["dashboard_title"],
        }
        uri = f"api/v1/dashboard/?q={prison.dumps(arguments)}"
        self.login(username="admin")
        rv = self.client.get(uri)
        data = json.loads(rv.data.decode("utf-8"))
        assert rv.status_code == 200
        assert len(expected_models) == data["count"]
        for i, expected_model in enumerate(expected_models):
            assert (
                expected_model.dashboard_title == data["result"][i]["dashboard_title"]
            )

    @pytest.mark.usefixtures("create_dashboards")
    def test_gets_certified_dashboards_filter(self):
        arguments = {
            "filters": [
                {
                    "col": "id",
                    "opr": "dashboard_is_certified",
                    "value": True,
                }
            ],
            "keys": ["none"],
            "columns": ["dashboard_title"],
        }
        self.login(username="admin")

        uri = f"api/v1/dashboard/?q={prison.dumps(arguments)}"
        rv = self.get_assert_metric(uri, "get_list")
        self.assertEqual(rv.status_code, 200)
        data = json.loads(rv.data.decode("utf-8"))
        self.assertEqual(data["count"], DASHBOARDS_FIXTURE_COUNT)

    @pytest.mark.usefixtures("create_dashboards")
    def test_gets_not_certified_dashboards_filter(self):
        arguments = {
            "filters": [
                {
                    "col": "id",
                    "opr": "dashboard_is_certified",
                    "value": False,
                }
            ],
            "keys": ["none"],
            "columns": ["dashboard_title"],
        }
        self.login(username="admin")

        uri = f"api/v1/dashboard/?q={prison.dumps(arguments)}"
        rv = self.get_assert_metric(uri, "get_list")
        self.assertEqual(rv.status_code, 200)
        data = json.loads(rv.data.decode("utf-8"))
        self.assertEqual(data["count"], 0)

    @pytest.mark.usefixtures("create_created_by_gamma_dashboards")
    def test_get_dashboards_created_by_me(self):
        """
        Dashboard API: Test get dashboards created by current user
        """
        query = {
            "columns": ["created_on_delta_humanized", "dashboard_title", "url"],
            "filters": [
                {"col": "created_by", "opr": "dashboard_created_by_me", "value": "me"}
            ],
            "order_column": "changed_on",
            "order_direction": "desc",
            "page": 0,
            "page_size": 100,
        }
        uri = f"api/v1/dashboard/?q={prison.dumps(query)}"
        self.login(username="gamma")
        rv = self.client.get(uri)
        data = json.loads(rv.data.decode("utf-8"))
        assert rv.status_code == 200
        assert len(data["result"]) == 2
        assert list(data["result"][0].keys()) == query["columns"]
        expected_results = [
            {
                "dashboard_title": "create_title1",
                "url": "/superset/dashboard/create_slug1/",
            },
            {
                "dashboard_title": "create_title0",
                "url": "/superset/dashboard/create_slug0/",
            },
        ]
        for idx, response_item in enumerate(data["result"]):
            for key, value in expected_results[idx].items():
                assert response_item[key] == value

    def create_dashboard_import(self):
        buf = BytesIO()
        with ZipFile(buf, "w") as bundle:
            with bundle.open("dashboard_export/metadata.yaml", "w") as fp:
                fp.write(yaml.safe_dump(dashboard_metadata_config).encode())
            with bundle.open(
                "dashboard_export/databases/imported_database.yaml", "w"
            ) as fp:
                fp.write(yaml.safe_dump(database_config).encode())
            with bundle.open(
                "dashboard_export/datasets/imported_dataset.yaml", "w"
            ) as fp:
                fp.write(yaml.safe_dump(dataset_config).encode())
            with bundle.open("dashboard_export/charts/imported_chart.yaml", "w") as fp:
                fp.write(yaml.safe_dump(chart_config).encode())
            with bundle.open(
                "dashboard_export/dashboards/imported_dashboard.yaml", "w"
            ) as fp:
                fp.write(yaml.safe_dump(dashboard_config).encode())
        buf.seek(0)
        return buf

    def create_invalid_dashboard_import(self):
        buf = BytesIO()
        with ZipFile(buf, "w") as bundle:
            with bundle.open("sql/dump.sql", "w") as fp:
                fp.write("CREATE TABLE foo (bar INT)".encode())
        buf.seek(0)
        return buf

    def test_delete_dashboard(self):
        """
        Dashboard API: Test delete
        """
        admin_id = self.get_user("admin").id
        dashboard_id = self.insert_dashboard("title", "slug1", [admin_id]).id
        self.login(username="admin")
        uri = f"api/v1/dashboard/{dashboard_id}"
        rv = self.delete_assert_metric(uri, "delete")
        self.assertEqual(rv.status_code, 200)
        model = db.session.query(Dashboard).get(dashboard_id)
        self.assertEqual(model, None)

    def test_delete_bulk_dashboards(self):
        """
        Dashboard API: Test delete bulk
        """
        admin_id = self.get_user("admin").id
        dashboard_count = 4
        dashboard_ids = list()
        for dashboard_name_index in range(dashboard_count):
            dashboard_ids.append(
                self.insert_dashboard(
                    f"title{dashboard_name_index}",
                    f"slug{dashboard_name_index}",
                    [admin_id],
                ).id
            )
        self.login(username="admin")
        argument = dashboard_ids
        uri = f"api/v1/dashboard/?q={prison.dumps(argument)}"
        rv = self.delete_assert_metric(uri, "bulk_delete")
        self.assertEqual(rv.status_code, 200)
        response = json.loads(rv.data.decode("utf-8"))
        expected_response = {"message": f"Deleted {dashboard_count} dashboards"}
        self.assertEqual(response, expected_response)
        for dashboard_id in dashboard_ids:
            model = db.session.query(Dashboard).get(dashboard_id)
            self.assertEqual(model, None)

    def test_delete_bulk_embedded_dashboards(self):
        """
        Dashboard API: Test delete bulk embedded
        """
        user = self.get_user("admin")
        dashboard_count = 4
        dashboard_ids = list()
        for dashboard_name_index in range(dashboard_count):
            dashboard_ids.append(
                self.insert_dashboard(
                    f"title{dashboard_name_index}",
                    None,
                    [user.id],
                ).id
            )
        self.login(username=user.username)
        for dashboard_id in dashboard_ids:
            # post succeeds and returns value
            allowed_domains = ["test.example", "embedded.example"]
            resp = self.post_assert_metric(
                f"api/v1/dashboard/{dashboard_id}/embedded",
                {"allowed_domains": allowed_domains},
                "set_embedded",
            )
            self.assertEqual(resp.status_code, 200)
            result = json.loads(resp.data.decode("utf-8"))["result"]
            self.assertIsNotNone(result["uuid"])
            self.assertNotEqual(result["uuid"], "")
            self.assertEqual(result["allowed_domains"], allowed_domains)
        argument = dashboard_ids
        uri = f"api/v1/dashboard/?q={prison.dumps(argument)}"
        rv = self.delete_assert_metric(uri, "bulk_delete")
        self.assertEqual(rv.status_code, 200)
        response = json.loads(rv.data.decode("utf-8"))
        expected_response = {"message": f"Deleted {dashboard_count} dashboards"}
        self.assertEqual(response, expected_response)
        for dashboard_id in dashboard_ids:
            model = db.session.query(Dashboard).get(dashboard_id)
            self.assertEqual(model, None)

    def test_delete_bulk_dashboards_bad_request(self):
        """
        Dashboard API: Test delete bulk bad request
        """
        dashboard_ids = [1, "a"]
        self.login(username="admin")
        argument = dashboard_ids
        uri = f"api/v1/dashboard/?q={prison.dumps(argument)}"
        rv = self.client.delete(uri)
        self.assertEqual(rv.status_code, 400)

    def test_delete_not_found_dashboard(self):
        """
        Dashboard API: Test not found delete
        """
        self.login(username="admin")
        dashboard_id = 1000
        uri = f"api/v1/dashboard/{dashboard_id}"
        rv = self.client.delete(uri)
        self.assertEqual(rv.status_code, 404)

    @pytest.mark.usefixtures("create_dashboard_with_report")
    def test_delete_dashboard_with_report(self):
        """
        Dashboard API: Test delete with associated report
        """
        self.login(username="admin")
        dashboard = (
            db.session.query(Dashboard.id)
            .filter(Dashboard.dashboard_title == "dashboard_report")
            .one_or_none()
        )
        uri = f"api/v1/dashboard/{dashboard.id}"
        rv = self.client.delete(uri)
        response = json.loads(rv.data.decode("utf-8"))
        self.assertEqual(rv.status_code, 422)
        expected_response = {
            "message": "There are associated alerts or reports: report_with_dashboard"
        }
        self.assertEqual(response, expected_response)

    def test_delete_bulk_dashboards_not_found(self):
        """
        Dashboard API: Test delete bulk not found
        """
        dashboard_ids = [1001, 1002]
        self.login(username="admin")
        argument = dashboard_ids
        uri = f"api/v1/dashboard/?q={prison.dumps(argument)}"
        rv = self.client.delete(uri)
        self.assertEqual(rv.status_code, 404)

    @pytest.mark.usefixtures("create_dashboard_with_report", "create_dashboards")
    def test_delete_bulk_dashboard_with_report(self):
        """
        Dashboard API: Test bulk delete with associated report
        """
        self.login(username="admin")
        dashboard_with_report = (
            db.session.query(Dashboard.id)
            .filter(Dashboard.dashboard_title == "dashboard_report")
            .one_or_none()
        )
        dashboards = (
            db.session.query(Dashboard)
            .filter(Dashboard.dashboard_title.like("title%"))
            .all()
        )

        dashboard_ids = [dashboard.id for dashboard in dashboards]
        dashboard_ids.append(dashboard_with_report.id)
        uri = f"api/v1/dashboard/?q={prison.dumps(dashboard_ids)}"
        rv = self.client.delete(uri)
        response = json.loads(rv.data.decode("utf-8"))
        self.assertEqual(rv.status_code, 422)
        expected_response = {
            "message": "There are associated alerts or reports: report_with_dashboard"
        }
        self.assertEqual(response, expected_response)

    def test_delete_dashboard_admin_not_owned(self):
        """
        Dashboard API: Test admin delete not owned
        """
        gamma_id = self.get_user("gamma").id
        dashboard_id = self.insert_dashboard("title", "slug1", [gamma_id]).id

        self.login(username="admin")
        uri = f"api/v1/dashboard/{dashboard_id}"
        rv = self.client.delete(uri)
        self.assertEqual(rv.status_code, 200)
        model = db.session.query(Dashboard).get(dashboard_id)
        self.assertEqual(model, None)

    def test_delete_bulk_dashboard_admin_not_owned(self):
        """
        Dashboard API: Test admin delete bulk not owned
        """
        gamma_id = self.get_user("gamma").id
        dashboard_count = 4
        dashboard_ids = list()
        for dashboard_name_index in range(dashboard_count):
            dashboard_ids.append(
                self.insert_dashboard(
                    f"title{dashboard_name_index}",
                    f"slug{dashboard_name_index}",
                    [gamma_id],
                ).id
            )

        self.login(username="admin")
        argument = dashboard_ids
        uri = f"api/v1/dashboard/?q={prison.dumps(argument)}"
        rv = self.client.delete(uri)
        response = json.loads(rv.data.decode("utf-8"))
        self.assertEqual(rv.status_code, 200)
        expected_response = {"message": f"Deleted {dashboard_count} dashboards"}
        self.assertEqual(response, expected_response)

        for dashboard_id in dashboard_ids:
            model = db.session.query(Dashboard).get(dashboard_id)
            self.assertEqual(model, None)

    @pytest.mark.usefixtures("load_birth_names_dashboard_with_slices")
    def test_delete_dashboard_not_owned(self):
        """
        Dashboard API: Test delete try not owned
        """
        user_alpha1 = self.create_user(
            "alpha1", "password", "Alpha", email="alpha1@superset.org"
        )
        user_alpha2 = self.create_user(
            "alpha2", "password", "Alpha", email="alpha2@superset.org"
        )
        existing_slice = (
            db.session.query(Slice).filter_by(slice_name="Girl Name Cloud").first()
        )
        dashboard = self.insert_dashboard(
            "title", "slug1", [user_alpha1.id], slices=[existing_slice], published=True
        )
        self.login(username="alpha2", password="password")
        uri = f"api/v1/dashboard/{dashboard.id}"
        rv = self.client.delete(uri)
        self.assertEqual(rv.status_code, 403)
        db.session.delete(dashboard)
        db.session.delete(user_alpha1)
        db.session.delete(user_alpha2)
        db.session.commit()

    @pytest.mark.usefixtures("load_birth_names_dashboard_with_slices")
    def test_delete_bulk_dashboard_not_owned(self):
        """
        Dashboard API: Test delete bulk try not owned
        """
        user_alpha1 = self.create_user(
            "alpha1", "password", "Alpha", email="alpha1@superset.org"
        )
        user_alpha2 = self.create_user(
            "alpha2", "password", "Alpha", email="alpha2@superset.org"
        )
        existing_slice = (
            db.session.query(Slice).filter_by(slice_name="Girl Name Cloud").first()
        )

        dashboard_count = 4
        dashboards = list()
        for dashboard_name_index in range(dashboard_count):
            dashboards.append(
                self.insert_dashboard(
                    f"title{dashboard_name_index}",
                    f"slug{dashboard_name_index}",
                    [user_alpha1.id],
                    slices=[existing_slice],
                    published=True,
                )
            )

        owned_dashboard = self.insert_dashboard(
            "title_owned",
            "slug_owned",
            [user_alpha2.id],
            slices=[existing_slice],
            published=True,
        )

        self.login(username="alpha2", password="password")

        # verify we can't delete not owned dashboards
        arguments = [dashboard.id for dashboard in dashboards]
        uri = f"api/v1/dashboard/?q={prison.dumps(arguments)}"
        rv = self.client.delete(uri)
        self.assertEqual(rv.status_code, 403)
        response = json.loads(rv.data.decode("utf-8"))
        expected_response = {"message": "Forbidden"}
        self.assertEqual(response, expected_response)

        # nothing is deleted in bulk with a list of owned and not owned dashboards
        arguments = [dashboard.id for dashboard in dashboards] + [owned_dashboard.id]
        uri = f"api/v1/dashboard/?q={prison.dumps(arguments)}"
        rv = self.client.delete(uri)
        self.assertEqual(rv.status_code, 403)
        response = json.loads(rv.data.decode("utf-8"))
        expected_response = {"message": "Forbidden"}
        self.assertEqual(response, expected_response)

        for dashboard in dashboards:
            db.session.delete(dashboard)
        db.session.delete(owned_dashboard)
        db.session.delete(user_alpha1)
        db.session.delete(user_alpha2)
        db.session.commit()

    def test_create_dashboard(self):
        """
        Dashboard API: Test create dashboard
        """
        admin_id = self.get_user("admin").id
        dashboard_data = {
            "dashboard_title": "title1",
            "slug": "slug1",
            "owners": [admin_id],
            "position_json": '{"a": "A"}',
            "css": "css",
            "json_metadata": '{"refresh_frequency": 30}',
            "published": True,
        }
        self.login(username="admin")
        uri = "api/v1/dashboard/"
        rv = self.post_assert_metric(uri, dashboard_data, "post")
        self.assertEqual(rv.status_code, 201)
        data = json.loads(rv.data.decode("utf-8"))
        model = db.session.query(Dashboard).get(data.get("id"))
        db.session.delete(model)
        db.session.commit()

    def test_create_simple_dashboard(self):
        """
        Dashboard API: Test create simple dashboard
        """
        dashboard_data = {"dashboard_title": "title1"}
        self.login(username="admin")
        uri = "api/v1/dashboard/"
        rv = self.client.post(uri, json=dashboard_data)
        self.assertEqual(rv.status_code, 201)
        data = json.loads(rv.data.decode("utf-8"))
        model = db.session.query(Dashboard).get(data.get("id"))
        db.session.delete(model)
        db.session.commit()

    def test_create_dashboard_empty(self):
        """
        Dashboard API: Test create empty
        """
        dashboard_data = {}
        self.login(username="admin")
        uri = "api/v1/dashboard/"
        rv = self.client.post(uri, json=dashboard_data)
        self.assertEqual(rv.status_code, 201)
        data = json.loads(rv.data.decode("utf-8"))
        model = db.session.query(Dashboard).get(data.get("id"))
        db.session.delete(model)
        db.session.commit()

        dashboard_data = {"dashboard_title": ""}
        self.login(username="admin")
        uri = "api/v1/dashboard/"
        rv = self.client.post(uri, json=dashboard_data)
        self.assertEqual(rv.status_code, 201)
        data = json.loads(rv.data.decode("utf-8"))
        model = db.session.query(Dashboard).get(data.get("id"))
        db.session.delete(model)
        db.session.commit()

    def test_create_dashboard_validate_title(self):
        """
        Dashboard API: Test create dashboard validate title
        """
        dashboard_data = {"dashboard_title": "a" * 600}
        self.login(username="admin")
        uri = "api/v1/dashboard/"
        rv = self.post_assert_metric(uri, dashboard_data, "post")
        self.assertEqual(rv.status_code, 400)
        response = json.loads(rv.data.decode("utf-8"))
        expected_response = {
            "message": {"dashboard_title": ["Length must be between 0 and 500."]}
        }
        self.assertEqual(response, expected_response)

    def test_create_dashboard_validate_slug(self):
        """
        Dashboard API: Test create validate slug
        """
        admin_id = self.get_user("admin").id
        dashboard = self.insert_dashboard("title1", "slug1", [admin_id])
        self.login(username="admin")

        # Check for slug uniqueness
        dashboard_data = {"dashboard_title": "title2", "slug": "slug1"}
        uri = "api/v1/dashboard/"
        rv = self.client.post(uri, json=dashboard_data)
        self.assertEqual(rv.status_code, 422)
        response = json.loads(rv.data.decode("utf-8"))
        expected_response = {"message": {"slug": ["Must be unique"]}}
        self.assertEqual(response, expected_response)

        # Check for slug max size
        dashboard_data = {"dashboard_title": "title2", "slug": "a" * 256}
        uri = "api/v1/dashboard/"
        rv = self.client.post(uri, json=dashboard_data)
        self.assertEqual(rv.status_code, 400)
        response = json.loads(rv.data.decode("utf-8"))
        expected_response = {"message": {"slug": ["Length must be between 1 and 255."]}}
        self.assertEqual(response, expected_response)

        db.session.delete(dashboard)
        db.session.commit()

    def test_create_dashboard_validate_owners(self):
        """
        Dashboard API: Test create validate owners
        """
        dashboard_data = {"dashboard_title": "title1", "owners": [1000]}
        self.login(username="admin")
        uri = "api/v1/dashboard/"
        rv = self.client.post(uri, json=dashboard_data)
        self.assertEqual(rv.status_code, 422)
        response = json.loads(rv.data.decode("utf-8"))
        expected_response = {"message": {"owners": ["Owners are invalid"]}}
        self.assertEqual(response, expected_response)

    def test_create_dashboard_validate_roles(self):
        """
        Dashboard API: Test create validate roles
        """
        dashboard_data = {"dashboard_title": "title1", "roles": [1000]}
        self.login(username="admin")
        uri = "api/v1/dashboard/"
        rv = self.client.post(uri, json=dashboard_data)
        self.assertEqual(rv.status_code, 422)
        response = json.loads(rv.data.decode("utf-8"))
        expected_response = {"message": {"roles": ["Some roles do not exist"]}}
        self.assertEqual(response, expected_response)

    def test_create_dashboard_validate_json(self):
        """
        Dashboard API: Test create validate json
        """
        dashboard_data = {"dashboard_title": "title1", "position_json": '{"A:"a"}'}
        self.login(username="admin")
        uri = "api/v1/dashboard/"
        rv = self.client.post(uri, json=dashboard_data)
        self.assertEqual(rv.status_code, 400)

        dashboard_data = {"dashboard_title": "title1", "json_metadata": '{"A:"a"}'}
        self.login(username="admin")
        uri = "api/v1/dashboard/"
        rv = self.client.post(uri, json=dashboard_data)
        self.assertEqual(rv.status_code, 400)

        dashboard_data = {
            "dashboard_title": "title1",
            "json_metadata": '{"refresh_frequency": "A"}',
        }
        self.login(username="admin")
        uri = "api/v1/dashboard/"
        rv = self.client.post(uri, json=dashboard_data)
        self.assertEqual(rv.status_code, 400)

    def test_update_dashboard(self):
        """
        Dashboard API: Test update
        """
        admin = self.get_user("admin")
        admin_role = self.get_role("Admin")
        dashboard_id = self.insert_dashboard(
            "title1", "slug1", [admin.id], roles=[admin_role.id]
        ).id
        self.login(username="admin")
        uri = f"api/v1/dashboard/{dashboard_id}"
        rv = self.put_assert_metric(uri, self.dashboard_data, "put")
        self.assertEqual(rv.status_code, 200)
        model = db.session.query(Dashboard).get(dashboard_id)
        self.assertEqual(model.dashboard_title, self.dashboard_data["dashboard_title"])
        self.assertEqual(model.slug, self.dashboard_data["slug"])
        self.assertEqual(model.position_json, self.dashboard_data["position_json"])
        self.assertEqual(model.css, self.dashboard_data["css"])
        self.assertEqual(model.json_metadata, self.dashboard_data["json_metadata"])
        self.assertEqual(model.published, self.dashboard_data["published"])
        self.assertEqual(model.owners, [admin])
        self.assertEqual(model.roles, [admin_role])

        db.session.delete(model)
        db.session.commit()

    @pytest.mark.usefixtures("load_birth_names_dashboard_with_slices")
    def test_update_dashboard_chart_owners(self):
        """
        Dashboard API: Test update chart owners
        """
        user_alpha1 = self.create_user(
            "alpha1", "password", "Alpha", email="alpha1@superset.org"
        )
        user_alpha2 = self.create_user(
            "alpha2", "password", "Alpha", email="alpha2@superset.org"
        )
        admin = self.get_user("admin")
        slices = []
        slices.append(
            db.session.query(Slice).filter_by(slice_name="Girl Name Cloud").first()
        )
        slices.append(db.session.query(Slice).filter_by(slice_name="Trends").first())
        slices.append(db.session.query(Slice).filter_by(slice_name="Boys").first())

        dashboard = self.insert_dashboard(
            "title1",
            "slug1",
            [admin.id],
            slices=slices,
        )
        self.login(username="admin")
        uri = f"api/v1/dashboard/{dashboard.id}"
        dashboard_data = {"owners": [user_alpha1.id, user_alpha2.id]}
        rv = self.client.put(uri, json=dashboard_data)
        self.assertEqual(rv.status_code, 200)

        # verify slices owners include alpha1 and alpha2 users
        slices_ids = [slice.id for slice in slices]
        # Refetch Slices
        slices = db.session.query(Slice).filter(Slice.id.in_(slices_ids)).all()
        for slice in slices:
            self.assertIn(user_alpha1, slice.owners)
            self.assertIn(user_alpha2, slice.owners)
            self.assertNotIn(admin, slice.owners)
            # Revert owners on slice
            slice.owners = []
            db.session.commit()

        # Rollback changes
        db.session.delete(dashboard)
        db.session.delete(user_alpha1)
        db.session.delete(user_alpha2)
        db.session.commit()

    @pytest.mark.usefixtures("load_birth_names_dashboard_with_slices")
    def test_update_dashboard_chart_owners_propagation(self):
        """
        Dashboard API: Test update chart owners propagation
        """
        user_alpha1 = self.create_user(
            "alpha1",
            "password",
            "Alpha",
            email="alpha1@superset.org",
            first_name="alpha1",
        )
        admin = self.get_user("admin")
        slices = []
        slices.append(db.session.query(Slice).filter_by(slice_name="Trends").one())
        slices.append(db.session.query(Slice).filter_by(slice_name="Boys").one())

        # Insert dashboard with admin as owner
        dashboard = self.insert_dashboard(
            "title1",
            "slug1",
            [admin.id],
            slices=slices,
        )

        # Updates dashboard without Boys in json_metadata positions
        # and user_alpha1 as owner
        dashboard_data = {
            "owners": [user_alpha1.id],
            "json_metadata": json.dumps(
                {
                    "positions": {
                        f"{slices[0].id}": {
                            "type": "CHART",
                            "meta": {"chartId": slices[0].id},
                        },
                    }
                }
            ),
        }
        self.login(username="admin")
        uri = f"api/v1/dashboard/{dashboard.id}"
        rv = self.client.put(uri, json=dashboard_data)
        self.assertEqual(rv.status_code, 200)

        # Check that chart named Boys does not contain alpha 1 in its owners
        boys = db.session.query(Slice).filter_by(slice_name="Boys").one()
        self.assertNotIn(user_alpha1, boys.owners)

        # Revert owners on slice
        for slice in slices:
            slice.owners = []
            db.session.commit()

        # Rollback changes
        db.session.delete(dashboard)
        db.session.delete(user_alpha1)
        db.session.commit()

    def test_update_partial_dashboard(self):
        """
        Dashboard API: Test update partial
        """
        admin_id = self.get_user("admin").id
        dashboard_id = self.insert_dashboard("title1", "slug1", [admin_id]).id
        self.login(username="admin")
        uri = f"api/v1/dashboard/{dashboard_id}"
        rv = self.client.put(
            uri, json={"json_metadata": self.dashboard_data["json_metadata"]}
        )
        self.assertEqual(rv.status_code, 200)

        rv = self.client.put(
            uri, json={"dashboard_title": self.dashboard_data["dashboard_title"]}
        )
        self.assertEqual(rv.status_code, 200)

        rv = self.client.put(uri, json={"slug": self.dashboard_data["slug"]})
        self.assertEqual(rv.status_code, 200)

        model = db.session.query(Dashboard).get(dashboard_id)
        self.assertEqual(model.json_metadata, self.dashboard_data["json_metadata"])
        self.assertEqual(model.dashboard_title, self.dashboard_data["dashboard_title"])
        self.assertEqual(model.slug, self.dashboard_data["slug"])

        db.session.delete(model)
        db.session.commit()

    def test_update_dashboard_new_owner_not_admin(self):
        """
        Dashboard API: Test update set new owner implicitly adds logged in owner
        """
        gamma = self.get_user("gamma")
        alpha = self.get_user("alpha")
        dashboard_id = self.insert_dashboard("title1", "slug1", [alpha.id]).id
        dashboard_data = {"dashboard_title": "title1_changed", "owners": [gamma.id]}
        self.login(username="alpha")
        uri = f"api/v1/dashboard/{dashboard_id}"
        rv = self.client.put(uri, json=dashboard_data)
        self.assertEqual(rv.status_code, 200)
        model = db.session.query(Dashboard).get(dashboard_id)
        self.assertIn(gamma, model.owners)
        self.assertIn(alpha, model.owners)
        for slc in model.slices:
            self.assertIn(gamma, slc.owners)
            self.assertIn(alpha, slc.owners)
        db.session.delete(model)
        db.session.commit()

    def test_update_dashboard_new_owner_admin(self):
        """
        Dashboard API: Test update set new owner as admin to other than current user
        """
        gamma = self.get_user("gamma")
        admin = self.get_user("admin")
        dashboard_id = self.insert_dashboard("title1", "slug1", [admin.id]).id
        dashboard_data = {"dashboard_title": "title1_changed", "owners": [gamma.id]}
        self.login(username="admin")
        uri = f"api/v1/dashboard/{dashboard_id}"
        rv = self.client.put(uri, json=dashboard_data)
        self.assertEqual(rv.status_code, 200)
        model = db.session.query(Dashboard).get(dashboard_id)
        self.assertIn(gamma, model.owners)
        self.assertNotIn(admin, model.owners)
        for slc in model.slices:
            self.assertIn(gamma, slc.owners)
            self.assertNotIn(admin, slc.owners)
        db.session.delete(model)
        db.session.commit()

    def test_update_dashboard_slug_formatting(self):
        """
        Dashboard API: Test update slug formatting
        """
        admin_id = self.get_user("admin").id
        dashboard_id = self.insert_dashboard("title1", "slug1", [admin_id]).id
        dashboard_data = {"dashboard_title": "title1_changed", "slug": "slug1 changed"}
        self.login(username="admin")
        uri = f"api/v1/dashboard/{dashboard_id}"
        rv = self.client.put(uri, json=dashboard_data)
        self.assertEqual(rv.status_code, 200)
        model = db.session.query(Dashboard).get(dashboard_id)
        self.assertEqual(model.dashboard_title, "title1_changed")
        self.assertEqual(model.slug, "slug1-changed")
        db.session.delete(model)
        db.session.commit()

    def test_update_dashboard_validate_slug(self):
        """
        Dashboard API: Test update validate slug
        """
        admin_id = self.get_user("admin").id
        dashboard1 = self.insert_dashboard("title1", "slug-1", [admin_id])
        dashboard2 = self.insert_dashboard("title2", "slug-2", [admin_id])

        self.login(username="admin")
        # Check for slug uniqueness
        dashboard_data = {"dashboard_title": "title2", "slug": "slug 1"}
        uri = f"api/v1/dashboard/{dashboard2.id}"
        rv = self.client.put(uri, json=dashboard_data)
        self.assertEqual(rv.status_code, 422)
        response = json.loads(rv.data.decode("utf-8"))
        expected_response = {"message": {"slug": ["Must be unique"]}}
        self.assertEqual(response, expected_response)

        db.session.delete(dashboard1)
        db.session.delete(dashboard2)
        db.session.commit()

        dashboard1 = self.insert_dashboard("title1", None, [admin_id])
        dashboard2 = self.insert_dashboard("title2", None, [admin_id])
        self.login(username="admin")
        # Accept empty slugs and don't validate them has unique
        dashboard_data = {"dashboard_title": "title2_changed", "slug": ""}
        uri = f"api/v1/dashboard/{dashboard2.id}"
        rv = self.client.put(uri, json=dashboard_data)
        self.assertEqual(rv.status_code, 200)

        db.session.delete(dashboard1)
        db.session.delete(dashboard2)
        db.session.commit()

    def test_update_published(self):
        """
        Dashboard API: Test update published patch
        """
        admin = self.get_user("admin")
        gamma = self.get_user("gamma")

        dashboard = self.insert_dashboard("title1", "slug1", [admin.id, gamma.id])
        dashboard_data = {"published": True}
        self.login(username="admin")
        uri = f"api/v1/dashboard/{dashboard.id}"
        rv = self.client.put(uri, json=dashboard_data)
        self.assertEqual(rv.status_code, 200)

        model = db.session.query(Dashboard).get(dashboard.id)
        self.assertEqual(model.published, True)
        self.assertEqual(model.slug, "slug1")
        self.assertIn(admin, model.owners)
        self.assertIn(gamma, model.owners)
        db.session.delete(model)
        db.session.commit()

    @pytest.mark.usefixtures("load_birth_names_dashboard_with_slices")
    def test_update_dashboard_not_owned(self):
        """
        Dashboard API: Test update dashboard not owned
        """
        user_alpha1 = self.create_user(
            "alpha1", "password", "Alpha", email="alpha1@superset.org"
        )
        user_alpha2 = self.create_user(
            "alpha2", "password", "Alpha", email="alpha2@superset.org"
        )
        existing_slice = (
            db.session.query(Slice).filter_by(slice_name="Girl Name Cloud").first()
        )
        dashboard = self.insert_dashboard(
            "title", "slug1", [user_alpha1.id], slices=[existing_slice], published=True
        )
        self.login(username="alpha2", password="password")
        dashboard_data = {"dashboard_title": "title1_changed", "slug": "slug1 changed"}
        uri = f"api/v1/dashboard/{dashboard.id}"
        rv = self.put_assert_metric(uri, dashboard_data, "put")
        self.assertEqual(rv.status_code, 403)
        db.session.delete(dashboard)
        db.session.delete(user_alpha1)
        db.session.delete(user_alpha2)
        db.session.commit()

    @patch.dict(
        "superset.extensions.feature_flag_manager._feature_flags",
        {"VERSIONED_EXPORT": False},
        clear=True,
    )
    @pytest.mark.usefixtures(
        "load_world_bank_dashboard_with_slices",
        "load_birth_names_dashboard_with_slices",
    )
    @freeze_time("2022-01-01")
    def test_export(self):
        """
        Dashboard API: Test dashboard export
        """
        self.login(username="admin")
        dashboards_ids = get_dashboards_ids(db, ["world_health", "births"])
        uri = f"api/v1/dashboard/export/?q={prison.dumps(dashboards_ids)}"

        rv = self.get_assert_metric(uri, "export")
        headers = generate_download_headers("json")["Content-Disposition"]

        assert rv.status_code == 200
        assert rv.headers["Content-Disposition"] == headers

    def test_export_not_found(self):
        """
        Dashboard API: Test dashboard export not found
        """
        self.login(username="admin")
        argument = [1000]
        uri = f"api/v1/dashboard/export/?q={prison.dumps(argument)}"
        rv = self.client.get(uri)
        self.assertEqual(rv.status_code, 404)

    def test_export_not_allowed(self):
        """
        Dashboard API: Test dashboard export not allowed
        """
        admin_id = self.get_user("admin").id
        dashboard = self.insert_dashboard("title", "slug1", [admin_id], published=False)

        self.login(username="gamma")
        argument = [dashboard.id]
        uri = f"api/v1/dashboard/export/?q={prison.dumps(argument)}"
        rv = self.client.get(uri)
        self.assertEqual(rv.status_code, 404)
        db.session.delete(dashboard)
        db.session.commit()

    def test_export_bundle(self):
        """
        Dashboard API: Test dashboard export
        """
        dashboards_ids = get_dashboards_ids(db, ["world_health", "births"])
        uri = f"api/v1/dashboard/export/?q={prison.dumps(dashboards_ids)}"

        self.login(username="admin")
        rv = self.client.get(uri)

        assert rv.status_code == 200

        buf = BytesIO(rv.data)
        assert is_zipfile(buf)

    def test_export_bundle_not_found(self):
        """
        Dashboard API: Test dashboard export not found
        """
        self.login(username="admin")
        argument = [1000]
        uri = f"api/v1/dashboard/export/?q={prison.dumps(argument)}"
        rv = self.client.get(uri)
        assert rv.status_code == 404

    def test_export_bundle_not_allowed(self):
        """
        Dashboard API: Test dashboard export not allowed
        """
        admin_id = self.get_user("admin").id
        dashboard = self.insert_dashboard("title", "slug1", [admin_id], published=False)

        self.login(username="gamma")
        argument = [dashboard.id]
        uri = f"api/v1/dashboard/export/?q={prison.dumps(argument)}"
        rv = self.client.get(uri)
        assert rv.status_code == 404

        db.session.delete(dashboard)
        db.session.commit()

    def test_import_dashboard(self):
        """
        Dashboard API: Test import dashboard
        """
        self.login(username="admin")
        uri = "api/v1/dashboard/import/"

        buf = self.create_dashboard_import()
        form_data = {
            "formData": (buf, "dashboard_export.zip"),
        }
        rv = self.client.post(uri, data=form_data, content_type="multipart/form-data")
        response = json.loads(rv.data.decode("utf-8"))

        assert rv.status_code == 200
        assert response == {"message": "OK"}

        dashboard = (
            db.session.query(Dashboard).filter_by(uuid=dashboard_config["uuid"]).one()
        )
        assert dashboard.dashboard_title == "Test dash"

        assert len(dashboard.slices) == 1
        chart = dashboard.slices[0]
        assert str(chart.uuid) == chart_config["uuid"]

        dataset = chart.table
        assert str(dataset.uuid) == dataset_config["uuid"]

        database = dataset.database
        assert str(database.uuid) == database_config["uuid"]

        db.session.delete(dashboard)
        db.session.delete(chart)
        db.session.delete(dataset)
        db.session.delete(database)
        db.session.commit()

    def test_import_dashboard_invalid_file(self):
        """
        Dashboard API: Test import invalid dashboard file
        """
        self.login(username="admin")
        uri = "api/v1/dashboard/import/"

        buf = self.create_invalid_dashboard_import()
        form_data = {
            "formData": (buf, "dashboard_export.zip"),
        }
        rv = self.client.post(uri, data=form_data, content_type="multipart/form-data")
        response = json.loads(rv.data.decode("utf-8"))

        assert rv.status_code == 400
        assert response == {
            "errors": [
                {
                    "message": "No valid import files were found",
                    "error_type": "GENERIC_COMMAND_ERROR",
                    "level": "warning",
                    "extra": {
                        "issue_codes": [
                            {
                                "code": 1010,
                                "message": (
                                    "Issue 1010 - Superset encountered an "
                                    "error while running a command."
                                ),
                            }
                        ]
                    },
                }
            ]
        }

    def test_import_dashboard_v0_export(self):
        num_dashboards = db.session.query(Dashboard).count()

        self.login(username="admin")
        uri = "api/v1/dashboard/import/"

        buf = BytesIO()
        buf.write(json.dumps(dashboard_export).encode())
        buf.seek(0)
        form_data = {
            "formData": (buf, "20201119_181105.json"),
        }
        rv = self.client.post(uri, data=form_data, content_type="multipart/form-data")
        response = json.loads(rv.data.decode("utf-8"))

        assert rv.status_code == 200
        assert response == {"message": "OK"}
        assert db.session.query(Dashboard).count() == num_dashboards + 1

        dashboard = (
            db.session.query(Dashboard).filter_by(dashboard_title="Births 2").one()
        )
        chart = dashboard.slices[0]
        dataset = chart.table

        db.session.delete(dashboard)
        db.session.delete(chart)
        db.session.delete(dataset)
        db.session.commit()

    def test_import_dashboard_overwrite(self):
        """
        Dashboard API: Test import existing dashboard
        """
        self.login(username="admin")
        uri = "api/v1/dashboard/import/"

        buf = self.create_dashboard_import()
        form_data = {
            "formData": (buf, "dashboard_export.zip"),
        }
        rv = self.client.post(uri, data=form_data, content_type="multipart/form-data")
        response = json.loads(rv.data.decode("utf-8"))

        assert rv.status_code == 200
        assert response == {"message": "OK"}

        # import again without overwrite flag
        buf = self.create_dashboard_import()
        form_data = {
            "formData": (buf, "dashboard_export.zip"),
        }
        rv = self.client.post(uri, data=form_data, content_type="multipart/form-data")
        response = json.loads(rv.data.decode("utf-8"))

        assert rv.status_code == 422
        assert response == {
            "errors": [
                {
                    "message": "Error importing dashboard",
                    "error_type": "GENERIC_COMMAND_ERROR",
                    "level": "warning",
                    "extra": {
                        "dashboards/imported_dashboard.yaml": "Dashboard already exists and `overwrite=true` was not passed",
                        "issue_codes": [
                            {
                                "code": 1010,
                                "message": (
                                    "Issue 1010 - Superset encountered an "
                                    "error while running a command."
                                ),
                            }
                        ],
                    },
                }
            ]
        }

        # import with overwrite flag
        buf = self.create_dashboard_import()
        form_data = {
            "formData": (buf, "dashboard_export.zip"),
            "overwrite": "true",
        }
        rv = self.client.post(uri, data=form_data, content_type="multipart/form-data")
        response = json.loads(rv.data.decode("utf-8"))

        assert rv.status_code == 200
        assert response == {"message": "OK"}

        # cleanup
        dashboard = (
            db.session.query(Dashboard).filter_by(uuid=dashboard_config["uuid"]).one()
        )
        chart = dashboard.slices[0]
        dataset = chart.table
        database = dataset.database

        db.session.delete(dashboard)
        db.session.delete(chart)
        db.session.delete(dataset)
        db.session.delete(database)
        db.session.commit()

    def test_import_dashboard_invalid(self):
        """
        Dashboard API: Test import invalid dashboard
        """
        self.login(username="admin")
        uri = "api/v1/dashboard/import/"

        buf = BytesIO()
        with ZipFile(buf, "w") as bundle:
            with bundle.open("dashboard_export/metadata.yaml", "w") as fp:
                fp.write(yaml.safe_dump(dataset_metadata_config).encode())
            with bundle.open(
                "dashboard_export/databases/imported_database.yaml", "w"
            ) as fp:
                fp.write(yaml.safe_dump(database_config).encode())
            with bundle.open(
                "dashboard_export/datasets/imported_dataset.yaml", "w"
            ) as fp:
                fp.write(yaml.safe_dump(dataset_config).encode())
            with bundle.open("dashboard_export/charts/imported_chart.yaml", "w") as fp:
                fp.write(yaml.safe_dump(chart_config).encode())
            with bundle.open(
                "dashboard_export/dashboards/imported_dashboard.yaml", "w"
            ) as fp:
                fp.write(yaml.safe_dump(dashboard_config).encode())
        buf.seek(0)

        form_data = {
            "formData": (buf, "dashboard_export.zip"),
        }
        rv = self.client.post(uri, data=form_data, content_type="multipart/form-data")
        response = json.loads(rv.data.decode("utf-8"))

        assert rv.status_code == 422
        assert response == {
            "errors": [
                {
                    "message": "Error importing dashboard",
                    "error_type": "GENERIC_COMMAND_ERROR",
                    "level": "warning",
                    "extra": {
                        "metadata.yaml": {"type": ["Must be equal to Dashboard."]},
                        "issue_codes": [
                            {
                                "code": 1010,
                                "message": (
                                    "Issue 1010 - Superset encountered "
                                    "an error while running a command."
                                ),
                            }
                        ],
                    },
                }
            ]
        }

    def test_get_all_related_roles(self):
        """
        API: Test get filter related roles
        """
        self.login(username="admin")
        uri = f"api/v1/dashboard/related/roles"

        rv = self.client.get(uri)
        assert rv.status_code == 200
        response = json.loads(rv.data.decode("utf-8"))
        roles = db.session.query(security_manager.role_model).all()
        expected_roles = [str(role) for role in roles]
        assert response["count"] == len(roles)

        response_roles = [result["text"] for result in response["result"]]
        for expected_role in expected_roles:
            assert expected_role in response_roles

    def test_get_filter_related_roles(self):
        """
        API: Test get filter related roles
        """
        self.login(username="admin")
        argument = {"filter": "alpha"}
        uri = f"api/v1/dashboard/related/roles?q={prison.dumps(argument)}"

        rv = self.client.get(uri)
        assert rv.status_code == 200
        response = json.loads(rv.data.decode("utf-8"))
        assert response["count"] == 1

        response_roles = [result["text"] for result in response["result"]]
        assert "Alpha" in response_roles

    def test_get_all_related_roles_with_with_extra_filters(self):
        """
        API: Test get filter related roles with extra related query filters
        """
        self.login(username="admin")

        def _base_filter(query):
            return query.filter_by(name="Alpha")

        with patch.dict(
            "superset.views.filters.current_app.config",
            {"EXTRA_RELATED_QUERY_FILTERS": {"role": _base_filter}},
        ):
            uri = f"api/v1/dashboard/related/roles"
            rv = self.client.get(uri)
            assert rv.status_code == 200
            response = json.loads(rv.data.decode("utf-8"))
            response_roles = [result["text"] for result in response["result"]]
            assert response_roles == ["Alpha"]

    @pytest.mark.usefixtures("load_world_bank_dashboard_with_slices")
    def test_embedded_dashboards(self):
        self.login(username="admin")
        uri = "api/v1/dashboard/world_health/embedded"

        # initial get should return 404
        resp = self.get_assert_metric(uri, "get_embedded")
        self.assertEqual(resp.status_code, 404)

        # post succeeds and returns value
        allowed_domains = ["test.example", "embedded.example"]
        resp = self.post_assert_metric(
            uri,
            {"allowed_domains": allowed_domains},
            "set_embedded",
        )
        self.assertEqual(resp.status_code, 200)
        result = json.loads(resp.data.decode("utf-8"))["result"]
        self.assertIsNotNone(result["uuid"])
        self.assertNotEqual(result["uuid"], "")
        self.assertEqual(result["allowed_domains"], allowed_domains)

        db.session.expire_all()

        # get returns value
        resp = self.get_assert_metric(uri, "get_embedded")
        self.assertEqual(resp.status_code, 200)
        result = json.loads(resp.data.decode("utf-8"))["result"]
        self.assertIsNotNone(result["uuid"])
        self.assertNotEqual(result["uuid"], "")
        self.assertEqual(result["allowed_domains"], allowed_domains)

        # save uuid for later
        original_uuid = result["uuid"]

        # put succeeds and returns value
        resp = self.post_assert_metric(uri, {"allowed_domains": []}, "set_embedded")
        self.assertEqual(resp.status_code, 200)
        result = json.loads(resp.data.decode("utf-8"))["result"]
        self.assertEqual(resp.status_code, 200)
        self.assertIsNotNone(result["uuid"])
        self.assertNotEqual(result["uuid"], "")
        self.assertEqual(result["allowed_domains"], [])

        db.session.expire_all()

        # get returns changed value
        resp = self.get_assert_metric(uri, "get_embedded")
        self.assertEqual(resp.status_code, 200)
        result = json.loads(resp.data.decode("utf-8"))["result"]
        self.assertEqual(result["uuid"], original_uuid)
        self.assertEqual(result["allowed_domains"], [])

        # delete succeeds
        resp = self.delete_assert_metric(uri, "delete_embedded")
        self.assertEqual(resp.status_code, 200)

        db.session.expire_all()

        # get returns 404
        resp = self.get_assert_metric(uri, "get_embedded")
        self.assertEqual(resp.status_code, 404)

    @pytest.mark.usefixtures("create_created_by_gamma_dashboards")
    def test_gets_created_by_user_dashboards_filter(self):
        expected_models = (
            db.session.query(Dashboard)
            .filter(Dashboard.created_by_fk.isnot(None))
            .all()
        )

        arguments = {
            "filters": [
                {"col": "created_by", "opr": "dashboard_has_created_by", "value": True}
            ],
            "keys": ["none"],
            "columns": ["dashboard_title"],
        }
        self.login(username="admin")

        uri = f"api/v1/dashboard/?q={prison.dumps(arguments)}"
        rv = self.get_assert_metric(uri, "get_list")
        self.assertEqual(rv.status_code, 200)
        data = json.loads(rv.data.decode("utf-8"))
        self.assertEqual(data["count"], len(expected_models))

    def test_gets_not_created_by_user_dashboards_filter(self):
        dashboard = self.insert_dashboard(f"title", f"slug", [])
        expected_models = (
            db.session.query(Dashboard).filter(Dashboard.created_by_fk.is_(None)).all()
        )

        arguments = {
            "filters": [
                {"col": "created_by", "opr": "dashboard_has_created_by", "value": False}
            ],
            "keys": ["none"],
            "columns": ["dashboard_title"],
        }
        self.login(username="admin")

        uri = f"api/v1/dashboard/?q={prison.dumps(arguments)}"
        rv = self.get_assert_metric(uri, "get_list")
        self.assertEqual(rv.status_code, 200)
        data = json.loads(rv.data.decode("utf-8"))
        self.assertEqual(data["count"], len(expected_models))
        db.session.delete(dashboard)
        db.session.commit()

    @pytest.mark.usefixtures("load_world_bank_dashboard_with_slices")
    def test_copy_dashboard(self):
        self.login(username="admin")
        original_dash = (
            db.session.query(Dashboard).filter_by(slug="world_health").first()
        )

        data = {
            "dashboard_title": "copied dash",
            "css": "<css>",
            "duplicate_slices": False,
            "json_metadata": json.dumps(
                {
                    "positions": original_dash.position,
                    "color_namespace": "Color Namespace Test",
                    "color_scheme": "Color Scheme Test",
                }
            ),
        }
        pk = original_dash.id
        uri = f"api/v1/dashboard/{pk}/copy/"
        rv = self.client.post(uri, json=data)
        self.assertEqual(rv.status_code, 200)
        response = json.loads(rv.data.decode("utf-8"))
        self.assertEqual(response, {"result": {"id": ANY, "last_modified_time": ANY}})

        dash = (
            db.session.query(Dashboard)
            .filter(Dashboard.id == response["result"]["id"])
            .one()
        )
        self.assertNotEqual(dash.id, original_dash.id)
        self.assertEqual(len(dash.position), len(original_dash.position))
        self.assertEqual(dash.dashboard_title, "copied dash")
        self.assertEqual(dash.css, "<css>")
        self.assertEqual(dash.owners, [security_manager.find_user("admin")])
        self.assertCountEqual(dash.slices, original_dash.slices)
        self.assertEqual(dash.params_dict["color_namespace"], "Color Namespace Test")
        self.assertEqual(dash.params_dict["color_scheme"], "Color Scheme Test")

        db.session.delete(dash)
        db.session.commit()

    @pytest.mark.usefixtures("load_world_bank_dashboard_with_slices")
    def test_copy_dashboard_duplicate_slices(self):
        self.login(username="admin")
        original_dash = (
            db.session.query(Dashboard).filter_by(slug="world_health").first()
        )

        data = {
            "dashboard_title": "copied dash",
            "css": "<css>",
            "duplicate_slices": True,
            "json_metadata": json.dumps(
                {
                    "positions": original_dash.position,
                    "color_namespace": "Color Namespace Test",
                    "color_scheme": "Color Scheme Test",
                }
            ),
        }
        pk = original_dash.id
        uri = f"api/v1/dashboard/{pk}/copy/"
        rv = self.client.post(uri, json=data)
        self.assertEqual(rv.status_code, 200)
        response = json.loads(rv.data.decode("utf-8"))
        self.assertEqual(response, {"result": {"id": ANY, "last_modified_time": ANY}})

        dash = (
            db.session.query(Dashboard)
            .filter(Dashboard.id == response["result"]["id"])
            .one()
        )
        self.assertNotEqual(dash.id, original_dash.id)
        self.assertEqual(len(dash.position), len(original_dash.position))
        self.assertEqual(dash.dashboard_title, "copied dash")
        self.assertEqual(dash.css, "<css>")
        self.assertEqual(dash.owners, [security_manager.find_user("admin")])
        self.assertEqual(dash.params_dict["color_namespace"], "Color Namespace Test")
        self.assertEqual(dash.params_dict["color_scheme"], "Color Scheme Test")
        self.assertEqual(len(dash.slices), len(original_dash.slices))
        for original_slc in original_dash.slices:
            for slc in dash.slices:
                self.assertNotEqual(slc.id, original_slc.id)

        for slc in dash.slices:
            db.session.delete(slc)

        db.session.delete(dash)
        db.session.commit()<|MERGE_RESOLUTION|>--- conflicted
+++ resolved
@@ -416,7 +416,6 @@
                     "id": 1,
                     "first_name": "admin",
                     "last_name": "user",
-<<<<<<< HEAD
                 },
                 "id": dashboard.id,
                 "css": "",
@@ -436,22 +435,10 @@
                 "published": False,
                 "url": "/superset/dashboard/slug1/",
                 "slug": "slug1",
+                "tags": [],
                 "thumbnail_url": dashboard.thumbnail_url,
                 "is_managed_externally": False,
             }
-=======
-                }
-            ],
-            "roles": [],
-            "position_json": "",
-            "published": False,
-            "url": "/superset/dashboard/slug1/",
-            "slug": "slug1",
-            "tags": [],
-            "thumbnail_url": dashboard.thumbnail_url,
-            "is_managed_externally": False,
-        }
->>>>>>> 51929255
         data = json.loads(rv.data.decode("utf-8"))
         self.assertIn("changed_on", data["result"])
         self.assertIn("changed_on_delta_humanized", data["result"])
