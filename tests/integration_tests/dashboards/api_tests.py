# Licensed to the Apache Software Foundation (ASF) under one
# or more contributor license agreements.  See the NOTICE file
# distributed with this work for additional information
# regarding copyright ownership.  The ASF licenses this file
# to you under the Apache License, Version 2.0 (the
# "License"); you may not use this file except in compliance
# with the License.  You may obtain a copy of the License at
#
#   http://www.apache.org/licenses/LICENSE-2.0
#
# Unless required by applicable law or agreed to in writing,
# software distributed under the License is distributed on an
# "AS IS" BASIS, WITHOUT WARRANTIES OR CONDITIONS OF ANY
# KIND, either express or implied.  See the License for the
# specific language governing permissions and limitations
# under the License.
# isort:skip_file
"""Unit tests for Superset"""
import json
from io import BytesIO
from time import sleep
from typing import List, Optional
from unittest.mock import patch
from zipfile import is_zipfile, ZipFile

from tests.integration_tests.insert_chart_mixin import InsertChartMixin

import pytest
import prison
import yaml

from freezegun import freeze_time
from sqlalchemy import and_
from superset import db, security_manager
from superset.models.dashboard import Dashboard
from superset.models.core import FavStar, FavStarClassName
from superset.models.reports import ReportSchedule, ReportScheduleType
from superset.models.slice import Slice
from superset.utils.core import backend
from superset.views.base import generate_download_headers

from tests.integration_tests.base_api_tests import ApiOwnersTestCaseMixin
from tests.integration_tests.base_tests import SupersetTestCase
from tests.integration_tests.fixtures.importexport import (
    chart_config,
    database_config,
    dashboard_config,
    dashboard_export,
    dashboard_metadata_config,
    dataset_config,
    dataset_metadata_config,
)
from tests.integration_tests.utils.get_dashboards import get_dashboards_ids
from tests.integration_tests.fixtures.birth_names_dashboard import (
    load_birth_names_dashboard_with_slices,
    load_birth_names_data,
)
from tests.integration_tests.fixtures.world_bank_dashboard import (
    load_world_bank_dashboard_with_slices,
    load_world_bank_data,
)

DASHBOARDS_FIXTURE_COUNT = 10


class TestDashboardApi(SupersetTestCase, ApiOwnersTestCaseMixin, InsertChartMixin):
    resource_name = "dashboard"

    dashboards: List[Dashboard] = []
    dashboard_data = {
        "dashboard_title": "title1_changed",
        "slug": "slug1_changed",
        "position_json": '{"b": "B"}',
        "css": "css_changed",
        "json_metadata": '{"refresh_frequency": 30, "timed_refresh_immune_slices": [], "expanded_slices": {}, "color_scheme": "", "label_colors": {}, "shared_label_colors": {}}',
        "published": False,
    }

    def insert_dashboard(
        self,
        dashboard_title: str,
        slug: Optional[str],
        owners: List[int],
        roles: List[int] = [],
        created_by=None,
        slices: Optional[List[Slice]] = None,
        position_json: str = "",
        css: str = "",
        json_metadata: str = "",
        published: bool = False,
        certified_by: Optional[str] = None,
        certification_details: Optional[str] = None,
    ) -> Dashboard:
        obj_owners = list()
        obj_roles = list()
        slices = slices or []
        for owner in owners:
            user = db.session.query(security_manager.user_model).get(owner)
            obj_owners.append(user)
        for role in roles:
            role_obj = db.session.query(security_manager.role_model).get(role)
            obj_roles.append(role_obj)
        dashboard = Dashboard(
            dashboard_title=dashboard_title,
            slug=slug,
            owners=obj_owners,
            roles=obj_roles,
            position_json=position_json,
            css=css,
            json_metadata=json_metadata,
            slices=slices,
            published=published,
            created_by=created_by,
            certified_by=certified_by,
            certification_details=certification_details,
        )
        db.session.add(dashboard)
        db.session.commit()
        return dashboard

    @pytest.fixture()
    def create_dashboards(self):
        with self.create_app().app_context():
            dashboards = []
            admin = self.get_user("admin")
            charts = []
            half_dash_count = round(DASHBOARDS_FIXTURE_COUNT / 2)
            for cx in range(DASHBOARDS_FIXTURE_COUNT):
                dashboard = self.insert_dashboard(
                    f"title{cx}",
                    f"slug{cx}",
                    [admin.id],
                    slices=charts if cx < half_dash_count else [],
                    certified_by="John Doe",
                    certification_details="Sample certification",
                )
                if cx < half_dash_count:
                    chart = self.insert_chart(f"slice{cx}", [admin.id], 1, params="{}")
                    charts.append(chart)
                    dashboard.slices = [chart]
                    db.session.add(dashboard)
                dashboards.append(dashboard)
            fav_dashboards = []
            for cx in range(half_dash_count):
                fav_star = FavStar(
                    user_id=admin.id, class_name="Dashboard", obj_id=dashboards[cx].id
                )
                db.session.add(fav_star)
                db.session.commit()
                fav_dashboards.append(fav_star)
            self.dashboards = dashboards
            yield dashboards

            # rollback changes
            for chart in charts:
                db.session.delete(chart)
            for dashboard in dashboards:
                db.session.delete(dashboard)
            for fav_dashboard in fav_dashboards:
                db.session.delete(fav_dashboard)
            db.session.commit()

    @pytest.fixture()
    def create_created_by_admin_dashboards(self):
        with self.create_app().app_context():
            dashboards = []
            admin = self.get_user("admin")
            for cx in range(2):
                dashboard = self.insert_dashboard(
                    f"create_title{cx}",
                    f"create_slug{cx}",
                    [admin.id],
                    created_by=admin,
                )
                sleep(1)
                dashboards.append(dashboard)

            yield dashboards

            for dashboard in dashboards:
                db.session.delete(dashboard)
            db.session.commit()

    @pytest.fixture()
    def create_dashboard_with_report(self):
        with self.create_app().app_context():
            admin = self.get_user("admin")
            dashboard = self.insert_dashboard(
                f"dashboard_report", "dashboard_report", [admin.id]
            )
            report_schedule = ReportSchedule(
                type=ReportScheduleType.REPORT,
                name="report_with_dashboard",
                crontab="* * * * *",
                dashboard=dashboard,
            )
            db.session.commit()

            yield dashboard

            # rollback changes
            db.session.delete(report_schedule)
            db.session.delete(dashboard)
            db.session.commit()

    @pytest.mark.usefixtures("load_world_bank_dashboard_with_slices")
    def test_get_dashboard_datasets(self):
        self.login(username="admin")
        uri = "api/v1/dashboard/world_health/datasets"
        response = self.get_assert_metric(uri, "get_datasets")
        self.assertEqual(response.status_code, 200)
        data = json.loads(response.data.decode("utf-8"))
        dashboard = Dashboard.get("world_health")
        expected_dataset_ids = set([s.datasource_id for s in dashboard.slices])
        result = data["result"]
        actual_dataset_ids = set([dataset["id"] for dataset in result])
        self.assertEqual(actual_dataset_ids, expected_dataset_ids)
        expected_values = [0, 1] if backend() == "presto" else [0, 1, 2]
        self.assertEqual(result[0]["column_types"], expected_values)

    @pytest.mark.usefixtures("load_world_bank_dashboard_with_slices")
    def test_get_dashboard_datasets_not_found(self):
        self.login(username="alpha")
        uri = "api/v1/dashboard/not_found/datasets"
        response = self.get_assert_metric(uri, "get_datasets")
        self.assertEqual(response.status_code, 404)

    @pytest.mark.usefixtures("load_world_bank_dashboard_with_slices")
    def test_get_draft_dashboard_datasets(self):
        """
        All users should have access to dashboards without roles
        """
        self.login(username="gamma")
        uri = "api/v1/dashboard/world_health/datasets"
        response = self.get_assert_metric(uri, "get_datasets")
        self.assertEqual(response.status_code, 200)

    @pytest.mark.usefixtures("create_dashboards")
    def get_dashboard_by_slug(self):
        self.login(username="admin")
        dashboard = self.dashboards[0]
        uri = f"api/v1/dashboard/{dashboard.slug}"
        response = self.get_assert_metric(uri, "get")
        self.assertEqual(response.status_code, 200)
        data = json.loads(response.data.decode("utf-8"))
        self.assertEqual(data["id"], dashboard.id)

    @pytest.mark.usefixtures("create_dashboards")
    def get_dashboard_by_bad_slug(self):
        self.login(username="admin")
        dashboard = self.dashboards[0]
        uri = f"api/v1/dashboard/{dashboard.slug}-bad-slug"
        response = self.get_assert_metric(uri, "get")
        self.assertEqual(response.status_code, 404)

    @pytest.mark.usefixtures("create_dashboards")
    def get_draft_dashboard_by_slug(self):
        """
        All users should have access to dashboards without roles
        """
        self.login(username="gamma")
        dashboard = self.dashboards[0]
        uri = f"api/v1/dashboard/{dashboard.slug}"
        response = self.get_assert_metric(uri, "get")
        self.assertEqual(response.status_code, 200)

    @pytest.mark.usefixtures("create_dashboards")
    def test_get_dashboard_charts(self):
        """
        Dashboard API: Test getting charts belonging to a dashboard
        """
        self.login(username="admin")
        dashboard = self.dashboards[0]
        uri = f"api/v1/dashboard/{dashboard.id}/charts"
        response = self.get_assert_metric(uri, "get_charts")
        self.assertEqual(response.status_code, 200)
        data = json.loads(response.data.decode("utf-8"))
        self.assertEqual(len(data["result"]), 1)
        self.assertEqual(
            data["result"][0]["slice_name"], dashboard.slices[0].slice_name
        )

    @pytest.mark.usefixtures("create_dashboards")
    def test_get_dashboard_charts_by_slug(self):
        """
        Dashboard API: Test getting charts belonging to a dashboard
        """
        self.login(username="admin")
        dashboard = self.dashboards[0]
        uri = f"api/v1/dashboard/{dashboard.slug}/charts"
        response = self.get_assert_metric(uri, "get_charts")
        self.assertEqual(response.status_code, 200)
        data = json.loads(response.data.decode("utf-8"))
        self.assertEqual(len(data["result"]), 1)
        self.assertEqual(
            data["result"][0]["slice_name"], dashboard.slices[0].slice_name
        )

    @pytest.mark.usefixtures("create_dashboards")
    def test_get_dashboard_charts_not_found(self):
        """
        Dashboard API: Test getting charts belonging to a dashboard that does not exist
        """
        self.login(username="admin")
        bad_id = self.get_nonexistent_numeric_id(Dashboard)
        uri = f"api/v1/dashboard/{bad_id}/charts"
        response = self.get_assert_metric(uri, "get_charts")
        self.assertEqual(response.status_code, 404)

    @pytest.mark.usefixtures("create_dashboards")
    def test_get_draft_dashboard_charts(self):
        """
        All users should have access to draft dashboards without roles
        """
        self.login(username="gamma")
        dashboard = self.dashboards[0]
        uri = f"api/v1/dashboard/{dashboard.id}/charts"
        response = self.get_assert_metric(uri, "get_charts")
        assert response.status_code == 200

    @pytest.mark.usefixtures("create_dashboards")
    def test_get_dashboard_charts_empty(self):
        """
        Dashboard API: Test getting charts belonging to a dashboard without any charts
        """
        self.login(username="admin")
        # the fixture setup assigns no charts to the second half of dashboards
        uri = f"api/v1/dashboard/{self.dashboards[-1].id}/charts"
        response = self.get_assert_metric(uri, "get_charts")
        self.assertEqual(response.status_code, 200)
        data = json.loads(response.data.decode("utf-8"))
        self.assertEqual(data["result"], [])

    def test_get_dashboard(self):
        """
        Dashboard API: Test get dashboard
        """
        admin = self.get_user("admin")
        dashboard = self.insert_dashboard(
            "title", "slug1", [admin.id], created_by=admin
        )
        self.login(username="admin")
        uri = f"api/v1/dashboard/{dashboard.id}"
        rv = self.get_assert_metric(uri, "get")
        self.assertEqual(rv.status_code, 200)
        expected_result = {
            "certified_by": None,
            "certification_details": None,
            "changed_by": None,
            "changed_by_name": "",
            "changed_by_url": "",
            "charts": [],
            "created_by": {
                "id": 1,
                "first_name": "admin",
                "last_name": "user",
            },
            "id": dashboard.id,
            "css": "",
            "dashboard_title": "title",
            "datasources": [],
            "json_metadata": "",
            "owners": [
                {
                    "id": 1,
                    "username": "admin",
                    "first_name": "admin",
                    "last_name": "user",
                }
            ],
            "roles": [],
            "position_json": "",
            "published": False,
            "url": "/superset/dashboard/slug1/",
            "slug": "slug1",
            "thumbnail_url": dashboard.thumbnail_url,
            "is_managed_externally": False,
        }
        data = json.loads(rv.data.decode("utf-8"))
        self.assertIn("changed_on", data["result"])
        self.assertIn("changed_on_delta_humanized", data["result"])
        for key, value in data["result"].items():
            # We can't assert timestamp values
            if key not in (
                "changed_on",
                "changed_on_delta_humanized",
            ):
                self.assertEqual(value, expected_result[key])
        # rollback changes
        db.session.delete(dashboard)
        db.session.commit()

    def test_info_dashboard(self):
        """
        Dashboard API: Test info
        """
        self.login(username="admin")
        uri = "api/v1/dashboard/_info"
        rv = self.get_assert_metric(uri, "info")
        self.assertEqual(rv.status_code, 200)

    def test_info_security_database(self):
        """
        Dashboard API: Test info security
        """
        self.login(username="admin")
        params = {"keys": ["permissions"]}
        uri = f"api/v1/dashboard/_info?q={prison.dumps(params)}"
        rv = self.get_assert_metric(uri, "info")
        data = json.loads(rv.data.decode("utf-8"))
        assert rv.status_code == 200
        assert set(data["permissions"]) == {
            "can_read",
            "can_write",
            "can_export",
            "can_get_embedded",
            "can_delete_embedded",
            "can_set_embedded",
        }

    @pytest.mark.usefixtures("load_world_bank_dashboard_with_slices")
    def test_get_dashboard_not_found(self):
        """
        Dashboard API: Test get dashboard not found
        """
        bad_id = self.get_nonexistent_numeric_id(Dashboard)
        self.login(username="admin")
        uri = f"api/v1/dashboard/{bad_id}"
        rv = self.get_assert_metric(uri, "get")
        self.assertEqual(rv.status_code, 404)

    def test_get_dashboard_no_data_access(self):
        """
        Dashboard API: Test get dashboard without data access
        """
        admin = self.get_user("admin")
        dashboard = self.insert_dashboard("title", "slug1", [admin.id])

        self.login(username="gamma")
        uri = f"api/v1/dashboard/{dashboard.id}"
        rv = self.client.get(uri)
        assert rv.status_code == 200
        # rollback changes
        db.session.delete(dashboard)
        db.session.commit()

    def test_get_dashboards_changed_on(self):
        """
        Dashboard API: Test get dashboards changed on
        """
        from datetime import datetime
        import humanize

        with freeze_time("2020-01-01T00:00:00Z"):
            admin = self.get_user("admin")
            dashboard = self.insert_dashboard("title", "slug1", [admin.id])

            self.login(username="admin")

            arguments = {
                "order_column": "changed_on_delta_humanized",
                "order_direction": "desc",
            }
            uri = f"api/v1/dashboard/?q={prison.dumps(arguments)}"

            rv = self.get_assert_metric(uri, "get_list")
            self.assertEqual(rv.status_code, 200)
            data = json.loads(rv.data.decode("utf-8"))
            self.assertEqual(
                data["result"][0]["changed_on_delta_humanized"],
                humanize.naturaltime(datetime.now()),
            )

            # rollback changes
            db.session.delete(dashboard)
            db.session.commit()

    def test_get_dashboards_filter(self):
        """
        Dashboard API: Test get dashboards filter
        """
        admin = self.get_user("admin")
        gamma = self.get_user("gamma")
        dashboard = self.insert_dashboard("title", "slug1", [admin.id, gamma.id])

        self.login(username="admin")

        arguments = {
            "filters": [{"col": "dashboard_title", "opr": "sw", "value": "ti"}]
        }
        uri = f"api/v1/dashboard/?q={prison.dumps(arguments)}"

        rv = self.get_assert_metric(uri, "get_list")
        self.assertEqual(rv.status_code, 200)
        data = json.loads(rv.data.decode("utf-8"))
        self.assertEqual(data["count"], 1)

        arguments = {
            "filters": [
                {"col": "owners", "opr": "rel_m_m", "value": [admin.id, gamma.id]}
            ]
        }
        uri = f"api/v1/dashboard/?q={prison.dumps(arguments)}"
        rv = self.client.get(uri)
        self.assertEqual(rv.status_code, 200)
        data = json.loads(rv.data.decode("utf-8"))
        self.assertEqual(data["count"], 1)

        # rollback changes
        db.session.delete(dashboard)
        db.session.commit()

    @pytest.mark.usefixtures("create_dashboards")
    def test_get_dashboards_title_or_slug_filter(self):
        """
        Dashboard API: Test get dashboards title or slug filter
        """
        # Test title filter with ilike
        arguments = {
            "filters": [
                {"col": "dashboard_title", "opr": "title_or_slug", "value": "title1"}
            ],
            "order_column": "dashboard_title",
            "order_direction": "asc",
            "keys": ["none"],
            "columns": ["dashboard_title", "slug"],
        }
        self.login(username="admin")
        uri = f"api/v1/dashboard/?q={prison.dumps(arguments)}"
        rv = self.client.get(uri)
        self.assertEqual(rv.status_code, 200)
        data = json.loads(rv.data.decode("utf-8"))
        self.assertEqual(data["count"], 1)

        expected_response = [
            {"slug": "slug1", "dashboard_title": "title1"},
        ]
        assert data["result"] == expected_response

        # Test slug filter with ilike
        arguments["filters"][0]["value"] = "slug2"
        uri = f"api/v1/dashboard/?q={prison.dumps(arguments)}"
        rv = self.client.get(uri)
        self.assertEqual(rv.status_code, 200)
        data = json.loads(rv.data.decode("utf-8"))
        self.assertEqual(data["count"], 1)

        expected_response = [
            {"slug": "slug2", "dashboard_title": "title2"},
        ]
        assert data["result"] == expected_response

        self.logout()
        self.login(username="gamma")
        uri = f"api/v1/dashboard/?q={prison.dumps(arguments)}"
        rv = self.client.get(uri)
        self.assertEqual(rv.status_code, 200)
        data = json.loads(rv.data.decode("utf-8"))
        self.assertEqual(data["count"], 0)

    @pytest.mark.usefixtures("create_dashboards")
    def test_get_dashboards_favorite_filter(self):
        """
        Dashboard API: Test get dashboards favorite filter
        """
        admin = self.get_user("admin")
        users_favorite_query = db.session.query(FavStar.obj_id).filter(
            and_(FavStar.user_id == admin.id, FavStar.class_name == "Dashboard")
        )
        expected_models = (
            db.session.query(Dashboard)
            .filter(and_(Dashboard.id.in_(users_favorite_query)))
            .order_by(Dashboard.dashboard_title.asc())
            .all()
        )

        arguments = {
            "filters": [{"col": "id", "opr": "dashboard_is_favorite", "value": True}],
            "order_column": "dashboard_title",
            "order_direction": "asc",
            "keys": ["none"],
            "columns": ["dashboard_title"],
        }
        self.login(username="admin")
        uri = f"api/v1/dashboard/?q={prison.dumps(arguments)}"
        rv = self.client.get(uri)
        assert rv.status_code == 200
        data = json.loads(rv.data.decode("utf-8"))
        assert len(expected_models) == data["count"]

        for i, expected_model in enumerate(expected_models):
            assert (
                expected_model.dashboard_title == data["result"][i]["dashboard_title"]
            )

    @pytest.mark.usefixtures("create_dashboards")
    def test_get_current_user_favorite_status(self):
        """
        Dataset API: Test get current user favorite stars
        """
        admin = self.get_user("admin")
        users_favorite_ids = [
            star.obj_id
            for star in db.session.query(FavStar.obj_id)
            .filter(
                and_(
                    FavStar.user_id == admin.id,
                    FavStar.class_name == FavStarClassName.DASHBOARD,
                )
            )
            .all()
        ]

        assert users_favorite_ids
        arguments = [dash.id for dash in db.session.query(Dashboard.id).all()]
        self.login(username="admin")
        uri = f"api/v1/dashboard/favorite_status/?q={prison.dumps(arguments)}"
        rv = self.client.get(uri)
        data = json.loads(rv.data.decode("utf-8"))
        assert rv.status_code == 200
        for res in data["result"]:
            if res["id"] in users_favorite_ids:
                assert res["value"]

    @pytest.mark.usefixtures("create_dashboards")
    def test_get_dashboards_not_favorite_filter(self):
        """
        Dashboard API: Test get dashboards not favorite filter
        """
        admin = self.get_user("admin")
        users_favorite_query = db.session.query(FavStar.obj_id).filter(
            and_(FavStar.user_id == admin.id, FavStar.class_name == "Dashboard")
        )
        expected_models = (
            db.session.query(Dashboard)
            .filter(and_(~Dashboard.id.in_(users_favorite_query)))
            .order_by(Dashboard.dashboard_title.asc())
            .all()
        )
        arguments = {
            "filters": [{"col": "id", "opr": "dashboard_is_favorite", "value": False}],
            "order_column": "dashboard_title",
            "order_direction": "asc",
            "keys": ["none"],
            "columns": ["dashboard_title"],
        }
        uri = f"api/v1/dashboard/?q={prison.dumps(arguments)}"
        self.login(username="admin")
        rv = self.client.get(uri)
        data = json.loads(rv.data.decode("utf-8"))
        assert rv.status_code == 200
        assert len(expected_models) == data["count"]
        for i, expected_model in enumerate(expected_models):
            assert (
                expected_model.dashboard_title == data["result"][i]["dashboard_title"]
            )

    @pytest.mark.usefixtures("create_dashboards")
    def test_gets_certified_dashboards_filter(self):
        arguments = {
            "filters": [
                {
                    "col": "id",
                    "opr": "dashboard_is_certified",
                    "value": True,
                }
            ],
            "keys": ["none"],
            "columns": ["dashboard_title"],
        }
        self.login(username="admin")

        uri = f"api/v1/dashboard/?q={prison.dumps(arguments)}"
        rv = self.get_assert_metric(uri, "get_list")
        self.assertEqual(rv.status_code, 200)
        data = json.loads(rv.data.decode("utf-8"))
        self.assertEqual(data["count"], DASHBOARDS_FIXTURE_COUNT)

    @pytest.mark.usefixtures("create_dashboards")
    def test_gets_not_certified_dashboards_filter(self):
        arguments = {
            "filters": [
                {
                    "col": "id",
                    "opr": "dashboard_is_certified",
                    "value": False,
                }
            ],
            "keys": ["none"],
            "columns": ["dashboard_title"],
        }
        self.login(username="admin")

        uri = f"api/v1/dashboard/?q={prison.dumps(arguments)}"
        rv = self.get_assert_metric(uri, "get_list")
        self.assertEqual(rv.status_code, 200)
        data = json.loads(rv.data.decode("utf-8"))
        self.assertEqual(data["count"], 5)

    @pytest.mark.usefixtures("create_created_by_admin_dashboards")
    def test_get_dashboards_created_by_me(self):
        """
        Dashboard API: Test get dashboards created by current user
        """
        query = {
            "columns": ["created_on_delta_humanized", "dashboard_title", "url"],
            "filters": [{"col": "created_by", "opr": "created_by_me", "value": "me"}],
            "order_column": "changed_on",
            "order_direction": "desc",
            "page": 0,
            "page_size": 100,
        }
        uri = f"api/v1/dashboard/?q={prison.dumps(query)}"
        self.login(username="admin")
        rv = self.client.get(uri)
        data = json.loads(rv.data.decode("utf-8"))
        assert rv.status_code == 200
        assert len(data["result"]) == 2
        assert list(data["result"][0].keys()) == query["columns"]
        expected_results = [
            {
                "dashboard_title": "create_title1",
                "url": "/superset/dashboard/create_slug1/",
            },
            {
                "dashboard_title": "create_title0",
                "url": "/superset/dashboard/create_slug0/",
            },
        ]
        for idx, response_item in enumerate(data["result"]):
            for key, value in expected_results[idx].items():
                assert response_item[key] == value

    def create_dashboard_import(self):
        buf = BytesIO()
        with ZipFile(buf, "w") as bundle:
            with bundle.open("dashboard_export/metadata.yaml", "w") as fp:
                fp.write(yaml.safe_dump(dashboard_metadata_config).encode())
            with bundle.open(
                "dashboard_export/databases/imported_database.yaml", "w"
            ) as fp:
                fp.write(yaml.safe_dump(database_config).encode())
            with bundle.open(
                "dashboard_export/datasets/imported_dataset.yaml", "w"
            ) as fp:
                fp.write(yaml.safe_dump(dataset_config).encode())
            with bundle.open("dashboard_export/charts/imported_chart.yaml", "w") as fp:
                fp.write(yaml.safe_dump(chart_config).encode())
            with bundle.open(
                "dashboard_export/dashboards/imported_dashboard.yaml", "w"
            ) as fp:
                fp.write(yaml.safe_dump(dashboard_config).encode())
        buf.seek(0)
        return buf

    def create_invalid_dashboard_import(self):
        buf = BytesIO()
        with ZipFile(buf, "w") as bundle:
            with bundle.open("sql/dump.sql", "w") as fp:
                fp.write("CREATE TABLE foo (bar INT)".encode())
        buf.seek(0)
        return buf

    def test_delete_dashboard(self):
        """
        Dashboard API: Test delete
        """
        admin_id = self.get_user("admin").id
        dashboard_id = self.insert_dashboard("title", "slug1", [admin_id]).id
        self.login(username="admin")
        uri = f"api/v1/dashboard/{dashboard_id}"
        rv = self.delete_assert_metric(uri, "delete")
        self.assertEqual(rv.status_code, 200)
        model = db.session.query(Dashboard).get(dashboard_id)
        self.assertEqual(model, None)

    def test_delete_bulk_dashboards(self):
        """
        Dashboard API: Test delete bulk
        """
        admin_id = self.get_user("admin").id
        dashboard_count = 4
        dashboard_ids = list()
        for dashboard_name_index in range(dashboard_count):
            dashboard_ids.append(
                self.insert_dashboard(
                    f"title{dashboard_name_index}",
                    f"slug{dashboard_name_index}",
                    [admin_id],
                ).id
            )
        self.login(username="admin")
        argument = dashboard_ids
        uri = f"api/v1/dashboard/?q={prison.dumps(argument)}"
        rv = self.delete_assert_metric(uri, "bulk_delete")
        self.assertEqual(rv.status_code, 200)
        response = json.loads(rv.data.decode("utf-8"))
        expected_response = {"message": f"Deleted {dashboard_count} dashboards"}
        self.assertEqual(response, expected_response)
        for dashboard_id in dashboard_ids:
            model = db.session.query(Dashboard).get(dashboard_id)
            self.assertEqual(model, None)

    def test_delete_bulk_dashboards_bad_request(self):
        """
        Dashboard API: Test delete bulk bad request
        """
        dashboard_ids = [1, "a"]
        self.login(username="admin")
        argument = dashboard_ids
        uri = f"api/v1/dashboard/?q={prison.dumps(argument)}"
        rv = self.client.delete(uri)
        self.assertEqual(rv.status_code, 400)

    def test_delete_not_found_dashboard(self):
        """
        Dashboard API: Test not found delete
        """
        self.login(username="admin")
        dashboard_id = 1000
        uri = f"api/v1/dashboard/{dashboard_id}"
        rv = self.client.delete(uri)
        self.assertEqual(rv.status_code, 404)

    @pytest.mark.usefixtures("create_dashboard_with_report")
    def test_delete_dashboard_with_report(self):
        """
        Dashboard API: Test delete with associated report
        """
        self.login(username="admin")
        dashboard = (
            db.session.query(Dashboard.id)
            .filter(Dashboard.dashboard_title == "dashboard_report")
            .one_or_none()
        )
        uri = f"api/v1/dashboard/{dashboard.id}"
        rv = self.client.delete(uri)
        response = json.loads(rv.data.decode("utf-8"))
        self.assertEqual(rv.status_code, 422)
        expected_response = {
            "message": "There are associated alerts or reports: report_with_dashboard"
        }
        self.assertEqual(response, expected_response)

    def test_delete_bulk_dashboards_not_found(self):
        """
        Dashboard API: Test delete bulk not found
        """
        dashboard_ids = [1001, 1002]
        self.login(username="admin")
        argument = dashboard_ids
        uri = f"api/v1/dashboard/?q={prison.dumps(argument)}"
        rv = self.client.delete(uri)
        self.assertEqual(rv.status_code, 404)

    @pytest.mark.usefixtures("create_dashboard_with_report", "create_dashboards")
    def test_delete_bulk_dashboard_with_report(self):
        """
        Dashboard API: Test bulk delete with associated report
        """
        self.login(username="admin")
        dashboard_with_report = (
            db.session.query(Dashboard.id)
            .filter(Dashboard.dashboard_title == "dashboard_report")
            .one_or_none()
        )
        dashboards = (
            db.session.query(Dashboard)
            .filter(Dashboard.dashboard_title.like("title%"))
            .all()
        )

        dashboard_ids = [dashboard.id for dashboard in dashboards]
        dashboard_ids.append(dashboard_with_report.id)
        uri = f"api/v1/dashboard/?q={prison.dumps(dashboard_ids)}"
        rv = self.client.delete(uri)
        response = json.loads(rv.data.decode("utf-8"))
        self.assertEqual(rv.status_code, 422)
        expected_response = {
            "message": "There are associated alerts or reports: report_with_dashboard"
        }
        self.assertEqual(response, expected_response)

    def test_delete_dashboard_admin_not_owned(self):
        """
        Dashboard API: Test admin delete not owned
        """
        gamma_id = self.get_user("gamma").id
        dashboard_id = self.insert_dashboard("title", "slug1", [gamma_id]).id

        self.login(username="admin")
        uri = f"api/v1/dashboard/{dashboard_id}"
        rv = self.client.delete(uri)
        self.assertEqual(rv.status_code, 200)
        model = db.session.query(Dashboard).get(dashboard_id)
        self.assertEqual(model, None)

    def test_delete_bulk_dashboard_admin_not_owned(self):
        """
        Dashboard API: Test admin delete bulk not owned
        """
        gamma_id = self.get_user("gamma").id
        dashboard_count = 4
        dashboard_ids = list()
        for dashboard_name_index in range(dashboard_count):
            dashboard_ids.append(
                self.insert_dashboard(
                    f"title{dashboard_name_index}",
                    f"slug{dashboard_name_index}",
                    [gamma_id],
                ).id
            )

        self.login(username="admin")
        argument = dashboard_ids
        uri = f"api/v1/dashboard/?q={prison.dumps(argument)}"
        rv = self.client.delete(uri)
        response = json.loads(rv.data.decode("utf-8"))
        self.assertEqual(rv.status_code, 200)
        expected_response = {"message": f"Deleted {dashboard_count} dashboards"}
        self.assertEqual(response, expected_response)

        for dashboard_id in dashboard_ids:
            model = db.session.query(Dashboard).get(dashboard_id)
            self.assertEqual(model, None)

    @pytest.mark.usefixtures("load_birth_names_dashboard_with_slices")
    def test_delete_dashboard_not_owned(self):
        """
        Dashboard API: Test delete try not owned
        """
        user_alpha1 = self.create_user(
            "alpha1", "password", "Alpha", email="alpha1@superset.org"
        )
        user_alpha2 = self.create_user(
            "alpha2", "password", "Alpha", email="alpha2@superset.org"
        )
        existing_slice = (
            db.session.query(Slice).filter_by(slice_name="Girl Name Cloud").first()
        )
        dashboard = self.insert_dashboard(
            "title", "slug1", [user_alpha1.id], slices=[existing_slice], published=True
        )
        self.login(username="alpha2", password="password")
        uri = f"api/v1/dashboard/{dashboard.id}"
        rv = self.client.delete(uri)
        self.assertEqual(rv.status_code, 403)
        db.session.delete(dashboard)
        db.session.delete(user_alpha1)
        db.session.delete(user_alpha2)
        db.session.commit()

    @pytest.mark.usefixtures("load_birth_names_dashboard_with_slices")
    def test_delete_bulk_dashboard_not_owned(self):
        """
        Dashboard API: Test delete bulk try not owned
        """
        user_alpha1 = self.create_user(
            "alpha1", "password", "Alpha", email="alpha1@superset.org"
        )
        user_alpha2 = self.create_user(
            "alpha2", "password", "Alpha", email="alpha2@superset.org"
        )
        existing_slice = (
            db.session.query(Slice).filter_by(slice_name="Girl Name Cloud").first()
        )

        dashboard_count = 4
        dashboards = list()
        for dashboard_name_index in range(dashboard_count):
            dashboards.append(
                self.insert_dashboard(
                    f"title{dashboard_name_index}",
                    f"slug{dashboard_name_index}",
                    [user_alpha1.id],
                    slices=[existing_slice],
                    published=True,
                )
            )

        owned_dashboard = self.insert_dashboard(
            "title_owned",
            "slug_owned",
            [user_alpha2.id],
            slices=[existing_slice],
            published=True,
        )

        self.login(username="alpha2", password="password")

        # verify we can't delete not owned dashboards
        arguments = [dashboard.id for dashboard in dashboards]
        uri = f"api/v1/dashboard/?q={prison.dumps(arguments)}"
        rv = self.client.delete(uri)
        self.assertEqual(rv.status_code, 403)
        response = json.loads(rv.data.decode("utf-8"))
        expected_response = {"message": "Forbidden"}
        self.assertEqual(response, expected_response)

        # nothing is deleted in bulk with a list of owned and not owned dashboards
        arguments = [dashboard.id for dashboard in dashboards] + [owned_dashboard.id]
        uri = f"api/v1/dashboard/?q={prison.dumps(arguments)}"
        rv = self.client.delete(uri)
        self.assertEqual(rv.status_code, 403)
        response = json.loads(rv.data.decode("utf-8"))
        expected_response = {"message": "Forbidden"}
        self.assertEqual(response, expected_response)

        for dashboard in dashboards:
            db.session.delete(dashboard)
        db.session.delete(owned_dashboard)
        db.session.delete(user_alpha1)
        db.session.delete(user_alpha2)
        db.session.commit()

    def test_create_dashboard(self):
        """
        Dashboard API: Test create dashboard
        """
        admin_id = self.get_user("admin").id
        dashboard_data = {
            "dashboard_title": "title1",
            "slug": "slug1",
            "owners": [admin_id],
            "position_json": '{"a": "A"}',
            "css": "css",
            "json_metadata": '{"refresh_frequency": 30}',
            "published": True,
        }
        self.login(username="admin")
        uri = "api/v1/dashboard/"
        rv = self.post_assert_metric(uri, dashboard_data, "post")
        self.assertEqual(rv.status_code, 201)
        data = json.loads(rv.data.decode("utf-8"))
        model = db.session.query(Dashboard).get(data.get("id"))
        db.session.delete(model)
        db.session.commit()

    def test_create_simple_dashboard(self):
        """
        Dashboard API: Test create simple dashboard
        """
        dashboard_data = {"dashboard_title": "title1"}
        self.login(username="admin")
        uri = "api/v1/dashboard/"
        rv = self.client.post(uri, json=dashboard_data)
        self.assertEqual(rv.status_code, 201)
        data = json.loads(rv.data.decode("utf-8"))
        model = db.session.query(Dashboard).get(data.get("id"))
        db.session.delete(model)
        db.session.commit()

    def test_create_dashboard_empty(self):
        """
        Dashboard API: Test create empty
        """
        dashboard_data = {}
        self.login(username="admin")
        uri = "api/v1/dashboard/"
        rv = self.client.post(uri, json=dashboard_data)
        self.assertEqual(rv.status_code, 201)
        data = json.loads(rv.data.decode("utf-8"))
        model = db.session.query(Dashboard).get(data.get("id"))
        db.session.delete(model)
        db.session.commit()

        dashboard_data = {"dashboard_title": ""}
        self.login(username="admin")
        uri = "api/v1/dashboard/"
        rv = self.client.post(uri, json=dashboard_data)
        self.assertEqual(rv.status_code, 201)
        data = json.loads(rv.data.decode("utf-8"))
        model = db.session.query(Dashboard).get(data.get("id"))
        db.session.delete(model)
        db.session.commit()

    def test_create_dashboard_validate_title(self):
        """
        Dashboard API: Test create dashboard validate title
        """
        dashboard_data = {"dashboard_title": "a" * 600}
        self.login(username="admin")
        uri = "api/v1/dashboard/"
        rv = self.post_assert_metric(uri, dashboard_data, "post")
        self.assertEqual(rv.status_code, 400)
        response = json.loads(rv.data.decode("utf-8"))
        expected_response = {
            "message": {"dashboard_title": ["Length must be between 0 and 500."]}
        }
        self.assertEqual(response, expected_response)

    def test_create_dashboard_validate_slug(self):
        """
        Dashboard API: Test create validate slug
        """
        admin_id = self.get_user("admin").id
        dashboard = self.insert_dashboard("title1", "slug1", [admin_id])
        self.login(username="admin")

        # Check for slug uniqueness
        dashboard_data = {"dashboard_title": "title2", "slug": "slug1"}
        uri = "api/v1/dashboard/"
        rv = self.client.post(uri, json=dashboard_data)
        self.assertEqual(rv.status_code, 422)
        response = json.loads(rv.data.decode("utf-8"))
        expected_response = {"message": {"slug": ["Must be unique"]}}
        self.assertEqual(response, expected_response)

        # Check for slug max size
        dashboard_data = {"dashboard_title": "title2", "slug": "a" * 256}
        uri = "api/v1/dashboard/"
        rv = self.client.post(uri, json=dashboard_data)
        self.assertEqual(rv.status_code, 400)
        response = json.loads(rv.data.decode("utf-8"))
        expected_response = {"message": {"slug": ["Length must be between 1 and 255."]}}
        self.assertEqual(response, expected_response)

        db.session.delete(dashboard)
        db.session.commit()

    def test_create_dashboard_validate_owners(self):
        """
        Dashboard API: Test create validate owners
        """
        dashboard_data = {"dashboard_title": "title1", "owners": [1000]}
        self.login(username="admin")
        uri = "api/v1/dashboard/"
        rv = self.client.post(uri, json=dashboard_data)
        self.assertEqual(rv.status_code, 422)
        response = json.loads(rv.data.decode("utf-8"))
        expected_response = {"message": {"owners": ["Owners are invalid"]}}
        self.assertEqual(response, expected_response)

    def test_create_dashboard_validate_roles(self):
        """
        Dashboard API: Test create validate roles
        """
        dashboard_data = {"dashboard_title": "title1", "roles": [1000]}
        self.login(username="admin")
        uri = "api/v1/dashboard/"
        rv = self.client.post(uri, json=dashboard_data)
        self.assertEqual(rv.status_code, 422)
        response = json.loads(rv.data.decode("utf-8"))
        expected_response = {"message": {"roles": ["Some roles do not exist"]}}
        self.assertEqual(response, expected_response)

    def test_create_dashboard_validate_json(self):
        """
        Dashboard API: Test create validate json
        """
        dashboard_data = {"dashboard_title": "title1", "position_json": '{"A:"a"}'}
        self.login(username="admin")
        uri = "api/v1/dashboard/"
        rv = self.client.post(uri, json=dashboard_data)
        self.assertEqual(rv.status_code, 400)

        dashboard_data = {"dashboard_title": "title1", "json_metadata": '{"A:"a"}'}
        self.login(username="admin")
        uri = "api/v1/dashboard/"
        rv = self.client.post(uri, json=dashboard_data)
        self.assertEqual(rv.status_code, 400)

        dashboard_data = {
            "dashboard_title": "title1",
            "json_metadata": '{"refresh_frequency": "A"}',
        }
        self.login(username="admin")
        uri = "api/v1/dashboard/"
        rv = self.client.post(uri, json=dashboard_data)
        self.assertEqual(rv.status_code, 400)

    def test_update_dashboard(self):
        """
        Dashboard API: Test update
        """
        admin = self.get_user("admin")
        admin_role = self.get_role("Admin")
        dashboard_id = self.insert_dashboard(
            "title1", "slug1", [admin.id], roles=[admin_role.id]
        ).id
        self.login(username="admin")
        uri = f"api/v1/dashboard/{dashboard_id}"
        rv = self.put_assert_metric(uri, self.dashboard_data, "put")
        self.assertEqual(rv.status_code, 200)
        model = db.session.query(Dashboard).get(dashboard_id)
        self.assertEqual(model.dashboard_title, self.dashboard_data["dashboard_title"])
        self.assertEqual(model.slug, self.dashboard_data["slug"])
        self.assertEqual(model.position_json, self.dashboard_data["position_json"])
        self.assertEqual(model.css, self.dashboard_data["css"])
        self.assertEqual(model.json_metadata, self.dashboard_data["json_metadata"])
        self.assertEqual(model.published, self.dashboard_data["published"])
        self.assertEqual(model.owners, [admin])
        self.assertEqual(model.roles, [admin_role])

        db.session.delete(model)
        db.session.commit()

    @pytest.mark.usefixtures("load_birth_names_dashboard_with_slices")
    def test_update_dashboard_chart_owners(self):
        """
        Dashboard API: Test update chart owners
        """
        user_alpha1 = self.create_user(
            "alpha1", "password", "Alpha", email="alpha1@superset.org"
        )
        user_alpha2 = self.create_user(
            "alpha2", "password", "Alpha", email="alpha2@superset.org"
        )
        admin = self.get_user("admin")
        slices = []
        slices.append(
            db.session.query(Slice).filter_by(slice_name="Girl Name Cloud").first()
        )
        slices.append(db.session.query(Slice).filter_by(slice_name="Trends").first())
        slices.append(db.session.query(Slice).filter_by(slice_name="Boys").first())

        dashboard = self.insert_dashboard(
            "title1",
            "slug1",
            [admin.id],
            slices=slices,
        )
        self.login(username="admin")
        uri = f"api/v1/dashboard/{dashboard.id}"
        dashboard_data = {"owners": [user_alpha1.id, user_alpha2.id]}
        rv = self.client.put(uri, json=dashboard_data)
        self.assertEqual(rv.status_code, 200)

        # verify slices owners include alpha1 and alpha2 users
        slices_ids = [slice.id for slice in slices]
        # Refetch Slices
        slices = db.session.query(Slice).filter(Slice.id.in_(slices_ids)).all()
        for slice in slices:
            self.assertIn(user_alpha1, slice.owners)
            self.assertIn(user_alpha2, slice.owners)
            self.assertNotIn(admin, slice.owners)
            # Revert owners on slice
            slice.owners = []
            db.session.commit()

        # Rollback changes
        db.session.delete(dashboard)
        db.session.delete(user_alpha1)
        db.session.delete(user_alpha2)
        db.session.commit()

    def test_update_partial_dashboard(self):
        """
        Dashboard API: Test update partial
        """
        admin_id = self.get_user("admin").id
        dashboard_id = self.insert_dashboard("title1", "slug1", [admin_id]).id
        self.login(username="admin")
        uri = f"api/v1/dashboard/{dashboard_id}"
        rv = self.client.put(
            uri, json={"json_metadata": self.dashboard_data["json_metadata"]}
        )
        self.assertEqual(rv.status_code, 200)

        rv = self.client.put(
            uri, json={"dashboard_title": self.dashboard_data["dashboard_title"]}
        )
        self.assertEqual(rv.status_code, 200)

        rv = self.client.put(uri, json={"slug": self.dashboard_data["slug"]})
        self.assertEqual(rv.status_code, 200)

        model = db.session.query(Dashboard).get(dashboard_id)
        self.assertEqual(model.json_metadata, self.dashboard_data["json_metadata"])
        self.assertEqual(model.dashboard_title, self.dashboard_data["dashboard_title"])
        self.assertEqual(model.slug, self.dashboard_data["slug"])

        db.session.delete(model)
        db.session.commit()

    def test_update_dashboard_new_owner_not_admin(self):
        """
        Dashboard API: Test update set new owner implicitly adds logged in owner
        """
        gamma = self.get_user("gamma")
        alpha = self.get_user("alpha")
        dashboard_id = self.insert_dashboard("title1", "slug1", [alpha.id]).id
        dashboard_data = {"dashboard_title": "title1_changed", "owners": [gamma.id]}
        self.login(username="alpha")
        uri = f"api/v1/dashboard/{dashboard_id}"
        rv = self.client.put(uri, json=dashboard_data)
        self.assertEqual(rv.status_code, 200)
        model = db.session.query(Dashboard).get(dashboard_id)
        self.assertIn(gamma, model.owners)
        self.assertIn(alpha, model.owners)
        for slc in model.slices:
            self.assertIn(gamma, slc.owners)
            self.assertIn(alpha, slc.owners)
        db.session.delete(model)
        db.session.commit()

    def test_update_dashboard_new_owner_admin(self):
        """
        Dashboard API: Test update set new owner as admin to other than current user
        """
        gamma = self.get_user("gamma")
        admin = self.get_user("admin")
        dashboard_id = self.insert_dashboard("title1", "slug1", [admin.id]).id
        dashboard_data = {"dashboard_title": "title1_changed", "owners": [gamma.id]}
        self.login(username="admin")
        uri = f"api/v1/dashboard/{dashboard_id}"
        rv = self.client.put(uri, json=dashboard_data)
        self.assertEqual(rv.status_code, 200)
        model = db.session.query(Dashboard).get(dashboard_id)
        self.assertIn(gamma, model.owners)
        self.assertNotIn(admin, model.owners)
        for slc in model.slices:
            self.assertIn(gamma, slc.owners)
            self.assertNotIn(admin, slc.owners)
        db.session.delete(model)
        db.session.commit()

    def test_update_dashboard_slug_formatting(self):
        """
        Dashboard API: Test update slug formatting
        """
        admin_id = self.get_user("admin").id
        dashboard_id = self.insert_dashboard("title1", "slug1", [admin_id]).id
        dashboard_data = {"dashboard_title": "title1_changed", "slug": "slug1 changed"}
        self.login(username="admin")
        uri = f"api/v1/dashboard/{dashboard_id}"
        rv = self.client.put(uri, json=dashboard_data)
        self.assertEqual(rv.status_code, 200)
        model = db.session.query(Dashboard).get(dashboard_id)
        self.assertEqual(model.dashboard_title, "title1_changed")
        self.assertEqual(model.slug, "slug1-changed")
        db.session.delete(model)
        db.session.commit()

    def test_update_dashboard_validate_slug(self):
        """
        Dashboard API: Test update validate slug
        """
        admin_id = self.get_user("admin").id
        dashboard1 = self.insert_dashboard("title1", "slug-1", [admin_id])
        dashboard2 = self.insert_dashboard("title2", "slug-2", [admin_id])

        self.login(username="admin")
        # Check for slug uniqueness
        dashboard_data = {"dashboard_title": "title2", "slug": "slug 1"}
        uri = f"api/v1/dashboard/{dashboard2.id}"
        rv = self.client.put(uri, json=dashboard_data)
        self.assertEqual(rv.status_code, 422)
        response = json.loads(rv.data.decode("utf-8"))
        expected_response = {"message": {"slug": ["Must be unique"]}}
        self.assertEqual(response, expected_response)

        db.session.delete(dashboard1)
        db.session.delete(dashboard2)
        db.session.commit()

        dashboard1 = self.insert_dashboard("title1", None, [admin_id])
        dashboard2 = self.insert_dashboard("title2", None, [admin_id])
        self.login(username="admin")
        # Accept empty slugs and don't validate them has unique
        dashboard_data = {"dashboard_title": "title2_changed", "slug": ""}
        uri = f"api/v1/dashboard/{dashboard2.id}"
        rv = self.client.put(uri, json=dashboard_data)
        self.assertEqual(rv.status_code, 200)

        db.session.delete(dashboard1)
        db.session.delete(dashboard2)
        db.session.commit()

    def test_update_published(self):
        """
        Dashboard API: Test update published patch
        """
        admin = self.get_user("admin")
        gamma = self.get_user("gamma")

        dashboard = self.insert_dashboard("title1", "slug1", [admin.id, gamma.id])
        dashboard_data = {"published": True}
        self.login(username="admin")
        uri = f"api/v1/dashboard/{dashboard.id}"
        rv = self.client.put(uri, json=dashboard_data)
        self.assertEqual(rv.status_code, 200)

        model = db.session.query(Dashboard).get(dashboard.id)
        self.assertEqual(model.published, True)
        self.assertEqual(model.slug, "slug1")
        self.assertIn(admin, model.owners)
        self.assertIn(gamma, model.owners)
        db.session.delete(model)
        db.session.commit()

    @pytest.mark.usefixtures("load_birth_names_dashboard_with_slices")
    def test_update_dashboard_not_owned(self):
        """
        Dashboard API: Test update dashboard not owned
        """
        user_alpha1 = self.create_user(
            "alpha1", "password", "Alpha", email="alpha1@superset.org"
        )
        user_alpha2 = self.create_user(
            "alpha2", "password", "Alpha", email="alpha2@superset.org"
        )
        existing_slice = (
            db.session.query(Slice).filter_by(slice_name="Girl Name Cloud").first()
        )
        dashboard = self.insert_dashboard(
            "title", "slug1", [user_alpha1.id], slices=[existing_slice], published=True
        )
        self.login(username="alpha2", password="password")
        dashboard_data = {"dashboard_title": "title1_changed", "slug": "slug1 changed"}
        uri = f"api/v1/dashboard/{dashboard.id}"
        rv = self.put_assert_metric(uri, dashboard_data, "put")
        self.assertEqual(rv.status_code, 403)
        db.session.delete(dashboard)
        db.session.delete(user_alpha1)
        db.session.delete(user_alpha2)
        db.session.commit()

    @patch.dict(
        "superset.extensions.feature_flag_manager._feature_flags",
        {"VERSIONED_EXPORT": False},
        clear=True,
    )
    @pytest.mark.usefixtures(
        "load_world_bank_dashboard_with_slices",
        "load_birth_names_dashboard_with_slices",
    )
    @freeze_time("2022-01-01")
    def test_export(self):
        """
        Dashboard API: Test dashboard export
        """
        self.login(username="admin")
        dashboards_ids = get_dashboards_ids(db, ["world_health", "births"])
        uri = f"api/v1/dashboard/export/?q={prison.dumps(dashboards_ids)}"

        rv = self.get_assert_metric(uri, "export")
        headers = generate_download_headers("json")["Content-Disposition"]

        assert rv.status_code == 200
        assert rv.headers["Content-Disposition"] == headers

    def test_export_not_found(self):
        """
        Dashboard API: Test dashboard export not found
        """
        self.login(username="admin")
        argument = [1000]
        uri = f"api/v1/dashboard/export/?q={prison.dumps(argument)}"
        rv = self.client.get(uri)
        self.assertEqual(rv.status_code, 404)

    def test_export_not_allowed(self):
        """
        Dashboard API: Test dashboard export not allowed
        """
        admin_id = self.get_user("admin").id
        dashboard = self.insert_dashboard("title", "slug1", [admin_id], published=False)

        self.login(username="gamma")
        argument = [dashboard.id]
        uri = f"api/v1/dashboard/export/?q={prison.dumps(argument)}"
        rv = self.client.get(uri)
        self.assertEqual(rv.status_code, 404)
        db.session.delete(dashboard)
        db.session.commit()

    def test_export_bundle(self):
        """
        Dashboard API: Test dashboard export
        """
        dashboards_ids = get_dashboards_ids(db, ["world_health", "births"])
        uri = f"api/v1/dashboard/export/?q={prison.dumps(dashboards_ids)}"

        self.login(username="admin")
        rv = self.client.get(uri)

        assert rv.status_code == 200

        buf = BytesIO(rv.data)
        assert is_zipfile(buf)

    def test_export_bundle_not_found(self):
        """
        Dashboard API: Test dashboard export not found
        """
        self.login(username="admin")
        argument = [1000]
        uri = f"api/v1/dashboard/export/?q={prison.dumps(argument)}"
        rv = self.client.get(uri)
        assert rv.status_code == 404

    def test_export_bundle_not_allowed(self):
        """
        Dashboard API: Test dashboard export not allowed
        """
        admin_id = self.get_user("admin").id
        dashboard = self.insert_dashboard("title", "slug1", [admin_id], published=False)

        self.login(username="gamma")
        argument = [dashboard.id]
        uri = f"api/v1/dashboard/export/?q={prison.dumps(argument)}"
        rv = self.client.get(uri)
        assert rv.status_code == 404

        db.session.delete(dashboard)
        db.session.commit()

    def test_import_dashboard(self):
        """
        Dashboard API: Test import dashboard
        """
        self.login(username="admin")
        uri = "api/v1/dashboard/import/"

        buf = self.create_dashboard_import()
        form_data = {
            "formData": (buf, "dashboard_export.zip"),
        }
        rv = self.client.post(uri, data=form_data, content_type="multipart/form-data")
        response = json.loads(rv.data.decode("utf-8"))

        assert rv.status_code == 200
        assert response == {"message": "OK"}

        dashboard = (
            db.session.query(Dashboard).filter_by(uuid=dashboard_config["uuid"]).one()
        )
        assert dashboard.dashboard_title == "Test dash"

        assert len(dashboard.slices) == 1
        chart = dashboard.slices[0]
        assert str(chart.uuid) == chart_config["uuid"]

        dataset = chart.table
        assert str(dataset.uuid) == dataset_config["uuid"]

        database = dataset.database
        assert str(database.uuid) == database_config["uuid"]

        db.session.delete(dashboard)
        db.session.delete(chart)
        db.session.delete(dataset)
        db.session.delete(database)
        db.session.commit()

    def test_import_dashboard_invalid_file(self):
        """
        Dashboard API: Test import invalid dashboard file
        """
        self.login(username="admin")
        uri = "api/v1/dashboard/import/"

        buf = self.create_invalid_dashboard_import()
        form_data = {
            "formData": (buf, "dashboard_export.zip"),
        }
        rv = self.client.post(uri, data=form_data, content_type="multipart/form-data")
        response = json.loads(rv.data.decode("utf-8"))

        assert rv.status_code == 400
        assert response == {
            "errors": [
                {
                    "message": "No valid import files were found",
                    "error_type": "GENERIC_COMMAND_ERROR",
                    "level": "warning",
                    "extra": {
                        "issue_codes": [
                            {
                                "code": 1010,
                                "message": (
                                    "Issue 1010 - Superset encountered an "
                                    "error while running a command."
                                ),
                            }
                        ]
                    },
                }
            ]
        }

    def test_import_dashboard_v0_export(self):
        num_dashboards = db.session.query(Dashboard).count()

        self.login(username="admin")
        uri = "api/v1/dashboard/import/"

        buf = BytesIO()
        buf.write(json.dumps(dashboard_export).encode())
        buf.seek(0)
        form_data = {
            "formData": (buf, "20201119_181105.json"),
        }
        rv = self.client.post(uri, data=form_data, content_type="multipart/form-data")
        response = json.loads(rv.data.decode("utf-8"))

        assert rv.status_code == 200
        assert response == {"message": "OK"}
        assert db.session.query(Dashboard).count() == num_dashboards + 1

        dashboard = (
            db.session.query(Dashboard).filter_by(dashboard_title="Births 2").one()
        )
        chart = dashboard.slices[0]
        dataset = chart.table

        db.session.delete(dashboard)
        db.session.delete(chart)
        db.session.delete(dataset)
        db.session.commit()

    def test_import_dashboard_overwrite(self):
        """
        Dashboard API: Test import existing dashboard
        """
        self.login(username="admin")
        uri = "api/v1/dashboard/import/"

        buf = self.create_dashboard_import()
        form_data = {
            "formData": (buf, "dashboard_export.zip"),
        }
        rv = self.client.post(uri, data=form_data, content_type="multipart/form-data")
        response = json.loads(rv.data.decode("utf-8"))

        assert rv.status_code == 200
        assert response == {"message": "OK"}

        # import again without overwrite flag
        buf = self.create_dashboard_import()
        form_data = {
            "formData": (buf, "dashboard_export.zip"),
        }
        rv = self.client.post(uri, data=form_data, content_type="multipart/form-data")
        response = json.loads(rv.data.decode("utf-8"))

        assert rv.status_code == 422
        assert response == {
            "errors": [
                {
                    "message": "Error importing dashboard",
                    "error_type": "GENERIC_COMMAND_ERROR",
                    "level": "warning",
                    "extra": {
                        "dashboards/imported_dashboard.yaml": "Dashboard already exists and `overwrite=true` was not passed",
                        "issue_codes": [
                            {
                                "code": 1010,
                                "message": (
                                    "Issue 1010 - Superset encountered an "
                                    "error while running a command."
                                ),
                            }
                        ],
                    },
                }
            ]
        }

        # import with overwrite flag
        buf = self.create_dashboard_import()
        form_data = {
            "formData": (buf, "dashboard_export.zip"),
            "overwrite": "true",
        }
        rv = self.client.post(uri, data=form_data, content_type="multipart/form-data")
        response = json.loads(rv.data.decode("utf-8"))

        assert rv.status_code == 200
        assert response == {"message": "OK"}

        # cleanup
        dashboard = (
            db.session.query(Dashboard).filter_by(uuid=dashboard_config["uuid"]).one()
        )
        chart = dashboard.slices[0]
        dataset = chart.table
        database = dataset.database

        db.session.delete(dashboard)
        db.session.delete(chart)
        db.session.delete(dataset)
        db.session.delete(database)
        db.session.commit()

    def test_import_dashboard_invalid(self):
        """
        Dashboard API: Test import invalid dashboard
        """
        self.login(username="admin")
        uri = "api/v1/dashboard/import/"

        buf = BytesIO()
        with ZipFile(buf, "w") as bundle:
            with bundle.open("dashboard_export/metadata.yaml", "w") as fp:
                fp.write(yaml.safe_dump(dataset_metadata_config).encode())
            with bundle.open(
                "dashboard_export/databases/imported_database.yaml", "w"
            ) as fp:
                fp.write(yaml.safe_dump(database_config).encode())
            with bundle.open(
                "dashboard_export/datasets/imported_dataset.yaml", "w"
            ) as fp:
                fp.write(yaml.safe_dump(dataset_config).encode())
            with bundle.open("dashboard_export/charts/imported_chart.yaml", "w") as fp:
                fp.write(yaml.safe_dump(chart_config).encode())
            with bundle.open(
                "dashboard_export/dashboards/imported_dashboard.yaml", "w"
            ) as fp:
                fp.write(yaml.safe_dump(dashboard_config).encode())
        buf.seek(0)

        form_data = {
            "formData": (buf, "dashboard_export.zip"),
        }
        rv = self.client.post(uri, data=form_data, content_type="multipart/form-data")
        response = json.loads(rv.data.decode("utf-8"))

        assert rv.status_code == 422
        assert response == {
            "errors": [
                {
                    "message": "Error importing dashboard",
                    "error_type": "GENERIC_COMMAND_ERROR",
                    "level": "warning",
                    "extra": {
                        "metadata.yaml": {"type": ["Must be equal to Dashboard."]},
                        "issue_codes": [
                            {
                                "code": 1010,
                                "message": (
                                    "Issue 1010 - Superset encountered "
                                    "an error while running a command."
                                ),
                            }
                        ],
                    },
                }
            ]
        }

    def test_get_all_related_roles(self):
        """
        API: Test get filter related roles
        """
        self.login(username="admin")
        uri = f"api/v1/dashboard/related/roles"

        rv = self.client.get(uri)
        assert rv.status_code == 200
        response = json.loads(rv.data.decode("utf-8"))
        roles = db.session.query(security_manager.role_model).all()
        expected_roles = [str(role) for role in roles]
        assert response["count"] == len(roles)

        response_roles = [result["text"] for result in response["result"]]
        for expected_role in expected_roles:
            assert expected_role in response_roles

    def test_get_filter_related_roles(self):
        """
        API: Test get filter related roles
        """
        self.login(username="admin")
        argument = {"filter": "alpha"}
        uri = f"api/v1/dashboard/related/roles?q={prison.dumps(argument)}"

        rv = self.client.get(uri)
        assert rv.status_code == 200
        response = json.loads(rv.data.decode("utf-8"))
        assert response["count"] == 1

        response_roles = [result["text"] for result in response["result"]]
        assert "Alpha" in response_roles

    @pytest.mark.usefixtures("load_world_bank_dashboard_with_slices")
    def test_embedded_dashboards(self):
        self.login(username="admin")
        uri = "api/v1/dashboard/world_health/embedded"

        # initial get should return 404
        resp = self.get_assert_metric(uri, "get_embedded")
        self.assertEqual(resp.status_code, 404)

        # post succeeds and returns value
        allowed_domains = ["test.example", "embedded.example"]
        resp = self.post_assert_metric(
            uri,
            {"allowed_domains": allowed_domains},
            "set_embedded",
        )
        self.assertEqual(resp.status_code, 200)
        result = json.loads(resp.data.decode("utf-8"))["result"]
        self.assertIsNotNone(result["uuid"])
        self.assertNotEqual(result["uuid"], "")
        self.assertEqual(result["allowed_domains"], allowed_domains)

<<<<<<< HEAD
=======
        db.session.expire_all()

>>>>>>> 16654034
        # get returns value
        resp = self.get_assert_metric(uri, "get_embedded")
        self.assertEqual(resp.status_code, 200)
        result = json.loads(resp.data.decode("utf-8"))["result"]
        self.assertIsNotNone(result["uuid"])
        self.assertNotEqual(result["uuid"], "")
        self.assertEqual(result["allowed_domains"], allowed_domains)

        # save uuid for later
        original_uuid = result["uuid"]

        # put succeeds and returns value
        resp = self.post_assert_metric(uri, {"allowed_domains": []}, "set_embedded")
        self.assertEqual(resp.status_code, 200)
<<<<<<< HEAD
        self.assertIsNotNone(result["uuid"])
        self.assertNotEqual(result["uuid"], "")
        self.assertEqual(result["allowed_domains"], allowed_domains)
=======
        result = json.loads(resp.data.decode("utf-8"))["result"]
        self.assertEqual(resp.status_code, 200)
        self.assertIsNotNone(result["uuid"])
        self.assertNotEqual(result["uuid"], "")
        self.assertEqual(result["allowed_domains"], [])

        db.session.expire_all()
>>>>>>> 16654034

        # get returns changed value
        resp = self.get_assert_metric(uri, "get_embedded")
        self.assertEqual(resp.status_code, 200)
        result = json.loads(resp.data.decode("utf-8"))["result"]
        self.assertEqual(result["uuid"], original_uuid)
        self.assertEqual(result["allowed_domains"], [])

        # delete succeeds
        resp = self.delete_assert_metric(uri, "delete_embedded")
        self.assertEqual(resp.status_code, 200)

<<<<<<< HEAD
=======
        db.session.expire_all()

>>>>>>> 16654034
        # get returns 404
        resp = self.get_assert_metric(uri, "get_embedded")
        self.assertEqual(resp.status_code, 404)<|MERGE_RESOLUTION|>--- conflicted
+++ resolved
@@ -1796,11 +1796,8 @@
         self.assertNotEqual(result["uuid"], "")
         self.assertEqual(result["allowed_domains"], allowed_domains)
 
-<<<<<<< HEAD
-=======
         db.session.expire_all()
 
->>>>>>> 16654034
         # get returns value
         resp = self.get_assert_metric(uri, "get_embedded")
         self.assertEqual(resp.status_code, 200)
@@ -1815,11 +1812,6 @@
         # put succeeds and returns value
         resp = self.post_assert_metric(uri, {"allowed_domains": []}, "set_embedded")
         self.assertEqual(resp.status_code, 200)
-<<<<<<< HEAD
-        self.assertIsNotNone(result["uuid"])
-        self.assertNotEqual(result["uuid"], "")
-        self.assertEqual(result["allowed_domains"], allowed_domains)
-=======
         result = json.loads(resp.data.decode("utf-8"))["result"]
         self.assertEqual(resp.status_code, 200)
         self.assertIsNotNone(result["uuid"])
@@ -1827,7 +1819,6 @@
         self.assertEqual(result["allowed_domains"], [])
 
         db.session.expire_all()
->>>>>>> 16654034
 
         # get returns changed value
         resp = self.get_assert_metric(uri, "get_embedded")
@@ -1840,11 +1831,8 @@
         resp = self.delete_assert_metric(uri, "delete_embedded")
         self.assertEqual(resp.status_code, 200)
 
-<<<<<<< HEAD
-=======
         db.session.expire_all()
 
->>>>>>> 16654034
         # get returns 404
         resp = self.get_assert_metric(uri, "get_embedded")
         self.assertEqual(resp.status_code, 404)