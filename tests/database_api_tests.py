--- conflicted
+++ resolved
@@ -21,13 +21,9 @@
 import prison
 from sqlalchemy.sql import func
 
-<<<<<<< HEAD
+import tests.test_app
 from superset import db, security_manager
 from superset.connectors.sqla.models import SqlaTable
-=======
-import tests.test_app
-from superset import db
->>>>>>> 29130639
 from superset.models.core import Database
 from superset.utils.core import get_example_database
 
