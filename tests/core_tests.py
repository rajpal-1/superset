--- conflicted
+++ resolved
@@ -39,12 +39,8 @@
 from superset.models import core as models
 from superset.models.sql_lab import Query
 from superset.utils import core as utils
-<<<<<<< HEAD
 from superset.utils.core import get_main_database
 from superset.views.database.views import DatabaseView
-=======
-from superset.views.core import DatabaseView
->>>>>>> d65b0392
 from .base_tests import SupersetTestCase
 from .fixtures.pyodbcRow import Row
 
