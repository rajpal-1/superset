--- conflicted
+++ resolved
@@ -127,10 +127,7 @@
 def full_api_access(mocker: MockFixture) -> Iterator[None]:
     """
     Allow full access to the API.
-<<<<<<< HEAD
-=======
 
->>>>>>> 2817aebd
     TODO (betodealmeida): we should replace this with user-fixtures, eg, ``admin`` or
     ``gamma``, so that we have granular access to the APIs.
     """
