# Licensed to the Apache Software Foundation (ASF) under one
# or more contributor license agreements.  See the NOTICE file
# distributed with this work for additional information
# regarding copyright ownership.  The ASF licenses this file
# to you under the Apache License, Version 2.0 (the
# "License"); you may not use this file except in compliance
# with the License.  You may obtain a copy of the License at
#
#   http://www.apache.org/licenses/LICENSE-2.0
#
# Unless required by applicable law or agreed to in writing,
# software distributed under the License is distributed on an
# "AS IS" BASIS, WITHOUT WARRANTIES OR CONDITIONS OF ANY
# KIND, either express or implied.  See the License for the
# specific language governing permissions and limitations
# under the License.
# pylint: disable=redefined-outer-name, import-outside-toplevel

import importlib
<<<<<<< HEAD
from typing import Any, Iterator
=======
from typing import Any, Callable, Iterator
>>>>>>> 16654034

import pytest
from pytest_mock import MockFixture
from sqlalchemy import create_engine
from sqlalchemy.orm import sessionmaker
from sqlalchemy.orm.session import Session

from superset.app import SupersetApp
from superset.extensions import appbuilder
from superset.initialization import SupersetAppInitializer


@pytest.fixture
<<<<<<< HEAD
def session(mocker: MockFixture) -> Iterator[Session]:
=======
def get_session(mocker: MockFixture) -> Callable[[], Session]:
>>>>>>> 16654034
    """
    Create an in-memory SQLite session to test models.
    """
    engine = create_engine("sqlite://")

    def get_session():
        Session_ = sessionmaker(bind=engine)  # pylint: disable=invalid-name
        in_memory_session = Session_()

        # flask calls session.remove()
        in_memory_session.remove = lambda: None

        # patch session
        mocker.patch(
            "superset.security.SupersetSecurityManager.get_session",
            return_value=in_memory_session,
        )
        mocker.patch("superset.db.session", in_memory_session)
        return in_memory_session

<<<<<<< HEAD
    # patch session
    mocker.patch(
        "superset.security.SupersetSecurityManager.get_session",
        return_value=in_memory_session,
    )
    mocker.patch("superset.db.session", in_memory_session)

    yield in_memory_session


=======
    return get_session


@pytest.fixture
def session(get_session) -> Iterator[Session]:
    yield get_session()


>>>>>>> 16654034
@pytest.fixture(scope="module")
def app() -> Iterator[SupersetApp]:
    """
    A fixture that generates a Superset app.
    """
    app = SupersetApp(__name__)

    app.config.from_object("superset.config")
    app.config["SQLALCHEMY_DATABASE_URI"] = "sqlite://"
    app.config["TESTING"] = True
<<<<<<< HEAD

    # ``superset.extensions.appbuilder`` is a singleton, and won't rebuild the
    # routes when this fixture is called multiple times; we need to clear the
    # registered views to ensure the initialization can happen more than once.
    appbuilder.baseviews = []

=======

    # ``superset.extensions.appbuilder`` is a singleton, and won't rebuild the
    # routes when this fixture is called multiple times; we need to clear the
    # registered views to ensure the initialization can happen more than once.
    appbuilder.baseviews = []

>>>>>>> 16654034
    app_initializer = SupersetAppInitializer(app)
    app_initializer.init_app()

    # reload base views to ensure error handlers are applied to the app
    with app.app_context():
        import superset.views.base

        importlib.reload(superset.views.base)

    yield app


@pytest.fixture
def client(app: SupersetApp) -> Any:
    with app.test_client() as client:
        yield client


@pytest.fixture
def app_context(app: SupersetApp) -> Iterator[None]:
    """
    A fixture that yields and application context.
    """
    with app.app_context():
        yield<|MERGE_RESOLUTION|>--- conflicted
+++ resolved
@@ -17,11 +17,7 @@
 # pylint: disable=redefined-outer-name, import-outside-toplevel
 
 import importlib
-<<<<<<< HEAD
-from typing import Any, Iterator
-=======
 from typing import Any, Callable, Iterator
->>>>>>> 16654034
 
 import pytest
 from pytest_mock import MockFixture
@@ -35,11 +31,7 @@
 
 
 @pytest.fixture
-<<<<<<< HEAD
-def session(mocker: MockFixture) -> Iterator[Session]:
-=======
 def get_session(mocker: MockFixture) -> Callable[[], Session]:
->>>>>>> 16654034
     """
     Create an in-memory SQLite session to test models.
     """
@@ -60,18 +52,6 @@
         mocker.patch("superset.db.session", in_memory_session)
         return in_memory_session
 
-<<<<<<< HEAD
-    # patch session
-    mocker.patch(
-        "superset.security.SupersetSecurityManager.get_session",
-        return_value=in_memory_session,
-    )
-    mocker.patch("superset.db.session", in_memory_session)
-
-    yield in_memory_session
-
-
-=======
     return get_session
 
 
@@ -80,7 +60,6 @@
     yield get_session()
 
 
->>>>>>> 16654034
 @pytest.fixture(scope="module")
 def app() -> Iterator[SupersetApp]:
     """
@@ -91,21 +70,12 @@
     app.config.from_object("superset.config")
     app.config["SQLALCHEMY_DATABASE_URI"] = "sqlite://"
     app.config["TESTING"] = True
-<<<<<<< HEAD
 
     # ``superset.extensions.appbuilder`` is a singleton, and won't rebuild the
     # routes when this fixture is called multiple times; we need to clear the
     # registered views to ensure the initialization can happen more than once.
     appbuilder.baseviews = []
 
-=======
-
-    # ``superset.extensions.appbuilder`` is a singleton, and won't rebuild the
-    # routes when this fixture is called multiple times; we need to clear the
-    # registered views to ensure the initialization can happen more than once.
-    appbuilder.baseviews = []
-
->>>>>>> 16654034
     app_initializer = SupersetAppInitializer(app)
     app_initializer.init_app()
 
