# Licensed to the Apache Software Foundation (ASF) under one
# or more contributor license agreements.  See the NOTICE file
# distributed with this work for additional information
# regarding copyright ownership.  The ASF licenses this file
# to you under the Apache License, Version 2.0 (the
# "License"); you may not use this file except in compliance
# with the License.  You may obtain a copy of the License at
#
#   http://www.apache.org/licenses/LICENSE-2.0
#
# Unless required by applicable law or agreed to in writing,
# software distributed under the License is distributed on an
# "AS IS" BASIS, WITHOUT WARRANTIES OR CONDITIONS OF ANY
# KIND, either express or implied.  See the License for the
# specific language governing permissions and limitations
# under the License.

# pylint: disable=import-outside-toplevel

import json
from datetime import datetime
from typing import Optional
from unittest import mock

import pytest
from pytest_mock import MockerFixture

from superset.errors import ErrorLevel, SupersetError, SupersetErrorType
from tests.unit_tests.db_engine_specs.utils import assert_convert_dttm
from tests.unit_tests.fixtures.common import dttm


@pytest.mark.parametrize(
    "target_type,expected_result",
    [
<<<<<<< HEAD
        ("Date", "TO_DATE('2019-01-02')"),
        ("DateTime", "CAST('2019-01-02T03:04:05.678900' AS DATETIME)"),
        ("TimeStamp", "TO_TIMESTAMP('2019-01-02T03:04:05.678900')"),
        ("UnknownType", None),
=======
        ("DATE", "TO_DATE('2019-01-02')"),
        ("DATETIME", "CAST('2019-01-02T03:04:05.678900' AS DATETIME)"),
        ("TIMESTAMP", "TO_TIMESTAMP('2019-01-02T03:04:05.678900')"),
        ("TIMESTAMP_NTZ", "TO_TIMESTAMP('2019-01-02T03:04:05.678900')"),
>>>>>>> 8226110b
    ],
)
def test_convert_dttm(
    target_type: str, expected_result: Optional[str], dttm: datetime
) -> None:
    from superset.db_engine_specs.snowflake import SnowflakeEngineSpec as spec

    assert_convert_dttm(spec, target_type, expected_result, dttm)


def test_database_connection_test_mutator() -> None:
    from superset.db_engine_specs.snowflake import SnowflakeEngineSpec
    from superset.models.core import Database

    database = Database(sqlalchemy_uri="snowflake://abc")
    SnowflakeEngineSpec.mutate_db_for_connection_test(database)
    engine_params = json.loads(database.extra or "{}")

    assert {
        "engine_params": {"connect_args": {"validate_default_parameters": True}}
    } == engine_params


def test_extract_errors() -> None:
    from superset.db_engine_specs.snowflake import SnowflakeEngineSpec

    msg = "Object dumbBrick does not exist or not authorized."
    result = SnowflakeEngineSpec.extract_errors(Exception(msg))
    assert result == [
        SupersetError(
            message="dumbBrick does not exist in this database.",
            error_type=SupersetErrorType.OBJECT_DOES_NOT_EXIST_ERROR,
            level=ErrorLevel.ERROR,
            extra={
                "engine_name": "Snowflake",
                "issue_codes": [
                    {
                        "code": 1029,
                        "message": "Issue 1029 - The object does not exist in the given database.",
                    }
                ],
            },
        )
    ]

    msg = "syntax error line 1 at position 10 unexpected 'limited'."
    result = SnowflakeEngineSpec.extract_errors(Exception(msg))
    assert result == [
        SupersetError(
            message='Please check your query for syntax errors at or near "limited". Then, try running your query again.',
            error_type=SupersetErrorType.SYNTAX_ERROR,
            level=ErrorLevel.ERROR,
            extra={
                "engine_name": "Snowflake",
                "issue_codes": [
                    {
                        "code": 1030,
                        "message": "Issue 1030 - The query has a syntax error.",
                    }
                ],
            },
        )
    ]


@mock.patch("sqlalchemy.engine.Engine.connect")
def test_get_cancel_query_id(engine_mock: mock.Mock) -> None:
    from superset.db_engine_specs.snowflake import SnowflakeEngineSpec
    from superset.models.sql_lab import Query

    query = Query()
    cursor_mock = engine_mock.return_value.__enter__.return_value
    cursor_mock.fetchone.return_value = [123]
    assert SnowflakeEngineSpec.get_cancel_query_id(cursor_mock, query) == 123


@mock.patch("sqlalchemy.engine.Engine.connect")
def test_cancel_query(engine_mock: mock.Mock) -> None:
    from superset.db_engine_specs.snowflake import SnowflakeEngineSpec
    from superset.models.sql_lab import Query

    query = Query()
    cursor_mock = engine_mock.return_value.__enter__.return_value
    assert SnowflakeEngineSpec.cancel_query(cursor_mock, query, "123") is True


@mock.patch("sqlalchemy.engine.Engine.connect")
def test_cancel_query_failed(engine_mock: mock.Mock) -> None:
    from superset.db_engine_specs.snowflake import SnowflakeEngineSpec
    from superset.models.sql_lab import Query

    query = Query()
    cursor_mock = engine_mock.raiseError.side_effect = Exception()
    assert SnowflakeEngineSpec.cancel_query(cursor_mock, query, "123") is False


def test_get_extra_params(mocker: MockerFixture) -> None:
    """
    Test the ``get_extra_params`` method.
    """
    from superset.db_engine_specs.snowflake import SnowflakeEngineSpec

    database = mocker.MagicMock()

    database.extra = {}
    assert SnowflakeEngineSpec.get_extra_params(database) == {
        "engine_params": {"connect_args": {"application": "Apache Superset"}}
    }

    database.extra = json.dumps(
        {
            "engine_params": {
                "connect_args": {"application": "Custom user agent", "foo": "bar"}
            }
        }
    )
    assert SnowflakeEngineSpec.get_extra_params(database) == {
        "engine_params": {
            "connect_args": {"application": "Custom user agent", "foo": "bar"}
        }
    }<|MERGE_RESOLUTION|>--- conflicted
+++ resolved
@@ -33,17 +33,21 @@
 @pytest.mark.parametrize(
     "target_type,expected_result",
     [
-<<<<<<< HEAD
         ("Date", "TO_DATE('2019-01-02')"),
         ("DateTime", "CAST('2019-01-02T03:04:05.678900' AS DATETIME)"),
         ("TimeStamp", "TO_TIMESTAMP('2019-01-02T03:04:05.678900')"),
+        ("TIMESTAMP_NTZ", "TO_TIMESTAMP('2019-01-02T03:04:05.678900')"),
+        ("TIMESTAMP_LTZ", "TO_TIMESTAMP('2019-01-02T03:04:05.678900')"),
+        ("TIMESTAMP_TZ", "TO_TIMESTAMP('2019-01-02T03:04:05.678900')"),
+        ("TIMESTAMPLTZ", "TO_TIMESTAMP('2019-01-02T03:04:05.678900')"),
+        ("TIMESTAMPNTZ", "TO_TIMESTAMP('2019-01-02T03:04:05.678900')"),
+        ("TIMESTAMPTZ", "TO_TIMESTAMP('2019-01-02T03:04:05.678900')"),
+        (
+            "TIMESTAMP WITH LOCAL TIME ZONE",
+            "TO_TIMESTAMP('2019-01-02T03:04:05.678900')",
+        ),
+        ("TIMESTAMP WITHOUT TIME ZONE", "TO_TIMESTAMP('2019-01-02T03:04:05.678900')"),
         ("UnknownType", None),
-=======
-        ("DATE", "TO_DATE('2019-01-02')"),
-        ("DATETIME", "CAST('2019-01-02T03:04:05.678900' AS DATETIME)"),
-        ("TIMESTAMP", "TO_TIMESTAMP('2019-01-02T03:04:05.678900')"),
-        ("TIMESTAMP_NTZ", "TO_TIMESTAMP('2019-01-02T03:04:05.678900')"),
->>>>>>> 8226110b
     ],
 )
 def test_convert_dttm(
