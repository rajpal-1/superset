# Licensed to the Apache Software Foundation (ASF) under one
# or more contributor license agreements.  See the NOTICE file
# distributed with this work for additional information
# regarding copyright ownership.  The ASF licenses this file
# to you under the Apache License, Version 2.0 (the
# "License"); you may not use this file except in compliance
# with the License.  You may obtain a copy of the License at
#
#   http://www.apache.org/licenses/LICENSE-2.0
#
# Unless required by applicable law or agreed to in writing,
# software distributed under the License is distributed on an
# "AS IS" BASIS, WITHOUT WARRANTIES OR CONDITIONS OF ANY
# KIND, either express or implied.  See the License for the
# specific language governing permissions and limitations
# under the License.
import unittest.mock as mock
from datetime import datetime
from textwrap import dedent
from typing import Any, Optional

import pytest
from sqlalchemy import column, table
from sqlalchemy.dialects import mssql
from sqlalchemy.dialects.mssql import DATE, NTEXT, NVARCHAR, TEXT, VARCHAR
from sqlalchemy.sql import select
from sqlalchemy.types import String, TypeEngine, UnicodeText

from superset.errors import ErrorLevel, SupersetError, SupersetErrorType
from superset.utils.core import GenericDataType
from tests.unit_tests.db_engine_specs.utils import (
    assert_column_spec,
    assert_convert_dttm,
)
from tests.unit_tests.fixtures.common import dttm


@pytest.mark.parametrize(
    "native_type,sqla_type,attrs,generic_type,is_dttm",
    [
        ("CHAR", String, None, GenericDataType.STRING, False),
        ("CHAR(10)", String, None, GenericDataType.STRING, False),
        ("VARCHAR", String, None, GenericDataType.STRING, False),
        ("VARCHAR(10)", String, None, GenericDataType.STRING, False),
        ("TEXT", String, None, GenericDataType.STRING, False),
        ("NCHAR(10)", UnicodeText, None, GenericDataType.STRING, False),
        ("NVARCHAR(10)", UnicodeText, None, GenericDataType.STRING, False),
        ("NTEXT", UnicodeText, None, GenericDataType.STRING, False),
    ],
)
def test_get_column_spec(
    native_type: str,
<<<<<<< HEAD
    sqla_type: Type[TypeEngine],
    attrs: Optional[Dict[str, Any]],
=======
    sqla_type: type[TypeEngine],
    attrs: Optional[dict[str, Any]],
>>>>>>> 66bf7017
    generic_type: GenericDataType,
    is_dttm: bool,
) -> None:
    from superset.db_engine_specs.mssql import MssqlEngineSpec as spec

    assert_column_spec(spec, native_type, sqla_type, attrs, generic_type, is_dttm)


def test_where_clause_n_prefix() -> None:
    from superset.db_engine_specs.mssql import MssqlEngineSpec

    dialect = mssql.dialect()

    # non-unicode col
    sqla_column_type = MssqlEngineSpec.get_column_types("VARCHAR(10)")
    assert sqla_column_type is not None
    type_, _ = sqla_column_type
    str_col = column("col", type_=type_)

    # unicode col
    sqla_column_type = MssqlEngineSpec.get_column_types("NTEXT")
    assert sqla_column_type is not None
    type_, _ = sqla_column_type
    unicode_col = column("unicode_col", type_=type_)

    tbl = table("tbl")
    sel = (
        select([str_col, unicode_col])
        .select_from(tbl)
        .where(str_col == "abc")
        .where(unicode_col == "abc")
    )

    query = str(sel.compile(dialect=dialect, compile_kwargs={"literal_binds": True}))
    query_expected = (
        "SELECT col, unicode_col \n"
        "FROM tbl \n"
        "WHERE col = 'abc' AND unicode_col = N'abc'"
    )
    assert query == query_expected


def test_time_exp_mixd_case_col_1y() -> None:
    from superset.db_engine_specs.mssql import MssqlEngineSpec

    col = column("MixedCase")
    expr = MssqlEngineSpec.get_timestamp_expr(col, None, "P1Y")
    result = str(expr.compile(None, dialect=mssql.dialect()))
    assert result == "DATEADD(YEAR, DATEDIFF(YEAR, 0, [MixedCase]), 0)"


@pytest.mark.parametrize(
    "target_type,expected_result",
    [
        (
            "date",
            "CONVERT(DATE, '2019-01-02', 23)",
        ),
        (
            "datetime",
            "CONVERT(DATETIME, '2019-01-02T03:04:05.678', 126)",
        ),
        (
            "smalldatetime",
            "CONVERT(SMALLDATETIME, '2019-01-02 03:04:05', 20)",
        ),
        ("Other", None),
    ],
)
def test_convert_dttm(
    target_type: str,
    expected_result: Optional[str],
    dttm: datetime,
) -> None:
    from superset.db_engine_specs.mssql import MssqlEngineSpec as spec

    assert_convert_dttm(spec, target_type, expected_result, dttm)


def test_extract_error_message() -> None:
    from superset.db_engine_specs.mssql import MssqlEngineSpec

    test_mssql_exception = Exception(
        "(8155, b\"No column name was specified for column 1 of 'inner_qry'."
        "DB-Lib error message 20018, severity 16:\\nGeneral SQL Server error: "
        'Check messages from the SQL Server\\n")'
    )
    error_message = MssqlEngineSpec.extract_error_message(test_mssql_exception)
    expected_message = (
        "mssql error: All your SQL functions need to "
        "have an alias on MSSQL. For example: SELECT COUNT(*) AS C1 FROM TABLE1"
    )
    assert expected_message == error_message

    test_mssql_exception = Exception(
        '(8200, b"A correlated expression is invalid because it is not in a '
        "GROUP BY clause.\\n\")'"
    )
    error_message = MssqlEngineSpec.extract_error_message(test_mssql_exception)
    expected_message = "mssql error: " + MssqlEngineSpec._extract_error_message(
        test_mssql_exception
    )
    assert expected_message == error_message


def test_fetch_data_no_description() -> None:
    from superset.db_engine_specs.mssql import MssqlEngineSpec

    cursor = mock.MagicMock()
    cursor.description = []
    assert MssqlEngineSpec.fetch_data(cursor) == []


def test_fetch_data() -> None:
    from superset.db_engine_specs.base import BaseEngineSpec
    from superset.db_engine_specs.mssql import MssqlEngineSpec

    with mock.patch.object(
        MssqlEngineSpec,
        "pyodbc_rows_to_tuples",
        return_value="converted",
    ) as mock_pyodbc_rows_to_tuples:
        cursor = mock.MagicMock()
        data = [(1, "foo")]
        with mock.patch.object(BaseEngineSpec, "fetch_data", return_value=data):
            result = MssqlEngineSpec.fetch_data(cursor, 0)
            mock_pyodbc_rows_to_tuples.assert_called_once_with(data)
            assert result == "converted"


@pytest.mark.parametrize(
    "original,expected",
    [
        (DATE(), "DATE"),
        (VARCHAR(length=255), "VARCHAR(255)"),
        (VARCHAR(length=255, collation="utf8_general_ci"), "VARCHAR(255)"),
        (NVARCHAR(length=128), "NVARCHAR(128)"),
        (TEXT(), "TEXT"),
        (NTEXT(collation="utf8_general_ci"), "NTEXT"),
    ],
)
def test_column_datatype_to_string(original: TypeEngine, expected: str) -> None:
    from superset.db_engine_specs.mssql import MssqlEngineSpec

    actual = MssqlEngineSpec.column_datatype_to_string(original, mssql.dialect())
    assert actual == expected


@pytest.mark.parametrize(
    "original,expected",
    [
        (
            dedent(
                """
with currency as (
select 'INR' as cur
),
currency_2 as (
select 'EUR' as cur
)
select * from currency union all select * from currency_2
"""
            ),
            dedent(
                """WITH currency as (
select 'INR' as cur
),
currency_2 as (
select 'EUR' as cur
),
__cte AS (
select * from currency union all select * from currency_2
)"""
            ),
        ),
        (
            "SELECT 1 as cnt",
            None,
        ),
        (
            dedent(
                """
select 'INR' as cur
union
select 'AUD' as cur
union
select 'USD' as cur
"""
            ),
            None,
        ),
    ],
)
def test_cte_query_parsing(original: TypeEngine, expected: str) -> None:
    from superset.db_engine_specs.mssql import MssqlEngineSpec

    actual = MssqlEngineSpec.get_cte_query(original)
    assert actual == expected


@pytest.mark.parametrize(
    "original,expected,top",
    [
        ("SEL TOP 1000 * FROM My_table", "SEL TOP 100 * FROM My_table", 100),
        ("SEL TOP 1000 * FROM My_table;", "SEL TOP 100 * FROM My_table", 100),
        ("SEL TOP 1000 * FROM My_table;", "SEL TOP 1000 * FROM My_table", 10000),
        ("SEL TOP 1000 * FROM My_table;", "SEL TOP 1000 * FROM My_table", 1000),
        (
            """with abc as (select * from test union select * from test1)
select TOP 100 * from currency""",
            """WITH abc as (select * from test union select * from test1)
select TOP 100 * from currency""",
            1000,
        ),
        ("SELECT DISTINCT x from tbl", "SELECT DISTINCT TOP 100 x from tbl", 100),
        ("SELECT 1 as cnt", "SELECT TOP 10 1 as cnt", 10),
        (
            "select TOP 1000 * from abc where id=1",
            "select TOP 10 * from abc where id=1",
            10,
        ),
    ],
)
def test_top_query_parsing(original: TypeEngine, expected: str, top: int) -> None:
    from superset.db_engine_specs.mssql import MssqlEngineSpec

    actual = MssqlEngineSpec.apply_top_to_sql(original, top)
    assert actual == expected


def test_extract_errors() -> None:
    """
    Test that custom error messages are extracted correctly.
    """
    from superset.db_engine_specs.mssql import MssqlEngineSpec

    msg = dedent(
        """
DB-Lib error message 20009, severity 9:
Unable to connect: Adaptive Server is unavailable or does not exist (locahost)
        """
    )
    result = MssqlEngineSpec.extract_errors(Exception(msg))
    assert result == [
        SupersetError(
            error_type=SupersetErrorType.CONNECTION_INVALID_HOSTNAME_ERROR,
            message='The hostname "locahost" cannot be resolved.',
            level=ErrorLevel.ERROR,
            extra={
                "engine_name": "Microsoft SQL Server",
                "issue_codes": [
                    {
                        "code": 1007,
                        "message": "Issue 1007 - The hostname provided can't be resolved.",
                    }
                ],
            },
        )
    ]

    msg = dedent(
        """
DB-Lib error message 20009, severity 9:
Unable to connect: Adaptive Server is unavailable or does not exist (localhost)
Net-Lib error during Connection refused (61)
DB-Lib error message 20009, severity 9:
Unable to connect: Adaptive Server is unavailable or does not exist (localhost)
Net-Lib error during Connection refused (61)
        """
    )
    result = MssqlEngineSpec.extract_errors(
        Exception(msg), context={"port": 12345, "hostname": "localhost"}
    )
    assert result == [
        SupersetError(
            error_type=SupersetErrorType.CONNECTION_PORT_CLOSED_ERROR,
            message='Port 12345 on hostname "localhost" refused the connection.',
            level=ErrorLevel.ERROR,
            extra={
                "engine_name": "Microsoft SQL Server",
                "issue_codes": [
                    {"code": 1008, "message": "Issue 1008 - The port is closed."}
                ],
            },
        )
    ]

    msg = dedent(
        """
DB-Lib error message 20009, severity 9:
Unable to connect: Adaptive Server is unavailable or does not exist (example.com)
Net-Lib error during Operation timed out (60)
DB-Lib error message 20009, severity 9:
Unable to connect: Adaptive Server is unavailable or does not exist (example.com)
Net-Lib error during Operation timed out (60)
        """
    )
    result = MssqlEngineSpec.extract_errors(
        Exception(msg), context={"port": 12345, "hostname": "example.com"}
    )
    assert result == [
        SupersetError(
            error_type=SupersetErrorType.CONNECTION_HOST_DOWN_ERROR,
            message=(
                'The host "example.com" might be down, '
                "and can't be reached on port 12345."
            ),
            level=ErrorLevel.ERROR,
            extra={
                "engine_name": "Microsoft SQL Server",
                "issue_codes": [
                    {
                        "code": 1009,
                        "message": "Issue 1009 - The host might be down, and can't be reached on the provided port.",
                    }
                ],
            },
        )
    ]

    msg = dedent(
        """
DB-Lib error message 20009, severity 9:
Unable to connect: Adaptive Server is unavailable or does not exist (93.184.216.34)
Net-Lib error during Operation timed out (60)
DB-Lib error message 20009, severity 9:
Unable to connect: Adaptive Server is unavailable or does not exist (93.184.216.34)
Net-Lib error during Operation timed out (60)
        """
    )
    result = MssqlEngineSpec.extract_errors(
        Exception(msg), context={"port": 12345, "hostname": "93.184.216.34"}
    )
    assert result == [
        SupersetError(
            error_type=SupersetErrorType.CONNECTION_HOST_DOWN_ERROR,
            message=(
                'The host "93.184.216.34" might be down, '
                "and can't be reached on port 12345."
            ),
            level=ErrorLevel.ERROR,
            extra={
                "engine_name": "Microsoft SQL Server",
                "issue_codes": [
                    {
                        "code": 1009,
                        "message": "Issue 1009 - The host might be down, and can't be reached on the provided port.",
                    }
                ],
            },
        )
    ]

    msg = dedent(
        """
DB-Lib error message 20018, severity 14:
General SQL Server error: Check messages from the SQL Server
DB-Lib error message 20002, severity 9:
Adaptive Server connection failed (mssqldb.cxiotftzsypc.us-west-2.rds.amazonaws.com)
DB-Lib error message 20002, severity 9:
Adaptive Server connection failed (mssqldb.cxiotftzsypc.us-west-2.rds.amazonaws.com)
        """
    )
    result = MssqlEngineSpec.extract_errors(
        Exception(msg), context={"username": "testuser", "database": "testdb"}
    )
    assert result == [
        SupersetError(
            message='Either the username "testuser", password, or database name "testdb" is incorrect.',
            error_type=SupersetErrorType.CONNECTION_ACCESS_DENIED_ERROR,
            level=ErrorLevel.ERROR,
            extra={
                "engine_name": "Microsoft SQL Server",
                "issue_codes": [
                    {
                        "code": 1014,
                        "message": "Issue 1014 - Either the username or "
                        "the password is wrong.",
                    },
                    {
                        "code": 1015,
                        "message": "Issue 1015 - Either the database is "
                        "spelled incorrectly or does not exist.",
                    },
                ],
            },
        )
    ]


@pytest.mark.parametrize(
    "name,expected_result",
    [
        ("col", "col"),
        ("Col", "Col"),
        ("COL", "COL"),
    ],
)
def test_denormalize_name(name: str, expected_result: str):
    from superset.db_engine_specs.mssql import MssqlEngineSpec as spec

    assert spec.denormalize_name(mssql.dialect(), name) == expected_result<|MERGE_RESOLUTION|>--- conflicted
+++ resolved
@@ -50,13 +50,8 @@
 )
 def test_get_column_spec(
     native_type: str,
-<<<<<<< HEAD
-    sqla_type: Type[TypeEngine],
-    attrs: Optional[Dict[str, Any]],
-=======
     sqla_type: type[TypeEngine],
     attrs: Optional[dict[str, Any]],
->>>>>>> 66bf7017
     generic_type: GenericDataType,
     is_dttm: bool,
 ) -> None:
