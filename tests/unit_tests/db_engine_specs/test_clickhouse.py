--- conflicted
+++ resolved
@@ -31,10 +31,7 @@
     TypeEngine,
 )
 from urllib3.connection import HTTPConnection
-<<<<<<< HEAD
-=======
 from urllib3.exceptions import NewConnectionError
->>>>>>> 36ed6170
 
 from superset.utils.core import GenericDataType
 from tests.unit_tests.db_engine_specs.utils import (
@@ -66,11 +63,7 @@
 
     cursor = Mock()
     cursor.execute.side_effect = NewConnectionError(
-<<<<<<< HEAD
-        HTTPConnection("localhost", 8080), "Exception with sensitive data"
-=======
         HTTPConnection("localhost"), "Exception with sensitive data"
->>>>>>> 36ed6170
     )
     with pytest.raises(SupersetDBAPIDatabaseError) as ex:
         ClickHouseEngineSpec.execute(cursor, "SELECT col1 from table1")
