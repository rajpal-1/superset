--- conflicted
+++ resolved
@@ -48,11 +48,7 @@
 from .fixtures.energy_dashboard import load_energy_table_with_slice
 from .fixtures.unicode_dashboard import load_unicode_dashboard_with_slice
 
-<<<<<<< HEAD
-NEW_SECURITY_CONVERGE_VIEWS = ("CssTemplate", "SavedQuery", "Dataset")
-=======
-NEW_SECURITY_CONVERGE_VIEWS = ("CssTemplate", "SavedQuery", "Chart")
->>>>>>> 0ee03ae4
+NEW_SECURITY_CONVERGE_VIEWS = ("Dataset", "CssTemplate", "Chart", "SavedQuery")
 
 
 def get_perm_tuples(role_name):
@@ -839,17 +835,10 @@
             gamma_perm_set.add((perm.permission.name, perm.view_menu.name))
 
         # check read only perms
-<<<<<<< HEAD
         self.assert_can_read("Dataset", gamma_perm_set)
-
-        # make sure that user can create slices and dashboards
-        self.assert_can_all("SliceModelView", gamma_perm_set)
-=======
-        self.assert_can_read("TableModelView", gamma_perm_set)
 
         # make sure that user can create slices and dashboards
         self.assert_can_all("Chart", gamma_perm_set)
->>>>>>> 0ee03ae4
         self.assert_can_all("DashboardModelView", gamma_perm_set)
 
         self.assert_cannot_write("UserDBModelView", gamma_perm_set)
