# Licensed to the Apache Software Foundation (ASF) under one
# or more contributor license agreements.  See the NOTICE file
# distributed with this work for additional information
# regarding copyright ownership.  The ASF licenses this file
# to you under the Apache License, Version 2.0 (the
# "License"); you may not use this file except in compliance
# with the License.  You may obtain a copy of the License at
#
#   http://www.apache.org/licenses/LICENSE-2.0
#
# Unless required by applicable law or agreed to in writing,
# software distributed under the License is distributed on an
# "AS IS" BASIS, WITHOUT WARRANTIES OR CONDITIONS OF ANY
# KIND, either express or implied.  See the License for the
# specific language governing permissions and limitations
# under the License.
# isort:skip_file
"""Unit tests for Superset"""
import json
from typing import List, Optional
from datetime import datetime
from io import BytesIO
from unittest import mock
from zipfile import is_zipfile, ZipFile

import humanize
import prison
import pytest
import yaml
from sqlalchemy import and_
from sqlalchemy.sql import func

from tests.test_app import app
from superset.charts.commands.data import ChartDataCommand
from superset.connectors.connector_registry import ConnectorRegistry
from superset.connectors.sqla.models import SqlaTable
from superset.extensions import async_query_manager, cache_manager, db, security_manager
from superset.models.annotations import AnnotationLayer
from superset.models.core import Database, FavStar, FavStarClassName
from superset.models.dashboard import Dashboard
from superset.models.reports import ReportSchedule, ReportScheduleType
from superset.models.slice import Slice
from superset.utils import core as utils
from superset.utils.core import AnnotationType, get_example_database

from tests.base_api_tests import ApiOwnersTestCaseMixin
from tests.base_tests import SupersetTestCase, post_assert_metric, test_client

from tests.fixtures.importexport import (
    chart_config,
    chart_metadata_config,
    database_config,
    dataset_config,
    dataset_metadata_config,
)
from tests.fixtures.energy_dashboard import load_energy_table_with_slice
from tests.fixtures.query_context import get_query_context, ANNOTATION_LAYERS
from tests.fixtures.unicode_dashboard import load_unicode_dashboard_with_slice
from tests.annotation_layers.fixtures import create_annotation_layers

CHART_DATA_URI = "api/v1/chart/data"
CHARTS_FIXTURE_COUNT = 10


class TestChartApi(SupersetTestCase, ApiOwnersTestCaseMixin):
    resource_name = "chart"

    def insert_chart(
        self,
        slice_name: str,
        owners: List[int],
        datasource_id: int,
        created_by=None,
        datasource_type: str = "table",
        description: Optional[str] = None,
        viz_type: Optional[str] = None,
        params: Optional[str] = None,
        cache_timeout: Optional[int] = None,
    ) -> Slice:
        obj_owners = list()
        for owner in owners:
            user = db.session.query(security_manager.user_model).get(owner)
            obj_owners.append(user)
        datasource = ConnectorRegistry.get_datasource(
            datasource_type, datasource_id, db.session
        )
        slice = Slice(
            cache_timeout=cache_timeout,
            created_by=created_by,
            datasource_id=datasource.id,
            datasource_name=datasource.name,
            datasource_type=datasource.type,
            description=description,
            owners=obj_owners,
            params=params,
            slice_name=slice_name,
            viz_type=viz_type,
        )
        db.session.add(slice)
        db.session.commit()
        return slice

    @pytest.fixture(autouse=True)
    def clear_data_cache(self):
        with app.app_context():
            cache_manager.data_cache.clear()
            yield

    @pytest.fixture()
    def create_charts(self):
        with self.create_app().app_context():
            charts = []
            admin = self.get_user("admin")
            for cx in range(CHARTS_FIXTURE_COUNT - 1):
                charts.append(self.insert_chart(f"name{cx}", [admin.id], 1))
            fav_charts = []
            for cx in range(round(CHARTS_FIXTURE_COUNT / 2)):
                fav_star = FavStar(
                    user_id=admin.id, class_name="slice", obj_id=charts[cx].id
                )
                db.session.add(fav_star)
                db.session.commit()
                fav_charts.append(fav_star)
            yield charts

            # rollback changes
            for chart in charts:
                db.session.delete(chart)
            for fav_chart in fav_charts:
                db.session.delete(fav_chart)
            db.session.commit()

    @pytest.fixture()
    def create_chart_with_report(self):
        with self.create_app().app_context():
            admin = self.get_user("admin")
            chart = self.insert_chart(f"chart_report", [admin.id], 1)
            report_schedule = ReportSchedule(
                type=ReportScheduleType.REPORT,
                name="report_with_chart",
                crontab="* * * * *",
                chart=chart,
            )
            db.session.commit()

            yield chart

            # rollback changes
            db.session.delete(report_schedule)
            db.session.delete(chart)
            db.session.commit()

    @pytest.fixture()
    def add_dashboard_to_chart(self):
        with self.create_app().app_context():
            admin = self.get_user("admin")

            self.chart = self.insert_chart("My chart", [admin.id], 1)

            self.original_dashboard = Dashboard()
            self.original_dashboard.dashboard_title = "Original Dashboard"
            self.original_dashboard.slug = "slug"
            self.original_dashboard.owners = [admin]
            self.original_dashboard.slices = [self.chart]
            self.original_dashboard.published = False
            db.session.add(self.original_dashboard)

            self.new_dashboard = Dashboard()
            self.new_dashboard.dashboard_title = "New Dashboard"
            self.new_dashboard.slug = "new_slug"
            self.new_dashboard.owners = [admin]
            self.new_dashboard.slices = []
            self.new_dashboard.published = False
            db.session.add(self.new_dashboard)

            db.session.commit()

            yield self.chart

            db.session.delete(self.original_dashboard)
            db.session.delete(self.new_dashboard)
            db.session.delete(self.chart)
            db.session.commit()

<<<<<<< HEAD
    def test_info_security_chart(self):
        """
        Chart API: Test info security
        """
        self.login(username="admin")
        params = {"keys": ["permissions"]}
        uri = f"api/v1/chart/_info?q={prison.dumps(params)}"
        rv = self.get_assert_metric(uri, "info")
        data = json.loads(rv.data.decode("utf-8"))
        assert rv.status_code == 200
        assert "can_read" in data["permissions"]
        assert "can_write" in data["permissions"]
        assert len(data["permissions"]) == 2
=======
    def create_chart_import(self):
        buf = BytesIO()
        with ZipFile(buf, "w") as bundle:
            with bundle.open("chart_export/metadata.yaml", "w") as fp:
                fp.write(yaml.safe_dump(chart_metadata_config).encode())
            with bundle.open(
                "chart_export/databases/imported_database.yaml", "w"
            ) as fp:
                fp.write(yaml.safe_dump(database_config).encode())
            with bundle.open("chart_export/datasets/imported_dataset.yaml", "w") as fp:
                fp.write(yaml.safe_dump(dataset_config).encode())
            with bundle.open("chart_export/charts/imported_chart.yaml", "w") as fp:
                fp.write(yaml.safe_dump(chart_config).encode())
        buf.seek(0)
        return buf
>>>>>>> 916f7e92

    def test_delete_chart(self):
        """
        Chart API: Test delete
        """
        admin_id = self.get_user("admin").id
        chart_id = self.insert_chart("name", [admin_id], 1).id
        self.login(username="admin")
        uri = f"api/v1/chart/{chart_id}"
        rv = self.delete_assert_metric(uri, "delete")
        self.assertEqual(rv.status_code, 200)
        model = db.session.query(Slice).get(chart_id)
        self.assertEqual(model, None)

    def test_delete_bulk_charts(self):
        """
        Chart API: Test delete bulk
        """
        admin = self.get_user("admin")
        chart_count = 4
        chart_ids = list()
        for chart_name_index in range(chart_count):
            chart_ids.append(
                self.insert_chart(f"title{chart_name_index}", [admin.id], 1, admin).id
            )
        self.login(username="admin")
        argument = chart_ids
        uri = f"api/v1/chart/?q={prison.dumps(argument)}"
        rv = self.delete_assert_metric(uri, "bulk_delete")
        self.assertEqual(rv.status_code, 200)
        response = json.loads(rv.data.decode("utf-8"))
        expected_response = {"message": f"Deleted {chart_count} charts"}
        self.assertEqual(response, expected_response)
        for chart_id in chart_ids:
            model = db.session.query(Slice).get(chart_id)
            self.assertEqual(model, None)

    def test_delete_bulk_chart_bad_request(self):
        """
        Chart API: Test delete bulk bad request
        """
        chart_ids = [1, "a"]
        self.login(username="admin")
        argument = chart_ids
        uri = f"api/v1/chart/?q={prison.dumps(argument)}"
        rv = self.delete_assert_metric(uri, "bulk_delete")
        self.assertEqual(rv.status_code, 400)

    def test_delete_not_found_chart(self):
        """
        Chart API: Test not found delete
        """
        self.login(username="admin")
        chart_id = 1000
        uri = f"api/v1/chart/{chart_id}"
        rv = self.delete_assert_metric(uri, "delete")
        self.assertEqual(rv.status_code, 404)

    @pytest.mark.usefixtures("create_chart_with_report")
    def test_delete_chart_with_report(self):
        """
        Chart API: Test delete with associated report
        """
        self.login(username="admin")
        chart = (
            db.session.query(Slice)
            .filter(Slice.slice_name == "chart_report")
            .one_or_none()
        )
        uri = f"api/v1/chart/{chart.id}"
        rv = self.client.delete(uri)
        response = json.loads(rv.data.decode("utf-8"))
        self.assertEqual(rv.status_code, 422)
        expected_response = {
            "message": "There are associated alerts or reports: report_with_chart"
        }
        self.assertEqual(response, expected_response)

    def test_delete_bulk_charts_not_found(self):
        """
        Chart API: Test delete bulk not found
        """
        max_id = db.session.query(func.max(Slice.id)).scalar()
        chart_ids = [max_id + 1, max_id + 2]
        self.login(username="admin")
        uri = f"api/v1/chart/?q={prison.dumps(chart_ids)}"
        rv = self.delete_assert_metric(uri, "bulk_delete")
        self.assertEqual(rv.status_code, 404)

    @pytest.mark.usefixtures("create_chart_with_report", "create_charts")
    def test_bulk_delete_chart_with_report(self):
        """
        Chart API: Test bulk delete with associated report
        """
        self.login(username="admin")
        chart_with_report = (
            db.session.query(Slice.id)
            .filter(Slice.slice_name == "chart_report")
            .one_or_none()
        )

        charts = db.session.query(Slice.id).filter(Slice.slice_name.like("name%")).all()
        chart_ids = [chart.id for chart in charts]
        chart_ids.append(chart_with_report.id)

        uri = f"api/v1/chart/?q={prison.dumps(chart_ids)}"
        rv = self.client.delete(uri)
        response = json.loads(rv.data.decode("utf-8"))
        self.assertEqual(rv.status_code, 422)
        expected_response = {
            "message": "There are associated alerts or reports: report_with_chart"
        }
        self.assertEqual(response, expected_response)

    def test_delete_chart_admin_not_owned(self):
        """
        Chart API: Test admin delete not owned
        """
        gamma_id = self.get_user("gamma").id
        chart_id = self.insert_chart("title", [gamma_id], 1).id

        self.login(username="admin")
        uri = f"api/v1/chart/{chart_id}"
        rv = self.delete_assert_metric(uri, "delete")
        self.assertEqual(rv.status_code, 200)
        model = db.session.query(Slice).get(chart_id)
        self.assertEqual(model, None)

    def test_delete_bulk_chart_admin_not_owned(self):
        """
        Chart API: Test admin delete bulk not owned
        """
        gamma_id = self.get_user("gamma").id
        chart_count = 4
        chart_ids = list()
        for chart_name_index in range(chart_count):
            chart_ids.append(
                self.insert_chart(f"title{chart_name_index}", [gamma_id], 1).id
            )

        self.login(username="admin")
        argument = chart_ids
        uri = f"api/v1/chart/?q={prison.dumps(argument)}"
        rv = self.delete_assert_metric(uri, "bulk_delete")
        response = json.loads(rv.data.decode("utf-8"))
        self.assertEqual(rv.status_code, 200)
        expected_response = {"message": f"Deleted {chart_count} charts"}
        self.assertEqual(response, expected_response)

        for chart_id in chart_ids:
            model = db.session.query(Slice).get(chart_id)
            self.assertEqual(model, None)

    def test_delete_chart_not_owned(self):
        """
        Chart API: Test delete try not owned
        """
        user_alpha1 = self.create_user(
            "alpha1", "password", "Alpha", email="alpha1@superset.org"
        )
        user_alpha2 = self.create_user(
            "alpha2", "password", "Alpha", email="alpha2@superset.org"
        )
        chart = self.insert_chart("title", [user_alpha1.id], 1)
        self.login(username="alpha2", password="password")
        uri = f"api/v1/chart/{chart.id}"
        rv = self.delete_assert_metric(uri, "delete")
        self.assertEqual(rv.status_code, 403)
        db.session.delete(chart)
        db.session.delete(user_alpha1)
        db.session.delete(user_alpha2)
        db.session.commit()

    def test_delete_bulk_chart_not_owned(self):
        """
        Chart API: Test delete bulk try not owned
        """
        user_alpha1 = self.create_user(
            "alpha1", "password", "Alpha", email="alpha1@superset.org"
        )
        user_alpha2 = self.create_user(
            "alpha2", "password", "Alpha", email="alpha2@superset.org"
        )

        chart_count = 4
        charts = list()
        for chart_name_index in range(chart_count):
            charts.append(
                self.insert_chart(f"title{chart_name_index}", [user_alpha1.id], 1)
            )

        owned_chart = self.insert_chart("title_owned", [user_alpha2.id], 1)

        self.login(username="alpha2", password="password")

        # verify we can't delete not owned charts
        arguments = [chart.id for chart in charts]
        uri = f"api/v1/chart/?q={prison.dumps(arguments)}"
        rv = self.delete_assert_metric(uri, "bulk_delete")
        self.assertEqual(rv.status_code, 403)
        response = json.loads(rv.data.decode("utf-8"))
        expected_response = {"message": "Forbidden"}
        self.assertEqual(response, expected_response)

        # # nothing is deleted in bulk with a list of owned and not owned charts
        arguments = [chart.id for chart in charts] + [owned_chart.id]
        uri = f"api/v1/chart/?q={prison.dumps(arguments)}"
        rv = self.delete_assert_metric(uri, "bulk_delete")
        self.assertEqual(rv.status_code, 403)
        response = json.loads(rv.data.decode("utf-8"))
        expected_response = {"message": "Forbidden"}
        self.assertEqual(response, expected_response)

        for chart in charts:
            db.session.delete(chart)
        db.session.delete(owned_chart)
        db.session.delete(user_alpha1)
        db.session.delete(user_alpha2)
        db.session.commit()

    def test_create_chart(self):
        """
        Chart API: Test create chart
        """
        admin_id = self.get_user("admin").id
        chart_data = {
            "slice_name": "name1",
            "description": "description1",
            "owners": [admin_id],
            "viz_type": "viz_type1",
            "params": "1234",
            "cache_timeout": 1000,
            "datasource_id": 1,
            "datasource_type": "table",
            "dashboards": [1, 2],
        }
        self.login(username="admin")
        uri = f"api/v1/chart/"
        rv = self.post_assert_metric(uri, chart_data, "post")
        self.assertEqual(rv.status_code, 201)
        data = json.loads(rv.data.decode("utf-8"))
        model = db.session.query(Slice).get(data.get("id"))
        db.session.delete(model)
        db.session.commit()

    def test_create_simple_chart(self):
        """
        Chart API: Test create simple chart
        """
        chart_data = {
            "slice_name": "title1",
            "datasource_id": 1,
            "datasource_type": "table",
        }
        self.login(username="admin")
        uri = f"api/v1/chart/"
        rv = self.post_assert_metric(uri, chart_data, "post")
        self.assertEqual(rv.status_code, 201)
        data = json.loads(rv.data.decode("utf-8"))
        model = db.session.query(Slice).get(data.get("id"))
        db.session.delete(model)
        db.session.commit()

    def test_create_chart_validate_owners(self):
        """
        Chart API: Test create validate owners
        """
        chart_data = {
            "slice_name": "title1",
            "datasource_id": 1,
            "datasource_type": "table",
            "owners": [1000],
        }
        self.login(username="admin")
        uri = f"api/v1/chart/"
        rv = self.post_assert_metric(uri, chart_data, "post")
        self.assertEqual(rv.status_code, 422)
        response = json.loads(rv.data.decode("utf-8"))
        expected_response = {"message": {"owners": ["Owners are invalid"]}}
        self.assertEqual(response, expected_response)

    def test_create_chart_validate_params(self):
        """
        Chart API: Test create validate params json
        """
        chart_data = {
            "slice_name": "title1",
            "datasource_id": 1,
            "datasource_type": "table",
            "params": '{"A:"a"}',
        }
        self.login(username="admin")
        uri = f"api/v1/chart/"
        rv = self.post_assert_metric(uri, chart_data, "post")
        self.assertEqual(rv.status_code, 400)

    def test_create_chart_validate_datasource(self):
        """
        Chart API: Test create validate datasource
        """
        self.login(username="admin")
        chart_data = {
            "slice_name": "title1",
            "datasource_id": 1,
            "datasource_type": "unknown",
        }
        uri = f"api/v1/chart/"
        rv = self.post_assert_metric(uri, chart_data, "post")
        self.assertEqual(rv.status_code, 400)
        response = json.loads(rv.data.decode("utf-8"))
        self.assertEqual(
            response,
            {"message": {"datasource_type": ["Must be one of: druid, table, view."]}},
        )
        chart_data = {
            "slice_name": "title1",
            "datasource_id": 0,
            "datasource_type": "table",
        }
        uri = f"api/v1/chart/"
        rv = self.post_assert_metric(uri, chart_data, "post")
        self.assertEqual(rv.status_code, 422)
        response = json.loads(rv.data.decode("utf-8"))
        self.assertEqual(
            response, {"message": {"datasource_id": ["Datasource does not exist"]}}
        )

    def test_update_chart(self):
        """
        Chart API: Test update
        """
        admin = self.get_user("admin")
        gamma = self.get_user("gamma")

        chart_id = self.insert_chart("title", [admin.id], 1, admin).id
        birth_names_table_id = SupersetTestCase.get_table_by_name("birth_names").id
        chart_data = {
            "slice_name": "title1_changed",
            "description": "description1",
            "owners": [gamma.id],
            "viz_type": "viz_type1",
            "params": """{"a": 1}""",
            "cache_timeout": 1000,
            "datasource_id": birth_names_table_id,
            "datasource_type": "table",
            "dashboards": [1],
        }
        self.login(username="admin")
        uri = f"api/v1/chart/{chart_id}"
        rv = self.put_assert_metric(uri, chart_data, "put")
        self.assertEqual(rv.status_code, 200)
        model = db.session.query(Slice).get(chart_id)
        related_dashboard = db.session.query(Dashboard).get(1)
        self.assertEqual(model.created_by, admin)
        self.assertEqual(model.slice_name, "title1_changed")
        self.assertEqual(model.description, "description1")
        self.assertIn(admin, model.owners)
        self.assertIn(gamma, model.owners)
        self.assertEqual(model.viz_type, "viz_type1")
        self.assertEqual(model.params, """{"a": 1}""")
        self.assertEqual(model.cache_timeout, 1000)
        self.assertEqual(model.datasource_id, birth_names_table_id)
        self.assertEqual(model.datasource_type, "table")
        self.assertEqual(model.datasource_name, "birth_names")
        self.assertIn(related_dashboard, model.dashboards)
        db.session.delete(model)
        db.session.commit()

    def test_update_chart_new_owner(self):
        """
        Chart API: Test update set new owner to current user
        """
        gamma = self.get_user("gamma")
        admin = self.get_user("admin")
        chart_id = self.insert_chart("title", [gamma.id], 1).id
        chart_data = {"slice_name": "title1_changed"}
        self.login(username="admin")
        uri = f"api/v1/chart/{chart_id}"
        rv = self.put_assert_metric(uri, chart_data, "put")
        self.assertEqual(rv.status_code, 200)
        model = db.session.query(Slice).get(chart_id)
        self.assertIn(admin, model.owners)
        db.session.delete(model)
        db.session.commit()

    @pytest.mark.usefixtures("add_dashboard_to_chart")
    def test_update_chart_new_dashboards(self):
        """
        Chart API: Test update set new owner to current user
        """
        chart_data = {
            "slice_name": "title1_changed",
            "dashboards": [self.new_dashboard.id],
        }
        self.login(username="admin")
        uri = f"api/v1/chart/{self.chart.id}"
        rv = self.put_assert_metric(uri, chart_data, "put")
        self.assertEqual(rv.status_code, 200)
        self.assertIn(self.new_dashboard, self.chart.dashboards)
        self.assertNotIn(self.original_dashboard, self.chart.dashboards)

    @pytest.mark.usefixtures("add_dashboard_to_chart")
    def test_not_update_chart_none_dashboards(self):
        """
        Chart API: Test update set new owner to current user
        """
        chart_data = {"slice_name": "title1_changed_again"}
        self.login(username="admin")
        uri = f"api/v1/chart/{self.chart.id}"
        rv = self.put_assert_metric(uri, chart_data, "put")
        self.assertEqual(rv.status_code, 200)
        self.assertIn(self.original_dashboard, self.chart.dashboards)
        self.assertEqual(len(self.chart.dashboards), 1)

    def test_update_chart_not_owned(self):
        """
        Chart API: Test update not owned
        """
        user_alpha1 = self.create_user(
            "alpha1", "password", "Alpha", email="alpha1@superset.org"
        )
        user_alpha2 = self.create_user(
            "alpha2", "password", "Alpha", email="alpha2@superset.org"
        )
        chart = self.insert_chart("title", [user_alpha1.id], 1)

        self.login(username="alpha2", password="password")
        chart_data = {"slice_name": "title1_changed"}
        uri = f"api/v1/chart/{chart.id}"
        rv = self.put_assert_metric(uri, chart_data, "put")
        self.assertEqual(rv.status_code, 403)
        db.session.delete(chart)
        db.session.delete(user_alpha1)
        db.session.delete(user_alpha2)
        db.session.commit()

    def test_update_chart_validate_datasource(self):
        """
        Chart API: Test update validate datasource
        """
        admin = self.get_user("admin")
        chart = self.insert_chart("title", [admin.id], 1)
        self.login(username="admin")
        chart_data = {"datasource_id": 1, "datasource_type": "unknown"}
        uri = f"api/v1/chart/{chart.id}"
        rv = self.put_assert_metric(uri, chart_data, "put")
        self.assertEqual(rv.status_code, 400)
        response = json.loads(rv.data.decode("utf-8"))
        self.assertEqual(
            response,
            {"message": {"datasource_type": ["Must be one of: druid, table, view."]}},
        )
        chart_data = {"datasource_id": 0, "datasource_type": "table"}
        uri = f"api/v1/chart/{chart.id}"
        rv = self.put_assert_metric(uri, chart_data, "put")
        self.assertEqual(rv.status_code, 422)
        response = json.loads(rv.data.decode("utf-8"))
        self.assertEqual(
            response, {"message": {"datasource_id": ["Datasource does not exist"]}}
        )
        db.session.delete(chart)
        db.session.commit()

    def test_update_chart_validate_owners(self):
        """
        Chart API: Test update validate owners
        """
        chart_data = {
            "slice_name": "title1",
            "datasource_id": 1,
            "datasource_type": "table",
            "owners": [1000],
        }
        self.login(username="admin")
        uri = f"api/v1/chart/"
        rv = self.client.post(uri, json=chart_data)
        self.assertEqual(rv.status_code, 422)
        response = json.loads(rv.data.decode("utf-8"))
        expected_response = {"message": {"owners": ["Owners are invalid"]}}
        self.assertEqual(response, expected_response)

    def test_get_chart(self):
        """
        Chart API: Test get chart
        """
        admin = self.get_user("admin")
        chart = self.insert_chart("title", [admin.id], 1)
        self.login(username="admin")
        uri = f"api/v1/chart/{chart.id}"
        rv = self.get_assert_metric(uri, "get")
        self.assertEqual(rv.status_code, 200)
        expected_result = {
            "cache_timeout": None,
            "dashboards": [],
            "description": None,
            "owners": [
                {
                    "id": 1,
                    "username": "admin",
                    "first_name": "admin",
                    "last_name": "user",
                }
            ],
            "params": None,
            "slice_name": "title",
            "viz_type": None,
        }
        data = json.loads(rv.data.decode("utf-8"))
        self.assertEqual(data["result"], expected_result)
        db.session.delete(chart)
        db.session.commit()

    def test_get_chart_not_found(self):
        """
        Chart API: Test get chart not found
        """
        chart_id = 1000
        self.login(username="admin")
        uri = f"api/v1/chart/{chart_id}"
        rv = self.get_assert_metric(uri, "get")
        self.assertEqual(rv.status_code, 404)

    def test_get_chart_no_data_access(self):
        """
        Chart API: Test get chart without data access
        """
        self.login(username="gamma")
        chart_no_access = (
            db.session.query(Slice)
            .filter_by(slice_name="Girl Name Cloud")
            .one_or_none()
        )
        uri = f"api/v1/chart/{chart_no_access.id}"
        rv = self.client.get(uri)
        self.assertEqual(rv.status_code, 404)

    @pytest.mark.usefixtures("load_unicode_dashboard_with_slice")
    @pytest.mark.usefixtures("load_energy_table_with_slice")
    def test_get_charts(self):
        """
        Chart API: Test get charts
        """
        self.login(username="admin")
        uri = f"api/v1/chart/"
        rv = self.get_assert_metric(uri, "get_list")
        self.assertEqual(rv.status_code, 200)
        data = json.loads(rv.data.decode("utf-8"))
        self.assertEqual(data["count"], 33)

    def test_get_charts_changed_on(self):
        """
        Dashboard API: Test get charts changed on
        """
        admin = self.get_user("admin")
        start_changed_on = datetime.now()
        chart = self.insert_chart("foo_a", [admin.id], 1, description="ZY_bar")

        self.login(username="admin")

        arguments = {
            "order_column": "changed_on_delta_humanized",
            "order_direction": "desc",
        }
        uri = f"api/v1/chart/?q={prison.dumps(arguments)}"

        rv = self.get_assert_metric(uri, "get_list")
        self.assertEqual(rv.status_code, 200)
        data = json.loads(rv.data.decode("utf-8"))
        self.assertEqual(
            data["result"][0]["changed_on_delta_humanized"],
            humanize.naturaltime(datetime.now() - start_changed_on),
        )

        # rollback changes
        db.session.delete(chart)
        db.session.commit()

    def test_get_charts_filter(self):
        """
        Chart API: Test get charts filter
        """
        self.login(username="admin")
        arguments = {"filters": [{"col": "slice_name", "opr": "sw", "value": "G"}]}
        uri = f"api/v1/chart/?q={prison.dumps(arguments)}"
        rv = self.get_assert_metric(uri, "get_list")
        self.assertEqual(rv.status_code, 200)
        data = json.loads(rv.data.decode("utf-8"))
        self.assertEqual(data["count"], 5)

    @pytest.fixture()
    def load_energy_charts(self):
        with app.app_context():
            admin = self.get_user("admin")
            energy_table = (
                db.session.query(SqlaTable)
                .filter_by(table_name="energy_usage")
                .one_or_none()
            )
            energy_table_id = 1
            if energy_table:
                energy_table_id = energy_table.id
            chart1 = self.insert_chart(
                "foo_a", [admin.id], energy_table_id, description="ZY_bar"
            )
            chart2 = self.insert_chart(
                "zy_foo", [admin.id], energy_table_id, description="desc1"
            )
            chart3 = self.insert_chart(
                "foo_b", [admin.id], energy_table_id, description="desc1zy_"
            )
            chart4 = self.insert_chart(
                "foo_c", [admin.id], energy_table_id, viz_type="viz_zy_"
            )
            chart5 = self.insert_chart(
                "bar", [admin.id], energy_table_id, description="foo"
            )

            yield
            # rollback changes
            db.session.delete(chart1)
            db.session.delete(chart2)
            db.session.delete(chart3)
            db.session.delete(chart4)
            db.session.delete(chart5)
            db.session.commit()

    @pytest.mark.usefixtures("load_energy_charts")
    def test_get_charts_custom_filter(self):
        """
        Chart API: Test get charts custom filter
        """

        arguments = {
            "filters": [{"col": "slice_name", "opr": "chart_all_text", "value": "zy_"}],
            "order_column": "slice_name",
            "order_direction": "asc",
            "keys": ["none"],
            "columns": ["slice_name", "description", "viz_type"],
        }
        self.login(username="admin")
        uri = f"api/v1/chart/?q={prison.dumps(arguments)}"
        rv = self.get_assert_metric(uri, "get_list")
        self.assertEqual(rv.status_code, 200)
        data = json.loads(rv.data.decode("utf-8"))
        self.assertEqual(data["count"], 4)

        expected_response = [
            {"description": "ZY_bar", "slice_name": "foo_a", "viz_type": None},
            {"description": "desc1zy_", "slice_name": "foo_b", "viz_type": None},
            {"description": None, "slice_name": "foo_c", "viz_type": "viz_zy_"},
            {"description": "desc1", "slice_name": "zy_foo", "viz_type": None},
        ]
        for index, item in enumerate(data["result"]):
            self.assertEqual(
                item["description"], expected_response[index]["description"]
            )
            self.assertEqual(item["slice_name"], expected_response[index]["slice_name"])
            self.assertEqual(item["viz_type"], expected_response[index]["viz_type"])

    @pytest.mark.usefixtures("load_energy_table_with_slice", "load_energy_charts")
    def test_admin_gets_filtered_energy_slices(self):
        # test filtering on datasource_name
        arguments = {
            "filters": [
                {"col": "slice_name", "opr": "chart_all_text", "value": "energy",}
            ],
            "keys": ["none"],
            "columns": ["slice_name"],
        }
        self.login(username="admin")

        uri = f"api/v1/chart/?q={prison.dumps(arguments)}"
        rv = self.get_assert_metric(uri, "get_list")
        self.assertEqual(rv.status_code, 200)
        data = json.loads(rv.data.decode("utf-8"))
        self.assertEqual(data["count"], 8)

    @pytest.mark.usefixtures("load_energy_charts")
    def test_user_gets_none_filtered_energy_slices(self):
        # test filtering on datasource_name
        arguments = {
            "filters": [
                {"col": "slice_name", "opr": "chart_all_text", "value": "energy",}
            ],
            "keys": ["none"],
            "columns": ["slice_name"],
        }

        self.login(username="gamma")
        uri = f"api/v1/chart/?q={prison.dumps(arguments)}"
        rv = self.get_assert_metric(uri, "get_list")
        self.assertEqual(rv.status_code, 200)
        data = json.loads(rv.data.decode("utf-8"))
        self.assertEqual(data["count"], 0)

    @pytest.mark.usefixtures("create_charts")
    def test_get_charts_favorite_filter(self):
        """
        Chart API: Test get charts favorite filter
        """
        admin = self.get_user("admin")
        users_favorite_query = db.session.query(FavStar.obj_id).filter(
            and_(FavStar.user_id == admin.id, FavStar.class_name == "slice")
        )
        expected_models = (
            db.session.query(Slice)
            .filter(and_(Slice.id.in_(users_favorite_query)))
            .order_by(Slice.slice_name.asc())
            .all()
        )

        arguments = {
            "filters": [{"col": "id", "opr": "chart_is_fav", "value": True}],
            "order_column": "slice_name",
            "order_direction": "asc",
            "keys": ["none"],
            "columns": ["slice_name"],
        }
        self.login(username="admin")
        uri = f"api/v1/chart/?q={prison.dumps(arguments)}"
        rv = self.client.get(uri)
        data = json.loads(rv.data.decode("utf-8"))
        assert rv.status_code == 200
        assert len(expected_models) == data["count"]

        for i, expected_model in enumerate(expected_models):
            assert expected_model.slice_name == data["result"][i]["slice_name"]

        # Test not favorite charts
        expected_models = (
            db.session.query(Slice)
            .filter(and_(~Slice.id.in_(users_favorite_query)))
            .order_by(Slice.slice_name.asc())
            .all()
        )
        arguments["filters"][0]["value"] = False
        uri = f"api/v1/chart/?q={prison.dumps(arguments)}"
        rv = self.client.get(uri)
        data = json.loads(rv.data.decode("utf-8"))
        assert rv.status_code == 200
        assert len(expected_models) == data["count"]

    @pytest.mark.usefixtures("create_charts")
    def test_get_current_user_favorite_status(self):
        """
        Dataset API: Test get current user favorite stars
        """
        admin = self.get_user("admin")
        users_favorite_ids = [
            star.obj_id
            for star in db.session.query(FavStar.obj_id)
            .filter(
                and_(
                    FavStar.user_id == admin.id,
                    FavStar.class_name == FavStarClassName.CHART,
                )
            )
            .all()
        ]

        assert users_favorite_ids
        arguments = [s.id for s in db.session.query(Slice.id).all()]
        self.login(username="admin")
        uri = f"api/v1/chart/favorite_status/?q={prison.dumps(arguments)}"
        rv = self.client.get(uri)
        data = json.loads(rv.data.decode("utf-8"))
        assert rv.status_code == 200
        for res in data["result"]:
            if res["id"] in users_favorite_ids:
                assert res["value"]

    @pytest.mark.usefixtures(
        "load_unicode_dashboard_with_slice", "load_energy_table_with_slice"
    )
    def test_get_charts_page(self):
        """
        Chart API: Test get charts filter
        """
        # Assuming we have 33 sample charts
        self.login(username="admin")
        arguments = {"page_size": 10, "page": 0}
        uri = f"api/v1/chart/?q={prison.dumps(arguments)}"
        rv = self.client.get(uri)
        self.assertEqual(rv.status_code, 200)
        data = json.loads(rv.data.decode("utf-8"))
        self.assertEqual(len(data["result"]), 10)

        arguments = {"page_size": 10, "page": 3}
        uri = f"api/v1/chart/?q={prison.dumps(arguments)}"
        rv = self.get_assert_metric(uri, "get_list")
        self.assertEqual(rv.status_code, 200)
        data = json.loads(rv.data.decode("utf-8"))
        self.assertEqual(len(data["result"]), 3)

    def test_get_charts_no_data_access(self):
        """
        Chart API: Test get charts no data access
        """
        self.login(username="gamma")
        uri = f"api/v1/chart/"
        rv = self.get_assert_metric(uri, "get_list")
        self.assertEqual(rv.status_code, 200)
        data = json.loads(rv.data.decode("utf-8"))
        self.assertEqual(data["count"], 0)

    def test_chart_data_simple(self):
        """
        Chart data API: Test chart data query
        """
        self.login(username="admin")
        table = self.get_table_by_name("birth_names")
        request_payload = get_query_context(table.name, table.id, table.type)
        rv = self.post_assert_metric(CHART_DATA_URI, request_payload, "data")
        self.assertEqual(rv.status_code, 200)
        data = json.loads(rv.data.decode("utf-8"))
        self.assertEqual(data["result"][0]["rowcount"], 45)

    def test_chart_data_applied_time_extras(self):
        """
        Chart data API: Test chart data query with applied time extras
        """
        self.login(username="admin")
        table = self.get_table_by_name("birth_names")
        request_payload = get_query_context(table.name, table.id, table.type)
        request_payload["queries"][0]["applied_time_extras"] = {
            "__time_range": "100 years ago : now",
            "__time_origin": "now",
        }
        rv = self.post_assert_metric(CHART_DATA_URI, request_payload, "data")
        self.assertEqual(rv.status_code, 200)
        data = json.loads(rv.data.decode("utf-8"))
        self.assertEqual(
            data["result"][0]["applied_filters"],
            [{"column": "gender"}, {"column": "__time_range"},],
        )
        self.assertEqual(
            data["result"][0]["rejected_filters"],
            [{"column": "__time_origin", "reason": "not_druid_datasource"},],
        )
        self.assertEqual(data["result"][0]["rowcount"], 45)

    def test_chart_data_limit_offset(self):
        """
        Chart data API: Test chart data query with limit and offset
        """
        self.login(username="admin")
        table = self.get_table_by_name("birth_names")
        request_payload = get_query_context(table.name, table.id, table.type)
        request_payload["queries"][0]["row_limit"] = 5
        request_payload["queries"][0]["row_offset"] = 0
        request_payload["queries"][0]["orderby"] = [["name", True]]
        rv = self.post_assert_metric(CHART_DATA_URI, request_payload, "data")
        response_payload = json.loads(rv.data.decode("utf-8"))
        result = response_payload["result"][0]
        self.assertEqual(result["rowcount"], 5)

        # TODO: fix offset for presto DB
        if get_example_database().backend == "presto":
            return

        # ensure that offset works properly
        offset = 2
        expected_name = result["data"][offset]["name"]
        request_payload["queries"][0]["row_offset"] = offset
        rv = self.post_assert_metric(CHART_DATA_URI, request_payload, "data")
        response_payload = json.loads(rv.data.decode("utf-8"))
        result = response_payload["result"][0]
        self.assertEqual(result["rowcount"], 5)
        self.assertEqual(result["data"][0]["name"], expected_name)

    @mock.patch(
        "superset.common.query_object.config", {**app.config, "ROW_LIMIT": 7},
    )
    def test_chart_data_default_row_limit(self):
        """
        Chart data API: Ensure row count doesn't exceed default limit
        """
        self.login(username="admin")
        table = self.get_table_by_name("birth_names")
        request_payload = get_query_context(table.name, table.id, table.type)
        del request_payload["queries"][0]["row_limit"]
        rv = self.post_assert_metric(CHART_DATA_URI, request_payload, "data")
        response_payload = json.loads(rv.data.decode("utf-8"))
        result = response_payload["result"][0]
        self.assertEqual(result["rowcount"], 7)

    @mock.patch(
        "superset.common.query_context.config", {**app.config, "SAMPLES_ROW_LIMIT": 5},
    )
    def test_chart_data_default_sample_limit(self):
        """
        Chart data API: Ensure sample response row count doesn't exceed default limit
        """
        self.login(username="admin")
        table = self.get_table_by_name("birth_names")
        request_payload = get_query_context(table.name, table.id, table.type)
        request_payload["result_type"] = utils.ChartDataResultType.SAMPLES
        request_payload["queries"][0]["row_limit"] = 10
        rv = self.post_assert_metric(CHART_DATA_URI, request_payload, "data")
        response_payload = json.loads(rv.data.decode("utf-8"))
        result = response_payload["result"][0]
        self.assertEqual(result["rowcount"], 5)

    def test_chart_data_incorrect_result_type(self):
        """
        Chart data API: Test chart data with unsupported result type
        """
        self.login(username="admin")
        table = self.get_table_by_name("birth_names")
        request_payload = get_query_context(table.name, table.id, table.type)
        request_payload["result_type"] = "qwerty"
        rv = self.post_assert_metric(CHART_DATA_URI, request_payload, "data")
        self.assertEqual(rv.status_code, 400)

    def test_chart_data_incorrect_result_format(self):
        """
        Chart data API: Test chart data with unsupported result format
        """
        self.login(username="admin")
        table = self.get_table_by_name("birth_names")
        request_payload = get_query_context(table.name, table.id, table.type)
        request_payload["result_format"] = "qwerty"
        rv = self.post_assert_metric(CHART_DATA_URI, request_payload, "data")
        self.assertEqual(rv.status_code, 400)

    def test_chart_data_query_result_type(self):
        """
        Chart data API: Test chart data with query result format
        """
        self.login(username="admin")
        table = self.get_table_by_name("birth_names")
        request_payload = get_query_context(table.name, table.id, table.type)
        request_payload["result_type"] = utils.ChartDataResultType.QUERY
        rv = self.post_assert_metric(CHART_DATA_URI, request_payload, "data")
        self.assertEqual(rv.status_code, 200)

    def test_chart_data_csv_result_format(self):
        """
        Chart data API: Test chart data with CSV result format
        """
        self.login(username="admin")
        table = self.get_table_by_name("birth_names")
        request_payload = get_query_context(table.name, table.id, table.type)
        request_payload["result_format"] = "csv"
        rv = self.post_assert_metric(CHART_DATA_URI, request_payload, "data")
        self.assertEqual(rv.status_code, 200)

    def test_chart_data_mixed_case_filter_op(self):
        """
        Chart data API: Ensure mixed case filter operator generates valid result
        """
        self.login(username="admin")
        table = self.get_table_by_name("birth_names")
        request_payload = get_query_context(table.name, table.id, table.type)
        request_payload["queries"][0]["filters"][0]["op"] = "In"
        request_payload["queries"][0]["row_limit"] = 10
        rv = self.post_assert_metric(CHART_DATA_URI, request_payload, "data")
        response_payload = json.loads(rv.data.decode("utf-8"))
        result = response_payload["result"][0]
        self.assertEqual(result["rowcount"], 10)

    def test_chart_data_prophet(self):
        """
        Chart data API: Ensure prophet post transformation works
        """
        pytest.importorskip("fbprophet")
        self.login(username="admin")
        table = self.get_table_by_name("birth_names")
        request_payload = get_query_context(table.name, table.id, table.type)
        time_grain = "P1Y"
        request_payload["queries"][0]["is_timeseries"] = True
        request_payload["queries"][0]["groupby"] = []
        request_payload["queries"][0]["extras"] = {"time_grain_sqla": time_grain}
        request_payload["queries"][0]["granularity"] = "ds"
        request_payload["queries"][0]["post_processing"] = [
            {
                "operation": "prophet",
                "options": {
                    "time_grain": time_grain,
                    "periods": 3,
                    "confidence_interval": 0.9,
                },
            }
        ]
        rv = self.post_assert_metric(CHART_DATA_URI, request_payload, "data")
        self.assertEqual(rv.status_code, 200)
        response_payload = json.loads(rv.data.decode("utf-8"))
        result = response_payload["result"][0]
        row = result["data"][0]
        self.assertIn("__timestamp", row)
        self.assertIn("sum__num", row)
        self.assertIn("sum__num__yhat", row)
        self.assertIn("sum__num__yhat_upper", row)
        self.assertIn("sum__num__yhat_lower", row)
        self.assertEqual(result["rowcount"], 47)

    def test_chart_data_query_missing_filter(self):
        """
        Chart data API: Ensure filter referencing missing column is ignored
        """
        self.login(username="admin")
        table = self.get_table_by_name("birth_names")
        request_payload = get_query_context(table.name, table.id, table.type)
        request_payload["queries"][0]["filters"] = [
            {"col": "non_existent_filter", "op": "==", "val": "foo"},
        ]
        request_payload["result_type"] = utils.ChartDataResultType.QUERY
        rv = self.post_assert_metric(CHART_DATA_URI, request_payload, "data")
        self.assertEqual(rv.status_code, 200)
        response_payload = json.loads(rv.data.decode("utf-8"))
        assert "non_existent_filter" not in response_payload["result"][0]["query"]

    def test_chart_data_no_data(self):
        """
        Chart data API: Test chart data with empty result
        """
        self.login(username="admin")
        table = self.get_table_by_name("birth_names")
        request_payload = get_query_context(table.name, table.id, table.type)
        request_payload["queries"][0]["filters"] = [
            {"col": "gender", "op": "==", "val": "foo"}
        ]
        rv = self.post_assert_metric(CHART_DATA_URI, request_payload, "data")
        self.assertEqual(rv.status_code, 200)
        response_payload = json.loads(rv.data.decode("utf-8"))
        result = response_payload["result"][0]
        self.assertEqual(result["rowcount"], 0)
        self.assertEqual(result["data"], [])

    def test_chart_data_incorrect_request(self):
        """
        Chart data API: Test chart data with invalid SQL
        """
        self.login(username="admin")
        table = self.get_table_by_name("birth_names")
        request_payload = get_query_context(table.name, table.id, table.type)
        request_payload["queries"][0]["filters"] = []
        # erroneus WHERE-clause
        request_payload["queries"][0]["extras"]["where"] = "(gender abc def)"
        rv = self.post_assert_metric(CHART_DATA_URI, request_payload, "data")
        self.assertEqual(rv.status_code, 400)

    def test_chart_data_with_invalid_datasource(self):
        """
        Chart data API: Test chart data query with invalid schema
        """
        self.login(username="admin")
        table = self.get_table_by_name("birth_names")
        payload = get_query_context(table.name, table.id, table.type)
        payload["datasource"] = "abc"
        rv = self.post_assert_metric(CHART_DATA_URI, payload, "data")
        self.assertEqual(rv.status_code, 400)

    def test_chart_data_with_invalid_enum_value(self):
        """
        Chart data API: Test chart data query with invalid enum value
        """
        self.login(username="admin")
        table = self.get_table_by_name("birth_names")
        payload = get_query_context(table.name, table.id, table.type)
        payload["queries"][0]["extras"]["time_range_endpoints"] = [
            "abc",
            "EXCLUSIVE",
        ]
        rv = self.client.post(CHART_DATA_URI, json=payload)
        self.assertEqual(rv.status_code, 400)

    def test_query_exec_not_allowed(self):
        """
        Chart data API: Test chart data query not allowed
        """
        self.login(username="gamma")
        table = self.get_table_by_name("birth_names")
        payload = get_query_context(table.name, table.id, table.type)
        rv = self.post_assert_metric(CHART_DATA_URI, payload, "data")
        self.assertEqual(rv.status_code, 401)

    def test_chart_data_jinja_filter_request(self):
        """
        Chart data API: Ensure request referencing filters via jinja renders a correct query
        """
        self.login(username="admin")
        table = self.get_table_by_name("birth_names")
        request_payload = get_query_context(table.name, table.id, table.type)
        request_payload["result_type"] = utils.ChartDataResultType.QUERY
        request_payload["queries"][0]["filters"] = [
            {"col": "gender", "op": "==", "val": "boy"}
        ]
        request_payload["queries"][0]["extras"][
            "where"
        ] = "('boy' = '{{ filter_values('gender', 'xyz' )[0] }}')"
        rv = self.post_assert_metric(CHART_DATA_URI, request_payload, "data")
        response_payload = json.loads(rv.data.decode("utf-8"))
        result = response_payload["result"][0]["query"]
        if get_example_database().backend != "presto":
            assert "('boy' = 'boy')" in result

    @mock.patch.dict(
        "superset.extensions.feature_flag_manager._feature_flags",
        GLOBAL_ASYNC_QUERIES=True,
    )
    def test_chart_data_async(self):
        """
        Chart data API: Test chart data query (async)
        """
        async_query_manager.init_app(app)
        self.login(username="admin")
        table = self.get_table_by_name("birth_names")
        request_payload = get_query_context(table.name, table.id, table.type)
        rv = self.post_assert_metric(CHART_DATA_URI, request_payload, "data")
        self.assertEqual(rv.status_code, 202)
        data = json.loads(rv.data.decode("utf-8"))
        keys = list(data.keys())
        self.assertCountEqual(
            keys, ["channel_id", "job_id", "user_id", "status", "errors", "result_url"]
        )

    @mock.patch.dict(
        "superset.extensions.feature_flag_manager._feature_flags",
        GLOBAL_ASYNC_QUERIES=True,
    )
    def test_chart_data_async_results_type(self):
        """
        Chart data API: Test chart data query non-JSON format (async)
        """
        async_query_manager.init_app(app)
        self.login(username="admin")
        table = self.get_table_by_name("birth_names")
        request_payload = get_query_context(table.name, table.id, table.type)
        request_payload["result_type"] = "results"
        rv = self.post_assert_metric(CHART_DATA_URI, request_payload, "data")
        self.assertEqual(rv.status_code, 200)

    @mock.patch.dict(
        "superset.extensions.feature_flag_manager._feature_flags",
        GLOBAL_ASYNC_QUERIES=True,
    )
    def test_chart_data_async_invalid_token(self):
        """
        Chart data API: Test chart data query (async)
        """
        async_query_manager.init_app(app)
        self.login(username="admin")
        table = self.get_table_by_name("birth_names")
        request_payload = get_query_context(table.name, table.id, table.type)
        test_client.set_cookie(
            "localhost", app.config["GLOBAL_ASYNC_QUERIES_JWT_COOKIE_NAME"], "foo"
        )
        rv = post_assert_metric(test_client, CHART_DATA_URI, request_payload, "data")
        self.assertEqual(rv.status_code, 401)

    @mock.patch.dict(
        "superset.extensions.feature_flag_manager._feature_flags",
        GLOBAL_ASYNC_QUERIES=True,
    )
    @mock.patch.object(ChartDataCommand, "load_query_context_from_cache")
    def test_chart_data_cache(self, load_qc_mock):
        """
        Chart data cache API: Test chart data async cache request
        """
        async_query_manager.init_app(app)
        self.login(username="admin")
        table = self.get_table_by_name("birth_names")
        query_context = get_query_context(table.name, table.id, table.type)
        load_qc_mock.return_value = query_context
        orig_run = ChartDataCommand.run

        def mock_run(self, **kwargs):
            assert kwargs["force_cached"] == True
            # override force_cached to get result from DB
            return orig_run(self, force_cached=False)

        with mock.patch.object(ChartDataCommand, "run", new=mock_run):
            rv = self.get_assert_metric(
                f"{CHART_DATA_URI}/test-cache-key", "data_from_cache"
            )
            data = json.loads(rv.data.decode("utf-8"))

        self.assertEqual(rv.status_code, 200)
        self.assertEqual(data["result"][0]["rowcount"], 45)

    @mock.patch.dict(
        "superset.extensions.feature_flag_manager._feature_flags",
        GLOBAL_ASYNC_QUERIES=True,
    )
    @mock.patch.object(ChartDataCommand, "load_query_context_from_cache")
    def test_chart_data_cache_run_failed(self, load_qc_mock):
        """
        Chart data cache API: Test chart data async cache request with run failure
        """
        async_query_manager.init_app(app)
        self.login(username="admin")
        table = self.get_table_by_name("birth_names")
        query_context = get_query_context(table.name, table.id, table.type)
        load_qc_mock.return_value = query_context
        rv = self.get_assert_metric(
            f"{CHART_DATA_URI}/test-cache-key", "data_from_cache"
        )
        data = json.loads(rv.data.decode("utf-8"))

        self.assertEqual(rv.status_code, 422)
        self.assertEqual(data["message"], "Error loading data from cache")

    @mock.patch.dict(
        "superset.extensions.feature_flag_manager._feature_flags",
        GLOBAL_ASYNC_QUERIES=True,
    )
    @mock.patch.object(ChartDataCommand, "load_query_context_from_cache")
    def test_chart_data_cache_no_login(self, load_qc_mock):
        """
        Chart data cache API: Test chart data async cache request (no login)
        """
        async_query_manager.init_app(app)
        table = self.get_table_by_name("birth_names")
        query_context = get_query_context(table.name, table.id, table.type)
        load_qc_mock.return_value = query_context
        orig_run = ChartDataCommand.run

        def mock_run(self, **kwargs):
            assert kwargs["force_cached"] == True
            # override force_cached to get result from DB
            return orig_run(self, force_cached=False)

        with mock.patch.object(ChartDataCommand, "run", new=mock_run):
            rv = self.get_assert_metric(
                f"{CHART_DATA_URI}/test-cache-key", "data_from_cache"
            )

        self.assertEqual(rv.status_code, 401)

    @mock.patch.dict(
        "superset.extensions.feature_flag_manager._feature_flags",
        GLOBAL_ASYNC_QUERIES=True,
    )
    def test_chart_data_cache_key_error(self):
        """
        Chart data cache API: Test chart data async cache request with invalid cache key
        """
        async_query_manager.init_app(app)
        self.login(username="admin")
        rv = self.get_assert_metric(
            f"{CHART_DATA_URI}/test-cache-key", "data_from_cache"
        )

        self.assertEqual(rv.status_code, 404)

    def test_export_chart(self):
        """
        Chart API: Test export chart
        """
        example_chart = db.session.query(Slice).all()[0]
        argument = [example_chart.id]
        uri = f"api/v1/chart/export/?q={prison.dumps(argument)}"

        self.login(username="admin")
        rv = self.get_assert_metric(uri, "export")

        assert rv.status_code == 200

        buf = BytesIO(rv.data)
        assert is_zipfile(buf)

    def test_export_chart_not_found(self):
        """
        Chart API: Test export chart not found
        """
        # Just one does not exist and we get 404
        argument = [-1, 1]
        uri = f"api/v1/chart/export/?q={prison.dumps(argument)}"
        self.login(username="admin")
        rv = self.get_assert_metric(uri, "export")

        assert rv.status_code == 404

    def test_export_chart_gamma(self):
        """
        Chart API: Test export chart has gamma
        """
        example_chart = db.session.query(Slice).all()[0]
        argument = [example_chart.id]
        uri = f"api/v1/chart/export/?q={prison.dumps(argument)}"

        self.login(username="gamma")
        rv = self.client.get(uri)

        assert rv.status_code == 404

    def test_import_chart(self):
        """
        Chart API: Test import chart
        """
        self.login(username="admin")
        uri = "api/v1/chart/import/"

        buf = self.create_chart_import()
        form_data = {
            "formData": (buf, "chart_export.zip"),
        }
        rv = self.client.post(uri, data=form_data, content_type="multipart/form-data")
        response = json.loads(rv.data.decode("utf-8"))

        assert rv.status_code == 200
        assert response == {"message": "OK"}

        database = (
            db.session.query(Database).filter_by(uuid=database_config["uuid"]).one()
        )
        assert database.database_name == "imported_database"

        assert len(database.tables) == 1
        dataset = database.tables[0]
        assert dataset.table_name == "imported_dataset"
        assert str(dataset.uuid) == dataset_config["uuid"]

        chart = db.session.query(Slice).filter_by(uuid=chart_config["uuid"]).one()
        assert chart.table == dataset

        db.session.delete(chart)
        db.session.delete(dataset)
        db.session.delete(database)
        db.session.commit()

    def test_import_chart_overwrite(self):
        """
        Chart API: Test import existing chart
        """
        self.login(username="admin")
        uri = "api/v1/chart/import/"

        buf = self.create_chart_import()
        form_data = {
            "formData": (buf, "chart_export.zip"),
        }
        rv = self.client.post(uri, data=form_data, content_type="multipart/form-data")
        response = json.loads(rv.data.decode("utf-8"))

        assert rv.status_code == 200
        assert response == {"message": "OK"}

        # import again without overwrite flag
        buf = self.create_chart_import()
        form_data = {
            "formData": (buf, "chart_export.zip"),
        }
        rv = self.client.post(uri, data=form_data, content_type="multipart/form-data")
        response = json.loads(rv.data.decode("utf-8"))

        assert rv.status_code == 422
        assert response == {
            "message": {
                "charts/imported_chart.yaml": "Chart already exists and `overwrite=true` was not passed",
            }
        }

        # import with overwrite flag
        buf = self.create_chart_import()
        form_data = {
            "formData": (buf, "chart_export.zip"),
            "overwrite": "true",
        }
        rv = self.client.post(uri, data=form_data, content_type="multipart/form-data")
        response = json.loads(rv.data.decode("utf-8"))

        assert rv.status_code == 200
        assert response == {"message": "OK"}

        # clean up
        database = (
            db.session.query(Database).filter_by(uuid=database_config["uuid"]).one()
        )
        dataset = database.tables[0]
        chart = db.session.query(Slice).filter_by(uuid=chart_config["uuid"]).one()

        db.session.delete(chart)
        db.session.delete(dataset)
        db.session.delete(database)
        db.session.commit()

    def test_import_chart_invalid(self):
        """
        Chart API: Test import invalid chart
        """
        self.login(username="admin")
        uri = "api/v1/chart/import/"

        buf = BytesIO()
        with ZipFile(buf, "w") as bundle:
            with bundle.open("chart_export/metadata.yaml", "w") as fp:
                fp.write(yaml.safe_dump(dataset_metadata_config).encode())
            with bundle.open(
                "chart_export/databases/imported_database.yaml", "w"
            ) as fp:
                fp.write(yaml.safe_dump(database_config).encode())
            with bundle.open("chart_export/datasets/imported_dataset.yaml", "w") as fp:
                fp.write(yaml.safe_dump(dataset_config).encode())
            with bundle.open("chart_export/charts/imported_chart.yaml", "w") as fp:
                fp.write(yaml.safe_dump(chart_config).encode())
        buf.seek(0)

        form_data = {
            "formData": (buf, "chart_export.zip"),
        }
        rv = self.client.post(uri, data=form_data, content_type="multipart/form-data")
        response = json.loads(rv.data.decode("utf-8"))

        assert rv.status_code == 422
        assert response == {
            "message": {"metadata.yaml": {"type": ["Must be equal to Slice."]}}
        }

    @pytest.mark.usefixtures("create_annotation_layers")
    def test_chart_data_annotations(self):
        """
        Chart data API: Test chart data query
        """
        self.login(username="admin")
        table = self.get_table_by_name("birth_names")
        request_payload = get_query_context(table.name, table.id, table.type)

        annotation_layers = []
        request_payload["queries"][0]["annotation_layers"] = annotation_layers

        # formula
        annotation_layers.append(ANNOTATION_LAYERS[AnnotationType.FORMULA])

        # interval
        interval_layer = (
            db.session.query(AnnotationLayer)
            .filter(AnnotationLayer.name == "name1")
            .one()
        )
        interval = ANNOTATION_LAYERS[AnnotationType.INTERVAL]
        interval["value"] = interval_layer.id
        annotation_layers.append(interval)

        # event
        event_layer = (
            db.session.query(AnnotationLayer)
            .filter(AnnotationLayer.name == "name2")
            .one()
        )
        event = ANNOTATION_LAYERS[AnnotationType.EVENT]
        event["value"] = event_layer.id
        annotation_layers.append(event)

        rv = self.post_assert_metric(CHART_DATA_URI, request_payload, "data")
        self.assertEqual(rv.status_code, 200)
        data = json.loads(rv.data.decode("utf-8"))
        # response should only contain interval and event data, not formula
        self.assertEqual(len(data["result"][0]["annotation_data"]), 2)<|MERGE_RESOLUTION|>--- conflicted
+++ resolved
@@ -182,7 +182,6 @@
             db.session.delete(self.chart)
             db.session.commit()
 
-<<<<<<< HEAD
     def test_info_security_chart(self):
         """
         Chart API: Test info security
@@ -196,7 +195,7 @@
         assert "can_read" in data["permissions"]
         assert "can_write" in data["permissions"]
         assert len(data["permissions"]) == 2
-=======
+
     def create_chart_import(self):
         buf = BytesIO()
         with ZipFile(buf, "w") as bundle:
@@ -212,7 +211,6 @@
                 fp.write(yaml.safe_dump(chart_config).encode())
         buf.seek(0)
         return buf
->>>>>>> 916f7e92
 
     def test_delete_chart(self):
         """
