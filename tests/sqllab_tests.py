--- conflicted
+++ resolved
@@ -410,13 +410,6 @@
             "page_size": -1,
         }
         url = "api/v1/database/?{}={}".format("q", prison.dumps(arguments))
-<<<<<<< HEAD
         dblist = {r.get("database_name") for r in self.get_json_resp(url)["result"]}
         mylist = {"examples", "fake_db_100"}
-        assert set(mylist).issubset(dblist)
-=======
-        self.assertEqual(
-            {"examples", "fake_db_100"},
-            {r.get("database_name") for r in self.get_json_resp(url)["result"]},
-        )
->>>>>>> 0e64dc84
+        assert set(mylist).issubset(dblist)