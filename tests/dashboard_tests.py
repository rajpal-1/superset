--- conflicted
+++ resolved
@@ -300,28 +300,15 @@
         self.assertEqual(len(data["slices"]), origin_slices_length - 1)
 
     def test_public_user_dashboard_access(self):
-<<<<<<< HEAD
-        table = (
-            db.session
-            .query(SqlaTable)
-            .filter_by(table_name='birth_names')
-            .one()
-        )
+        table = db.session.query(SqlaTable).filter_by(table_name="birth_names").one()
 
         # Make the births dash published so it can be seen
-        births_dash = (
-            db.session.query(models.Dashboard)
-            .filter_by(slug='births')
-            .one()
-        )
+        births_dash = db.session.query(models.Dashboard).filter_by(slug="births").one()
         births_dash.published = True
 
         db.session.merge(births_dash)
         db.session.commit()
 
-=======
-        table = db.session.query(SqlaTable).filter_by(table_name="birth_names").one()
->>>>>>> ebb7fbc5
         # Try access before adding appropriate permissions.
         self.revoke_public_access_to_table(table)
         self.logout()
@@ -401,31 +388,24 @@
         self.assertNotIn("/superset/dashboard/empty_dashboard/", resp)
 
     def test_users_can_view_published_dashboard(self):
-        table = (
-            db.session
-            .query(SqlaTable)
-            .filter_by(table_name='energy_usage')
-            .one()
-        )
+        table = db.session.query(SqlaTable).filter_by(table_name="energy_usage").one()
         # get a slice from the allowed table
         slice = (
-            db.session.query(models.Slice)
-            .filter_by(slice_name='Energy Sankey')
-            .one()
+            db.session.query(models.Slice).filter_by(slice_name="Energy Sankey").one()
         )
 
         self.grant_public_access_to_table(table)
 
         # Create a published and hidden dashboard and add them to the database
         published_dash = models.Dashboard()
-        published_dash.dashboard_title = 'Published Dashboard'
-        published_dash.slug = 'published_dash'
+        published_dash.dashboard_title = "Published Dashboard"
+        published_dash.slug = "published_dash"
         published_dash.slices = [slice]
         published_dash.published = True
 
         hidden_dash = models.Dashboard()
-        hidden_dash.dashboard_title = 'Hidden Dashboard'
-        hidden_dash.slug = 'hidden_dash'
+        hidden_dash.dashboard_title = "Hidden Dashboard"
+        hidden_dash.slug = "hidden_dash"
         hidden_dash.slices = [slice]
         hidden_dash.published = False
 
@@ -433,23 +413,23 @@
         db.session.merge(hidden_dash)
         db.session.commit()
 
-        resp = self.get_resp('/dashboard/list/')
-        self.assertNotIn('/superset/dashboard/hidden_dash/', resp)
-        self.assertIn('/superset/dashboard/published_dash/', resp)
+        resp = self.get_resp("/dashboard/list/")
+        self.assertNotIn("/superset/dashboard/hidden_dash/", resp)
+        self.assertIn("/superset/dashboard/published_dash/", resp)
 
     def test_users_can_view_own_dashboard(self):
-        user = security_manager.find_user('gamma')
+        user = security_manager.find_user("gamma")
 
         # Create one dashboard I own and another that I don't
         dash = models.Dashboard()
-        dash.dashboard_title = 'My Dashboard'
-        dash.slug = 'my_dash'
+        dash.dashboard_title = "My Dashboard"
+        dash.slug = "my_dash"
         dash.owners = [user]
         dash.slices = []
 
         hidden_dash = models.Dashboard()
-        hidden_dash.dashboard_title = 'Not My Dashboard'
-        hidden_dash.slug = 'not_my_dash'
+        hidden_dash.dashboard_title = "Not My Dashboard"
+        hidden_dash.slug = "not_my_dash"
         hidden_dash.slices = []
         hidden_dash.owners = []
 
@@ -459,39 +439,34 @@
 
         self.login(user.username)
 
-        resp = self.get_resp('/dashboard/list/')
-        self.assertIn('/superset/dashboard/my_dash/', resp)
-        self.assertNotIn('/superset/dashboard/not_my_dash/', resp)
+        resp = self.get_resp("/dashboard/list/")
+        self.assertIn("/superset/dashboard/my_dash/", resp)
+        self.assertNotIn("/superset/dashboard/not_my_dash/", resp)
 
     def test_users_can_view_favorited_dashboards(self):
-        user = security_manager.find_user('gamma')
+        user = security_manager.find_user("gamma")
 
         favorite_dash = models.Dashboard()
-        favorite_dash.dashboard_title = 'My Favorite Dashboard'
-        favorite_dash.slug = 'my_favorite_dash'
+        favorite_dash.dashboard_title = "My Favorite Dashboard"
+        favorite_dash.slug = "my_favorite_dash"
 
         regular_dash = models.Dashboard()
-        regular_dash.dashboard_title = 'A Plain Ol Dashboard'
-        regular_dash.slug = 'regular_dash'
+        regular_dash.dashboard_title = "A Plain Ol Dashboard"
+        regular_dash.slug = "regular_dash"
 
         db.session.merge(favorite_dash)
         db.session.merge(regular_dash)
         db.session.commit()
 
         dash = (
-<<<<<<< HEAD
-            db.session
-            .query(models.Dashboard)
-            .filter_by(slug='my_favorite_dash')
+            db.session.query(models.Dashboard)
+            .filter_by(slug="my_favorite_dash")
             .first()
-=======
-            db.session.query(models.Dashboard).filter_by(slug="empty_dashboard").first()
->>>>>>> ebb7fbc5
         )
 
         favorites = models.FavStar()
         favorites.obj_id = dash.id
-        favorites.class_name = 'Dashboard'
+        favorites.class_name = "Dashboard"
         favorites.user_id = user.id
 
         db.session.merge(favorites)
@@ -499,17 +474,17 @@
 
         self.login(user.username)
 
-        resp = self.get_resp('/dashboard/list/')
-        self.assertIn('/superset/dashboard/my_favorite_dash/', resp)
+        resp = self.get_resp("/dashboard/list/")
+        self.assertIn("/superset/dashboard/my_favorite_dash/", resp)
 
     def test_user_can_not_view_unpublished_dash(self):
-        admin_user = security_manager.find_user('admin')
-        gamma_user = security_manager.find_user('gamma')
-        slug = 'admin_owned_unpublished_dash'
+        admin_user = security_manager.find_user("admin")
+        gamma_user = security_manager.find_user("gamma")
+        slug = "admin_owned_unpublished_dash"
 
         # Create a dashboard owned by admin and unpublished
         dash = models.Dashboard()
-        dash.dashboard_title = 'My Dashboard'
+        dash.dashboard_title = "My Dashboard"
         dash.slug = slug
         dash.owners = [admin_user]
         dash.slices = []
@@ -517,15 +492,10 @@
         db.session.merge(dash)
         db.session.commit()
 
-<<<<<<< HEAD
         # list dashboards as a gamma user
         self.login(gamma_user.username)
-        resp = self.get_resp('/dashboard/list/')
-        self.assertNotIn(f'/superset/dashboard/{slug}/', resp)
-=======
-        resp = self.get_resp("/dashboard/list/")
-        self.assertIn("/superset/dashboard/empty_dashboard/", resp)
->>>>>>> ebb7fbc5
+        resp = self.get_resp("/dashboard/list/")
+        self.assertNotIn(f"/superset/dashboard/{slug}/", resp)
 
 
 if __name__ == "__main__":
