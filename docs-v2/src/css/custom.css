/**
 * Any CSS included here will be global. The classic template
 * bundles Infima by default. Infima is a CSS framework designed to
 * work well for content-centric websites.
 */

/* You can override the default Infima variables here. */
:root {
  --ifm-color-primary: #20a7c9;
<<<<<<< HEAD
  --ifm-color-primary-dark: #1d96b5;
  --ifm-color-primary-darker: #1b8eab;
  --ifm-color-primary-darkest: #16758d;
  --ifm-color-primary-light: #24b7dc;
  --ifm-color-primary-lighter: #2ebade;
  --ifm-color-primary-lightest: #4cc4e3;
=======
  --ifm-color-primary-dark: #1985a0;
  --ifm-color-primary-darker: #t;
  --ifm-color-primary-darkest: #FFFFFF;
  --ifm-color-primary-light: #79CADE;
  --ifm-color-primary-lighter: #a5dbe9;
  --ifm-color-primary-lightest: #D2EDF4;
>>>>>>> d49e15a5
  --ifm-code-font-size: 95%;
  --ifm-menu-link-padding-vertical: 12px;
  --doc-sidebar-width: 350px !important;
  --ifm-navbar-height: none;
}

.docusaurus-highlight-code-line {
  background-color: rgba(0, 0, 0, 0.1);
  display: block;
  margin: 0 calc(-1 * var(--ifm-pre-padding));
  padding: 0 var(--ifm-pre-padding);
}

html[data-theme='dark'] .docusaurus-highlight-code-line {
  background-color: rgba(0, 0, 0, 0.3);
}

.navbar__logo {
  height: 40px;
}

.navbar-sidebar__brand {
  padding-left: 0;
}

.menu,
.navbar {
  font-size: 14px;
  font-weight: 400;
}

/* Hacks to disable Swagger UI's "try it out" interactive mode */
.try-out,
.auth-wrapper,
.information-container {
  display: none !important;
}

.swagger-ui table td,
.swagger-ui table th,
.swagger-ui table tr {
  border: none;
}

.markdown h2:first-child {
  margin-top: 0.5em;
}

@media only screen and (min-width: 800px) {
  .navbar__logo {
    height: 50px;
  }

  .navbar {
    padding-left: 0;
  }
}<|MERGE_RESOLUTION|>--- conflicted
+++ resolved
@@ -7,21 +7,12 @@
 /* You can override the default Infima variables here. */
 :root {
   --ifm-color-primary: #20a7c9;
-<<<<<<< HEAD
-  --ifm-color-primary-dark: #1d96b5;
-  --ifm-color-primary-darker: #1b8eab;
-  --ifm-color-primary-darkest: #16758d;
-  --ifm-color-primary-light: #24b7dc;
-  --ifm-color-primary-lighter: #2ebade;
-  --ifm-color-primary-lightest: #4cc4e3;
-=======
   --ifm-color-primary-dark: #1985a0;
   --ifm-color-primary-darker: #t;
   --ifm-color-primary-darkest: #FFFFFF;
   --ifm-color-primary-light: #79CADE;
   --ifm-color-primary-lighter: #a5dbe9;
   --ifm-color-primary-lightest: #D2EDF4;
->>>>>>> d49e15a5
   --ifm-code-font-size: 95%;
   --ifm-menu-link-padding-vertical: 12px;
   --doc-sidebar-width: 350px !important;
