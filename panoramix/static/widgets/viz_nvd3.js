function viz_nvd3(slice) {
  var chart = undefined;
  var data = {};

  function UTC(dttm){
    return v = new Date(dttm.getUTCFullYear(), dttm.getUTCMonth(), dttm.getUTCDate(),  dttm.getUTCHours(), dttm.getUTCMinutes(), dttm.getUTCSeconds());
  }
  var tickMultiFormat = d3.time.format.multi([
    [".%L", function(d) { return d.getMilliseconds(); }], // If there are millisections, show  only them
    [":%S", function(d) { return d.getSeconds(); }], // If there are seconds, show only them
    ["%a %b %d, %I:%M %p", function(d) { return d.getMinutes()!=0; }], // If there are non-zero minutes, show Date, Hour:Minute [AM/PM]
    ["%a %b %d, %I %p", function(d) { return d.getHours() != 0; }], // If there are hours that are multiples of 3, show date and AM/PM
    ["%a %b %d, %Y", function(d) { return d.getDate() != 1; }], // If not the first of the month, do "month day, year."
    ["%B %Y", function(d) { return d.getMonth() != 0 && d.getDate() == 1; }], // If the first of the month, do "month day, year."
    ["%Y", function(d) { return true; }] // fall back on month, year
  ]);
  function formatDate(dttm) {
    var d = UTC(new Date(dttm));
    //d = new Date(d.getTime() - 1 * 60 * 60 * 1000);
    return tickMultiFormat(d);
  }
  colors = [
    "#FF5A5F", "#007A87", "#7B0051", "#00D1C1", "#8CE071", "#FFB400",
    "#FFAA91", "#B4A76C", "#9CA299", "#565A5C"
  ];
  var refresh = function() {
    $.getJSON(slice.jsonEndpoint(), function(payload) {
      var data = payload.data;
      var viz = payload;
      var viz_type = viz.form_data.viz_type;
      var fd = viz.form_data;
      var f = d3.format('.4s');
      nv.addGraph(function() {
        if (viz_type === 'line') {
          if (viz.form_data.show_brush) {
<<<<<<< HEAD
            chart = nv.models.lineWithFocusChart()
          //chart.lines2.xScale( d3.time.scale.utc());
          chart.lines2.xScale(d3.time.scale.utc());
          chart.x2Axis
            .showMaxMin(viz.form_data.x_axis_showminmax)
            .tickFormat(formatDate)
            .staggerLabels(true);
=======
            chart = nv.models.lineWithFocusChart();
            //chart.lines2.xScale( d3.time.scale.utc());
            chart.lines2.xScale(d3.time.scale.utc());
            chart.x2Axis
              .showMaxMin(viz.form_data.x_axis_showminmax)
              .tickFormat(formatDate)
              .staggerLabels(true);
>>>>>>> e36ebfe6
          } else {
            chart = nv.models.lineChart()
          }
          // To alter the tooltip header
          // chart.interactiveLayer.tooltip.headerFormatter(function(){return '';});
          chart.xScale(d3.time.scale.utc());
          chart.interpolate(viz.form_data.line_interpolation);
          chart.xAxis
            .showMaxMin(viz.form_data.x_axis_showminmax)
            .tickFormat(formatDate)
            .staggerLabels(true);
          chart.showLegend(viz.form_data.show_legend);
          chart.yAxis.tickFormat(d3.format('.3s'));
          if (chart.y2Axis != undefined) {
              chart.y2Axis.tickFormat(d3.format('.3s'));
          }
          if (viz.form_data.contribution || viz.form_data.num_period_compare) {
            chart.yAxis.tickFormat(d3.format('.3p'));
            if (chart.y2Axis != undefined) {
                chart.y2Axis.tickFormat(d3.format('.3p'));
            }
          }
        } else if (viz_type === 'bar') {
          chart = nv.models.multiBarChart()
              .showControls(true)
              .groupSpacing(0.1);
          chart.xAxis
            .showMaxMin(false)
            .tickFormat(formatDate);
          chart.showLegend(viz.form_data.show_legend);
          chart.yAxis.tickFormat(d3.format('.3s'));

        } else if (viz_type === 'dist_bar') {
          chart = nv.models.multiBarChart()
            .showControls(true)   //Allow user to switch between 'Grouped' and 'Stacked' mode.
            .reduceXTicks(false)
            .rotateLabels(45)
            .groupSpacing(0.1);   //Distance between each group of bars.
          chart.xAxis
            .showMaxMin(false);
          chart.yAxis.tickFormat(d3.format('.3s'));

        } else if (viz_type === 'pie') {
          chart = nv.models.pieChart()
          chart.showLegend(viz.form_data.show_legend);
          if (viz.form_data.donut) {
            chart.donut(true);
            chart.donutLabelsOutside(true);
          }
          chart.labelsOutside(true);
          chart.cornerRadius(true);

        } else if (viz_type === 'column') {
          chart = nv.models.multiBarChart()
            .reduceXTicks(false)
            .rotateLabels(45) ;
          chart.yAxis.tickFormat(d3.format('.3s'));

        } else if (viz_type === 'compare') {
          chart = nv.models.cumulativeLineChart();
          chart.xScale(d3.time.scale.utc());
          chart.xAxis
            .showMaxMin(false)
            .tickFormat(formatDate);
          chart.showLegend(viz.form_data.show_legend);
          chart.yAxis.tickFormat(d3.format('.3p'));

        } else if (viz_type === 'bubble') {
          var row = function(col1, col2){
            return "<tr><td>" + col1 + "</td><td>" + col2 + "</td></r>"
          }
          chart = nv.models.scatterChart();
          chart.showDistX(true);
          chart.showDistY(true);
          chart.xAxis.tickFormat(d3.format('.3s'));
          chart.yAxis.tickFormat(d3.format('.3s'));
          chart.showLegend(fd.show_legend);
          chart.tooltip.contentGenerator(function (obj) {
            p = obj.point;
            var s = "<table>"
            s += '<tr><td style="color:' + p.color + ';"><strong>' + p[fd.entity] + '</strong> (' + p.group + ')</td></tr>';
            s += row(fd.x, f(p.x));
            s += row(fd.y, f(p.y));
            s += row(fd.size, f(p.size));
            s += "</table>";
            return s;
          });
          chart.pointRange([5, fd.max_bubble_size * fd.max_bubble_size]);

        } else if (viz_type === 'area') {
          chart = nv.models.stackedAreaChart();
          chart.xScale(d3.time.scale.utc());
          chart.xAxis
            .showMaxMin(false)
            .tickFormat(formatDate);
          chart.showLegend(viz.form_data.show_legend);
          chart.yAxis.tickFormat(d3.format('.3s'));
        }

        // make space for labels on right
        //chart.height($(".chart").height() - 50).margin({"right": 50});
        if ((viz_type === "line" || viz_type === "area") && viz.form_data.rich_tooltip) {
          chart.useInteractiveGuideline(true);
        }
        if (viz.form_data.y_axis_zero) {
          chart.forceY([0, 1]);
        }
        else if (viz.form_data.y_log_scale) {
          chart.yScale(d3.scale.log());
        }
        if (viz.form_data.x_log_scale) {
          chart.xScale(d3.scale.log());
        }
        if (viz.form_data.y_axis_format) {
          chart.yAxis.tickFormat(d3.format(viz.form_data.y_axis_format));

          if (chart.y2Axis != undefined) {
            chart.y2Axis.tickFormat(d3.format(viz.form_data.y_axis_format));
          }
        }

        chart.duration(0);

        d3.select(slice.selector).append("svg")
          .datum(data.chart_data)
          .transition().duration(500)
          .call(chart);

        return chart;
      });
      slice.done(data);
  })
  .fail(function(xhr) {
      slice.error(xhr.responseText);
    });
  };
  var resize = function() {
    chart.update();
  }

  return {
    render: refresh,
    resize: resize,
  };

}

[
  'area',
  'bar',
  'bubble',
  'column',
  'compare',
  'dist_bar',
  'line',
  'pie',
].forEach(function(name) {
  px.registerViz(name, viz_nvd3);
});<|MERGE_RESOLUTION|>--- conflicted
+++ resolved
@@ -33,15 +33,6 @@
       nv.addGraph(function() {
         if (viz_type === 'line') {
           if (viz.form_data.show_brush) {
-<<<<<<< HEAD
-            chart = nv.models.lineWithFocusChart()
-          //chart.lines2.xScale( d3.time.scale.utc());
-          chart.lines2.xScale(d3.time.scale.utc());
-          chart.x2Axis
-            .showMaxMin(viz.form_data.x_axis_showminmax)
-            .tickFormat(formatDate)
-            .staggerLabels(true);
-=======
             chart = nv.models.lineWithFocusChart();
             //chart.lines2.xScale( d3.time.scale.utc());
             chart.lines2.xScale(d3.time.scale.utc());
@@ -49,7 +40,6 @@
               .showMaxMin(viz.form_data.x_axis_showminmax)
               .tickFormat(formatDate)
               .staggerLabels(true);
->>>>>>> e36ebfe6
           } else {
             chart = nv.models.lineChart()
           }
