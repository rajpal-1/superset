#
# Licensed to the Apache Software Foundation (ASF) under one or more
# contributor license agreements.  See the NOTICE file distributed with
# this work for additional information regarding copyright ownership.
# The ASF licenses this file to You under the Apache License, Version 2.0
# (the "License"); you may not use this file except in compliance with
# the License.  You may obtain a copy of the License at
#
#    http://www.apache.org/licenses/LICENSE-2.0
#
# Unless required by applicable law or agreed to in writing, software
# distributed under the License is distributed on an "AS IS" BASIS,
# WITHOUT WARRANTIES OR CONDITIONS OF ANY KIND, either express or implied.
# See the License for the specific language governing permissions and
# limitations under the License.
#
apiVersion: v2
appVersion: "3.0.1"
description: Apache Superset is a modern, enterprise-ready business intelligence web application
name: superset
icon: https://artifacthub.io/image/68c1d717-0e97-491f-b046-754e46f46922@2x
home: https://superset.apache.org/
keywords:
  - business intelligence
  - data science
sources:
  - https://github.com/apache/superset
maintainers:
  - name: craig-rueda
    email: craig@craigrueda.com
    url: https://github.com/craig-rueda
<<<<<<< HEAD
version: 0.10.16
=======
version: 0.11.0
>>>>>>> f1a6b2f8
dependencies:
  - name: postgresql
    version: 12.1.6
    repository: https://charts.bitnami.com/bitnami
    condition: postgresql.enabled
  - name: redis
    version: 17.9.4
    repository: https://charts.bitnami.com/bitnami
    condition: redis.enabled<|MERGE_RESOLUTION|>--- conflicted
+++ resolved
@@ -29,11 +29,7 @@
   - name: craig-rueda
     email: craig@craigrueda.com
     url: https://github.com/craig-rueda
-<<<<<<< HEAD
-version: 0.10.16
-=======
-version: 0.11.0
->>>>>>> f1a6b2f8
+version: 0.11.1
 dependencies:
   - name: postgresql
     version: 12.1.6
