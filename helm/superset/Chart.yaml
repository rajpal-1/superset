--- conflicted
+++ resolved
@@ -29,11 +29,7 @@
   - name: craig-rueda
     email: craig@craigrueda.com
     url: https://github.com/craig-rueda
-<<<<<<< HEAD
-version: 0.11.3
-=======
-version: 0.12.0
->>>>>>> d34874cf
+version: 0.12.1
 dependencies:
   - name: postgresql
     version: 12.1.6
