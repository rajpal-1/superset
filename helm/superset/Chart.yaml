#
# Licensed to the Apache Software Foundation (ASF) under one or more
# contributor license agreements.  See the NOTICE file distributed with
# this work for additional information regarding copyright ownership.
# The ASF licenses this file to You under the Apache License, Version 2.0
# (the "License"); you may not use this file except in compliance with
# the License.  You may obtain a copy of the License at
#
#    http://www.apache.org/licenses/LICENSE-2.0
#
# Unless required by applicable law or agreed to in writing, software
# distributed under the License is distributed on an "AS IS" BASIS,
# WITHOUT WARRANTIES OR CONDITIONS OF ANY KIND, either express or implied.
# See the License for the specific language governing permissions and
# limitations under the License.
#
apiVersion: v2
appVersion: "3.1.0"
description: Apache Superset is a modern, enterprise-ready business intelligence web application
name: superset
icon: https://artifacthub.io/image/68c1d717-0e97-491f-b046-754e46f46922@2x
home: https://superset.apache.org/
keywords:
  - business intelligence
  - data science
sources:
  - https://github.com/apache/superset
maintainers:
  - name: craig-rueda
    email: craig@craigrueda.com
    url: https://github.com/craig-rueda
<<<<<<< HEAD
version: 0.12.2
=======
version: 0.12.3
>>>>>>> 5b343956
dependencies:
  - name: postgresql
    version: 12.1.6
    repository: https://charts.bitnami.com/bitnami
    condition: postgresql.enabled
  - name: redis
    version: 17.9.4
    repository: https://charts.bitnami.com/bitnami
    condition: redis.enabled<|MERGE_RESOLUTION|>--- conflicted
+++ resolved
@@ -29,11 +29,7 @@
   - name: craig-rueda
     email: craig@craigrueda.com
     url: https://github.com/craig-rueda
-<<<<<<< HEAD
-version: 0.12.2
-=======
-version: 0.12.3
->>>>>>> 5b343956
+version: 0.12.4
 dependencies:
   - name: postgresql
     version: 12.1.6
