#
# Licensed to the Apache Software Foundation (ASF) under one or more
# contributor license agreements.  See the NOTICE file distributed with
# this work for additional information regarding copyright ownership.
# The ASF licenses this file to You under the Apache License, Version 2.0
# (the "License"); you may not use this file except in compliance with
# the License.  You may obtain a copy of the License at
#
#    http://www.apache.org/licenses/LICENSE-2.0
#
# Unless required by applicable law or agreed to in writing, software
# distributed under the License is distributed on an "AS IS" BASIS,
# WITHOUT WARRANTIES OR CONDITIONS OF ANY KIND, either express or implied.
# See the License for the specific language governing permissions and
# limitations under the License.
#
apiVersion: v2
appVersion: "1.0"
description: Apache Superset is a modern, enterprise-ready business intelligence web application
name: superset
maintainers:
  - name: craig-rueda
    email: craig@craigrueda.com
    url: https://github.com/craig-rueda
<<<<<<< HEAD
version: 0.5.11
=======
version: 0.6.3
>>>>>>> 16654034
dependencies:
- name: postgresql
  version: 11.1.22
  repository: https://charts.bitnami.com/bitnami
  condition: postgresql.enabled
- name: redis
  version: 16.3.1
  repository: https://charts.bitnami.com/bitnami
  condition: redis.enabled<|MERGE_RESOLUTION|>--- conflicted
+++ resolved
@@ -22,11 +22,7 @@
   - name: craig-rueda
     email: craig@craigrueda.com
     url: https://github.com/craig-rueda
-<<<<<<< HEAD
-version: 0.5.11
-=======
 version: 0.6.3
->>>>>>> 16654034
 dependencies:
 - name: postgresql
   version: 11.1.22
