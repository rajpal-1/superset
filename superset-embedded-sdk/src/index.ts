/*
 * Licensed to the Apache Software Foundation (ASF) under one
 * or more contributor license agreements.  See the NOTICE file
 * distributed with this work for additional information
 * regarding copyright ownership.  The ASF licenses this file
 * to you under the Apache License, Version 2.0 (the
 * "License"); you may not use this file except in compliance
 * with the License.  You may obtain a copy of the License at
 *
 *   http://www.apache.org/licenses/LICENSE-2.0
 *
 * Unless required by applicable law or agreed to in writing,
 * software distributed under the License is distributed on an
 * "AS IS" BASIS, WITHOUT WARRANTIES OR CONDITIONS OF ANY
 * KIND, either express or implied.  See the License for the
 * specific language governing permissions and limitations
 * under the License.
 */

import {
  DASHBOARD_UI_FILTER_CONFIG_URL_PARAM_KEY,
  IFRAME_COMMS_MESSAGE_TYPE
} from './const';
import { t } from '@superset-ui/core';

// We can swap this out for the actual switchboard package once it gets published
import { Switchboard } from '@superset-ui/switchboard';
import { getGuestTokenRefreshTiming } from './guestTokenRefresh';

/**
 * The function to fetch a guest token from your Host App's backend server.
 * The Host App backend must supply an API endpoint
 * which returns a guest token with appropriate resource access.
 */
export type GuestTokenFetchFn = () => Promise<string>;

export type UiConfigType = {
  hideTitle?: boolean
  hideTab?: boolean
  hideChartControls?: boolean
  filters?: {
    [key: string]: boolean | undefined
    visible?: boolean
    expanded?: boolean
  }
  urlParams?: {
    [key: string]: any
  }
}

export type EmbedDashboardParams = {
  /** The id provided by the embed configuration UI in Superset */
  id: string
  /** The domain where Superset can be located, with protocol, such as: https://superset.example.com */
  supersetDomain: string
  /** The html element within which to mount the iframe */
  mountPoint: HTMLElement
  /** A function to fetch a guest token from the Host App's backend server */
  fetchGuestToken: GuestTokenFetchFn
  /** The dashboard UI config: hideTitle, hideTab, hideChartControls, filters.visible, filters.expanded **/
  dashboardUiConfig?: UiConfigType
  /** Are we in debug mode? */
  debug?: boolean
  /** The iframe title attribute */
  iframeTitle?: string
}

export type Size = {
  width: number, height: number
}

export type EmbeddedDashboard = {
  getScrollSize: () => Promise<Size>
  unmount: () => void
  getDashboardPermalink: (anchor: string) => Promise<string>
  getActiveTabs: () => Promise<string[]>
}

/**
 * Embeds a Superset dashboard into the page using an iframe.
 */
export async function embedDashboard({
  id,
  supersetDomain,
  mountPoint,
  fetchGuestToken,
  dashboardUiConfig,
  debug = false,
  iframeTitle = t("Embedded Dashboard"),
}: EmbedDashboardParams): Promise<EmbeddedDashboard> {
  function log(...info: unknown[]) {
    if (debug) {
      console.debug(`[superset-embedded-sdk][dashboard ${id}]`, ...info);
    }
  }

  log('embedding');

  if (supersetDomain.endsWith("/")) {
    supersetDomain = supersetDomain.slice(0, -1);
  }

  function calculateConfig() {
    let configNumber = 0
    if(dashboardUiConfig) {
      if(dashboardUiConfig.hideTitle) {
        configNumber += 1
      }
      if(dashboardUiConfig.hideTab) {
        configNumber += 2
      }
      if(dashboardUiConfig.hideChartControls) {
        configNumber += 8
      }
    }
    return configNumber
  }

  async function mountIframe(): Promise<Switchboard> {
    return new Promise(resolve => {
      const iframe = document.createElement('iframe');
      const dashboardConfigUrlParams = dashboardUiConfig ? {uiConfig: `${calculateConfig()}`} : undefined;
      const filterConfig = dashboardUiConfig?.filters || {}
      const filterConfigKeys = Object.keys(filterConfig)
      const filterConfigUrlParams = Object.fromEntries(filterConfigKeys.map(
        key => [DASHBOARD_UI_FILTER_CONFIG_URL_PARAM_KEY[key], filterConfig[key]]))

      // Allow url query parameters from dashboardUiConfig.urlParams to override the ones from filterConfig
      const urlParams = {...dashboardConfigUrlParams, ...filterConfigUrlParams, ...dashboardUiConfig?.urlParams}
      const urlParamsString = Object.keys(urlParams).length ? '?' + new URLSearchParams(urlParams).toString() : ''

      // set up the iframe's sandbox configuration
      iframe.sandbox.add("allow-same-origin"); // needed for postMessage to work
      iframe.sandbox.add("allow-scripts"); // obviously the iframe needs scripts
      iframe.sandbox.add("allow-presentation"); // for fullscreen charts
      iframe.sandbox.add("allow-downloads"); // for downloading charts as image
      iframe.sandbox.add("allow-forms"); // for forms to submit
      iframe.sandbox.add("allow-popups"); // for exporting charts as csv
      // add these if it turns out we need them:
      // iframe.sandbox.add("allow-top-navigation");

      // add the event listener before setting src, to be 100% sure that we capture the load event
      iframe.addEventListener('load', () => {
        // MessageChannel allows us to send and receive messages smoothly between our window and the iframe
        // See https://developer.mozilla.org/en-US/docs/Web/API/Channel_Messaging_API
        const commsChannel = new MessageChannel();
        const ourPort = commsChannel.port1;
        const theirPort = commsChannel.port2;

        // Send one of the message channel ports to the iframe to initialize embedded comms
        // See https://developer.mozilla.org/en-US/docs/Web/API/Window/postMessage
        // we know the content window isn't null because we are in the load event handler.
        iframe.contentWindow!.postMessage(
          { type: IFRAME_COMMS_MESSAGE_TYPE, handshake: "port transfer" },
          supersetDomain,
          [theirPort],
        )
        log('sent message channel to the iframe');

        // return our port from the promise
        resolve(new Switchboard({ port: ourPort, name: 'superset-embedded-sdk', debug }));
      });

<<<<<<< HEAD
      iframe.src = `${supersetDomain}/embedded/${id}${dashboardConfig}${filterConfigUrlParams}`;
      iframe.title = iframeTitle;
=======
      iframe.src = `${supersetDomain}/embedded/${id}${urlParamsString}`;
>>>>>>> bc9eab99
      //@ts-ignore
      mountPoint.replaceChildren(iframe);
      log('placed the iframe')
    });
  }

  const [guestToken, ourPort]: [string, Switchboard] = await Promise.all([
    fetchGuestToken(),
    mountIframe(),
  ]);

  ourPort.emit('guestToken', { guestToken });
  log('sent guest token');

  async function refreshGuestToken() {
    const newGuestToken = await fetchGuestToken();
    ourPort.emit('guestToken', { guestToken: newGuestToken });
    setTimeout(refreshGuestToken, getGuestTokenRefreshTiming(newGuestToken));
  }

  setTimeout(refreshGuestToken, getGuestTokenRefreshTiming(guestToken));

  function unmount() {
    log('unmounting');
    //@ts-ignore
    mountPoint.replaceChildren();
  }

  const getScrollSize = () => ourPort.get<Size>('getScrollSize');
  const getDashboardPermalink = (anchor: string) =>
    ourPort.get<string>('getDashboardPermalink', { anchor });
  const getActiveTabs = () => ourPort.get<string[]>('getActiveTabs')

  return {
    getScrollSize,
    unmount,
    getDashboardPermalink,
    getActiveTabs,
  };
}<|MERGE_RESOLUTION|>--- conflicted
+++ resolved
@@ -160,13 +160,8 @@
         // return our port from the promise
         resolve(new Switchboard({ port: ourPort, name: 'superset-embedded-sdk', debug }));
       });
-
-<<<<<<< HEAD
-      iframe.src = `${supersetDomain}/embedded/${id}${dashboardConfig}${filterConfigUrlParams}`;
+      iframe.src = `${supersetDomain}/embedded/${id}${urlParamsString}`;
       iframe.title = iframeTitle;
-=======
-      iframe.src = `${supersetDomain}/embedded/${id}${urlParamsString}`;
->>>>>>> bc9eab99
       //@ts-ignore
       mountPoint.replaceChildren(iframe);
       log('placed the iframe')
